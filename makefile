--- conflicted
+++ resolved
@@ -425,18 +425,11 @@
 endif
 
 # Source dirs in logical order
-<<<<<<< HEAD
-DIRS = general linalg linalg/simd mesh mesh/submesh fem fem/ceed/interface \
-       fem/ceed/integrators/mass fem/ceed/integrators/convection \
-       fem/ceed/integrators/diffusion fem/ceed/integrators/nlconvection \
-       fem/ceed/solvers fem/fe fem/lor fem/qinterp fem/integ fem/tmop fem/gslib
-=======
 DIRS = general linalg linalg/simd linalg/batched mesh mesh/submesh fem \
        fem/ceed/interface fem/ceed/integrators/mass \
        fem/ceed/integrators/convection fem/ceed/integrators/diffusion \
        fem/ceed/integrators/nlconvection fem/ceed/solvers fem/fe fem/lor \
-       fem/qinterp fem/integ fem/tmop
->>>>>>> 78778bc9
+       fem/qinterp fem/integ fem/tmop fem/gslib
 
 ifeq ($(MFEM_USE_MOONOLITH),YES)
    MFEM_CXXFLAGS += $(MOONOLITH_CXX_FLAGS)
