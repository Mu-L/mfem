--- conflicted
+++ resolved
@@ -123,14 +123,9 @@
 EXAMPLE_DIRS := examples $(addprefix examples/,$(EXAMPLE_SUBDIRS))
 EXAMPLE_TEST_DIRS := examples
 
-<<<<<<< HEAD
-MINIAPP_SUBDIRS = common electromagnetics meshing performance thermal tools \
-	nurbs
-=======
 MINIAPP_SUBDIRS = common electromagnetics meshing navier performance tools \
  toys nurbs gslib adjoint solvers shifted mtop parelag tribol autodiff hooke \
- multidomain dpg hdiv-linear-solver spde
->>>>>>> 10c0c2da
+ multidomain dpg hdiv-linear-solver spde thermal
 MINIAPP_DIRS := $(addprefix miniapps/,$(MINIAPP_SUBDIRS))
 MINIAPP_TEST_DIRS := $(filter-out %/common,$(MINIAPP_DIRS))
 MINIAPP_USE_COMMON := $(addprefix miniapps/,electromagnetics meshing tools \
