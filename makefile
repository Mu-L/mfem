--- conflicted
+++ resolved
@@ -398,7 +398,6 @@
    endif
    # Allow changing the PREFIX during install with: make install PREFIX=<dir>
    PREFIX := $(MFEM_PREFIX)
-   PREFIX_BIN   := $(PREFIX)/bin
    PREFIX_INC   := $(PREFIX)/include
    PREFIX_LIB   := $(PREFIX)/lib
    PREFIX_SHARE := $(PREFIX)/share/mfem
@@ -423,11 +422,8 @@
 endif
 
 # Source dirs in logical order
-<<<<<<< HEAD
 DIRS = general general/jit linalg linalg/simd mesh \
 		 fem fem/fe fem/ceed fem/qinterp fem/tmop
-=======
-DIRS = general linalg linalg/simd mesh fem fem/fe fem/ceed fem/qinterp fem/tmop
 
 ifeq ($(MFEM_USE_MOONOLITH),YES)
    MFEM_CXXFLAGS += $(MOONOLITH_CXX_FLAGS)
@@ -436,7 +432,6 @@
    DIRS += fem/moonolith
 endif
 
->>>>>>> 3c1859e1
 SOURCE_FILES = $(foreach dir,$(DIRS),$(wildcard $(SRC)$(dir)/*.cpp))
 RELSRC_FILES = $(patsubst $(SRC)%,%,$(SOURCE_FILES))
 OBJECT_FILES = $(patsubst $(SRC)%,$(BLD)%,$(SOURCE_FILES:.cpp=.o))
@@ -619,11 +614,7 @@
    $(OBJECT_FILES) $(EXT_LIBS) -o $(PREFIX_LIB)/libmfem.$(SO_VER) && \
    cd $(PREFIX_LIB) && ln -sf libmfem.$(SO_VER) libmfem.$(SO_EXT)
 
-install: $(if $(static),$(BLD)libmfem.a) $(if $(shared),$(BLD)libmfem.$(SO_EXT)) \
-			$(if $(jit),$(BLD)$(MFEM_JIT))
-# install binaries
-	mkdir -p $(PREFIX_BIN)
-	$(if $(jit),$(INSTALL) -m 750 $(MFEM_JIT) $(PREFIX_BIN))
+install: $(if $(static),$(BLD)libmfem.a) $(if $(shared),$(BLD)libmfem.$(SO_EXT))
 	mkdir -p $(PREFIX_LIB)
 # install static and/or shared library
 	$(if $(static),$(INSTALL) -m 640 $(BLD)libmfem.a $(PREFIX_LIB))
@@ -784,7 +775,7 @@
 
 COUT_CERR_FILES = $(foreach dir,$(DIRS),$(dir)/*.[ch]pp)
 COUT_CERR_EXCLUDE = '^general/error\.cpp' '^general/globals\.[ch]pp'\
- '^general/debug\.hpp' '^general/jit/main\.cpp'
+ '^general/jit/main\.cpp'
 
 DEPRECATION_WARNING := \
 "This feature is planned for removal in the next release."\
