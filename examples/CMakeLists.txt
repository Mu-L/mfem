# Copyright (c) 2010-2022, Lawrence Livermore National Security, LLC. Produced
# at the Lawrence Livermore National Laboratory. All Rights reserved. See files
# LICENSE and NOTICE for details. LLNL-CODE-806117.
#
# This file is part of the MFEM library. For more information and source code
# availability visit https://mfem.org.
#
# MFEM is free software; you can redistribute it and/or modify it under the
# terms of the BSD-3 license. We welcome feedback and contributions, see file
# CONTRIBUTING.md for details.

list(APPEND ALL_EXE_SRCS
  ex0.cpp
  ex1.cpp
  ex2.cpp
  ex3.cpp
  ex4.cpp
  ex5.cpp
  ex6.cpp
  ex7.cpp
  ex8.cpp
  ex9.cpp
  ex10.cpp
  ex14.cpp
  ex15.cpp
  ex16.cpp
  ex17.cpp
  ex18.cpp
  ex19.cpp
  ex20.cpp
  ex21.cpp
  ex22.cpp
  ex23.cpp
  ex24.cpp
  ex25.cpp
  ex26.cpp
  ex27.cpp
  ex28.cpp
  ex29.cpp
  ex30.cpp
  ex31.cpp
  )

if (MFEM_USE_MPI)
  list(APPEND ALL_EXE_SRCS
    ex0p.cpp
    ex1p.cpp
    ex2p.cpp
    ex3p.cpp
    ex4p.cpp
    ex5p.cpp
    ex6p.cpp
    ex7p.cpp
    ex8p.cpp
    ex9p.cpp
    ex10p.cpp
    ex11p.cpp
    ex12p.cpp
    ex13p.cpp
    ex14p.cpp
    ex15p.cpp
    ex16p.cpp
    ex17p.cpp
    ex18p.cpp
    ex19p.cpp
    ex20p.cpp
    ex21p.cpp
    ex22p.cpp
    ex24p.cpp
    ex25p.cpp
    ex26p.cpp
    ex27p.cpp
    ex28p.cpp
    ex29p.cpp
    ex30p.cpp
    ex31p.cpp
<<<<<<< HEAD
=======
    ex32p.cpp
>>>>>>> d6f752e6
    )
endif()

# Include the source directory where mfem.hpp and mfem-performance.hpp are.
include_directories(BEFORE ${PROJECT_BINARY_DIR})

# Add one executable per cpp file
add_mfem_examples(ALL_EXE_SRCS)

# Add a test for each example
if (MFEM_ENABLE_TESTING)
  foreach(SRC_FILE ${ALL_EXE_SRCS})
    get_filename_component(SRC_FILENAME ${SRC_FILE} NAME)
    string(REPLACE ".cpp" "" TEST_NAME ${SRC_FILENAME})

    set(THIS_TEST_OPTIONS "-no-vis")
    if (${TEST_NAME} MATCHES "ex0p?")
      set(THIS_TEST_OPTIONS)
    endif()
    if (${TEST_NAME} MATCHES "ex10p*")
      list(APPEND THIS_TEST_OPTIONS "-tf" "5")
    elseif(${TEST_NAME} MATCHES "ex15p*")
      list(APPEND THIS_TEST_OPTIONS "-e" "1")
    elseif(${TEST_NAME} MATCHES "ex27p*")
      list(APPEND THIS_TEST_OPTIONS "-dg")
    endif()

    if (NOT (${TEST_NAME} MATCHES ".*p$"))
      add_test(NAME ${TEST_NAME}_ser
        COMMAND ${TEST_NAME} ${THIS_TEST_OPTIONS})
    else()
      add_test(NAME ${TEST_NAME}_np=${MFEM_MPI_NP}
        COMMAND ${MPIEXEC} ${MPIEXEC_NUMPROC_FLAG} ${MFEM_MPI_NP}
        ${MPIEXEC_PREFLAGS}
        $<TARGET_FILE:${TEST_NAME}> ${THIS_TEST_OPTIONS}
        ${MPIEXEC_POSTFLAGS})
    endif()
  endforeach()

  # Add CUDA/HIP tests.
  set(DEVICE_EXAMPLES
      # serial examples with device support:
      ex1 ex3 ex4 ex5 ex6 ex9 ex22 ex24 ex25 ex26
      # parallel examples with device support:
      ex1p ex2p ex3p ex4p ex5p ex6p ex7p ex9p ex13p ex22p ex24p ex25p ex26p)
  set(MFEM_TEST_DEVICE)
  if (MFEM_USE_CUDA)
    set(MFEM_TEST_DEVICE "cuda")
  elseif (MFEM_USE_HIP)
    set(MFEM_TEST_DEVICE "hip")
  endif()
  if (MFEM_TEST_DEVICE)
    foreach(TEST_NAME ${DEVICE_EXAMPLES})
      set(THIS_TEST_OPTIONS "-no-vis" "-d" "${MFEM_TEST_DEVICE}")
      if (NOT (${TEST_NAME} MATCHES ".*p$"))
        add_test(NAME ${TEST_NAME}_${MFEM_TEST_DEVICE}_ser
          COMMAND ${TEST_NAME} ${THIS_TEST_OPTIONS})
      elseif (MFEM_USE_MPI)
        add_test(NAME ${TEST_NAME}_${MFEM_TEST_DEVICE}_np=${MFEM_MPI_NP}
          COMMAND ${MPIEXEC} ${MPIEXEC_NUMPROC_FLAG} ${MFEM_MPI_NP}
          ${MPIEXEC_PREFLAGS}
          $<TARGET_FILE:${TEST_NAME}> ${THIS_TEST_OPTIONS}
          ${MPIEXEC_POSTFLAGS})
      endif()
    endforeach()
  endif()

  # If STRUMPACK is enabled, add a test run that uses it.
  if (MFEM_USE_STRUMPACK)
    add_test(NAME ex11p_strumpack_np=${MFEM_MPI_NP}
      COMMAND ${MPIEXEC} ${MPIEXEC_NUMPROC_FLAG} ${MFEM_MPI_NP}
      ${MPIEXEC_PREFLAGS}
      $<TARGET_FILE:ex11p> "-no-vis" "--strumpack"
      ${MPIEXEC_POSTFLAGS})
  endif()

  # If SuperLU_DIST is enabled, add a test run that uses it.
  if (MFEM_USE_SUPERLU)
    add_test(NAME ex11p_superlu_np=${MFEM_MPI_NP}
      COMMAND ${MPIEXEC} ${MPIEXEC_NUMPROC_FLAG} ${MFEM_MPI_NP}
      ${MPIEXEC_PREFLAGS}
      $<TARGET_FILE:ex11p> "-no-vis" "--superlu"
      ${MPIEXEC_POSTFLAGS})
  endif()
endif()

# Include the examples/amgx directory if AmgX is enabled
if (MFEM_USE_AMGX)
  add_subdirectory(amgx)
endif()

# Include the examples/ginkgo directory if GINKGO is enabled.
if (MFEM_USE_GINKGO)
  add_subdirectory(ginkgo)
endif()

# Include the examples/hiop directory if HiOp is enabled
if (MFEM_USE_HIOP)
  add_subdirectory(hiop)
endif()

# Include the examples/petsc directory if PETSc is enabled.
if (MFEM_USE_PETSC)
  add_subdirectory(petsc)
endif()

# Include the examples/pumi directory if PUMI is enabled
if (MFEM_USE_PUMI)
  add_subdirectory(pumi)
endif()

# Include the examples/sundials directory if SUNDIALS is enabled.
if (MFEM_USE_SUNDIALS)
  add_subdirectory(sundials)
endif()

if(MFEM_USE_CALIPER)
  add_subdirectory(caliper)
endif()

# Include the examples/superlu directory if SUPERLU is enabled.
if (MFEM_USE_SUPERLU)
  add_subdirectory(superlu)
endif()<|MERGE_RESOLUTION|>--- conflicted
+++ resolved
@@ -39,6 +39,7 @@
   ex29.cpp
   ex30.cpp
   ex31.cpp
+  ex33.cpp
   )
 
 if (MFEM_USE_MPI)
@@ -74,10 +75,8 @@
     ex29p.cpp
     ex30p.cpp
     ex31p.cpp
-<<<<<<< HEAD
-=======
     ex32p.cpp
->>>>>>> d6f752e6
+    ex33p.cpp
     )
 endif()
 
