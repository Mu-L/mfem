--- conflicted
+++ resolved
@@ -47,16 +47,10 @@
    const char *mesh_file = "../data/star.mesh";
    int ref_levels = -1;
    int order = 1;
-<<<<<<< HEAD
-   double sigma = -1.0;
-   double kappa = -1.0;
-   double eta = 0.0;
-   bool pa = false;
-=======
    real_t sigma = -1.0;
    real_t kappa = -1.0;
    real_t eta = 0.0;
->>>>>>> 91710623
+   bool pa = false;
    bool visualization = 1;
    const char *device_config = "cpu";
 
