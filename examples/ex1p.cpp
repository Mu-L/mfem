--- conflicted
+++ resolved
@@ -222,14 +222,10 @@
    if (fa)
    {
       a.SetAssemblyLevel(AssemblyLevel::FULL);
-<<<<<<< HEAD
-      a.EnableSparseMatrixSorting( Device::Allows(~Backend::CPU_MASK) );
-=======
       // Sort the matrix column indices when running on GPU or with OpenMP (i.e.
       // when Device::IsEnabled() returns true). This makes the results
       // bit-for-bit deterministic at the cost of somewhat longer run time.
       a.EnableSparseMatrixSorting(Device::IsEnabled());
->>>>>>> 81804122
    }
    a.AddDomainIntegrator(new DiffusionIntegrator(one));
 
