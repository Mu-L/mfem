//                                MFEM Example 18
//
// Compile with: make ex18
//
// Sample runs:
//
//       ex18 -p 1 -r 2 -o 1 -s 3
//       ex18 -p 1 -r 1 -o 3 -s 4
//       ex18 -p 1 -r 0 -o 5 -s 6
//       ex18 -p 2 -r 1 -o 1 -s 3 -mf
//       ex18 -p 2 -r 0 -o 3 -s 3 -mf
//
// Description:  This example code solves the compressible Euler system of
//               equations, a model nonlinear hyperbolic PDE, with a
//               discontinuous Galerkin (DG) formulation.
//
//                (u_t, v)_T - (F(u), ∇ v)_T + <F̂(u,n), [[v]]>_F = 0
//
//               where (⋅,⋅)_T is volume integration, and <⋅,⋅>_F is face
//               integration, F is the Euler flux function, and F̂ is the
//               numerical flux.
//
//               Specifically, it solves for an exact solution of the equations
//               whereby a vortex is transported by a uniform flow. Since all
//               boundaries are periodic here, the method's accuracy can be
//               assessed by measuring the difference between the solution and
//               the initial condition at a later time when the vortex returns
//               to its initial location.
//
//               Note that as the order of the spatial discretization increases,
//               the timestep must become smaller. This example currently uses a
//               simple estimate derived by Cockburn and Shu for the 1D RKDG
//               method. An additional factor can be tuned by passing the --cfl
//               (or -c shorter) flag.
//
//               The example demonstrates usage of DGHyperbolicConservationLaws
//               that wraps NonlinearFormIntegrators containing element and face
//               integration schemes. In this case the system also involves an
//               external approximate Riemann solver for the DG interface flux.
//               By default, weak-divergence is pre-assembled in element-wise
//               manner, which corresponds to (I_h(F(u_h)), ∇ v). This yields
//               better performance and similar accuracy for the included test
//               problems. This can be turned off and use nonlinear assembly
//               similar to matrix-free assembly when -mf flag is provided.
//               It also demonstrates how to use GLVis for in-situ visualization
//               of vector grid function and how to set top-view.
//
//               We recommend viewing examples 9, 14 and 17 before viewing this
//               example.

#include "mfem.hpp"
#include <fstream>
#include <iostream>
#include <sstream>
#include "ex18.hpp"

using namespace std;
using namespace mfem;

int main(int argc, char *argv[])
{
   // 1. Parse command-line options.
   int problem = 1;
   const real_t specific_heat_ratio = 1.4;
   const real_t gas_constant = 1.0;

   string mesh_file = "";
   int IntOrderOffset = 1;
   int ref_levels = 1;
   int order = 3;
   int rsolver_type = 1;
   int ode_solver_type = 4;
   real_t t_final = 2.0;
   real_t dt = -0.01;
   real_t cfl = 0.3;
   bool visualization = true;
   bool preassembleWeakDiv = true;
   int vis_steps = 50;

   int precision = 8;
   cout.precision(precision);

   OptionsParser args(argc, argv);
   args.AddOption(&mesh_file, "-m", "--mesh",
                  "Mesh file to use. If not provided, then a periodic square"
                  " mesh will be used.");
   args.AddOption(&problem, "-p", "--problem",
                  "Problem setup to use. See EulerInitialCondition().");
   args.AddOption(&ref_levels, "-r", "--refine",
                  "Number of times to refine the mesh uniformly.");
   args.AddOption(&order, "-o", "--order",
                  "Order (degree) of the finite elements.");
   args.AddOption(&rsolver_type, "-rs", "--riemann-solver",
                  "Riemann solver: 1 - Rusanov, 2 - Godunov (component-wise).");
   args.AddOption(&ode_solver_type, "-s", "--ode-solver",
                  ODESolver::ExplicitTypes.c_str());
   args.AddOption(&t_final, "-tf", "--t-final", "Final time; start time is 0.");
   args.AddOption(&dt, "-dt", "--time-step",
                  "Time step. Positive number skips CFL timestep calculation.");
   args.AddOption(&cfl, "-c", "--cfl-number",
                  "CFL number for timestep calculation.");
   args.AddOption(&visualization, "-vis", "--visualization", "-no-vis",
                  "--no-visualization",
                  "Enable or disable GLVis visualization.");
   args.AddOption(&preassembleWeakDiv, "-ea", "--element-assembly-divergence",
                  "-mf", "--matrix-free-divergence",
                  "Weak divergence assembly level\n"
                  "    ea - Element assembly with interpolated F\n"
                  "    mf - Nonlinear assembly in matrix-free manner");
   args.AddOption(&vis_steps, "-vs", "--visualization-steps",
                  "Visualize every n-th timestep.");
   args.ParseCheck();

   // 2. Read the mesh from the given mesh file. When the user does not provide
   //    mesh file, use the default mesh file for the problem.
   Mesh mesh = mesh_file.empty() ? EulerMesh(problem) : Mesh(mesh_file);
   const int dim = mesh.Dimension();
   const int num_equations = dim + 2;

   // Refine the mesh to increase the resolution. In this example we do
   // 'ref_levels' of uniform refinement, where 'ref_levels' is a command-line
   // parameter.
   for (int lev = 0; lev < ref_levels; lev++)
   {
      mesh.UniformRefinement();
   }

   // 3. Define the ODE solver used for time integration. Several explicit
   //    Runge-Kutta methods are available.
   unique_ptr<ODESolver> ode_solver = ODESolver::SelectExplicit(ode_solver_type);

   // 4. Define the discontinuous DG finite element space of the given
   //    polynomial order on the refined mesh.
   DG_FECollection fec(order, dim);
   // Finite element space for a scalar (thermodynamic quantity)
   FiniteElementSpace fes(&mesh, &fec);
   // Finite element space for a mesh-dim vector quantity (momentum)
   FiniteElementSpace dfes(&mesh, &fec, dim, Ordering::byNODES);
   // Finite element space for all variables together (total thermodynamic state)
   FiniteElementSpace vfes(&mesh, &fec, num_equations, Ordering::byNODES);

   // This example depends on this ordering of the space.
   MFEM_ASSERT(fes.GetOrdering() == Ordering::byNODES, "");

   cout << "Number of unknowns: " << vfes.GetVSize() << endl;

   // 5. Define the initial conditions, save the corresponding mesh and grid
   //    functions to files. These can be opened with GLVis using:
   //    "glvis -m euler-mesh.mesh -g euler-1-init.gf" (for x-momentum).

   // Initialize the state.
   VectorFunctionCoefficient u0 = EulerInitialCondition(problem,
                                                        specific_heat_ratio,
                                                        gas_constant);
   GridFunction sol(&vfes);
   sol.ProjectCoefficient(u0);
   GridFunction mom(&dfes, sol.GetData() + fes.GetNDofs());
   // Output the initial solution.
   {
      ostringstream mesh_name;
      mesh_name << "euler-mesh.mesh";
      ofstream mesh_ofs(mesh_name.str().c_str());
      mesh_ofs.precision(precision);
      mesh_ofs << mesh;

      for (int k = 0; k < num_equations; k++)
      {
         GridFunction uk(&fes, sol.GetData() + k * fes.GetNDofs());
         ostringstream sol_name;
         sol_name << "euler-" << k << "-init.gf";
         ofstream sol_ofs(sol_name.str().c_str());
         sol_ofs.precision(precision);
         sol_ofs << uk;
      }
   }

   // 6. Set up the nonlinear form with euler flux and numerical flux
   EulerFlux flux(dim, specific_heat_ratio);

   RiemannSolver *rsolver = NULL;
   switch (rsolver_type)
   {
      case 1: rsolver = new RusanovFlux(flux); break;
      case 2: rsolver = new GodunovFlux(flux);
         cout << "Warning: Godunov flux is implemented only component-wise." << endl;
         break;
      default:
         cout << "Unknown Riemann solver type: " << rsolver_type << '\n';
         return 3;
   }

   DGHyperbolicConservationLaws euler(
      vfes, std::unique_ptr<HyperbolicFormIntegrator>(
         new HyperbolicFormIntegrator(*rsolver, IntOrderOffset)),
      preassembleWeakDiv);

   // 7. Visualize momentum with its magnitude
   socketstream sout;
   if (visualization)
   {
      char vishost[] = "localhost";
      int visport = 19916;

      sout.open(vishost, visport);
      if (!sout)
      {
         visualization = false;
         cout << "Unable to connect to GLVis server at " << vishost << ':'
              << visport << endl;
         cout << "GLVis visualization disabled.\n";
      }
      else
      {
         sout.precision(precision);
         // Plot magnitude of vector-valued momentum
         sout << "solution\n" << mesh << mom;
         sout << "window_title 'momentum, t = 0'\n";
         sout << "view 0 0\n";  // view from top
         sout << "keys jlm\n";  // turn off perspective and light, show mesh
         sout << "pause\n";
         sout << flush;
         cout << "GLVis visualization paused."
              << " Press space (in the GLVis window) to resume it.\n";
      }
   }

   // 8. Time integration

   // When dt is not specified, use CFL condition.
   // Compute h_min and initial maximum characteristic speed
   real_t hmin = infinity();
   if (cfl > 0)
   {
      for (int i = 0; i < mesh.GetNE(); i++)
      {
         hmin = min(mesh.GetElementSize(i, 1), hmin);
      }
      // Find a safe dt, using a temporary vector. Calling Mult() computes the
      // maximum char speed at all quadrature points on all faces (and all
      // elements with -mf).
      Vector z(sol.Size());
      euler.Mult(sol, z);

      real_t max_char_speed = euler.GetMaxCharSpeed();
      dt = cfl * hmin / max_char_speed / (2 * order + 1);
   }

   // Start the timer.
   tic_toc.Clear();
   tic_toc.Start();

   // Init time integration
   real_t t = 0.0;
   euler.SetTime(t);
   ode_solver->Init(euler);

   // Integrate in time.
   bool done = false;
   for (int ti = 0; !done;)
   {
      real_t dt_real = min(dt, t_final - t);

      ode_solver->Step(sol, t, dt_real);
      if (cfl > 0) // update time step size with CFL
      {
         real_t max_char_speed = euler.GetMaxCharSpeed();
         dt = cfl * hmin / max_char_speed / (2 * order + 1);
      }
      ti++;

      done = (t >= t_final - 1e-8 * dt);
      if (done || ti % vis_steps == 0)
      {
         cout << "time step: " << ti << ", time: " << t << endl;
         if (visualization)
         {
            sout << "window_title 'momentum, t = " << t << "'\n";
            sout << "solution\n" << mesh << mom << flush;
         }
      }
   }

   tic_toc.Stop();
   cout << " done, " << tic_toc.RealTime() << "s." << endl;

   // 9. Save the final solution. This output can be viewed later using GLVis:
   //    "glvis -m euler-mesh-final.mesh -g euler-1-final.gf" (for x-momentum).
   {
      ostringstream mesh_name;
      mesh_name << "euler-mesh-final.mesh";
      ofstream mesh_ofs(mesh_name.str().c_str());
      mesh_ofs.precision(precision);
      mesh_ofs << mesh;

      for (int k = 0; k < num_equations; k++)
      {
         GridFunction uk(&fes, sol.GetData() + k * fes.GetNDofs());
         ostringstream sol_name;
         sol_name << "euler-" << k << "-final.gf";
         ofstream sol_ofs(sol_name.str().c_str());
         sol_ofs.precision(precision);
         sol_ofs << uk;
      }
   }

   // 10. Compute the L2 solution error summed for all components.
   const real_t error = sol.ComputeLpError(2, u0);
   cout << "Solution error: " << error << endl;

<<<<<<< HEAD
   // Free the used memory.
   delete ode_solver;
   delete rsolver;

=======
>>>>>>> 380c979c
   return 0;
}<|MERGE_RESOLUTION|>--- conflicted
+++ resolved
@@ -307,12 +307,8 @@
    const real_t error = sol.ComputeLpError(2, u0);
    cout << "Solution error: " << error << endl;
 
-<<<<<<< HEAD
    // Free the used memory.
-   delete ode_solver;
    delete rsolver;
 
-=======
->>>>>>> 380c979c
    return 0;
 }