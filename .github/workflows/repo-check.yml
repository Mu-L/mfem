# Copyright (c) 2010-2021, Lawrence Livermore National Security, LLC. Produced
# at the Lawrence Livermore National Laboratory. All Rights reserved. See files
# LICENSE and NOTICE for details. LLNL-CODE-806117.
#
# This file is part of the MFEM library. For more information and source code
# availability visit https://mfem.org.
#
# MFEM is free software; you can redistribute it and/or modify it under the
# terms of the BSD-3 license. We welcome feedback and contributions, see file
# CONTRIBUTING.md for details.

name: repo-check

permissions:
  actions: write

on:
  push:
    branches:
      - master
      - next
  pull_request:

jobs:
<<<<<<< HEAD
  repo-check:
=======
  file-headers-check:
>>>>>>> 5564dc95
    runs-on: ubuntu-18.04

    steps:
    - name: Cancel Previous Runs
      uses: styfle/cancel-workflow-action@0.9.0
      with:
        access_token: ${{ github.token }}
    - name: checkout mfem
      uses: actions/checkout@v2
      with:
        path: mfem

    - name: copyright check
      id: copyright
      run: |
        cd mfem
        if git grep -l "^\(#\|//\).*\(\-2020\|\ 2010,\)" > matches.txt
        then
          echo "Please update the following files to Copyright (c) 2010-2021:"
          cat matches.txt
          exit 1
        else
          echo "No outdated copyright found."
        fi
      continue-on-error: true

    - name: license check
      id: license
      run: |
        cd mfem
        if git grep -li "^\(#\|//\).*GNU\ Lesser\ General\ Public\ License" > matches.txt
        then
          echo "Please update the following files to the BSD-3 license:"
          cat matches.txt
          exit 1
        else
          echo "No GNU GPL license found."
        fi
      continue-on-error: true

    - name: release check
      id: release
      run: |
        cd mfem
        if git grep -l "^\(#\|//\).*LLNL\-CODE\-443211" > matches.txt
        then
          echo "Please update the following files to LLNL-CODE-806117:"
          cat matches.txt
          exit 1
        else
          echo "No outdated release number found."
        fi
      continue-on-error: true

    - name: wrap-up
      if: steps.copyright.outcome != 'success' || steps.license.outcome != 'success' || steps.release.outcome != 'success'
      run: |
        if [[ "${{ steps.copyright.outcome }}" != "success" ]]; then
          echo "copyright check failed, unroll log for details"
        fi
        if [[ "${{ steps.license.outcome }}" != "success" ]]; then
          echo "license check failed, unroll log for details"
        fi
        if [[ "${{ steps.release.outcome }}" != "success" ]]; then
          echo "release check failed, unroll log for details"
        fi
        exit 1

  code-style:
    runs-on: ubuntu-16.04 # needed for astyle 2.05.1

    steps:
    - name: checkout mfem
      uses: actions/checkout@v2

    - name: get astyle
      run: |
        sudo apt-get install astyle=2.05.1-0ubuntu1

    - name: style check
      run: |
        cd tests/scripts
        ./runtest code-style

  documentation:
    runs-on: ubuntu-18.04

    steps:
    - name: checkout mfem
      uses: actions/checkout@v2

    - name: get doxygen and graphviz
      run: |
        sudo apt-get install doxygen graphviz

    - name: build documentation
      run: |
        cd tests/scripts
        ./runtest documentation

  branch-history:
    if: github.ref != 'refs/heads/next' && github.ref != 'refs/heads/master'
    runs-on: ubuntu-18.04

    steps:
    - name: checkout mfem
      uses: actions/checkout@v2
      with:
        fetch-depth: 0

    - name: branch-history
      run: |
        git fetch origin master:master
        git checkout -b gh-actions-branch-history
        cd tests/scripts
        ./runtest branch-history<|MERGE_RESOLUTION|>--- conflicted
+++ resolved
@@ -22,11 +22,7 @@
   pull_request:
 
 jobs:
-<<<<<<< HEAD
-  repo-check:
-=======
   file-headers-check:
->>>>>>> 5564dc95
     runs-on: ubuntu-18.04
 
     steps:
