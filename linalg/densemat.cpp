// Copyright (c) 2010-2022, Lawrence Livermore National Security, LLC. Produced
// at the Lawrence Livermore National Laboratory. All Rights reserved. See files
// LICENSE and NOTICE for details. LLNL-CODE-806117.
//
// This file is part of the MFEM library. For more information and source code
// availability visit https://mfem.org.
//
// MFEM is free software; you can redistribute it and/or modify it under the
// terms of the BSD-3 license. We welcome feedback and contributions, see file
// CONTRIBUTING.md for details.


// Implementation of data types dense matrix, inverse dense matrix


#include "kernels.hpp"
#include "vector.hpp"
#include "matrix.hpp"
#include "densemat.hpp"
#include "kernels.hpp"
#include "../general/forall.hpp"
#include "../general/table.hpp"
#include "../general/globals.hpp"

#include <iostream>
#include <iomanip>
#include <limits>
#include <algorithm>
#include <cstdlib>
#if defined(_MSC_VER) && (_MSC_VER < 1800)
#include <float.h>
#define copysign _copysign
#endif


#ifdef MFEM_USE_LAPACK
extern "C" void
dgemm_(char *, char *, int *, int *, int *, double *, double *,
       int *, double *, int *, double *, double *, int *);
extern "C" void
dgetrf_(int *, int *, double *, int *, int *, int *);
extern "C" void
dgetrs_(char *, int *, int *, double *, int *, int *, double *, int *, int *);
extern "C" void
dgetri_(int *N, double *A, int *LDA, int *IPIV, double *WORK,
        int *LWORK, int *INFO);
extern "C" void
dsyevr_(char *JOBZ, char *RANGE, char *UPLO, int *N, double *A, int *LDA,
        double *VL, double *VU, int *IL, int *IU, double *ABSTOL, int *M,
        double *W, double *Z, int *LDZ, int *ISUPPZ, double *WORK, int *LWORK,
        int *IWORK, int *LIWORK, int *INFO);
extern "C" void
dsyev_(char *JOBZ, char *UPLO, int *N, double *A, int *LDA, double *W,
       double *WORK, int *LWORK, int *INFO);
extern "C" void
dsygv_ (int *ITYPE, char *JOBZ, char *UPLO, int * N, double *A, int *LDA,
        double *B, int *LDB, double *W,  double *WORK, int *LWORK, int *INFO);
extern "C" void
dgesvd_(char *JOBU, char *JOBVT, int *M, int *N, double *A, int *LDA,
        double *S, double *U, int *LDU, double *VT, int *LDVT, double *WORK,
        int *LWORK, int *INFO);
extern "C" void
dtrsm_(char *side, char *uplo, char *transa, char *diag, int *m, int *n,
       double *alpha, double *a, int *lda, double *b, int *ldb);
<<<<<<< HEAD

// Cholesky factorizations/solves
extern "C" void
dpotrf_(char *, int *, double *, int *, int *);
// Solve
extern "C" void
dpotrs_(char *, int *, int *, double *, int *, double *, int *, int *);
// Triangular Solves
extern "C" void
dtrtrs_(char *, char*, char *, int *, int *, double *, int *, double *, int *,
        int *);
extern "C" void
dpotri_(char *, int *, double *, int*, int *);
=======
extern "C" void
dggev_(char *jobvl, char *jobvr, int *n, double *a, int *lda, double *B,
       int *ldb, double *alphar, double *alphai, double *beta, double *vl,
       int * ldvl, double * vr, int * ldvr, double * work, int * lwork, int* info);
>>>>>>> d0ed1df4
#endif


namespace mfem
{

using namespace std;

DenseMatrix::DenseMatrix() : Matrix(0) { }

DenseMatrix::DenseMatrix(const DenseMatrix &m) : Matrix(m.height, m.width)
{
   const int hw = height * width;
   if (hw > 0)
   {
      MFEM_ASSERT(m.data, "invalid source matrix");
      data.New(hw);
      std::memcpy(data, m.data, sizeof(double)*hw);
   }
}

DenseMatrix::DenseMatrix(int s) : Matrix(s)
{
   MFEM_ASSERT(s >= 0, "invalid DenseMatrix size: " << s);
   if (s > 0)
   {
      data.New(s*s);
      *this = 0.0; // init with zeroes
   }
}

DenseMatrix::DenseMatrix(int m, int n) : Matrix(m, n)
{
   MFEM_ASSERT(m >= 0 && n >= 0,
               "invalid DenseMatrix size: " << m << " x " << n);
   const int capacity = m*n;
   if (capacity > 0)
   {
      data.New(capacity);
      *this = 0.0; // init with zeroes
   }
}

DenseMatrix::DenseMatrix(const DenseMatrix &mat, char ch)
   : Matrix(mat.width, mat.height)
{
   MFEM_CONTRACT_VAR(ch);
   const int capacity = height*width;
   if (capacity > 0)
   {
      data.New(capacity);

      for (int i = 0; i < height; i++)
      {
         for (int j = 0; j < width; j++)
         {
            (*this)(i,j) = mat(j,i);
         }
      }
   }
}

void DenseMatrix::SetSize(int h, int w)
{
   MFEM_ASSERT(h >= 0 && w >= 0,
               "invalid DenseMatrix size: " << h << " x " << w);
   if (Height() == h && Width() == w)
   {
      return;
   }
   height = h;
   width = w;
   const int hw = h*w;
   if (hw > data.Capacity())
   {
      data.Delete();
      data.New(hw);
      *this = 0.0; // init with zeroes
   }
}

double &DenseMatrix::Elem(int i, int j)
{
   return (*this)(i,j);
}

const double &DenseMatrix::Elem(int i, int j) const
{
   return (*this)(i,j);
}

void DenseMatrix::Mult(const double *x, double *y) const
{
   kernels::Mult(height, width, Data(), x, y);
}

void DenseMatrix::Mult(const Vector &x, Vector &y) const
{
   MFEM_ASSERT(height == y.Size() && width == x.Size(),
               "incompatible dimensions");

   Mult((const double *)x, (double *)y);
}

double DenseMatrix::operator *(const DenseMatrix &m) const
{
   MFEM_ASSERT(Height() == m.Height() && Width() == m.Width(),
               "incompatible dimensions");

   const int hw = height * width;
   double a = 0.0;
   for (int i = 0; i < hw; i++)
   {
      a += data[i] * m.data[i];
   }

   return a;
}

void DenseMatrix::MultTranspose(const double *x, double *y) const
{
   double *d_col = Data();
   for (int col = 0; col < width; col++)
   {
      double y_col = 0.0;
      for (int row = 0; row < height; row++)
      {
         y_col += x[row]*d_col[row];
      }
      y[col] = y_col;
      d_col += height;
   }
}

void DenseMatrix::MultTranspose(const Vector &x, Vector &y) const
{
   MFEM_ASSERT(height == x.Size() && width == y.Size(),
               "incompatible dimensions");

   MultTranspose((const double *)x, (double *)y);
}

void DenseMatrix::AddMult(const Vector &x, Vector &y) const
{
   MFEM_ASSERT(height == y.Size() && width == x.Size(),
               "incompatible dimensions");

   const double *xp = x, *d_col = data;
   double *yp = y;
   for (int col = 0; col < width; col++)
   {
      double x_col = xp[col];
      for (int row = 0; row < height; row++)
      {
         yp[row] += x_col*d_col[row];
      }
      d_col += height;
   }
}

void DenseMatrix::AddMultTranspose(const Vector &x, Vector &y) const
{
   MFEM_ASSERT(height == x.Size() && width == y.Size(),
               "incompatible dimensions");

   const double *d_col = data;
   for (int col = 0; col < width; col++)
   {
      double y_col = 0.0;
      for (int row = 0; row < height; row++)
      {
         y_col += x[row]*d_col[row];
      }
      y[col] += y_col;
      d_col += height;
   }
}

void DenseMatrix::AddMult_a(double a, const Vector &x, Vector &y) const
{
   MFEM_ASSERT(height == y.Size() && width == x.Size(),
               "incompatible dimensions");

   const double *xp = x, *d_col = data;
   double *yp = y;
   for (int col = 0; col < width; col++)
   {
      const double x_col = a*xp[col];
      for (int row = 0; row < height; row++)
      {
         yp[row] += x_col*d_col[row];
      }
      d_col += height;
   }
}

void DenseMatrix::AddMultTranspose_a(double a, const Vector &x,
                                     Vector &y) const
{
   MFEM_ASSERT(height == x.Size() && width == y.Size(),
               "incompatible dimensions");

   const double *d_col = data;
   for (int col = 0; col < width; col++)
   {
      double y_col = 0.0;
      for (int row = 0; row < height; row++)
      {
         y_col += x[row]*d_col[row];
      }
      y[col] += a * y_col;
      d_col += height;
   }
}

double DenseMatrix::InnerProduct(const double *x, const double *y) const
{
   double prod = 0.0;

   for (int i = 0; i < height; i++)
   {
      double Axi = 0.0;
      for (int j = 0; j < width; j++)
      {
         Axi += (*this)(i,j) * x[j];
      }
      prod += y[i] * Axi;
   }

   return prod;
}

// LeftScaling this = diag(s) * this
void DenseMatrix::LeftScaling(const Vector & s)
{
   double * it_data = data;
   for (int j = 0; j < width; ++j)
   {
      for (int i = 0; i < height; ++i)
      {
         *(it_data++) *= s(i);
      }
   }
}

// InvLeftScaling this = diag(1./s) * this
void DenseMatrix::InvLeftScaling(const Vector & s)
{
   double * it_data = data;
   for (int j = 0; j < width; ++j)
   {
      for (int i = 0; i < height; ++i)
      {
         *(it_data++) /= s(i);
      }
   }
}

// RightScaling: this = this * diag(s);
void DenseMatrix::RightScaling(const Vector & s)
{
   double sj;
   double * it_data = data;
   for (int j = 0; j < width; ++j)
   {
      sj = s(j);
      for (int i = 0; i < height; ++i)
      {
         *(it_data++) *= sj;
      }
   }
}

// InvRightScaling: this = this * diag(1./s);
void DenseMatrix::InvRightScaling(const Vector & s)
{
   double * it_data = data;
   for (int j = 0; j < width; ++j)
   {
      const double sj = 1./s(j);
      for (int i = 0; i < height; ++i)
      {
         *(it_data++) *= sj;
      }
   }
}

// SymmetricScaling this = diag(sqrt(s)) * this * diag(sqrt(s))
void DenseMatrix::SymmetricScaling(const Vector & s)
{
   if (height != width || s.Size() != height)
   {
      mfem_error("DenseMatrix::SymmetricScaling: dimension mismatch");
   }

   double * ss = new double[width];
   double * it_s = s.GetData();
   double * it_ss = ss;
   for ( double * end_s = it_s + width; it_s != end_s; ++it_s)
   {
      *(it_ss++) = sqrt(*it_s);
   }

   double * it_data = data;
   for (int j = 0; j < width; ++j)
   {
      for (int i = 0; i < height; ++i)
      {
         *(it_data++) *= ss[i]*ss[j];
      }
   }

   delete[] ss;
}

// InvSymmetricScaling this = diag(sqrt(1./s)) * this * diag(sqrt(1./s))
void DenseMatrix::InvSymmetricScaling(const Vector & s)
{
   if (height != width || s.Size() != width)
   {
      mfem_error("DenseMatrix::InvSymmetricScaling: dimension mismatch");
   }

   double * ss = new double[width];
   double * it_s = s.GetData();
   double * it_ss = ss;
   for (double * end_s = it_s + width; it_s != end_s; ++it_s)
   {
      *(it_ss++) = 1./sqrt(*it_s);
   }

   double * it_data = data;
   for (int j = 0; j < width; ++j)
   {
      for (int i = 0; i < height; ++i)
      {
         *(it_data++) *= ss[i]*ss[j];
      }
   }

   delete[] ss;
}

double DenseMatrix::Trace() const
{
#ifdef MFEM_DEBUG
   if (Width() != Height())
   {
      mfem_error("DenseMatrix::Trace() : not a square matrix!");
   }
#endif

   double t = 0.0;

   for (int i = 0; i < width; i++)
   {
      t += (*this)(i, i);
   }

   return t;
}

MatrixInverse *DenseMatrix::Inverse() const
{
   return new DenseMatrixInverse(*this);
}

double DenseMatrix::Det() const
{
   MFEM_ASSERT(Height() == Width() && Height() > 0,
               "The matrix must be square and "
               << "sized larger than zero to compute the determinant."
               << "  Height() = " << Height()
               << ", Width() = " << Width());

   switch (Height())
   {
      case 1:
         return data[0];

      case 2:
         return data[0] * data[3] - data[1] * data[2];

      case 3:
      {
         const double *d = data;
         return
            d[0] * (d[4] * d[8] - d[5] * d[7]) +
            d[3] * (d[2] * d[7] - d[1] * d[8]) +
            d[6] * (d[1] * d[5] - d[2] * d[4]);
      }
      case 4:
      {
         const double *d = data;
         return
            d[ 0] * (d[ 5] * (d[10] * d[15] - d[11] * d[14]) -
                     d[ 9] * (d[ 6] * d[15] - d[ 7] * d[14]) +
                     d[13] * (d[ 6] * d[11] - d[ 7] * d[10])
                    ) -
            d[ 4] * (d[ 1] * (d[10] * d[15] - d[11] * d[14]) -
                     d[ 9] * (d[ 2] * d[15] - d[ 3] * d[14]) +
                     d[13] * (d[ 2] * d[11] - d[ 3] * d[10])
                    ) +
            d[ 8] * (d[ 1] * (d[ 6] * d[15] - d[ 7] * d[14]) -
                     d[ 5] * (d[ 2] * d[15] - d[ 3] * d[14]) +
                     d[13] * (d[ 2] * d[ 7] - d[ 3] * d[ 6])
                    ) -
            d[12] * (d[ 1] * (d[ 6] * d[11] - d[ 7] * d[10]) -
                     d[ 5] * (d[ 2] * d[11] - d[ 3] * d[10]) +
                     d[ 9] * (d[ 2] * d[ 7] - d[ 3] * d[ 6])
                    );
      }
      default:
      {
         // In the general case we compute the determinant from the LU
         // decomposition.
         DenseMatrixInverse lu_factors(*this);

         return lu_factors.Det();
      }
   }
   // not reachable
}

double DenseMatrix::Weight() const
{
   if (Height() == Width())
   {
      // return fabs(Det());
      return Det();
   }
   else if ((Height() == 2) && (Width() == 1))
   {
      return sqrt(data[0] * data[0] + data[1] * data[1]);
   }
   else if ((Height() == 3) && (Width() == 1))
   {
      return sqrt(data[0] * data[0] + data[1] * data[1] + data[2] * data[2]);
   }
   else if ((Height() == 3) && (Width() == 2))
   {
      const double *d = data;
      double E = d[0] * d[0] + d[1] * d[1] + d[2] * d[2];
      double G = d[3] * d[3] + d[4] * d[4] + d[5] * d[5];
      double F = d[0] * d[3] + d[1] * d[4] + d[2] * d[5];
      return sqrt(E * G - F * F);
   }
   mfem_error("DenseMatrix::Weight(): mismatched or unsupported dimensions");
   return 0.0;
}

void DenseMatrix::Set(double alpha, const double *A)
{
   const int s = Width()*Height();
   for (int i = 0; i < s; i++)
   {
      data[i] = alpha*A[i];
   }
}

void DenseMatrix::Add(const double c, const DenseMatrix &A)
{
   for (int j = 0; j < Width(); j++)
   {
      for (int i = 0; i < Height(); i++)
      {
         (*this)(i,j) += c * A(i,j);
      }
   }
}

DenseMatrix &DenseMatrix::operator=(double c)
{
   const int s = Height()*Width();
   for (int i = 0; i < s; i++)
   {
      data[i] = c;
   }
   return *this;
}

DenseMatrix &DenseMatrix::operator=(const double *d)
{
   const int s = Height()*Width();
   for (int i = 0; i < s; i++)
   {
      data[i] = d[i];
   }
   return *this;
}

DenseMatrix &DenseMatrix::operator=(const DenseMatrix &m)
{
   SetSize(m.height, m.width);

   const int hw = height * width;
   for (int i = 0; i < hw; i++)
   {
      data[i] = m.data[i];
   }

   return *this;
}

DenseMatrix &DenseMatrix::operator+=(const double *m)
{
   kernels::Add(Height(), Width(), m, (double*)data);
   return *this;
}

DenseMatrix &DenseMatrix::operator+=(const DenseMatrix &m)
{
   MFEM_ASSERT(Height() == m.Height() && Width() == m.Width(),
               "incompatible matrix sizes.");
   return *this += m.GetData();
}

DenseMatrix &DenseMatrix::operator-=(const DenseMatrix &m)
{
   for (int j = 0; j < width; j++)
   {
      for (int i = 0; i < height; i++)
      {
         (*this)(i, j) -= m(i, j);
      }
   }

   return *this;
}

DenseMatrix &DenseMatrix::operator*=(double c)
{
   int s = Height()*Width();
   for (int i = 0; i < s; i++)
   {
      data[i] *= c;
   }
   return *this;
}

void DenseMatrix::Neg()
{
   const int hw = Height() * Width();
   for (int i = 0; i < hw; i++)
   {
      data[i] = -data[i];
   }
}

void DenseMatrix::Invert()
{
#ifdef MFEM_DEBUG
   if (Height() <= 0 || Height() != Width())
   {
      mfem_error("DenseMatrix::Invert(): dimension mismatch");
   }
#endif

#ifdef MFEM_USE_LAPACK
   int   *ipiv = new int[width];
   int    lwork = -1;
   double qwork, *work;
   int    info;

   dgetrf_(&width, &width, data, &width, ipiv, &info);

   if (info)
   {
      mfem_error("DenseMatrix::Invert() : Error in DGETRF");
   }

   dgetri_(&width, data, &width, ipiv, &qwork, &lwork, &info);

   lwork = (int) qwork;
   work = new double[lwork];

   dgetri_(&width, data, &width, ipiv, work, &lwork, &info);

   if (info)
   {
      mfem_error("DenseMatrix::Invert() : Error in DGETRI");
   }

   delete [] work;
   delete [] ipiv;
#else
   int c, i, j, n = Width();
   double a, b;
   Array<int> piv(n);

   for (c = 0; c < n; c++)
   {
      a = fabs((*this)(c, c));
      i = c;
      for (j = c + 1; j < n; j++)
      {
         b = fabs((*this)(j, c));
         if (a < b)
         {
            a = b;
            i = j;
         }
      }
      if (a == 0.0)
      {
         mfem_error("DenseMatrix::Invert() : singular matrix");
      }
      piv[c] = i;
      for (j = 0; j < n; j++)
      {
         mfem::Swap<double>((*this)(c, j), (*this)(i, j));
      }

      a = (*this)(c, c) = 1.0 / (*this)(c, c);
      for (j = 0; j < c; j++)
      {
         (*this)(c, j) *= a;
      }
      for (j++; j < n; j++)
      {
         (*this)(c, j) *= a;
      }
      for (i = 0; i < c; i++)
      {
         (*this)(i, c) = a * (b = -(*this)(i, c));
         for (j = 0; j < c; j++)
         {
            (*this)(i, j) += b * (*this)(c, j);
         }
         for (j++; j < n; j++)
         {
            (*this)(i, j) += b * (*this)(c, j);
         }
      }
      for (i++; i < n; i++)
      {
         (*this)(i, c) = a * (b = -(*this)(i, c));
         for (j = 0; j < c; j++)
         {
            (*this)(i, j) += b * (*this)(c, j);
         }
         for (j++; j < n; j++)
         {
            (*this)(i, j) += b * (*this)(c, j);
         }
      }
   }

   for (c = n - 1; c >= 0; c--)
   {
      j = piv[c];
      for (i = 0; i < n; i++)
      {
         mfem::Swap<double>((*this)(i, c), (*this)(i, j));
      }
   }
#endif
}

void DenseMatrix::SquareRootInverse()
{
   // Square root inverse using Denman--Beavers
#ifdef MFEM_DEBUG
   if (Height() <= 0 || Height() != Width())
   {
      mfem_error("DenseMatrix::SquareRootInverse() matrix not square.");
   }
#endif

   DenseMatrix tmp1(Height());
   DenseMatrix tmp2(Height());
   DenseMatrix tmp3(Height());

   tmp1 = (*this);
   (*this) = 0.0;
   for (int v = 0; v < Height() ; v++) { (*this)(v,v) = 1.0; }

   for (int j = 0; j < 10; j++)
   {
      for (int i = 0; i < 10; i++)
      {
         tmp2 = tmp1;
         tmp3 = (*this);

         tmp2.Invert();
         tmp3.Invert();

         tmp1 += tmp3;
         (*this) += tmp2;

         tmp1 *= 0.5;
         (*this) *= 0.5;
      }
      mfem::Mult((*this), tmp1, tmp2);
      for (int v = 0; v < Height() ; v++) { tmp2(v,v) -= 1.0; }
      if (tmp2.FNorm() < 1e-10) { break; }
   }

   if (tmp2.FNorm() > 1e-10)
   {
      mfem_error("DenseMatrix::SquareRootInverse not converged");
   }
}

void DenseMatrix::Norm2(double *v) const
{
   for (int j = 0; j < Width(); j++)
   {
      v[j] = 0.0;
      for (int i = 0; i < Height(); i++)
      {
         v[j] += (*this)(i,j)*(*this)(i,j);
      }
      v[j] = sqrt(v[j]);
   }
}

double DenseMatrix::MaxMaxNorm() const
{
   int hw = Height()*Width();
   const double *d = data;
   double norm = 0.0, abs_entry;

   for (int i = 0; i < hw; i++)
   {
      abs_entry = fabs(d[i]);
      if (norm < abs_entry)
      {
         norm = abs_entry;
      }
   }

   return norm;
}

void DenseMatrix::FNorm(double &scale_factor, double &scaled_fnorm2) const
{
   int i, hw = Height() * Width();
   double max_norm = 0.0, entry, fnorm2;

   for (i = 0; i < hw; i++)
   {
      entry = fabs(data[i]);
      if (entry > max_norm)
      {
         max_norm = entry;
      }
   }

   if (max_norm == 0.0)
   {
      scale_factor = scaled_fnorm2 = 0.0;
      return;
   }

   fnorm2 = 0.0;
   for (i = 0; i < hw; i++)
   {
      entry = data[i] / max_norm;
      fnorm2 += entry * entry;
   }

   scale_factor = max_norm;
   scaled_fnorm2 = fnorm2;
}

void dsyevr_Eigensystem(DenseMatrix &a, Vector &ev, DenseMatrix *evect)
{
#ifdef MFEM_USE_LAPACK
   ev.SetSize(a.Width());

   char      JOBZ     = 'N';
   char      RANGE    = 'A';
   char      UPLO     = 'U';
   int       N        = a.Width();
   double   *A        = new double[N*N];
   int       LDA      = N;
   double    VL       = 0.0;
   double    VU       = 1.0;
   int       IL       = 0;
   int       IU       = 1;
   double    ABSTOL   = 0.0;
   int       M;
   double   *W        = ev.GetData();
   double   *Z        = NULL;
   int       LDZ      = 1;
   int      *ISUPPZ   = new int[2*N];
   int       LWORK    = -1; // query optimal (double) workspace size
   double    QWORK;
   double   *WORK     = NULL;
   int       LIWORK   = -1; // query optimal (int) workspace size
   int       QIWORK;
   int      *IWORK    = NULL;
   int       INFO;

   if (evect) // Compute eigenvectors too
   {
      evect->SetSize(N);

      JOBZ     = 'V';
      Z        = evect->Data();
      LDZ      = N;
   }

   int hw = a.Height() * a.Width();
   double *data = a.Data();

   for (int i = 0; i < hw; i++)
   {
      A[i] = data[i];
   }

   dsyevr_( &JOBZ, &RANGE, &UPLO, &N, A, &LDA, &VL, &VU, &IL, &IU,
            &ABSTOL, &M, W, Z, &LDZ, ISUPPZ, &QWORK, &LWORK,
            &QIWORK, &LIWORK, &INFO );

   LWORK  = (int) QWORK;
   LIWORK = QIWORK;

   WORK  = new double[LWORK];
   IWORK = new int[LIWORK];

   dsyevr_( &JOBZ, &RANGE, &UPLO, &N, A, &LDA, &VL, &VU, &IL, &IU,
            &ABSTOL, &M, W, Z, &LDZ, ISUPPZ, WORK, &LWORK,
            IWORK, &LIWORK, &INFO );

   if (INFO != 0)
   {
      mfem::err << "dsyevr_Eigensystem(...): DSYEVR error code: "
                << INFO << endl;
      mfem_error();
   }

#ifdef MFEM_DEBUG
   if (M < N)
   {
      mfem::err << "dsyevr_Eigensystem(...):\n"
                << " DSYEVR did not find all eigenvalues "
                << M << "/" << N << endl;
      mfem_error();
   }
   if (CheckFinite(W, N) > 0)
   {
      mfem_error("dsyevr_Eigensystem(...): inf/nan values in W");
   }
   if (CheckFinite(Z, N*N) > 0)
   {
      mfem_error("dsyevr_Eigensystem(...): inf/nan values in Z");
   }
   VU = 0.0;
   for (IL = 0; IL < N; IL++)
      for (IU = 0; IU <= IL; IU++)
      {
         VL = 0.0;
         for (M = 0; M < N; M++)
         {
            VL += Z[M+IL*N] * Z[M+IU*N];
         }
         if (IU < IL)
         {
            VL = fabs(VL);
         }
         else
         {
            VL = fabs(VL-1.0);
         }
         if (VL > VU)
         {
            VU = VL;
         }
         if (VU > 0.5)
         {
            mfem::err << "dsyevr_Eigensystem(...):"
                      << " Z^t Z - I deviation = " << VU
                      << "\n W[max] = " << W[N-1] << ", W[min] = "
                      << W[0] << ", N = " << N << endl;
            mfem_error();
         }
      }
   if (VU > 1e-9)
   {
      mfem::err << "dsyevr_Eigensystem(...):"
                << " Z^t Z - I deviation = " << VU
                << "\n W[max] = " << W[N-1] << ", W[min] = "
                << W[0] << ", N = " << N << endl;
   }
   if (VU > 1e-5)
   {
      mfem_error("dsyevr_Eigensystem(...): ERROR: ...");
   }
   VU = 0.0;
   for (IL = 0; IL < N; IL++)
      for (IU = 0; IU < N; IU++)
      {
         VL = 0.0;
         for (M = 0; M < N; M++)
         {
            VL += Z[IL+M*N] * W[M] * Z[IU+M*N];
         }
         VL = fabs(VL-data[IL+N*IU]);
         if (VL > VU)
         {
            VU = VL;
         }
      }
   if (VU > 1e-9)
   {
      mfem::err << "dsyevr_Eigensystem(...):"
                << " max matrix deviation = " << VU
                << "\n W[max] = " << W[N-1] << ", W[min] = "
                << W[0] << ", N = " << N << endl;
   }
   if (VU > 1e-5)
   {
      mfem_error("dsyevr_Eigensystem(...): ERROR: ...");
   }
#endif

   delete [] IWORK;
   delete [] WORK;
   delete [] ISUPPZ;
   delete [] A;
#else
   MFEM_CONTRACT_VAR(a);
   MFEM_CONTRACT_VAR(ev);
   MFEM_CONTRACT_VAR(evect);
#endif
}

void dsyev_Eigensystem(DenseMatrix &a, Vector &ev, DenseMatrix *evect)
{
#ifdef MFEM_USE_LAPACK
   int   N      = a.Width();
   char  JOBZ   = 'N';
   char  UPLO   = 'U';
   int   LDA    = N;
   int   LWORK  = -1; /* query optimal workspace size */
   int   INFO;

   ev.SetSize(N);

   double *A    = NULL;
   double *W    = ev.GetData();
   double *WORK = NULL;
   double  QWORK;

   if (evect)
   {
      JOBZ = 'V';
      evect->SetSize(N);
      A = evect->Data();
   }
   else
   {
      A = new double[N*N];
   }

   int hw = a.Height() * a.Width();
   double *data = a.Data();
   for (int i = 0; i < hw; i++)
   {
      A[i] = data[i];
   }

   dsyev_(&JOBZ, &UPLO, &N, A, &LDA, W, &QWORK, &LWORK, &INFO);

   LWORK = (int) QWORK;
   WORK = new double[LWORK];

   dsyev_(&JOBZ, &UPLO, &N, A, &LDA, W, WORK, &LWORK, &INFO);

   if (INFO != 0)
   {
      mfem::err << "dsyev_Eigensystem: DSYEV error code: " << INFO << endl;
      mfem_error();
   }

   delete [] WORK;
   if (evect == NULL) { delete [] A; }
#else
   MFEM_CONTRACT_VAR(a);
   MFEM_CONTRACT_VAR(ev);
   MFEM_CONTRACT_VAR(evect);
#endif
}

void DenseMatrix::Eigensystem(Vector &ev, DenseMatrix *evect)
{
#ifdef MFEM_USE_LAPACK

   // dsyevr_Eigensystem(*this, ev, evect);

   dsyev_Eigensystem(*this, ev, evect);

#else

   MFEM_CONTRACT_VAR(ev);
   MFEM_CONTRACT_VAR(evect);
   mfem_error("DenseMatrix::Eigensystem: Compiled without LAPACK");

#endif
}

void dsygv_Eigensystem(DenseMatrix &a, DenseMatrix &b, Vector &ev,
                       DenseMatrix *evect)
{
#ifdef MFEM_USE_LAPACK
   int   N      = a.Width();
   int   ITYPE  = 1;
   char  JOBZ   = 'N';
   char  UPLO   = 'U';
   int   LDA    = N;
   int   LDB    = N;
   int   LWORK  = -1; /* query optimal workspace size */
   int   INFO;

   ev.SetSize(N);

   double *A    = NULL;
   double *B    = new double[N*N];
   double *W    = ev.GetData();
   double *WORK = NULL;
   double  QWORK;

   if (evect)
   {
      JOBZ = 'V';
      evect->SetSize(N);
      A = evect->Data();
   }
   else
   {
      A = new double[N*N];
   }

   int hw = a.Height() * a.Width();
   double *a_data = a.Data();
   double *b_data = b.Data();
   for (int i = 0; i < hw; i++)
   {
      A[i] = a_data[i];
      B[i] = b_data[i];
   }

   dsygv_(&ITYPE, &JOBZ, &UPLO, &N, A, &LDA, B, &LDB, W, &QWORK, &LWORK, &INFO);

   LWORK = (int) QWORK;
   WORK = new double[LWORK];

   dsygv_(&ITYPE, &JOBZ, &UPLO, &N, A, &LDA, B, &LDB, W, WORK, &LWORK, &INFO);

   if (INFO != 0)
   {
      mfem::err << "dsygv_Eigensystem: DSYGV error code: " << INFO << endl;
      mfem_error();
   }

   delete [] WORK;
   delete [] B;
   if (evect == NULL) { delete [] A; }
#else
   MFEM_CONTRACT_VAR(a);
   MFEM_CONTRACT_VAR(b);
   MFEM_CONTRACT_VAR(ev);
   MFEM_CONTRACT_VAR(evect);
#endif
}

void DenseMatrix::Eigensystem(DenseMatrix &b, Vector &ev,
                              DenseMatrix *evect)
{
#ifdef MFEM_USE_LAPACK

   dsygv_Eigensystem(*this, b, ev, evect);

#else
   MFEM_CONTRACT_VAR(b);
   MFEM_CONTRACT_VAR(ev);
   MFEM_CONTRACT_VAR(evect);
   mfem_error("DenseMatrix::Eigensystem(generalized): Compiled without LAPACK");
#endif
}

void DenseMatrix::SingularValues(Vector &sv) const
{
#ifdef MFEM_USE_LAPACK
   DenseMatrix copy_of_this = *this;
   char        jobu         = 'N';
   char        jobvt        = 'N';
   int         m            = Height();
   int         n            = Width();
   double      *a           = copy_of_this.data;
   sv.SetSize(min(m, n));
   double      *s           = sv;
   double      *u           = NULL;
   double      *vt          = NULL;
   double      *work        = NULL;
   int         lwork        = -1;
   int         info;
   double      qwork;

   dgesvd_(&jobu, &jobvt, &m, &n, a, &m,
           s, u, &m, vt, &n, &qwork, &lwork, &info);

   lwork = (int) qwork;
   work = new double[lwork];

   dgesvd_(&jobu, &jobvt, &m, &n, a, &m,
           s, u, &m, vt, &n, work, &lwork, &info);

   delete [] work;
   if (info)
   {
      mfem::err << "DenseMatrix::SingularValues : info = " << info << endl;
      mfem_error();
   }
#else
   MFEM_CONTRACT_VAR(sv);
   // compiling without lapack
   mfem_error("DenseMatrix::SingularValues: Compiled without LAPACK");
#endif
}

int DenseMatrix::Rank(double tol) const
{
   int rank=0;
   Vector sv(min(Height(), Width()));
   SingularValues(sv);

   for (int i=0; i < sv.Size(); ++i)
      if (sv(i) >= tol)
      {
         ++rank;
      }

   return rank;
}

double DenseMatrix::CalcSingularvalue(const int i) const
{
   MFEM_ASSERT(Height() == Width() && Height() > 0 && Height() < 4,
               "The matrix must be square and sized 1, 2, or 3 to compute the"
               " singular values."
               << "  Height() = " << Height()
               << ", Width() = " << Width());

   const int n = Height();
   const double *d = data;

   if (n == 1)
   {
      return d[0];
   }
   else if (n == 2)
   {
      return kernels::CalcSingularvalue<2>(d,i);
   }
   else
   {
      return kernels::CalcSingularvalue<3>(d,i);
   }
}

void DenseMatrix::CalcEigenvalues(double *lambda, double *vec) const
{
#ifdef MFEM_DEBUG
   if (Height() != Width() || Height() < 2 || Height() > 3)
   {
      mfem_error("DenseMatrix::CalcEigenvalues");
   }
#endif

   const int n = Height();
   const double *d = data;

   if (n == 2)
   {
      kernels::CalcEigenvalues<2>(d, lambda, vec);
   }
   else
   {
      kernels::CalcEigenvalues<3>(d, lambda, vec);
   }
}

void DenseMatrix::GetRow(int r, Vector &row) const
{
   int m = Height();
   int n = Width();
   row.SetSize(n);

   const double* rp = data + r;
   double* vp = row.GetData();

   for (int i = 0; i < n; i++)
   {
      vp[i] = *rp;
      rp += m;
   }
}

void DenseMatrix::GetColumn(int c, Vector &col) const
{
   int m = Height();
   col.SetSize(m);

   double *cp = Data() + c * m;
   double *vp = col.GetData();

   for (int i = 0; i < m; i++)
   {
      vp[i] = cp[i];
   }
}

void DenseMatrix::GetDiag(Vector &d) const
{
   if (height != width)
   {
      mfem_error("DenseMatrix::GetDiag\n");
   }
   d.SetSize(height);

   for (int i = 0; i < height; ++i)
   {
      d(i) = (*this)(i,i);
   }
}

void DenseMatrix::Getl1Diag(Vector &l) const
{
   if (height != width)
   {
      mfem_error("DenseMatrix::Getl1Diag\n");
   }
   l.SetSize(height);

   l = 0.0;

   for (int j = 0; j < width; ++j)
      for (int i = 0; i < height; ++i)
      {
         l(i) += fabs((*this)(i,j));
      }
}

void DenseMatrix::GetRowSums(Vector &l) const
{
   l.SetSize(height);
   for (int i = 0; i < height; i++)
   {
      double d = 0.0;
      for (int j = 0; j < width; j++)
      {
         d += operator()(i, j);
      }
      l(i) = d;
   }
}

void DenseMatrix::Diag(double c, int n)
{
   SetSize(n);

   const int N = n*n;
   for (int i = 0; i < N; i++)
   {
      data[i] = 0.0;
   }
   for (int i = 0; i < n; i++)
   {
      data[i*(n+1)] = c;
   }
}

void DenseMatrix::Diag(double *diag, int n)
{
   SetSize(n);

   int i, N = n*n;
   for (i = 0; i < N; i++)
   {
      data[i] = 0.0;
   }
   for (i = 0; i < n; i++)
   {
      data[i*(n+1)] = diag[i];
   }
}

void DenseMatrix::Transpose()
{
   int i, j;
   double t;

   if (Width() == Height())
   {
      for (i = 0; i < Height(); i++)
         for (j = i+1; j < Width(); j++)
         {
            t = (*this)(i,j);
            (*this)(i,j) = (*this)(j,i);
            (*this)(j,i) = t;
         }
   }
   else
   {
      DenseMatrix T(*this,'t');
      (*this) = T;
   }
}

void DenseMatrix::Transpose(const DenseMatrix &A)
{
   SetSize(A.Width(),A.Height());

   for (int i = 0; i < Height(); i++)
      for (int j = 0; j < Width(); j++)
      {
         (*this)(i,j) = A(j,i);
      }
}

void DenseMatrix::Symmetrize()
{
#ifdef MFEM_DEBUG
   if (Width() != Height())
   {
      mfem_error("DenseMatrix::Symmetrize() : not a square matrix!");
   }
#endif
   kernels::Symmetrize(Height(), Data());
}

void DenseMatrix::Lump()
{
   for (int i = 0; i < Height(); i++)
   {
      double L = 0.0;
      for (int j = 0; j < Width(); j++)
      {
         L += (*this)(i, j);
         (*this)(i, j) = 0.0;
      }
      (*this)(i, i) = L;
   }
}

void DenseMatrix::GradToCurl(DenseMatrix &curl)
{
   int n = Height();

#ifdef MFEM_DEBUG
   if ((Width() != 2 || curl.Width() != 1 || 2*n != curl.Height()) &&
       (Width() != 3 || curl.Width() != 3 || 3*n != curl.Height()))
   {
      mfem_error("DenseMatrix::GradToCurl(...): dimension mismatch");
   }
#endif

   if (Width() == 2)
   {
      for (int i = 0; i < n; i++)
      {
         // (x,y) is grad of Ui
         double x = (*this)(i,0);
         double y = (*this)(i,1);

         int j = i+n;

         // curl of (Ui,0)
         curl(i,0) = -y;

         // curl of (0,Ui)
         curl(j,0) =  x;
      }
   }
   else
   {
      for (int i = 0; i < n; i++)
      {
         // (x,y,z) is grad of Ui
         double x = (*this)(i,0);
         double y = (*this)(i,1);
         double z = (*this)(i,2);

         int j = i+n;
         int k = j+n;

         // curl of (Ui,0,0)
         curl(i,0) =  0.;
         curl(i,1) =  z;
         curl(i,2) = -y;

         // curl of (0,Ui,0)
         curl(j,0) = -z;
         curl(j,1) =  0.;
         curl(j,2) =  x;

         // curl of (0,0,Ui)
         curl(k,0) =  y;
         curl(k,1) = -x;
         curl(k,2) =  0.;
      }
   }
}

void DenseMatrix::GradToDiv(Vector &div)
{
   MFEM_ASSERT(Width()*Height() == div.Size(), "incompatible Vector 'div'!");

   // div(dof*j+i) <-- (*this)(i,j)

   const int n = height * width;
   double *ddata = div.GetData();

   for (int i = 0; i < n; i++)
   {
      ddata[i] = data[i];
   }
}

void DenseMatrix::CopyRows(const DenseMatrix &A, int row1, int row2)
{
   SetSize(row2 - row1 + 1, A.Width());

   for (int j = 0; j < Width(); j++)
   {
      for (int i = row1; i <= row2; i++)
      {
         (*this)(i-row1,j) = A(i,j);
      }
   }
}

void DenseMatrix::CopyCols(const DenseMatrix &A, int col1, int col2)
{
   SetSize(A.Height(), col2 - col1 + 1);

   for (int j = col1; j <= col2; j++)
   {
      for (int i = 0; i < Height(); i++)
      {
         (*this)(i,j-col1) = A(i,j);
      }
   }
}

void DenseMatrix::CopyMN(const DenseMatrix &A, int m, int n, int Aro, int Aco)
{
   SetSize(m,n);

   for (int j = 0; j < n; j++)
   {
      for (int i = 0; i < m; i++)
      {
         (*this)(i,j) = A(Aro+i,Aco+j);
      }
   }
}

void DenseMatrix::CopyMN(const DenseMatrix &A, int row_offset, int col_offset)
{
   double *v = A.Data();

   for (int j = 0; j < A.Width(); j++)
   {
      for (int i = 0; i < A.Height(); i++)
      {
         (*this)(row_offset+i,col_offset+j) = *(v++);
      }
   }
}

void DenseMatrix::CopyMNt(const DenseMatrix &A, int row_offset, int col_offset)
{
   double *v = A.Data();

   for (int i = 0; i < A.Width(); i++)
   {
      for (int j = 0; j < A.Height(); j++)
      {
         (*this)(row_offset+i,col_offset+j) = *(v++);
      }
   }
}

void DenseMatrix::CopyMN(const DenseMatrix &A, int m, int n, int Aro, int Aco,
                         int row_offset, int col_offset)
{
   MFEM_VERIFY(row_offset+m <= this->Height() && col_offset+n <= this->Width(),
               "this DenseMatrix is too small to accomodate the submatrix.  "
               << "row_offset = " << row_offset
               << ", m = " << m
               << ", this->Height() = " << this->Height()
               << ", col_offset = " << col_offset
               << ", n = " << n
               << ", this->Width() = " << this->Width()
              );
   MFEM_VERIFY(Aro+m <= A.Height() && Aco+n <= A.Width(),
               "The A DenseMatrix is too small to accomodate the submatrix.  "
               << "Aro = " << Aro
               << ", m = " << m
               << ", A.Height() = " << A.Height()
               << ", Aco = " << Aco
               << ", n = " << n
               << ", A.Width() = " << A.Width()
              );

   for (int j = 0; j < n; j++)
   {
      for (int i = 0; i < m; i++)
      {
         (*this)(row_offset+i,col_offset+j) = A(Aro+i,Aco+j);
      }
   }
}

void DenseMatrix::CopyMNDiag(double c, int n, int row_offset, int col_offset)
{
   for (int i = 0; i < n; i++)
   {
      for (int j = i+1; j < n; j++)
      {
         (*this)(row_offset+i,col_offset+j) =
            (*this)(row_offset+j,col_offset+i) = 0.0;
      }
   }

   for (int i = 0; i < n; i++)
   {
      (*this)(row_offset+i,col_offset+i) = c;
   }
}

void DenseMatrix::CopyMNDiag(double *diag, int n, int row_offset,
                             int col_offset)
{
   for (int i = 0; i < n; i++)
   {
      for (int j = i+1; j < n; j++)
      {
         (*this)(row_offset+i,col_offset+j) =
            (*this)(row_offset+j,col_offset+i) = 0.0;
      }
   }

   for (int i = 0; i < n; i++)
   {
      (*this)(row_offset+i,col_offset+i) = diag[i];
   }
}

void DenseMatrix::CopyExceptMN(const DenseMatrix &A, int m, int n)
{
   SetSize(A.Width()-1,A.Height()-1);

   int i, j, i_off = 0, j_off = 0;

   for (j = 0; j < A.Width(); j++)
   {
      if ( j == n )
      {
         j_off = 1;
         continue;
      }
      for (i = 0; i < A.Height(); i++)
      {
         if ( i == m )
         {
            i_off = 1;
            continue;
         }
         (*this)(i-i_off,j-j_off) = A(i,j);
      }
      i_off = 0;
   }
}

void DenseMatrix::AddMatrix(DenseMatrix &A, int ro, int co)
{
   int h, ah, aw;
   double *p, *ap;

   h  = Height();
   ah = A.Height();
   aw = A.Width();

#ifdef MFEM_DEBUG
   if (co+aw > Width() || ro+ah > h)
   {
      mfem_error("DenseMatrix::AddMatrix(...) 1 : dimension mismatch");
   }
#endif

   p  = data + ro + co * h;
   ap = A.data;

   for (int c = 0; c < aw; c++)
   {
      for (int r = 0; r < ah; r++)
      {
         p[r] += ap[r];
      }
      p  += h;
      ap += ah;
   }
}

void DenseMatrix::AddMatrix(double a, const DenseMatrix &A, int ro, int co)
{
   int h, ah, aw;
   double *p, *ap;

   h  = Height();
   ah = A.Height();
   aw = A.Width();

#ifdef MFEM_DEBUG
   if (co+aw > Width() || ro+ah > h)
   {
      mfem_error("DenseMatrix::AddMatrix(...) 2 : dimension mismatch");
   }
#endif

   p  = data + ro + co * h;
   ap = A.Data();

   for (int c = 0; c < aw; c++)
   {
      for (int r = 0; r < ah; r++)
      {
         p[r] += a * ap[r];
      }
      p  += h;
      ap += ah;
   }
}

void DenseMatrix::AddToVector(int offset, Vector &v) const
{
   const int n = height * width;
   double *vdata = v.GetData() + offset;

   for (int i = 0; i < n; i++)
   {
      vdata[i] += data[i];
   }
}

void DenseMatrix::GetFromVector(int offset, const Vector &v)
{
   const int n = height * width;
   const double *vdata = v.GetData() + offset;

   for (int i = 0; i < n; i++)
   {
      data[i] = vdata[i];
   }
}

void DenseMatrix::AdjustDofDirection(Array<int> &dofs)
{
   const int n = Height();

#ifdef MFEM_DEBUG
   if (dofs.Size() != n || Width() != n)
   {
      mfem_error("DenseMatrix::AdjustDofDirection(...): dimension mismatch");
   }
#endif

   int *dof = dofs;
   for (int i = 0; i < n-1; i++)
   {
      const int s = (dof[i] < 0) ? (-1) : (1);
      for (int j = i+1; j < n; j++)
      {
         const int t = (dof[j] < 0) ? (-s) : (s);
         if (t < 0)
         {
            (*this)(i,j) = -(*this)(i,j);
            (*this)(j,i) = -(*this)(j,i);
         }
      }
   }
}

void DenseMatrix::SetRow(int row, double value)
{
   for (int j = 0; j < Width(); j++)
   {
      (*this)(row, j) = value;
   }
}

void DenseMatrix::SetCol(int col, double value)
{
   for (int i = 0; i < Height(); i++)
   {
      (*this)(i, col) = value;
   }
}

void DenseMatrix::SetRow(int r, const double* row)
{
   MFEM_ASSERT(row != nullptr, "supplied row pointer is null");
   for (int j = 0; j < Width(); j++)
   {
      (*this)(r, j) = row[j];
   }
}

void DenseMatrix::SetRow(int r, const Vector &row)
{
   MFEM_ASSERT(Width() == row.Size(), "");
   SetRow(r, row.GetData());
}

void DenseMatrix::SetCol(int c, const double* col)
{
   MFEM_ASSERT(col != nullptr, "supplied column pointer is null");
   for (int i = 0; i < Height(); i++)
   {
      (*this)(i, c) = col[i];
   }
}

void DenseMatrix::SetCol(int c, const Vector &col)
{
   MFEM_ASSERT(Height() == col.Size(), "");
   SetCol(c, col.GetData());
}

void DenseMatrix::Threshold(double eps)
{
   for (int col = 0; col < Width(); col++)
   {
      for (int row = 0; row < Height(); row++)
      {
         if (std::abs(operator()(row,col)) <= eps)
         {
            operator()(row,col) = 0.0;
         }
      }
   }
}

void DenseMatrix::Print(std::ostream &os, int width_) const
{
   // save current output flags
   ios::fmtflags old_flags = os.flags();
   // output flags = scientific + show sign
   os << setiosflags(ios::scientific | ios::showpos);
   for (int i = 0; i < height; i++)
   {
      os << "[row " << i << "]\n";
      for (int j = 0; j < width; j++)
      {
         os << (*this)(i,j);
         if (j+1 == width || (j+1) % width_ == 0)
         {
            os << '\n';
         }
         else
         {
            os << ' ';
         }
      }
   }
   // reset output flags to original values
   os.flags(old_flags);
}

void DenseMatrix::PrintMatlab(std::ostream &os) const
{
   // save current output flags
   ios::fmtflags old_flags = os.flags();
   // output flags = scientific + show sign
   os << setiosflags(ios::scientific | ios::showpos);
   for (int i = 0; i < height; i++)
   {
      for (int j = 0; j < width; j++)
      {
         os << (*this)(i,j);
         os << ' ';
      }
      os << "\n";
   }
   // reset output flags to original values
   os.flags(old_flags);
}

void DenseMatrix::PrintT(std::ostream &os, int width_) const
{
   // save current output flags
   ios::fmtflags old_flags = os.flags();
   // output flags = scientific + show sign
   os << setiosflags(ios::scientific | ios::showpos);
   for (int j = 0; j < width; j++)
   {
      os << "[col " << j << "]\n";
      for (int i = 0; i < height; i++)
      {
         os << (*this)(i,j);
         if (i+1 == height || (i+1) % width_ == 0)
         {
            os << '\n';
         }
         else
         {
            os << ' ';
         }
      }
   }
   // reset output flags to original values
   os.flags(old_flags);
}

void DenseMatrix::TestInversion()
{
   DenseMatrix copy(*this), C(width);
   Invert();
   mfem::Mult(*this, copy, C);

   for (int i = 0; i < width; i++)
   {
      C(i,i) -= 1.0;
   }
   mfem::out << "size = " << width << ", i_max = " << C.MaxMaxNorm()
             << ", cond_F = " << FNorm()*copy.FNorm() << endl;
}

void DenseMatrix::Swap(DenseMatrix &other)
{
   mfem::Swap(width, other.width);
   mfem::Swap(height, other.height);
   mfem::Swap(data, other.data);
}

DenseMatrix::~DenseMatrix()
{
   data.Delete();
}



void Add(const DenseMatrix &A, const DenseMatrix &B,
         double alpha, DenseMatrix &C)
{
   kernels::Add(C.Height(), C.Width(), alpha, A.Data(), B.Data(), C.Data());
}

void Add(double alpha, const double *A,
         double beta,  const double *B, DenseMatrix &C)
{
   kernels::Add(C.Height(), C.Width(), alpha, A, beta, B, C.Data());
}

void Add(double alpha, const DenseMatrix &A,
         double beta,  const DenseMatrix &B, DenseMatrix &C)
{
   MFEM_ASSERT(A.Height() == C.Height(), "");
   MFEM_ASSERT(B.Height() == C.Height(), "");
   MFEM_ASSERT(A.Width() == C.Width(), "");
   MFEM_ASSERT(B.Width() == C.Width(), "");
   Add(alpha, A.GetData(), beta, B.GetData(), C);
}

bool LinearSolve(DenseMatrix& A, double* X, double TOL)
{
   MFEM_VERIFY(A.IsSquare(), "A must be a square matrix!");
   MFEM_ASSERT(A.NumCols() > 0, "supplied matrix, A, is empty!");
   MFEM_ASSERT(X != nullptr, "supplied vector, X, is null!");

   int N = A.NumCols();

   switch (N)
   {
      case 1:
      {
         double det = A(0,0);
         if (std::abs(det) <= TOL) { return false; } // singular

         X[0] /= det;
         break;
      }
      case 2:
      {
         double det = A.Det();
         if (std::abs(det) <= TOL) { return false; } // singular

         double invdet = 1. / det;

         double b0 = X[0];
         double b1 = X[1];

         X[0] = ( A(1,1)*b0 - A(0,1)*b1) * invdet;
         X[1] = (-A(1,0)*b0 + A(0,0)*b1) * invdet;
         break;
      }
      default:
      {
         // default to LU factorization for the general case
         Array<int> ipiv(N);
         LUFactors lu(A.Data(), ipiv);

         if (!lu.Factor(N,TOL)) { return false; } // singular

         lu.Solve(N, 1, X);
      }

   } // END switch

   return true;
}

void Mult(const DenseMatrix &b, const DenseMatrix &c, DenseMatrix &a)
{
   MFEM_ASSERT(a.Height() == b.Height() && a.Width() == c.Width() &&
               b.Width() == c.Height(), "incompatible dimensions");

#ifdef MFEM_USE_LAPACK
   static char transa = 'N', transb = 'N';
   static double alpha = 1.0, beta = 0.0;
   int m = b.Height(), n = c.Width(), k = b.Width();

   dgemm_(&transa, &transb, &m, &n, &k, &alpha, b.Data(), &m,
          c.Data(), &k, &beta, a.Data(), &m);
#else
   const int ah = a.Height();
   const int aw = a.Width();
   const int bw = b.Width();
   double *ad = a.Data();
   const double *bd = b.Data();
   const double *cd = c.Data();
   kernels::Mult(ah,aw,bw,bd,cd,ad);
#endif
}

void AddMult_a(double alpha, const DenseMatrix &b, const DenseMatrix &c,
               DenseMatrix &a)
{
   MFEM_ASSERT(a.Height() == b.Height() && a.Width() == c.Width() &&
               b.Width() == c.Height(), "incompatible dimensions");

#ifdef MFEM_USE_LAPACK
   static char transa = 'N', transb = 'N';
   static double beta = 1.0;
   int m = b.Height(), n = c.Width(), k = b.Width();

   dgemm_(&transa, &transb, &m, &n, &k, &alpha, b.Data(), &m,
          c.Data(), &k, &beta, a.Data(), &m);
#else
   const int ah = a.Height();
   const int aw = a.Width();
   const int bw = b.Width();
   double *ad = a.Data();
   const double *bd = b.Data();
   const double *cd = c.Data();
   for (int j = 0; j < aw; j++)
   {
      for (int k = 0; k < bw; k++)
      {
         for (int i = 0; i < ah; i++)
         {
            ad[i+j*ah] += alpha * bd[i+k*ah] * cd[k+j*bw];
         }
      }
   }
#endif
}

void AddMult(const DenseMatrix &b, const DenseMatrix &c, DenseMatrix &a)
{
   MFEM_ASSERT(a.Height() == b.Height() && a.Width() == c.Width() &&
               b.Width() == c.Height(), "incompatible dimensions");

#ifdef MFEM_USE_LAPACK
   static char transa = 'N', transb = 'N';
   static double alpha = 1.0, beta = 1.0;
   int m = b.Height(), n = c.Width(), k = b.Width();

   dgemm_(&transa, &transb, &m, &n, &k, &alpha, b.Data(), &m,
          c.Data(), &k, &beta, a.Data(), &m);
#else
   const int ah = a.Height();
   const int aw = a.Width();
   const int bw = b.Width();
   double *ad = a.Data();
   const double *bd = b.Data();
   const double *cd = c.Data();
   for (int j = 0; j < aw; j++)
   {
      for (int k = 0; k < bw; k++)
      {
         for (int i = 0; i < ah; i++)
         {
            ad[i+j*ah] += bd[i+k*ah] * cd[k+j*bw];
         }
      }
   }
#endif
}

void CalcAdjugate(const DenseMatrix &a, DenseMatrix &adja)
{
#ifdef MFEM_DEBUG
   if (a.Width() > a.Height() || a.Width() < 1 || a.Height() > 3)
   {
      mfem_error("CalcAdjugate(...): unsupported dimensions");
   }
   if (a.Width() != adja.Height() || a.Height() != adja.Width())
   {
      mfem_error("CalcAdjugate(...): dimension mismatch");
   }
#endif

   if (a.Width() < a.Height())
   {
      const double *d = a.Data();
      double *ad = adja.Data();
      if (a.Width() == 1)
      {
         // N x 1, N = 2,3
         ad[0] = d[0];
         ad[1] = d[1];
         if (a.Height() == 3)
         {
            ad[2] = d[2];
         }
      }
      else
      {
         // 3 x 2
         double e, g, f;
         e = d[0]*d[0] + d[1]*d[1] + d[2]*d[2];
         g = d[3]*d[3] + d[4]*d[4] + d[5]*d[5];
         f = d[0]*d[3] + d[1]*d[4] + d[2]*d[5];

         ad[0] = d[0]*g - d[3]*f;
         ad[1] = d[3]*e - d[0]*f;
         ad[2] = d[1]*g - d[4]*f;
         ad[3] = d[4]*e - d[1]*f;
         ad[4] = d[2]*g - d[5]*f;
         ad[5] = d[5]*e - d[2]*f;
      }
      return;
   }

   if (a.Width() == 1)
   {
      adja(0,0) = 1.0;
   }
   else if (a.Width() == 2)
   {
      adja(0,0) =  a(1,1);
      adja(0,1) = -a(0,1);
      adja(1,0) = -a(1,0);
      adja(1,1) =  a(0,0);
   }
   else
   {
      adja(0,0) = a(1,1)*a(2,2)-a(1,2)*a(2,1);
      adja(0,1) = a(0,2)*a(2,1)-a(0,1)*a(2,2);
      adja(0,2) = a(0,1)*a(1,2)-a(0,2)*a(1,1);

      adja(1,0) = a(1,2)*a(2,0)-a(1,0)*a(2,2);
      adja(1,1) = a(0,0)*a(2,2)-a(0,2)*a(2,0);
      adja(1,2) = a(0,2)*a(1,0)-a(0,0)*a(1,2);

      adja(2,0) = a(1,0)*a(2,1)-a(1,1)*a(2,0);
      adja(2,1) = a(0,1)*a(2,0)-a(0,0)*a(2,1);
      adja(2,2) = a(0,0)*a(1,1)-a(0,1)*a(1,0);
   }
}

void CalcAdjugateTranspose(const DenseMatrix &a, DenseMatrix &adjat)
{
#ifdef MFEM_DEBUG
   if (a.Height() != a.Width() || adjat.Height() != adjat.Width() ||
       a.Width() != adjat.Width() || a.Width() < 1 || a.Width() > 3)
   {
      mfem_error("CalcAdjugateTranspose(...): dimension mismatch");
   }
#endif
   if (a.Width() == 1)
   {
      adjat(0,0) = 1.0;
   }
   else if (a.Width() == 2)
   {
      adjat(0,0) =  a(1,1);
      adjat(1,0) = -a(0,1);
      adjat(0,1) = -a(1,0);
      adjat(1,1) =  a(0,0);
   }
   else
   {
      adjat(0,0) = a(1,1)*a(2,2)-a(1,2)*a(2,1);
      adjat(1,0) = a(0,2)*a(2,1)-a(0,1)*a(2,2);
      adjat(2,0) = a(0,1)*a(1,2)-a(0,2)*a(1,1);

      adjat(0,1) = a(1,2)*a(2,0)-a(1,0)*a(2,2);
      adjat(1,1) = a(0,0)*a(2,2)-a(0,2)*a(2,0);
      adjat(2,1) = a(0,2)*a(1,0)-a(0,0)*a(1,2);

      adjat(0,2) = a(1,0)*a(2,1)-a(1,1)*a(2,0);
      adjat(1,2) = a(0,1)*a(2,0)-a(0,0)*a(2,1);
      adjat(2,2) = a(0,0)*a(1,1)-a(0,1)*a(1,0);
   }
}

void CalcInverse(const DenseMatrix &a, DenseMatrix &inva)
{
   MFEM_ASSERT(a.Width() <= a.Height() && a.Width() >= 1 && a.Height() <= 3, "");
   MFEM_ASSERT(inva.Height() == a.Width(), "incorrect dimensions");
   MFEM_ASSERT(inva.Width() == a.Height(), "incorrect dimensions");

   double t;

   if (a.Width() < a.Height())
   {
      const double *d = a.Data();
      double *id = inva.Data();
      if (a.Height() == 2)
      {
         t = 1.0 / (d[0]*d[0] + d[1]*d[1]);
         id[0] = d[0] * t;
         id[1] = d[1] * t;
      }
      else
      {
         if (a.Width() == 1)
         {
            t = 1.0 / (d[0]*d[0] + d[1]*d[1] + d[2]*d[2]);
            id[0] = d[0] * t;
            id[1] = d[1] * t;
            id[2] = d[2] * t;
         }
         else
         {
            double e, g, f;
            e = d[0]*d[0] + d[1]*d[1] + d[2]*d[2];
            g = d[3]*d[3] + d[4]*d[4] + d[5]*d[5];
            f = d[0]*d[3] + d[1]*d[4] + d[2]*d[5];
            t = 1.0 / (e*g - f*f);
            e *= t; g *= t; f *= t;

            id[0] = d[0]*g - d[3]*f;
            id[1] = d[3]*e - d[0]*f;
            id[2] = d[1]*g - d[4]*f;
            id[3] = d[4]*e - d[1]*f;
            id[4] = d[2]*g - d[5]*f;
            id[5] = d[5]*e - d[2]*f;
         }
      }
      return;
   }

#ifdef MFEM_DEBUG
   t = a.Det();
   MFEM_ASSERT(std::abs(t) > 1.0e-14 * pow(a.FNorm()/a.Width(), a.Width()),
               "singular matrix!");
#endif

   switch (a.Height())
   {
      case 1:
         inva(0,0) = 1.0 / a.Det();
         break;
      case 2:
         kernels::CalcInverse<2>(a.Data(), inva.Data());
         break;
      case 3:
         kernels::CalcInverse<3>(a.Data(), inva.Data());
         break;
   }
}

void CalcInverseTranspose(const DenseMatrix &a, DenseMatrix &inva)
{
#ifdef MFEM_DEBUG
   if ( (a.Width() != a.Height()) || ( (a.Height()!= 1) && (a.Height()!= 2)
                                       && (a.Height()!= 3) ) )
   {
      mfem_error("CalcInverseTranspose(...): dimension mismatch");
   }
#endif

   double t = 1. / a.Det() ;

   switch (a.Height())
   {
      case 1:
         inva(0,0) = 1.0 / a(0,0);
         break;
      case 2:
         inva(0,0) = a(1,1) * t ;
         inva(1,0) = -a(0,1) * t ;
         inva(0,1) = -a(1,0) * t ;
         inva(1,1) = a(0,0) * t ;
         break;
      case 3:
         inva(0,0) = (a(1,1)*a(2,2)-a(1,2)*a(2,1))*t;
         inva(1,0) = (a(0,2)*a(2,1)-a(0,1)*a(2,2))*t;
         inva(2,0) = (a(0,1)*a(1,2)-a(0,2)*a(1,1))*t;

         inva(0,1) = (a(1,2)*a(2,0)-a(1,0)*a(2,2))*t;
         inva(1,1) = (a(0,0)*a(2,2)-a(0,2)*a(2,0))*t;
         inva(2,1) = (a(0,2)*a(1,0)-a(0,0)*a(1,2))*t;

         inva(0,2) = (a(1,0)*a(2,1)-a(1,1)*a(2,0))*t;
         inva(1,2) = (a(0,1)*a(2,0)-a(0,0)*a(2,1))*t;
         inva(2,2) = (a(0,0)*a(1,1)-a(0,1)*a(1,0))*t;
         break;
   }
}

void CalcOrtho(const DenseMatrix &J, Vector &n)
{
   MFEM_ASSERT( ((J.Height() == 2 && J.Width() == 1)
                 || (J.Height() == 3 && J.Width() == 2))
                && (J.Height() == n.Size()),
                "Matrix must be 3x2 or 2x1, "
                << "and the Vector must be sized with the rows. "
                << " J.Height() = " << J.Height()
                << ", J.Width() = " << J.Width()
                << ", n.Size() = " << n.Size()
              );

   const double *d = J.Data();
   if (J.Height() == 2)
   {
      n(0) =  d[1];
      n(1) = -d[0];
   }
   else
   {
      n(0) = d[1]*d[5] - d[2]*d[4];
      n(1) = d[2]*d[3] - d[0]*d[5];
      n(2) = d[0]*d[4] - d[1]*d[3];
   }
}

void MultAAt(const DenseMatrix &a, DenseMatrix &aat)
{
   const int height = a.Height();
   const int width = a.Width();
   for (int i = 0; i < height; i++)
   {
      for (int j = 0; j <= i; j++)
      {
         double temp = 0.;
         for (int k = 0; k < width; k++)
         {
            temp += a(i,k) * a(j,k);
         }
         aat(j,i) = aat(i,j) = temp;
      }
   }
}

void AddMultADAt(const DenseMatrix &A, const Vector &D, DenseMatrix &ADAt)
{
   for (int i = 0; i < A.Height(); i++)
   {
      for (int j = 0; j < i; j++)
      {
         double t = 0.;
         for (int k = 0; k < A.Width(); k++)
         {
            t += D(k) * A(i, k) * A(j, k);
         }
         ADAt(i, j) += t;
         ADAt(j, i) += t;
      }
   }

   // process diagonal
   for (int i = 0; i < A.Height(); i++)
   {
      double t = 0.;
      for (int k = 0; k < A.Width(); k++)
      {
         t += D(k) * A(i, k) * A(i, k);
      }
      ADAt(i, i) += t;
   }
}

void MultADAt(const DenseMatrix &A, const Vector &D, DenseMatrix &ADAt)
{
   for (int i = 0; i < A.Height(); i++)
   {
      for (int j = 0; j <= i; j++)
      {
         double t = 0.;
         for (int k = 0; k < A.Width(); k++)
         {
            t += D(k) * A(i, k) * A(j, k);
         }
         ADAt(j, i) = ADAt(i, j) = t;
      }
   }
}

void MultABt(const DenseMatrix &A, const DenseMatrix &B, DenseMatrix &ABt)
{
#ifdef MFEM_DEBUG
   if (A.Height() != ABt.Height() || B.Height() != ABt.Width() ||
       A.Width() != B.Width())
   {
      mfem_error("MultABt(...): dimension mismatch");
   }
#endif

#ifdef MFEM_USE_LAPACK
   static char transa = 'N', transb = 'T';
   static double alpha = 1.0, beta = 0.0;
   int m = A.Height(), n = B.Height(), k = A.Width();

   dgemm_(&transa, &transb, &m, &n, &k, &alpha, A.Data(), &m,
          B.Data(), &n, &beta, ABt.Data(), &m);
#elif 1
   const int ah = A.Height();
   const int bh = B.Height();
   const int aw = A.Width();
   const double *ad = A.Data();
   const double *bd = B.Data();
   double *cd = ABt.Data();

   kernels::MultABt(ah, aw, bh, ad, bd, cd);
#elif 1
   const int ah = A.Height();
   const int bh = B.Height();
   const int aw = A.Width();
   const double *ad = A.Data();
   const double *bd = B.Data();
   double *cd = ABt.Data();

   for (int j = 0; j < bh; j++)
      for (int i = 0; i < ah; i++)
      {
         double d = 0.0;
         const double *ap = ad + i;
         const double *bp = bd + j;
         for (int k = 0; k < aw; k++)
         {
            d += (*ap) * (*bp);
            ap += ah;
            bp += bh;
         }
         *(cd++) = d;
      }
#else
   int i, j, k;
   double d;

   for (i = 0; i < A.Height(); i++)
      for (j = 0; j < B.Height(); j++)
      {
         d = 0.0;
         for (k = 0; k < A.Width(); k++)
         {
            d += A(i, k) * B(j, k);
         }
         ABt(i, j) = d;
      }
#endif
}

void MultADBt(const DenseMatrix &A, const Vector &D,
              const DenseMatrix &B, DenseMatrix &ADBt)
{
#ifdef MFEM_DEBUG
   if (A.Height() != ADBt.Height() || B.Height() != ADBt.Width() ||
       A.Width() != B.Width() || A.Width() != D.Size())
   {
      mfem_error("MultADBt(...): dimension mismatch");
   }
#endif

   const int ah = A.Height();
   const int bh = B.Height();
   const int aw = A.Width();
   const double *ad = A.Data();
   const double *bd = B.Data();
   const double *dd = D.GetData();
   double *cd = ADBt.Data();

   for (int i = 0, s = ah*bh; i < s; i++)
   {
      cd[i] = 0.0;
   }
   for (int k = 0; k < aw; k++)
   {
      double *cp = cd;
      for (int j = 0; j < bh; j++)
      {
         const double dk_bjk = dd[k] * bd[j];
         for (int i = 0; i < ah; i++)
         {
            cp[i] += ad[i] * dk_bjk;
         }
         cp += ah;
      }
      ad += ah;
      bd += bh;
   }
}

void AddMultABt(const DenseMatrix &A, const DenseMatrix &B, DenseMatrix &ABt)
{
#ifdef MFEM_DEBUG
   if (A.Height() != ABt.Height() || B.Height() != ABt.Width() ||
       A.Width() != B.Width())
   {
      mfem_error("AddMultABt(...): dimension mismatch");
   }
#endif

#ifdef MFEM_USE_LAPACK
   static char transa = 'N', transb = 'T';
   static double alpha = 1.0, beta = 1.0;
   int m = A.Height(), n = B.Height(), k = A.Width();

   dgemm_(&transa, &transb, &m, &n, &k, &alpha, A.Data(), &m,
          B.Data(), &n, &beta, ABt.Data(), &m);
#elif 1
   const int ah = A.Height();
   const int bh = B.Height();
   const int aw = A.Width();
   const double *ad = A.Data();
   const double *bd = B.Data();
   double *cd = ABt.Data();

   for (int k = 0; k < aw; k++)
   {
      double *cp = cd;
      for (int j = 0; j < bh; j++)
      {
         const double bjk = bd[j];
         for (int i = 0; i < ah; i++)
         {
            cp[i] += ad[i] * bjk;
         }
         cp += ah;
      }
      ad += ah;
      bd += bh;
   }
#else
   int i, j, k;
   double d;

   for (i = 0; i < A.Height(); i++)
      for (j = 0; j < B.Height(); j++)
      {
         d = 0.0;
         for (k = 0; k < A.Width(); k++)
         {
            d += A(i, k) * B(j, k);
         }
         ABt(i, j) += d;
      }
#endif
}

void AddMultADBt(const DenseMatrix &A, const Vector &D,
                 const DenseMatrix &B, DenseMatrix &ADBt)
{
#ifdef MFEM_DEBUG
   if (A.Height() != ADBt.Height() || B.Height() != ADBt.Width() ||
       A.Width() != B.Width() || A.Width() != D.Size())
   {
      mfem_error("AddMultADBt(...): dimension mismatch");
   }
#endif

   const int ah = A.Height();
   const int bh = B.Height();
   const int aw = A.Width();
   const double *ad = A.Data();
   const double *bd = B.Data();
   const double *dd = D.GetData();
   double *cd = ADBt.Data();

   for (int k = 0; k < aw; k++)
   {
      double *cp = cd;
      for (int j = 0; j < bh; j++)
      {
         const double dk_bjk = dd[k] * bd[j];
         for (int i = 0; i < ah; i++)
         {
            cp[i] += ad[i] * dk_bjk;
         }
         cp += ah;
      }
      ad += ah;
      bd += bh;
   }
}

void AddMult_a_ABt(double a, const DenseMatrix &A, const DenseMatrix &B,
                   DenseMatrix &ABt)
{
#ifdef MFEM_DEBUG
   if (A.Height() != ABt.Height() || B.Height() != ABt.Width() ||
       A.Width() != B.Width())
   {
      mfem_error("AddMult_a_ABt(...): dimension mismatch");
   }
#endif

#ifdef MFEM_USE_LAPACK
   static char transa = 'N', transb = 'T';
   double alpha = a;
   static double beta = 1.0;
   int m = A.Height(), n = B.Height(), k = A.Width();

   dgemm_(&transa, &transb, &m, &n, &k, &alpha, A.Data(), &m,
          B.Data(), &n, &beta, ABt.Data(), &m);
#elif 1
   const int ah = A.Height();
   const int bh = B.Height();
   const int aw = A.Width();
   const double *ad = A.Data();
   const double *bd = B.Data();
   double *cd = ABt.Data();

   for (int k = 0; k < aw; k++)
   {
      double *cp = cd;
      for (int j = 0; j < bh; j++)
      {
         const double bjk = a * bd[j];
         for (int i = 0; i < ah; i++)
         {
            cp[i] += ad[i] * bjk;
         }
         cp += ah;
      }
      ad += ah;
      bd += bh;
   }
#else
   int i, j, k;
   double d;

   for (i = 0; i < A.Height(); i++)
      for (j = 0; j < B.Height(); j++)
      {
         d = 0.0;
         for (k = 0; k < A.Width(); k++)
         {
            d += A(i, k) * B(j, k);
         }
         ABt(i, j) += a * d;
      }
#endif
}

void MultAtB(const DenseMatrix &A, const DenseMatrix &B, DenseMatrix &AtB)
{
#ifdef MFEM_DEBUG
   if (A.Width() != AtB.Height() || B.Width() != AtB.Width() ||
       A.Height() != B.Height())
   {
      mfem_error("MultAtB(...): dimension mismatch");
   }
#endif

#ifdef MFEM_USE_LAPACK
   static char transa = 'T', transb = 'N';
   static double alpha = 1.0, beta = 0.0;
   int m = A.Width(), n = B.Width(), k = A.Height();

   dgemm_(&transa, &transb, &m, &n, &k, &alpha, A.Data(), &k,
          B.Data(), &k, &beta, AtB.Data(), &m);
#elif 1
   const int ah = A.Height();
   const int aw = A.Width();
   const int bw = B.Width();
   const double *ad = A.Data();
   const double *bd = B.Data();
   double *cd = AtB.Data();

   for (int j = 0; j < bw; j++)
   {
      const double *ap = ad;
      for (int i = 0; i < aw; i++)
      {
         double d = 0.0;
         for (int k = 0; k < ah; k++)
         {
            d += ap[k] * bd[k];
         }
         *(cd++) = d;
         ap += ah;
      }
      bd += ah;
   }
#else
   int i, j, k;
   double d;

   for (i = 0; i < A.Width(); i++)
      for (j = 0; j < B.Width(); j++)
      {
         d = 0.0;
         for (k = 0; k < A.Height(); k++)
         {
            d += A(k, i) * B(k, j);
         }
         AtB(i, j) = d;
      }
#endif
}

void AddMult_a_AAt(double a, const DenseMatrix &A, DenseMatrix &AAt)
{
   double d;

   for (int i = 0; i < A.Height(); i++)
   {
      for (int j = 0; j < i; j++)
      {
         d = 0.;
         for (int k = 0; k < A.Width(); k++)
         {
            d += A(i,k) * A(j,k);
         }
         AAt(i, j) += (d *= a);
         AAt(j, i) += d;
      }
      d = 0.;
      for (int k = 0; k < A.Width(); k++)
      {
         d += A(i,k) * A(i,k);
      }
      AAt(i, i) += a * d;
   }
}

void Mult_a_AAt(double a, const DenseMatrix &A, DenseMatrix &AAt)
{
   for (int i = 0; i < A.Height(); i++)
   {
      for (int j = 0; j <= i; j++)
      {
         double d = 0.;
         for (int k = 0; k < A.Width(); k++)
         {
            d += A(i,k) * A(j,k);
         }
         AAt(i, j) = AAt(j, i) = a * d;
      }
   }
}

void MultVVt(const Vector &v, DenseMatrix &vvt)
{
   for (int i = 0; i < v.Size(); i++)
   {
      for (int j = 0; j <= i; j++)
      {
         vvt(i,j) = vvt(j,i) = v(i) * v(j);
      }
   }
}

void MultVWt(const Vector &v, const Vector &w, DenseMatrix &VWt)
{
#ifdef MFEM_DEBUG
   if (v.Size() != VWt.Height() || w.Size() != VWt.Width())
   {
      mfem_error("MultVWt(...): dimension mismatch");
   }
#endif

   for (int i = 0; i < v.Size(); i++)
   {
      const double vi = v(i);
      for (int j = 0; j < w.Size(); j++)
      {
         VWt(i, j) = vi * w(j);
      }
   }
}

void AddMultVWt(const Vector &v, const Vector &w, DenseMatrix &VWt)
{
   const int m = v.Size(), n = w.Size();

#ifdef MFEM_DEBUG
   if (VWt.Height() != m || VWt.Width() != n)
   {
      mfem_error("AddMultVWt(...): dimension mismatch");
   }
#endif

   for (int i = 0; i < m; i++)
   {
      const double vi = v(i);
      for (int j = 0; j < n; j++)
      {
         VWt(i, j) += vi * w(j);
      }
   }
}

void AddMultVVt(const Vector &v, DenseMatrix &VVt)
{
   const int n = v.Size();

#ifdef MFEM_DEBUG
   if (VVt.Height() != n || VVt.Width() != n)
   {
      mfem_error("AddMultVVt(...): dimension mismatch");
   }
#endif

   for (int i = 0; i < n; i++)
   {
      const double vi = v(i);
      for (int j = 0; j < i; j++)
      {
         const double vivj = vi * v(j);
         VVt(i, j) += vivj;
         VVt(j, i) += vivj;
      }
      VVt(i, i) += vi * vi;
   }
}

void AddMult_a_VWt(const double a, const Vector &v, const Vector &w,
                   DenseMatrix &VWt)
{
   const int m = v.Size(), n = w.Size();

#ifdef MFEM_DEBUG
   if (VWt.Height() != m || VWt.Width() != n)
   {
      mfem_error("AddMult_a_VWt(...): dimension mismatch");
   }
#endif

   for (int j = 0; j < n; j++)
   {
      const double awj = a * w(j);
      for (int i = 0; i < m; i++)
      {
         VWt(i, j) += v(i) * awj;
      }
   }
}

void AddMult_a_VVt(const double a, const Vector &v, DenseMatrix &VVt)
{
   MFEM_ASSERT(VVt.Height() == v.Size() && VVt.Width() == v.Size(),
               "incompatible dimensions!");

   const int n = v.Size();
   for (int i = 0; i < n; i++)
   {
      double avi = a * v(i);
      for (int j = 0; j < i; j++)
      {
         const double avivj = avi * v(j);
         VVt(i, j) += avivj;
         VVt(j, i) += avivj;
      }
      VVt(i, i) += avi * v(i);
   }
}


bool LUFactors::Factor(int m, double TOL)
{
#ifdef MFEM_USE_LAPACK
   int info = 0;
   if (m) { dgetrf_(&m, &m, data, &m, ipiv, &info); }
   return info == 0;
#else
   // compiling without LAPACK
   double *data_ptr = this->data;
   for (int i = 0; i < m; i++)
   {
      // pivoting
      {
         int piv = i;
         double a = std::abs(data_ptr[piv+i*m]);
         for (int j = i+1; j < m; j++)
         {
            const double b = std::abs(data_ptr[j+i*m]);
            if (b > a)
            {
               a = b;
               piv = j;
            }
         }
         ipiv[i] = piv;
         if (piv != i)
         {
            // swap rows i and piv in both L and U parts
            for (int j = 0; j < m; j++)
            {
               mfem::Swap<double>(data_ptr[i+j*m], data_ptr[piv+j*m]);
            }
         }
      }

      if (abs(data_ptr[i + i*m]) <= TOL)
      {
         return false; // failed
      }

      const double a_ii_inv = 1.0 / data_ptr[i+i*m];
      for (int j = i+1; j < m; j++)
      {
         data_ptr[j+i*m] *= a_ii_inv;
      }
      for (int k = i+1; k < m; k++)
      {
         const double a_ik = data_ptr[i+k*m];
         for (int j = i+1; j < m; j++)
         {
            data_ptr[j+k*m] -= a_ik * data_ptr[j+i*m];
         }
      }
   }
#endif

   return true; // success
}

double LUFactors::Det(int m) const
{
   double det = 1.0;
   for (int i=0; i<m; i++)
   {
      if (ipiv[i] != i-ipiv_base)
      {
         det *= -data[m * i + i];
      }
      else
      {
         det *=  data[m * i + i];
      }
   }
   return det;
}

void LUFactors::Mult(int m, int n, double *X) const
{
   double *x = X;
   for (int k = 0; k < n; k++)
   {
      // X <- U X
      for (int i = 0; i < m; i++)
      {
         double x_i = x[i] * data[i+i*m];
         for (int j = i+1; j < m; j++)
         {
            x_i += x[j] * data[i+j*m];
         }
         x[i] = x_i;
      }
      // X <- L X
      for (int i = m-1; i >= 0; i--)
      {
         double x_i = x[i];
         for (int j = 0; j < i; j++)
         {
            x_i += x[j] * data[i+j*m];
         }
         x[i] = x_i;
      }
      // X <- P^{-1} X
      for (int i = m-1; i >= 0; i--)
      {
         mfem::Swap<double>(x[i], x[ipiv[i]-ipiv_base]);
      }
      x += m;
   }
}

void LUFactors::LSolve(int m, int n, double *X) const
{
   double *x = X;
   for (int k = 0; k < n; k++)
   {
      // X <- P X
      for (int i = 0; i < m; i++)
      {
         mfem::Swap<double>(x[i], x[ipiv[i]-ipiv_base]);
      }
      // X <- L^{-1} X
      for (int j = 0; j < m; j++)
      {
         const double x_j = x[j];
         for (int i = j+1; i < m; i++)
         {
            x[i] -= data[i+j*m] * x_j;
         }
      }
      x += m;
   }
}

void LUFactors::USolve(int m, int n, double *X) const
{
   double *x = X;
   // X <- U^{-1} X
   for (int k = 0; k < n; k++)
   {
      for (int j = m-1; j >= 0; j--)
      {
         const double x_j = ( x[j] /= data[j+j*m] );
         for (int i = 0; i < j; i++)
         {
            x[i] -= data[i+j*m] * x_j;
         }
      }
      x += m;
   }
}

void LUFactors::Solve(int m, int n, double *X) const
{
#ifdef MFEM_USE_LAPACK
   char trans = 'N';
   int  info = 0;
   if (m > 0 && n > 0) { dgetrs_(&trans, &m, &n, data, &m, ipiv, X, &m, &info); }
   MFEM_VERIFY(!info, "LAPACK: error in DGETRS");
#else
   // compiling without LAPACK
   LSolve(m, n, X);
   USolve(m, n, X);
#endif
}

void LUFactors::RightSolve(int m, int n, double *X) const
{
   double *x;
#ifdef MFEM_USE_LAPACK
   char n_ch = 'N', side = 'R', u_ch = 'U', l_ch = 'L';
   double alpha = 1.0;
   if (m > 0 && n > 0)
   {
      dtrsm_(&side,&u_ch,&n_ch,&n_ch,&n,&m,&alpha,data,&m,X,&n);
      dtrsm_(&side,&l_ch,&n_ch,&u_ch,&n,&m,&alpha,data,&m,X,&n);
   }
#else
   // compiling without LAPACK
   // X <- X U^{-1}
   x = X;
   for (int k = 0; k < n; k++)
   {
      for (int j = 0; j < m; j++)
      {
         const double x_j = ( x[j*n] /= data[j+j*m]);
         for (int i = j+1; i < m; i++)
         {
            x[i*n] -= data[j + i*m] * x_j;
         }
      }
      ++x;
   }

   // X <- X L^{-1}
   x = X;
   for (int k = 0; k < n; k++)
   {
      for (int j = m-1; j >= 0; j--)
      {
         const double x_j = x[j*n];
         for (int i = 0; i < j; i++)
         {
            x[i*n] -= data[j + i*m] * x_j;
         }
      }
      ++x;
   }
#endif
   // X <- X P
   x = X;
   for (int k = 0; k < n; k++)
   {
      for (int i = m-1; i >= 0; --i)
      {
         mfem::Swap<double>(x[i*n], x[(ipiv[i]-ipiv_base)*n]);
      }
      ++x;
   }
}

void LUFactors::GetInverseMatrix(int m, double *X) const
{
   // A^{-1} = U^{-1} L^{-1} P
   // X <- U^{-1} (set only the upper triangular part of X)
   double *x = X;
   for (int k = 0; k < m; k++)
   {
      const double minus_x_k = -( x[k] = 1.0/data[k+k*m] );
      for (int i = 0; i < k; i++)
      {
         x[i] = data[i+k*m] * minus_x_k;
      }
      for (int j = k-1; j >= 0; j--)
      {
         const double x_j = ( x[j] /= data[j+j*m] );
         for (int i = 0; i < j; i++)
         {
            x[i] -= data[i+j*m] * x_j;
         }
      }
      x += m;
   }
   // X <- X L^{-1} (use input only from the upper triangular part of X)
   {
      int k = m-1;
      for (int j = 0; j < k; j++)
      {
         const double minus_L_kj = -data[k+j*m];
         for (int i = 0; i <= j; i++)
         {
            X[i+j*m] += X[i+k*m] * minus_L_kj;
         }
         for (int i = j+1; i < m; i++)
         {
            X[i+j*m] = X[i+k*m] * minus_L_kj;
         }
      }
   }
   for (int k = m-2; k >= 0; k--)
   {
      for (int j = 0; j < k; j++)
      {
         const double L_kj = data[k+j*m];
         for (int i = 0; i < m; i++)
         {
            X[i+j*m] -= X[i+k*m] * L_kj;
         }
      }
   }
   // X <- X P
   for (int k = m-1; k >= 0; k--)
   {
      const int piv_k = ipiv[k]-ipiv_base;
      if (k != piv_k)
      {
         for (int i = 0; i < m; i++)
         {
            Swap<double>(X[i+k*m], X[i+piv_k*m]);
         }
      }
   }
}

void LUFactors::SubMult(int m, int n, int r, const double *A21,
                        const double *X1, double *X2)
{
   // X2 <- X2 - A21 X1
   for (int k = 0; k < r; k++)
   {
      for (int j = 0; j < m; j++)
      {
         const double x1_jk = X1[j+k*m];
         for (int i = 0; i < n; i++)
         {
            X2[i+k*n] -= A21[i+j*n] * x1_jk;
         }
      }
   }
}

void LUFactors::BlockFactor(
   int m, int n, double *A12, double *A21, double *A22) const
{
   // A12 <- L^{-1} P A12
   LSolve(m, n, A12);
   // A21 <- A21 U^{-1}
   for (int j = 0; j < m; j++)
   {
      const double u_jj_inv = 1.0/data[j+j*m];
      for (int i = 0; i < n; i++)
      {
         A21[i+j*n] *= u_jj_inv;
      }
      for (int k = j+1; k < m; k++)
      {
         const double u_jk = data[j+k*m];
         for (int i = 0; i < n; i++)
         {
            A21[i+k*n] -= A21[i+j*n] * u_jk;
         }
      }
   }
   // A22 <- A22 - A21 A12
   SubMult(m, n, n, A21, A12, A22);
}

void LUFactors::BlockForwSolve(int m, int n, int r, const double *L21,
                               double *B1, double *B2) const
{
   // B1 <- L^{-1} P B1
   LSolve(m, r, B1);
   // B2 <- B2 - L21 B1
   SubMult(m, n, r, L21, B1, B2);
}

void LUFactors::BlockBackSolve(int m, int n, int r, const double *U12,
                               const double *X2, double *Y1) const
{
   // Y1 <- Y1 - U12 X2
   SubMult(n, m, r, U12, X2, Y1);
   // Y1 <- U^{-1} Y1
   USolve(m, r, Y1);
}


bool CholeskyFactors::Factor(int m, double TOL)
{
#ifdef MFEM_USE_LAPACK
   int info = 0;
   char uplo = 'L';
   MFEM_VERIFY(data, "Matrix data not set");
   if (m) {dpotrf_(&uplo, &m, data, &m, &info);}
   return info == 0;
#else
   // Cholesky–Crout algorithm
   for (int j = 0; j<m; j++)
   {
      double a = 0.;
      for (int k = 0; k<j; k++)
      {
         a+=data[j+k*m]*data[j+k*m];
      }
      data[j+j*m] = std::sqrt(data[j+j*m] - a);

      if (abs(data[j + j*m]) <= TOL)
      {
         return false; // failed
      }

      for (int i = j+1; i<m; i++)
      {
         a = 0.;
         for (int k = 0; k<j; k++)
         {
            a+= data[i+k*m]*data[j+k*m];
         }
         data[i+j*m] = 1./data[j+m*j]*(data[i+j*m] - a);
      }
   }
   return true; // success
#endif
}

double CholeskyFactors::Det(int m) const
{
   double det = 1.0;
   for (int i=0; i<m; i++)
   {
      det *=  data[i + i*m];
   }
   return det;
}

void CholeskyFactors::LMult(int m, int n, double * X) const
{
   // X <- L X
   double *x = X;
   for (int k = 0; k < n; k++)
   {
      for (int j = m-1; j >= 0; j--)
      {
         double x_j = x[j] * data[j+j*m];
         for (int i = 0; i < j; i++)
         {
            x_j += x[i] * data[j+i*m];
         }
         x[j] = x_j;
      }
      x += m;
   }
}

void CholeskyFactors::UMult(int m, int n, double * X) const
{
   double *x = X;
   for (int k = 0; k < n; k++)
   {
      for (int i = 0; i < m; i++)
      {
         double x_i = x[i] * data[i+i*m];
         for (int j = i+1; j < m; j++)
         {
            x_i += x[j] * data[j+i*m];
         }
         x[i] = x_i;
      }
      x += m;
   }
}

void CholeskyFactors::LSolve(int m, int n, double * X) const
{

#ifdef MFEM_USE_LAPACK
   char uplo = 'L';
   char trans = 'N';
   char diag = 'N';
   int info = 0;

   dtrtrs_(&uplo, &trans, &diag, &m, &n, data, &m, X, &m, &info);
   MFEM_VERIFY(!info, "CholeskyFactors:LSolve:: info");

#else
   double *x = X;
   for (int k = 0; k < n; k++)
   {
      // X <- L^{-1} X
      for (int j = 0; j < m; j++)
      {
         const double x_j = (x[j] /= data[j+j*m]);
         for (int i = j+1; i < m; i++)
         {
            x[i] -= data[i+j*m] * x_j;
         }
      }
      x += m;
   }
#endif

}

void CholeskyFactors::USolve(int m, int n, double * X) const
{
#ifdef MFEM_USE_LAPACK

   char uplo = 'L';
   char trans = 'T';
   char diag = 'N';
   int info = 0;

   dtrtrs_(&uplo, &trans, &diag, &m, &n, data, &m, X, &m, &info);
   MFEM_VERIFY(!info, "CholeskyFactors:USolve:: info");

#else
   // X <- L^{-t} X
   double *x = X;
   for (int k = 0; k < n; k++)
   {
      for (int j = m-1; j >= 0; j--)
      {
         const double x_j = ( x[j] /= data[j+j*m] );
         for (int i = 0; i < j; i++)
         {
            x[i] -= data[j+i*m] * x_j;
         }
      }
      x += m;
   }
#endif
}

void CholeskyFactors::Solve(int m, int n, double * X) const
{
#ifdef MFEM_USE_LAPACK
   char uplo = 'L';
   int info = 0;
   dpotrs_(&uplo, &m, &n, data, &m, X, &m, &info);
   MFEM_VERIFY(!info, "CholeskyFactors:Solve:: info");

#else
   LSolve(m, n, X);
   USolve(m, n, X);
#endif
}

void CholeskyFactors::RightSolve(int m, int n, double * X) const
{
#ifdef MFEM_USE_LAPACK
   char side = 'R';
   char uplo = 'L';
   char transt = 'T';
   char trans = 'N';
   char diag = 'N';

   double alpha = 1.0;
   if (m > 0 && n > 0)
   {
      dtrsm_(&side,&uplo,&transt,&diag,&n,&m,&alpha,data,&m,X,&n);
      dtrsm_(&side,&uplo,&trans,&diag,&n,&m,&alpha,data,&m,X,&n);
   }
#else
   // X <- X L^{-t}
   double *x = X;
   for (int k = 0; k < n; k++)
   {
      for (int j = 0; j < m; j++)
      {
         const double x_j = ( x[j*n] /= data[j+j*m]);
         for (int i = j+1; i < m; i++)
         {
            x[i*n] -= data[i + j*m] * x_j;
         }
      }
      ++x;
   }

   // X <- X L^{-1}
   x = X;
   for (int k = 0; k < n; k++)
   {
      for (int j = m-1; j >= 0; j--)
      {
         const double x_j = (x[j*n] /= data[j+j*m]);
         for (int i = 0; i < j; i++)
         {
            x[i*n] -= data[j + i*m] * x_j;
         }
      }
      ++x;
   }
#endif

}

void CholeskyFactors::GetInverseMatrix(int m, double * X) const
{
   // A^{-1} = L^{-t} L^{-1}
#ifdef MFEM_USE_LAPACK
   // copy the lower triangular part of L to X
   for (int i = 0; i<m; i++)
   {
      for (int j = i; j<m; j++)
      {
         X[j+i*m] = data[j+i*m];
      }
   }
   char uplo = 'L';
   int info = 0;
   dpotri_(&uplo, &m, X, &m, &info);
   MFEM_VERIFY(!info, "CholeskyFactors:GetInverseMatrix:: info");
   // fill in the upper triangular part
   for (int i = 0; i<m; i++)
   {
      for (int j = i+1; j<m; j++)
      {
         X[i+j*m] = X[j+i*m];
      }
   }

#else
   // compute L^-1
   for (int k = 0; k<m; k++)
   {
      X[k+k*m] = 1./data[k+k*m];
      for (int i = k+1; i < m; i++)
      {
         double s=0.;
         for (int j=k; j<i; j++)
         {
            s -= data[i+j*m] * X[j+k*m]/data[i+i*m];
         }
         X[i+k*m] = s;
      }
   }
   // L^-t * L^-1 (in place)
   for (int i = 0; i < m; i++)
   {
      for (int j = i; j < m; j++)
      {
         double s = 0.;
         for (int k=j; k<m; k++)
         {
            s += X[k+i*m] * X[k+j*m];
         }
         X[i+j*m] = X[j+i*m] = s;
      }
   }
#endif
}


void DenseMatrixInverse::Init(int m)
{
   if (spd)
   {
      factors = new CholeskyFactors();
   }
   else
   {
      factors = new LUFactors();
   }
   if (m>0)
   {
      factors->data = new double[m*m];
      if (!spd)
      {
         dynamic_cast<LUFactors *>(factors)->ipiv = new int[m];
      }
      own_data = true;
   }
}

DenseMatrixInverse::DenseMatrixInverse(const DenseMatrix &mat, bool spd_)
   : MatrixInverse(mat), spd(spd_)
{
   MFEM_ASSERT(height == width, "not a square matrix");
   a = &mat;
   Init(width);
   Factor();
}

DenseMatrixInverse::DenseMatrixInverse(const DenseMatrix *mat, bool spd_)
   : MatrixInverse(*mat), spd(spd_)
{
   MFEM_ASSERT(height == width, "not a square matrix");
   a = mat;
   Init(width);
}

void DenseMatrixInverse::Factor()
{
   MFEM_ASSERT(a, "DenseMatrix is not given");
   const double *adata = a->data;
   const int s = width*width;
   for (int i = 0; i < s; i++)
   {
      factors->data[i] = adata[i];
   }
   factors->Factor(width);
}

void DenseMatrixInverse::GetInverseMatrix(DenseMatrix &Ainv) const
{
   Ainv.SetSize(width);
   factors->GetInverseMatrix(width,Ainv.Data());
}

void DenseMatrixInverse::Factor(const DenseMatrix &mat)
{
   MFEM_VERIFY(mat.height == mat.width, "DenseMatrix is not square!");
   if (width != mat.width)
   {
      height = width = mat.width;
      if (own_data) { delete [] factors->data; }
      factors->data = new double[width*width];

      if (!spd)
      {
         LUFactors * lu = dynamic_cast<LUFactors *>(factors);
         if (own_data) { delete [] lu->ipiv; }
         lu->ipiv = new int[width];
      }
      own_data = true;
   }
   a = &mat;
   Factor();
}

void DenseMatrixInverse::SetOperator(const Operator &op)
{
   const DenseMatrix *p = dynamic_cast<const DenseMatrix*>(&op);
   MFEM_VERIFY(p != NULL, "Operator is not a DenseMatrix!");
   Factor(*p);
}

void DenseMatrixInverse::Mult(const double *x, double *y) const
{
   for (int row = 0; row < height; row++)
   {
      y[row] = x[row];
   }
   factors->Solve(width, 1, y);
}

void DenseMatrixInverse::Mult(const Vector &x, Vector &y) const
{
   y = x;
   factors->Solve(width, 1, y.GetData());
}

void DenseMatrixInverse::Mult(const DenseMatrix &B, DenseMatrix &X) const
{
   X = B;
   factors->Solve(width, X.Width(), X.Data());
}

void DenseMatrixInverse::TestInversion()
{
   DenseMatrix C(width);
   Mult(*a, C);
   for (int i = 0; i < width; i++)
   {
      C(i,i) -= 1.0;
   }
   mfem::out << "size = " << width << ", i_max = " << C.MaxMaxNorm() << endl;
}

DenseMatrixInverse::~DenseMatrixInverse()
{
   if (own_data)
   {
      delete [] factors->data;
      if (!spd)
      {
         delete [] dynamic_cast<LUFactors *>(factors)->ipiv;
      }
   }
   delete factors;
}

<<<<<<< HEAD
=======
#ifdef MFEM_USE_LAPACK

>>>>>>> d0ed1df4
DenseMatrixEigensystem::DenseMatrixEigensystem(DenseMatrix &m)
   : mat(m)
{
   n = mat.Width();
   EVal.SetSize(n);
   EVect.SetSize(n);
   ev.SetDataAndSize(NULL, n);

   jobz = 'V';
   uplo = 'U';
   lwork = -1;
   double qwork;
   dsyev_(&jobz, &uplo, &n, EVect.Data(), &n, EVal.GetData(),
          &qwork, &lwork, &info);

   lwork = (int) qwork;
   work = new double[lwork];
}

DenseMatrixEigensystem::DenseMatrixEigensystem(
   const DenseMatrixEigensystem &other)
   : mat(other.mat), EVal(other.EVal), EVect(other.EVect), ev(NULL, other.n),
     n(other.n)
{
   jobz = other.jobz;
   uplo = other.uplo;
   lwork = other.lwork;

   work = new double[lwork];
}

void DenseMatrixEigensystem::Eval()
{
#ifdef MFEM_DEBUG
   if (mat.Width() != n)
   {
      mfem_error("DenseMatrixEigensystem::Eval(): dimension mismatch");
   }
#endif

   EVect = mat;
   dsyev_(&jobz, &uplo, &n, EVect.Data(), &n, EVal.GetData(),
          work, &lwork, &info);

   if (info != 0)
   {
      mfem::err << "DenseMatrixEigensystem::Eval(): DSYEV error code: "
                << info << endl;
      mfem_error();
   }
}

DenseMatrixEigensystem::~DenseMatrixEigensystem()
{
   delete [] work;
}


DenseMatrixGeneralizedEigensystem::DenseMatrixGeneralizedEigensystem(
   DenseMatrix &a, DenseMatrix &b,
   bool left_eigen_vectors,
   bool right_eigen_vectors)
   : A(a), B(b)
{
   MFEM_VERIFY(A.Height() == A.Width(), "A has to be a square matrix");
   MFEM_VERIFY(B.Height() == B.Width(), "B has to be a square matrix");
   n = A.Width();
   MFEM_VERIFY(B.Height() == n, "A and B dimension mismatch");

   jobvl = 'N';
   jobvr = 'N';
   A_copy.SetSize(n);
   B_copy.SetSize(n);
   if (left_eigen_vectors)
   {
      jobvl = 'V';
      Vl.SetSize(n);
   }
   if (right_eigen_vectors)
   {
      jobvr = 'V';
      Vr.SetSize(n);
   }

   lwork = -1;
   double qwork;

   alphar = new double[n];
   alphai = new double[n];
   beta = new double[n];

   int nl = max(1,Vl.Height());
   int nr = max(1,Vr.Height());

   dggev_(&jobvl,&jobvr,&n,A_copy.Data(),&n,B_copy.Data(),&n,alphar,
          alphai, beta, Vl.Data(), &nl, Vr.Data(), &nr,
          &qwork, &lwork, &info);

   lwork = (int) qwork;
   work = new double[lwork];

}

void DenseMatrixGeneralizedEigensystem::Eval()
{
   int nl = max(1,Vl.Height());
   int nr = max(1,Vr.Height());

   A_copy = A;
   B_copy = B;
   dggev_(&jobvl,&jobvr,&n,A_copy.Data(),&n,B_copy.Data(),&n,alphar,
          alphai, beta, Vl.Data(), &nl, Vr.Data(), &nr,
          work, &lwork, &info);

   if (info != 0)
   {
      mfem::err << "DenseMatrixGeneralizedEigensystem::Eval(): DGGEV error code: "
                << info << endl;
      mfem_error();
   }
   evalues_r.SetSize(n);
   evalues_i.SetSize(n);
   for (int i = 0; i<n; i++)
   {
      if (beta[i] != 0.)
      {
         evalues_r(i) = alphar[i]/beta[i];
         evalues_i(i) = alphai[i]/beta[i];
      }
      else
      {
         evalues_r(i) = infinity();
         evalues_i(i) = infinity();
      }
   }
}

DenseMatrixGeneralizedEigensystem::~DenseMatrixGeneralizedEigensystem()
{
   delete [] alphar;
   delete [] alphai;
   delete [] beta;
   delete [] work;
}

DenseMatrixSVD::DenseMatrixSVD(DenseMatrix &M,
                               bool left_singular_vectors,
                               bool right_singular_vectors)
{
   m = M.Height();
   n = M.Width();
   jobu = (left_singular_vectors)? 'S' : 'N';
   jobvt = (right_singular_vectors)? 'S' : 'N';
   Init();
}

DenseMatrixSVD::DenseMatrixSVD(int h, int w,
                               bool left_singular_vectors,
                               bool right_singular_vectors)
{
   m = h;
   n = w;
   jobu = (left_singular_vectors)? 'S' : 'N';
   jobvt = (right_singular_vectors)? 'S' : 'N';
   Init();
}

void DenseMatrixSVD::Init()
{
   sv.SetSize(min(m, n));
   double qwork;
   lwork = -1;
   dgesvd_(&jobu, &jobvt, &m, &n, NULL, &m, sv.GetData(), NULL, &m,
           NULL, &n, &qwork, &lwork, &info);

   lwork = (int) qwork;
   work = new double[lwork];
}

void DenseMatrixSVD::Eval(DenseMatrix &M)
{
#ifdef MFEM_DEBUG
   if (M.Height() != m || M.Width() != n)
   {
      mfem_error("DenseMatrixSVD::Eval()");
   }
#endif
   double * datau = nullptr;
   double * datavt = nullptr;
   if (jobu == 'S')
   {
      U.SetSize(m,min(m,n));
      datau = U.Data();
   }
   if (jobvt == 'S')
   {
      Vt.SetSize(min(m,n),n);
      datavt = Vt.Data();
   }
   Mc = M;
   dgesvd_(&jobu, &jobvt, &m, &n, Mc.Data(), &m, sv.GetData(), datau, &m,
           datavt, &n, work, &lwork, &info);

   if (info)
   {
      mfem::err << "DenseMatrixSVD::Eval() : info = " << info << endl;
      mfem_error();
   }
}

DenseMatrixSVD::~DenseMatrixSVD()
{
   delete [] work;
}

#endif // if MFEM_USE_LAPACK


void DenseTensor::AddMult(const Table &elem_dof, const Vector &x, Vector &y)
const
{
   int n = SizeI(), ne = SizeK();
   const int *I = elem_dof.GetI(), *J = elem_dof.GetJ(), *dofs;
   const double *d_col = tdata;
   double *yp = y.HostReadWrite();
   double x_col;
   const double *xp = x;
   // the '4' here can be tuned for given platform and compiler
   if (n <= 4)
   {
      for (int i = 0; i < ne; i++)
      {
         dofs = J + I[i];
         for (int col = 0; col < n; col++)
         {
            x_col = xp[dofs[col]];
            for (int row = 0; row < n; row++)
            {
               yp[dofs[row]] += x_col*d_col[row];
            }
            d_col += n;
         }
      }
   }
   else
   {
      Vector ye(n);
      for (int i = 0; i < ne; i++)
      {
         dofs = J + I[i];
         x_col = xp[dofs[0]];
         for (int row = 0; row < n; row++)
         {
            ye(row) = x_col*d_col[row];
         }
         d_col += n;
         for (int col = 1; col < n; col++)
         {
            x_col = xp[dofs[col]];
            for (int row = 0; row < n; row++)
            {
               ye(row) += x_col*d_col[row];
            }
            d_col += n;
         }
         for (int row = 0; row < n; row++)
         {
            yp[dofs[row]] += ye(row);
         }
      }
   }
}

DenseTensor &DenseTensor::operator=(double c)
{
   int s = SizeI() * SizeJ() * SizeK();
   for (int i=0; i<s; i++)
   {
      tdata[i] = c;
   }
   return *this;
}

DenseTensor &DenseTensor::operator=(const DenseTensor &other)
{
   DenseTensor new_tensor(other);
   Swap(new_tensor);
   return *this;
}

void BatchLUFactor(DenseTensor &Mlu, Array<int> &P, const double TOL)
{
   const int m = Mlu.SizeI();
   const int NE = Mlu.SizeK();
   P.SetSize(m*NE);

   auto data_all = mfem::Reshape(Mlu.ReadWrite(), m, m, NE);
   auto ipiv_all = mfem::Reshape(P.Write(), m, NE);
   Array<bool> pivot_flag(1);
   pivot_flag[0] = true;
   bool *d_pivot_flag = pivot_flag.ReadWrite();

   MFEM_FORALL(e, NE,
   {
      for (int i = 0; i < m; i++)
      {
         // pivoting
         {
            int piv = i;
            double a = fabs(data_all(piv,i,e));
            for (int j = i+1; j < m; j++)
            {
               const double b = fabs(data_all(j,i,e));
               if (b > a)
               {
                  a = b;
                  piv = j;
               }
            }
            ipiv_all(i,e) = piv;
            if (piv != i)
            {
               // swap rows i and piv in both L and U parts
               for (int j = 0; j < m; j++)
               {
                  mfem::kernels::internal::Swap<double>(data_all(i,j,e), data_all(piv,j,e));
               }
            }
         } // pivot end

         if (abs(data_all(i,i,e)) <= TOL)
         {
            d_pivot_flag[0] = false;
         }

         const double a_ii_inv = 1.0 / data_all(i,i,e);
         for (int j = i+1; j < m; j++)
         {
            data_all(j,i,e) *= a_ii_inv;
         }

         for (int k = i+1; k < m; k++)
         {
            const double a_ik = data_all(i,k,e);
            for (int j = i+1; j < m; j++)
            {
               data_all(j,k,e) -= a_ik * data_all(j,i,e);
            }
         }

      } // m loop

   });

   MFEM_ASSERT(pivot_flag.HostRead()[0], "Batch LU factorization failed \n");
}

void BatchLUSolve(const DenseTensor &Mlu, const Array<int> &P, Vector &X)
{

   const int m = Mlu.SizeI();
   const int NE = Mlu.SizeK();

   auto data_all = mfem::Reshape(Mlu.Read(), m, m, NE);
   auto piv_all = mfem::Reshape(P.Read(), m, NE);
   auto x_all = mfem::Reshape(X.ReadWrite(), m, NE);

   MFEM_FORALL(e, NE,
   {
      kernels::LUSolve(&data_all(0, 0,e), m, &piv_all(0, e), &x_all(0,e));
   });

}

} // namespace mfem<|MERGE_RESOLUTION|>--- conflicted
+++ resolved
@@ -62,7 +62,10 @@
 extern "C" void
 dtrsm_(char *side, char *uplo, char *transa, char *diag, int *m, int *n,
        double *alpha, double *a, int *lda, double *b, int *ldb);
-<<<<<<< HEAD
+extern "C" void
+dggev_(char *jobvl, char *jobvr, int *n, double *a, int *lda, double *B,
+       int *ldb, double *alphar, double *alphai, double *beta, double *vl,
+       int * ldvl, double * vr, int * ldvr, double * work, int * lwork, int* info);
 
 // Cholesky factorizations/solves
 extern "C" void
@@ -75,13 +78,7 @@
 dtrtrs_(char *, char*, char *, int *, int *, double *, int *, double *, int *,
         int *);
 extern "C" void
-dpotri_(char *, int *, double *, int*, int *);
-=======
-extern "C" void
-dggev_(char *jobvl, char *jobvr, int *n, double *a, int *lda, double *B,
-       int *ldb, double *alphar, double *alphai, double *beta, double *vl,
-       int * ldvl, double * vr, int * ldvr, double * work, int * lwork, int* info);
->>>>>>> d0ed1df4
+dpotri_(char *, int *, double *, int*, int *);       
 #endif
 
 
@@ -3601,11 +3598,8 @@
    delete factors;
 }
 
-<<<<<<< HEAD
-=======
 #ifdef MFEM_USE_LAPACK
 
->>>>>>> d0ed1df4
 DenseMatrixEigensystem::DenseMatrixEigensystem(DenseMatrix &m)
    : mat(m)
 {
