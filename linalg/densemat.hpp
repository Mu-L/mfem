--- conflicted
+++ resolved
@@ -1175,37 +1175,23 @@
 
    DenseMatrix &operator()(int k)
    {
-<<<<<<< HEAD
+      return operator()(k, Mk);
+   }
+   const DenseMatrix &operator()(int k) const
+   {
+      return operator()(k, Mk);
+   }
+   DenseMatrix &operator()(int k, DenseMatrix& buff)
+   {
       MFEM_ASSERT_INDEX_IN_RANGE(k, 0, SizeK());
-      Mk.UseExternalData(GetData(k), SizeI(), SizeJ());
-      return Mk;
-=======
-      return operator()(k, Mk);
->>>>>>> 2caa75e3
-   }
-   const DenseMatrix &operator()(int k) const
-   {
-      return operator()(k, Mk);
-   }
-   DenseMatrix &operator()(int k, DenseMatrix& buff)
+      buff.UseExternalData(GetData(k), SizeI(), SizeJ());
+      return buff;
+   }
+   const DenseMatrix &operator()(int k, DenseMatrix& buff) const
    {
       MFEM_ASSERT_INDEX_IN_RANGE(k, 0, SizeK());
-      buff.UseExternalData(nullptr, SizeI(), SizeJ());
-      buff.data = Memory<real_t>(GetData(k), SizeI()*SizeJ(), false);
+      buff.UseExternalData(const_cast<real_t*>(GetData(k)), SizeI(), SizeJ());
       return buff;
-   }
-   const DenseMatrix &operator()(int k, DenseMatrix& buff) const
-   {
-      MFEM_ASSERT_INDEX_IN_RANGE(k, 0, SizeK());
-<<<<<<< HEAD
-      Mk.UseExternalData(const_cast<real_t*>(GetData(k)), SizeI(), SizeJ());
-      return Mk;
-=======
-      buff.UseExternalData(nullptr, SizeI(), SizeJ());
-      buff.data = Memory<real_t>(const_cast<real_t*>(GetData(k)), SizeI()*SizeJ(),
-                                 false);
-      return buff;
->>>>>>> 2caa75e3
    }
 
    real_t &operator()(int i, int j, int k)
