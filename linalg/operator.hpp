--- conflicted
+++ resolved
@@ -870,26 +870,12 @@
 class SumOperator : public Operator
 {
    const Operator *A, *B;
-<<<<<<< HEAD
-   const double alpha, beta;
-=======
    const real_t alpha, beta;
->>>>>>> 11030265
    bool ownA, ownB;
    mutable Vector z;
 
 public:
    SumOperator(
-<<<<<<< HEAD
-      const Operator *A, const double alpha,
-      const Operator *B, const double beta,
-      bool ownA, bool ownB);
-
-   virtual void Mult(const Vector &x, Vector &y) const
-   { z.SetSize(A->Height()); A->Mult(x, z); B->Mult(x, y); add(alpha, z, beta, y, y); }
-
-   virtual void MultTranspose(const Vector &x, Vector &y) const
-=======
       const Operator *A, const real_t alpha,
       const Operator *B, const real_t beta,
       bool ownA, bool ownB);
@@ -898,7 +884,6 @@
    { z.SetSize(A->Height()); A->Mult(x, z); B->Mult(x, y); add(alpha, z, beta, y, y); }
 
    void MultTranspose(const Vector &x, Vector &y) const override
->>>>>>> 11030265
    { z.SetSize(A->Width()); A->MultTranspose(x, z); B->MultTranspose(x, y); add(alpha, z, beta, y, y); }
 
    virtual ~SumOperator();
