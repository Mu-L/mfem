--- conflicted
+++ resolved
@@ -314,8 +314,8 @@
     _implicit_ and _explicit_ parts of the operator, respectively.
 
     A common use for this class is representing a differential algebraic
-    equation of the form \f$ F(y,\frac{dy}{dt},t) = G(y,t) \f$. Consider an
-    ordinary differential equation of the form \f$ M \frac{dy}{dt} = g(y,t) \f$,
+    equation of the form $ F(y,\frac{dy}{dt},t) = G(y,t) $. Consider an
+    ordinary differential equation of the form $ M \frac{dy}{dt} = g(y,t) $,
     where F and G are defined as one of the following:
     1. F(u,k,t) = k and G(u,t) = inv(M) g(u,t)
     2. F(u,k,t) = M k and G(u,t) = g(u,t)
@@ -409,8 +409,8 @@
        F(@a u, @a k, t) = G(@a u, t).
 
        For solving an ordinary differential equation of the form
-       \f$ M \frac{dy}{dt} = g(y,t) \f$, recall F and G are defined as one of
-       the following:
+       $ M \frac{dy}{dt} = g(y,t) $, recall F and G are defined as one of the
+       following:
        1. F(u,k,t) = k and G(u,t) = inv(M) g(u,t)
        2. F(u,k,t) = M k and G(u,t) = g(u,t)
        3. F(u,k,t) = M k - g(u,t) and G(u,t) = 0
@@ -422,19 +422,19 @@
        F(@a u + @a gamma @a k, @a k, t) = G(@a u + @a gamma @a k, t).
 
        For solving an ordinary differential equation of the form
-       \f$ M \frac{dy}{dt} = g(y,t) \f$, recall F and G are defined as one of
-       the following:
+       $ M \frac{dy}{dt} = g(y,t) $, recall F and G are defined as one of the
+       following:
        1. F(u,k,t) = k and G(u,t) = inv(M) g(u,t)
        2. F(u,k,t) = M k and G(u,t) = g(u,t)
        3. F(u,k,t) = M k - g(u,t)
        Regardless of the choice of F and G, this function solves for @a k in
        M @a k = g(@a u + @a gamma @a k, t). To see how @a k can be useful,
        consider a diagonally implicit Runge-Kutta (DIRK) method defined by
-       \f$ y(t + \Delta t) = y(t) + \Delta t \sum_{i=1}^s b_i k_i \f$ where
-       \f$ M k_i = g \big( y(t) + \Delta t \sum_{j=1}^i a_{ij} k_j, t + c_i \Delta t \big) \f$.
+       $ y(t + \Delta t) = y(t) + \Delta t \sum_{i=1}^s b_i k_i $ where
+       $ M k_i = g \big( y(t) + \Delta t \sum_{j=1}^i a_{ij} k_j, t + c_i \Delta t \big) $.
        A DIRK integrator can use @a k from this function, with @a u set to
-       \f$ y(t) + \Delta t \sum_{j=1}^{i-1} a_{ij} k_j \f$ and @a gamma set to
-       \f$ a_{ii} \Delta t \f$, for \f$ k_i \f$.
+       $ y(t) + \Delta t \sum_{j=1}^{i-1} a_{ij} k_j $ and @a gamma set to
+       $ a_{ii} \Delta t $, for $ k_i $.
 
        If not re-implemented, this method simply generates an error. */
    virtual void ImplicitSolve(const double gamma, const Vector &u, Vector &k);
@@ -452,16 +452,15 @@
 
        Presently, this method is used by some PETSc ODE solvers, for more
        details, see the PETSc Manual. */
-<<<<<<< HEAD
    virtual Operator& GetExplicitGradient(const Vector &u) const;
 
    /** @brief For solving an ordinary differential equation of the form
-       \f$ M \frac{dy}{dt} = g(y,t) \f$, recall F and G are defined as one of
+       $ M \frac{dy}{dt} = g(y,t) $, recall F and G are defined as one of
        the following:
        1. F(u,k,t) = k and G(u,t) = inv(M) g(u,t)
        2. F(u,k,t) = M k and G(u,t) = g(u,t)
        3. F(u,k,t) = M k - g(u,t) and G(u,t) = 0
-       This function performs setup to solve \f$ A x = b \f$ where A is either
+       This function performs setup to solve $ A x = b $ where A is either
        1. A(@a y,t) = I - @a gamma inv(M) J(@a y,t)
        2. A(@a y,t) = M - @a gamma J(@a y,t)
        3. A(@a y,t) = M - @a gamma J(@a y,t)
@@ -469,15 +468,6 @@
 
        @param[in]  y     The state at which A(@a y,t) should be evaluated.
        @param[in]  v     The value of inv(M) g(y,t) for 1 or g(y,t) for 2 & 3.
-=======
-   virtual Operator& GetExplicitGradient(const Vector &x) const;
-
-   /** @brief Setup the ODE linear system $ A(x,t) = (I - gamma J) $ or
-       $ A = (M - gamma J) $, where $ J(x,t) = \frac{df}{dt(x,t)} $.
-
-       @param[in]  x     The state at which $A(x,t)$ should be evaluated.
-       @param[in]  fx    The current value of the ODE rhs function, $f(x,t)$.
->>>>>>> 9a21f59e
        @param[in]  jok   Flag indicating if the Jacobian should be updated.
        @param[out] jcur  Flag to signal if the Jacobian was updated.
        @param[in]  gamma The scaled time step value.
@@ -489,11 +479,7 @@
    virtual int SUNImplicitSetup(const Vector &y, const Vector &v,
                                 int jok, int *jcur, double gamma);
 
-<<<<<<< HEAD
    /** @brief Solve the ODE linear system A @a x = @a b, where A is defined by
-=======
-   /** @brief Solve the ODE linear system $ A x = b $ as setup by
->>>>>>> 9a21f59e
        the method SUNImplicitSetup().
 
        @param[in]      b   The linear system right-hand side.
@@ -506,12 +492,8 @@
        details, see the SUNDIALS User Guides. */
    virtual int SUNImplicitSolve(const Vector &b, Vector &x, double tol);
 
-<<<<<<< HEAD
    /** @brief Setup the mass matrix in the ODE system
-       \f$ M \frac{dy}{dt} = g(y,t) \f$ .
-=======
-   /** @brief Setup the mass matrix in the ODE system $ M y' = f(y,t) $ .
->>>>>>> 9a21f59e
+       $ M \frac{dy}{dt} = g(y,t) $ .
 
        If not re-implemented, this method simply generates an error.
 
@@ -519,13 +501,8 @@
        details, see the ARKode User Guide. */
    virtual int SUNMassSetup();
 
-<<<<<<< HEAD
    /** @brief Solve the mass matrix linear system  M @a x = @a b, where M is
        defined by the method SUNMassSetup().
-=======
-   /** @brief Solve the mass matrix linear system $ M x = b $
-       as setup by the method SUNMassSetup().
->>>>>>> 9a21f59e
 
        @param[in]      b   The linear system right-hand side.
        @param[in,out]  x   On input, the initial guess. On output, the solution.
@@ -537,12 +514,8 @@
        details, see the ARKode User Guide. */
    virtual int SUNMassSolve(const Vector &b, Vector &x, double tol);
 
-<<<<<<< HEAD
    /** @brief Compute the mass matrix-vector product @a v = M @a x, where M is
        defined by the method SUNMassSetup().
-=======
-   /** @brief Compute the mass matrix-vector product $ v = M x $ .
->>>>>>> 9a21f59e
 
        @param[in]   x The vector to multiply.
        @param[out]  v The result of the matrix-vector product.
