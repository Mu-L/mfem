// Copyright (c) 2010, Lawrence Livermore National Security, LLC. Produced at
// the Lawrence Livermore National Laboratory. LLNL-CODE-443211. All Rights
// reserved. See file COPYRIGHT for details.
//
// This file is part of the MFEM library. For more information and source code
// availability see http://mfem.org.
//
// MFEM is free software; you can redistribute it and/or modify it under the
// terms of the GNU Lesser General Public License (as published by the Free
// Software Foundation) version 2.1 dated February 1999.

#ifndef MFEM_OPERATOR
#define MFEM_OPERATOR

#include "vector.hpp"

namespace mfem
{

class ConstrainedOperator;

/// Abstract operator
class Operator
{
protected:
   int height; ///< Dimension of the output / number of rows in the matrix.
   int width;  ///< Dimension of the input / number of columns in the matrix.

   /// see FormSystemOperator()
   void FormConstrainedSystemOperator(
      const Array<int> &ess_tdof_list, ConstrainedOperator* &Aout);

public:
   /// Construct a square Operator with given size s (default 0).
   explicit Operator(int s = 0) { height = width = s; }

   /** @brief Construct an Operator with the given height (output size) and
       width (input size). */
   Operator(int h, int w) { height = h; width = w; }

   /// Get the height (size of output) of the Operator. Synonym with NumRows().
   inline int Height() const { return height; }
   /** @brief Get the number of rows (size of output) of the Operator. Synonym
       with Height(). */
   inline int NumRows() const { return height; }

   /// Get the width (size of input) of the Operator. Synonym with NumCols().
   inline int Width() const { return width; }
   /** @brief Get the number of columns (size of input) of the Operator. Synonym
       with Width(). */
   inline int NumCols() const { return width; }

   /// Return the MemoryClass preferred by the Operator.
   /** This is the MemoryClass that will be used to access the input and output
       vectors in the Mult() and MultTranspose() methods.

       For example, classes using the MFEM_FORALL macro for implementation can
       return the value returned by Device::GetMemoryClass().

       The default implementation of this method in class Operator returns
       MemoryClass::HOST. */
   virtual MemoryClass GetMemoryClass() const { return MemoryClass::HOST; }

   /// Operator application: `y=A(x)`.
   virtual void Mult(const Vector &x, Vector &y) const = 0;

   /** @brief Action of the transpose operator: `y=A^t(x)`. The default behavior
       in class Operator is to generate an error. */
   virtual void MultTranspose(const Vector &x, Vector &y) const
   { mfem_error("Operator::MultTranspose() is not overloaded!"); }

   /** @brief Evaluate the gradient operator at the point @a x. The default
       behavior in class Operator is to generate an error. */
   virtual Operator &GetGradient(const Vector &x) const
   {
      mfem_error("Operator::GetGradient() is not overloaded!");
      return const_cast<Operator &>(*this);
   }

   /** @brief Prolongation operator from linear algebra (linear system) vectors,
       to input vectors for the operator. `NULL` means identity. */
   virtual const Operator *GetProlongation() const { return NULL; }
   /** @brief Restriction operator from input vectors for the operator to linear
       algebra (linear system) vectors. `NULL` means identity. */
   virtual const Operator *GetRestriction() const  { return NULL; }
   /** @brief Restriction operator from output vectors for the operator to linear
       algebra (linear system) vectors. `NULL` means identity. */
   virtual const Operator *GetOutputRestriction() const  { return NULL; }

   /** @brief Form a constrained linear system using a matrix-free approach.

       Assuming square operator, form the operator linear system `A(X)=B`,
       corresponding to it and the right-hand side @a b, by applying any
       necessary transformations such as: parallel assembly, conforming
       constraints for non-conforming AMR and eliminating boundary conditions.
       @note Static condensation and hybridization are not supported for general
       operators (cf. the analogous methods BilinearForm::FormLinearSystem() and
       ParBilinearForm::FormLinearSystem()).

       The constraints are specified through the prolongation P from
       GetProlongation(), and restriction R from GetRestriction() methods, which
       are e.g. available through the (parallel) finite element space of any
       (parallel) bilinear form operator. We assume that the operator is square,
       using the same input and output space, so we have: `A(X)=[P^t (*this)
       P](X)`, `B=P^t(b)`, and `X=R(x)`.

       The vector @a x must contain the essential boundary condition values.
       These are eliminated through the ConstrainedOperator class and the vector
       @a X is initialized by setting its essential entries to the boundary
       conditions and all other entries to zero (@a copy_interior == 0) or
       copied from @a x (@a copy_interior != 0).

       After solving the system `A(X)=B`, the (finite element) solution @a x can
       be recovered by calling Operator::RecoverFEMSolution() with the same
       vectors @a X, @a b, and @a x.

       @note The caller is responsible for destroying the output operator @a A!
       @note If there are no transformations, @a X simply reuses the data of @a
       x. */
   void FormLinearSystem(const Array<int> &ess_tdof_list,
                         Vector &x, Vector &b,
                         Operator* &A, Vector &X, Vector &B,
                         int copy_interior = 0);

   /** @brief Reconstruct a solution vector @a x (e.g. a GridFunction) from the
       solution @a X of a constrained linear system obtained from
       Operator::FormLinearSystem().

       Call this method after solving a linear system constructed using
       Operator::FormLinearSystem() to recover the solution as an input vector,
       @a x, for this Operator (presumably a finite element grid function). This
       method has identical signature to the analogous method for bilinear
       forms, though currently @a b is not used in the implementation. */
   virtual void RecoverFEMSolution(const Vector &X, const Vector &b, Vector &x);

   /** @brief Return in @a A a parallel (on truedofs) version of this square
       operator.

       This returns the same operator as FormLinearSystem(), but does without
       the transformations of the right-hand side and initial guess. */
   void FormSystemOperator(const Array<int> &ess_tdof_list,
                           Operator* &A);

   /** @brief Return in @a A a parallel (on truedofs) version of this
       rectangular operator.

       This is similar to FormSystemOperator(), but for dof-to-dof mappings
       (discrete linear operators), which can also correspond to rectangular
       matrices. The user should provide specializations of GetProlongation()
       for the input dofs and GetOutputRestriction() for the output dofs in
       their Operator implementation that are appropriate for the two spaces the
       Operator maps between. These are e.g. available through the (parallel)
       finite element space of any (parallel) bilinear form operator. We have:
       `A(X)=[Rout (*this) Pin](X)`. */
   void FormDiscreteOperator(Operator* &A);

   /// Prints operator with input size n and output size m in Matlab format.
   void PrintMatlab(std::ostream & out, int n = 0, int m = 0) const;

   /// Virtual destructor.
   virtual ~Operator() { }

   /// Enumeration defining IDs for some classes derived from Operator.
   /** This enumeration is primarily used with class OperatorHandle. */
   enum Type
   {
      ANY_TYPE,         ///< ID for the base class Operator, i.e. any type.
      MFEM_SPARSEMAT,   ///< ID for class SparseMatrix.
      Hypre_ParCSR,     ///< ID for class HypreParMatrix.
      PETSC_MATAIJ,     ///< ID for class PetscParMatrix, MATAIJ format.
      PETSC_MATIS,      ///< ID for class PetscParMatrix, MATIS format.
      PETSC_MATSHELL,   ///< ID for class PetscParMatrix, MATSHELL format.
      PETSC_MATNEST,    ///< ID for class PetscParMatrix, MATNEST format.
      PETSC_MATHYPRE,   ///< ID for class PetscParMatrix, MATHYPRE format.
      PETSC_MATGENERIC, ///< ID for class PetscParMatrix, unspecified format.
      Complex_Operator, ///< ID for class ComplexOperator.
      MFEM_ComplexSparseMat, ///< ID for class ComplexSparseMatrix.
      Complex_Hypre_ParCSR   ///< ID for class ComplexHypreParMatrix.
   };

   /// Return the type ID of the Operator class.
   /** This method is intentionally non-virtual, so that it returns the ID of
       the specific pointer or reference type used when calling this method. If
       not overridden by derived classes, they will automatically use the type ID
       of the base Operator class, ANY_TYPE. */
   Type GetType() const { return ANY_TYPE; }
};


/// Base abstract class for time dependent operators.
/** Operator of the form: (x,t) -> f(x,t), where k = f(x,t) generally solves the
    algebraic equation F(x,k,t) = G(x,t). The functions F and G represent the
    _implicit_ and _explicit_ parts of the operator, respectively. For explicit
    operators, F(x,k,t) = k, so f(x,t) = G(x,t). */
class TimeDependentOperator : public Operator
{
public:
   enum Type
   {
      EXPLICIT,   ///< This type assumes F(x,k,t) = k, i.e. k = f(x,t) = G(x,t).
      IMPLICIT,   ///< This is the most general type, no assumptions on F and G.
      HOMOGENEOUS ///< This type assumes that G(x,t) = 0.
   };

   /// Evaluation mode. See SetEvalMode() for details.
   enum EvalMode
   {
      /** Normal evaluation. */
      NORMAL,
      /** Assuming additive split, f(x,t) = f1(x,t) + f2(x,t), evaluate the
          first term, f1. */
      ADDITIVE_TERM_1,
      /** Assuming additive split, f(x,t) = f1(x,t) + f2(x,t), evaluate the
          second term, f2. */
      ADDITIVE_TERM_2
   };

protected:
   double t;  ///< Current time.
   Type type; ///< Describes the form of the TimeDependentOperator.
   EvalMode eval_mode; ///< Current evaluation mode.

public:
   /** @brief Construct a "square" TimeDependentOperator y = f(x,t), where x and
       y have the same dimension @a n. */
   explicit TimeDependentOperator(int n = 0, double t_ = 0.0,
                                  Type type_ = EXPLICIT)
      : Operator(n) { t = t_; type = type_; eval_mode = NORMAL; }

   /** @brief Construct a TimeDependentOperator y = f(x,t), where x and y have
       dimensions @a w and @a h, respectively. */
   TimeDependentOperator(int h, int w, double t_ = 0.0, Type type_ = EXPLICIT)
      : Operator(h, w) { t = t_; type = type_; eval_mode = NORMAL; }

   /// Read the currently set time.
   virtual double GetTime() const { return t; }

   /// Set the current time.
   virtual void SetTime(const double _t) { t = _t; }

   /// True if #type is #EXPLICIT.
   bool isExplicit() const { return (type == EXPLICIT); }
   /// True if #type is #IMPLICIT or #HOMOGENEOUS.
   bool isImplicit() const { return !isExplicit(); }
   /// True if #type is #HOMOGENEOUS.
   bool isHomogeneous() const { return (type == HOMOGENEOUS); }

   /// Return the current evaluation mode. See SetEvalMode() for details.
   EvalMode GetEvalMode() const { return eval_mode; }

   /// Set the evaluation mode of the time-dependent operator.
   /** The evaluation mode is a switch that allows time-stepping methods to
       request evaluation of separate components/terms of the time-dependent
       operator. For example, IMEX methods typically assume additive split of
       the operator: f(x,t) = f1(x,t) + f2(x,t) and they rely on the ability to
       evaluate the two terms separately.

       Generally, setting the evaluation mode should affect the behavior of all
       evaluation-related methods in the class, such as Mult(), ImplicitSolve(),
       etc. However, the exact list of methods that need to support a specific
       mode will depend on the used time-stepping method. */
   virtual void SetEvalMode(const EvalMode new_eval_mode)
   { eval_mode = new_eval_mode; }

   /** @brief Perform the action of the explicit part of the operator, G:
       @a y = G(@a x, t) where t is the current time.

       Presently, this method is used by some PETSc ODE solvers, for more
       details, see the PETSc Manual. */
   virtual void ExplicitMult(const Vector &x, Vector &y) const;

   /** @brief Perform the action of the implicit part of the operator, F:
       @a y = F(@a x, @a k, t) where t is the current time.

       Presently, this method is used by some PETSc ODE solvers, for more
       details, see the PETSc Manual.*/
   virtual void ImplicitMult(const Vector &x, const Vector &k, Vector &y) const;

   /** @brief Perform the action of the operator: @a y = k = f(@a x, t), where
       k solves the algebraic equation F(@a x, k, t) = G(@a x, t) and t is the
       current time. */
   virtual void Mult(const Vector &x, Vector &y) const;

   /** @brief Solve the equation: @a k = f(@a x + @a dt @a k, t), for the
       unknown @a k at the current time t.

       For general F and G, the equation for @a k becomes:
       F(@a x + @a dt @a k, @a k, t) = G(@a x + @a dt @a k, t).

       The input vector @a x corresponds to time index (or cycle) n, while the
       currently set time, #t, and the result vector @a k correspond to time
       index n+1. The time step @a dt corresponds to the time interval between
       cycles n and n+1.

       This method allows for the abstract implementation of some time
       integration methods, including diagonal implicit Runge-Kutta (DIRK)
       methods and the backward Euler method in particular.

       If not re-implemented, this method simply generates an error. */
   virtual void ImplicitSolve(const double dt, const Vector &x, Vector &k);

   /** @brief Return an Operator representing (dF/dk @a shift + dF/dx) at the
       given @a x, @a k, and the currently set time.

       Presently, this method is used by some PETSc ODE solvers, for more
       details, see the PETSc Manual. */
   virtual Operator& GetImplicitGradient(const Vector &x, const Vector &k,
                                         double shift) const;

   /** @brief Return an Operator representing dG/dx at the given point @a x and
       the currently set time.

       Presently, this method is used by some PETSc ODE solvers, for more
       details, see the PETSc Manual. */
   virtual Operator& GetExplicitGradient(const Vector &x) const;

   /** @brief Setup the ODE linear system \f$ A(x,t) = (I - gamma J) \f$ or
       \f$ A = (M - gamma J) \f$, where \f$ J(x,t) = \frac{df}{dt(x,t)} \f$.

       @param[in]  x     The state at which \f$A(x,t)\f$ should be evaluated.
       @param[in]  fx    The current value of the ODE rhs function, \f$f(x,t)\f$.
       @param[in]  jok   Flag indicating if the Jacobian should be updated.
       @param[out] jcur  Flag to signal if the Jacobian was updated.
       @param[in]  gamma The scaled time step value.

       If not re-implemented, this method simply generates an error.

       Presently, this method is used by SUNDIALS ODE solvers, for more
       details, see the SUNDIALS User Guides. */
   virtual int SUNImplicitSetup(const Vector &x, const Vector &fx,
                                int jok, int *jcur, double gamma);

   /** @brief Solve the ODE linear system \f$ A x = b \f$ as setup by
       the method SUNImplicitSetup().

       @param[in]      b   The linear system right-hand side.
       @param[in,out]  x   On input, the initial guess. On output, the solution.
       @param[in]      tol Linear solve tolerance.

       If not re-implemented, this method simply generates an error.

       Presently, this method is used by SUNDIALS ODE solvers, for more
       details, see the SUNDIALS User Guides. */
   virtual int SUNImplicitSolve(const Vector &b, Vector &x, double tol);

   /** @brief Setup the mass matrix in the ODE system \f$ M y' = f(y,t) \f$ .

       If not re-implemented, this method simply generates an error.

       Presently, this method is used by SUNDIALS ARKStep integrator, for more
       details, see the ARKode User Guide. */
   virtual int SUNMassSetup();

   /** @brief Solve the mass matrix linear system \f$ M x = b \f$
       as setup by the method SUNMassSetup().

       @param[in]      b   The linear system right-hand side.
       @param[in,out]  x   On input, the initial guess. On output, the solution.
       @param[in]      tol Linear solve tolerance.

       If not re-implemented, this method simply generates an error.

       Presently, this method is used by SUNDIALS ARKStep integrator, for more
       details, see the ARKode User Guide. */
   virtual int SUNMassSolve(const Vector &b, Vector &x, double tol);

   /** @brief Compute the mass matrix-vector productv \f$ v = M x \f$ .

       @param[in]   x The vector to multiply.
       @param[out]  v The result of the matrix-vector product.

       If not re-implemented, this method simply generates an error.

       Presently, this method is used by SUNDIALS ARKStep integrator, for more
       details, see the ARKode User Guide. */
   virtual int SUNMassMult(const Vector &x, Vector &v);

   virtual ~TimeDependentOperator() { }
};

/// Base class for solvers
class Solver : public Operator
{
public:
   /// If true, use the second argument of Mult() as an initial guess.
   bool iterative_mode;

   /** @brief Initialize a square Solver with size @a s.

       @warning Use a Boolean expression for the second parameter (not an int)
       to distinguish this call from the general rectangular constructor. */
   explicit Solver(int s = 0, bool iter_mode = false)
      : Operator(s) { iterative_mode = iter_mode; }

   /// Initialize a Solver with height @a h and width @a w.
   Solver(int h, int w, bool iter_mode = false)
      : Operator(h, w) { iterative_mode = iter_mode; }

   /// Set/update the solver for the given operator.
   virtual void SetOperator(const Operator &op) = 0;
};


/// Identity Operator I: x -> x.
class IdentityOperator : public Operator
{
public:
   /// Create an identity operator of size @a n.
   explicit IdentityOperator(int n) : Operator(n) { }

   /// Operator application
   virtual void Mult(const Vector &x, Vector &y) const { y = x; }

<<<<<<< HEAD
  virtual void MultTranspose(const Vector &x, Vector &y) const { y = x; }
};


/// Scaled Operator B: x -> a A(x).
class ScaledOperator : public Operator
{
private:
   const Operator &A_;
   double a_;

public:
   /// Create a scalar product operator related to A.
   explicit ScaledOperator(const Operator *A, double a)
      : Operator(A->Width(), A->Height()), A_(*A), a_(a) { }

   /// Operator application
   virtual void Mult(const Vector &x, Vector &y) const
   { A_.Mult(x, y); y *= a_; }
=======
   /// Application of the transpose
   virtual void MultTranspose(const Vector &x, Vector &y) const { y = x; }
>>>>>>> b6d50d0b
};


/** @brief The transpose of a given operator. Switches the roles of the methods
    Mult() and MultTranspose(). */
class TransposeOperator : public Operator
{
private:
   const Operator &A;

public:
   /// Construct the transpose of a given operator @a *a.
   TransposeOperator(const Operator *a)
      : Operator(a->Width(), a->Height()), A(*a) { }

   /// Construct the transpose of a given operator @a a.
   TransposeOperator(const Operator &a)
      : Operator(a.Width(), a.Height()), A(a) { }

   /// Operator application. Apply the transpose of the original Operator.
   virtual void Mult(const Vector &x, Vector &y) const
   { A.MultTranspose(x, y); }

   /// Application of the transpose. Apply the original Operator.
   virtual void MultTranspose(const Vector &x, Vector &y) const
   { A.Mult(x, y); }
};


/// General product operator: x -> (A*B)(x) = A(B(x)).
class ProductOperator : public Operator
{
   const Operator *A, *B;
   bool ownA, ownB;
   mutable Vector z;

public:
   ProductOperator(const Operator *A, const Operator *B, bool ownA, bool ownB);

   virtual void Mult(const Vector &x, Vector &y) const
   { B->Mult(x, z); A->Mult(z, y); }

   virtual void MultTranspose(const Vector &x, Vector &y) const
   { A->MultTranspose(x, z); B->MultTranspose(z, y); }

   virtual ~ProductOperator();
};

/// General product operator: x -> A(x)+B(x)
class SumOperator : public Operator
{
  const Operator *A, *B;
  bool ownA, ownB;
  mutable Vector z, w;
  double cA, cB;
  
public:
  SumOperator(const Operator *A_, const Operator *B_, bool ownA_, bool ownB_, double cA_, double cB_);
  
  virtual void Mult(const Vector &x, Vector &y) const
  { B->Mult(x, z); A->Mult(x, y); y *= cA; z *= cB; y += z;}

  virtual void MultTranspose(const Vector &x, Vector &y) const
  { B->MultTranspose(x, w); A->MultTranspose(x, y); y *= cA; w *= cB; y += w;}
  
  virtual ~SumOperator();
};

/// The operator x -> R*A*P*x constructed through the actions of R^T, A and P
class RAPOperator : public Operator
{
private:
   const Operator & Rt;
   const Operator & A;
   const Operator & P;
   mutable Vector Px;
   mutable Vector APx;
   MemoryClass mem_class;

public:
   /// Construct the RAP operator given R^T, A and P.
   RAPOperator(const Operator &Rt_, const Operator &A_, const Operator &P_);

   virtual MemoryClass GetMemoryClass() const { return mem_class; }

   /// Operator application.
   virtual void Mult(const Vector & x, Vector & y) const
   { P.Mult(x, Px); A.Mult(Px, APx); Rt.MultTranspose(APx, y); }

   /// Application of the transpose.
   virtual void MultTranspose(const Vector & x, Vector & y) const
   { Rt.Mult(x, APx); A.MultTranspose(APx, Px); P.MultTranspose(Px, y); }
};


/// General triple product operator x -> A*B*C*x, with ownership of the factors.
class TripleProductOperator : public Operator
{
   const Operator *A;
   const Operator *B;
   const Operator *C;
   bool ownA, ownB, ownC;
   mutable Vector t1, t2;
   MemoryClass mem_class;

public:
   TripleProductOperator(const Operator *A, const Operator *B,
                         const Operator *C, bool ownA, bool ownB, bool ownC);

   virtual MemoryClass GetMemoryClass() const { return mem_class; }

   virtual void Mult(const Vector &x, Vector &y) const
   { C->Mult(x, t1); B->Mult(t1, t2); A->Mult(t2, y); }

   virtual void MultTranspose(const Vector &x, Vector &y) const
   { A->MultTranspose(x, t2); B->MultTranspose(t2, t1); C->MultTranspose(t1, y); }

   virtual ~TripleProductOperator();
};


/** @brief Square Operator for imposing essential boundary conditions using only
    the action, Mult(), of a given unconstrained Operator.

    Square operator constrained by fixing certain entries in the solution to
    given "essential boundary condition" values. This class is used by the
    general, matrix-free system formulation of Operator::FormLinearSystem. */
class ConstrainedOperator : public Operator
{
protected:
   Array<int> constraint_list;  ///< List of constrained indices/dofs.
   Operator *A;                 ///< The unconstrained Operator.
   bool own_A;                  ///< Ownership flag for A.
   mutable Vector z, w;         ///< Auxiliary vectors.
   MemoryClass mem_class;

public:
   /** @brief Constructor from a general Operator and a list of essential
       indices/dofs.

       Specify the unconstrained operator @a *A and a @a list of indices to
       constrain, i.e. each entry @a list[i] represents an essential-dof. If the
       ownership flag @a own_A is true, the operator @a *A will be destroyed
       when this object is destroyed. */
   ConstrainedOperator(Operator *A, const Array<int> &list, bool own_A = false);

   virtual MemoryClass GetMemoryClass() const { return mem_class; }

   /** @brief Eliminate "essential boundary condition" values specified in @a x
       from the given right-hand side @a b.

       Performs the following steps:

           z = A((0,x_b));  b_i -= z_i;  b_b = x_b;

       where the "_b" subscripts denote the essential (boundary) indices/dofs of
       the vectors, and "_i" -- the rest of the entries. */
   void EliminateRHS(const Vector &x, Vector &b) const;

   /** @brief Constrained operator action.

       Performs the following steps:

           z = A((x_i,0));  y_i = z_i;  y_b = x_b;

       where the "_b" subscripts denote the essential (boundary) indices/dofs of
       the vectors, and "_i" -- the rest of the entries. */
   virtual void Mult(const Vector &x, Vector &y) const;

   /// Destructor: destroys the unconstrained Operator, if owned.
   virtual ~ConstrainedOperator() { if (own_A) { delete A; } }
};

}

#endif<|MERGE_RESOLUTION|>--- conflicted
+++ resolved
@@ -411,8 +411,8 @@
    /// Operator application
    virtual void Mult(const Vector &x, Vector &y) const { y = x; }
 
-<<<<<<< HEAD
-  virtual void MultTranspose(const Vector &x, Vector &y) const { y = x; }
+   /// Application of the transpose
+   virtual void MultTranspose(const Vector &x, Vector &y) const { y = x; }
 };
 
 
@@ -431,10 +431,6 @@
    /// Operator application
    virtual void Mult(const Vector &x, Vector &y) const
    { A_.Mult(x, y); y *= a_; }
-=======
-   /// Application of the transpose
-   virtual void MultTranspose(const Vector &x, Vector &y) const { y = x; }
->>>>>>> b6d50d0b
 };
 
 
