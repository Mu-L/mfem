--- conflicted
+++ resolved
@@ -370,8 +370,7 @@
    };
 
 protected:
-<<<<<<< HEAD
-   double t;  ///< Current time.
+   real_t t;  ///< Current time.
    Type type; /**< @brief Describes the form of the TimeDependentOperator, see
                    the documentation of #Type. */
    EvalMode eval_mode; ///< Current evaluation mode.
@@ -379,29 +378,13 @@
 public:
    /** @brief Construct a "square" TimeDependentOperator (u,t) -> k(u,t), where
        u and k have the same dimension @a n. */
-   explicit TimeDependentOperator(int n = 0, double t_ = 0.0,
+   explicit TimeDependentOperator(int n = 0, real_t t_ = 0.0,
                                   Type type_ = EXPLICIT)
       : Operator(n) { t = t_; type = type_; eval_mode = NORMAL; }
 
    /** @brief Construct a TimeDependentOperator (u,t) -> k(u,t), where u and k
        have dimensions @a w and @a h, respectively. */
    TimeDependentOperator(int h, int w, double t_ = 0.0, Type type_ = EXPLICIT)
-=======
-   real_t t;  ///< Current time.
-   Type type; ///< Describes the form of the TimeDependentOperator.
-   EvalMode eval_mode; ///< Current evaluation mode.
-
-public:
-   /** @brief Construct a "square" TimeDependentOperator y = f(x,t), where x and
-       y have the same dimension @a n. */
-   explicit TimeDependentOperator(int n = 0, real_t t_ = 0.0,
-                                  Type type_ = EXPLICIT)
-      : Operator(n) { t = t_; type = type_; eval_mode = NORMAL; }
-
-   /** @brief Construct a TimeDependentOperator y = f(x,t), where x and y have
-       dimensions @a w and @a h, respectively. */
-   TimeDependentOperator(int h, int w, real_t t_ = 0.0, Type type_ = EXPLICIT)
->>>>>>> 056a321b
       : Operator(h, w) { t = t_; type = type_; eval_mode = NORMAL; }
 
    /// Read the currently set time.
@@ -496,24 +479,15 @@
        $ a_{ii} \Delta t $, for $ k_i $. For example, see class SDIRK33Solver.
 
        If not re-implemented, this method simply generates an error. */
-<<<<<<< HEAD
-   virtual void ImplicitSolve(const double gamma, const Vector &u, Vector &k);
-=======
-   virtual void ImplicitSolve(const real_t dt, const Vector &x, Vector &k);
->>>>>>> 056a321b
+   virtual void ImplicitSolve(const real_t gamma, const Vector &u, Vector &k);
 
    /** @brief Return an Operator representing (dF/dk @a shift + dF/du) at the
        given @a u, @a k, and the currently set time.
 
        Presently, this method is used by some PETSc ODE solvers, for more
        details, see the PETSc Manual. */
-<<<<<<< HEAD
    virtual Operator& GetImplicitGradient(const Vector &u, const Vector &k,
-                                         double shift) const;
-=======
-   virtual Operator& GetImplicitGradient(const Vector &x, const Vector &k,
                                          real_t shift) const;
->>>>>>> 056a321b
 
    /** @brief Return an Operator representing dG/du at the given point @a u and
        the currently set time.
@@ -550,13 +524,8 @@
 
        Presently, this method is used by SUNDIALS ODE solvers, for more
        details, see the SUNDIALS User Guides. */
-<<<<<<< HEAD
    virtual int SUNImplicitSetup(const Vector &y, const Vector &v,
-                                int jok, int *jcur, double gamma);
-=======
-   virtual int SUNImplicitSetup(const Vector &x, const Vector &fx,
                                 int jok, int *jcur, real_t gamma);
->>>>>>> 056a321b
 
    /** @brief Solve the ODE linear system A @a x = @a b, where A is defined by
        the method SUNImplicitSetup().
