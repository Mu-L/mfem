// Copyright (c) 2010-2021, Lawrence Livermore National Security, LLC. Produced
// at the Lawrence Livermore National Laboratory. All Rights reserved. See files
// LICENSE and NOTICE for details. LLNL-CODE-806117.
//
// This file is part of the MFEM library. For more information and source code
// availability visit https://mfem.org.
//
// MFEM is free software; you can redistribute it and/or modify it under the
// terms of the BSD-3 license. We welcome feedback and contributions, see file
// CONTRIBUTING.md for details.

#ifndef MFEM_HYPRE
#define MFEM_HYPRE

#include "../config/config.hpp"

#ifdef MFEM_USE_MPI

#include <mpi.h>

// Enable internal hypre timing routines
#define HYPRE_TIMING

// hypre header files
#include "seq_mv.h"
#include "_hypre_parcsr_mv.h"
#include "_hypre_parcsr_ls.h"
#include "temp_multivector.h"
#include "../general/globals.hpp"

#ifdef HYPRE_COMPLEX
#error "MFEM does not work with HYPRE's complex numbers support"
#endif

#include "sparsemat.hpp"
#include "hypre_parcsr.hpp"

namespace mfem
{

class ParFiniteElementSpace;
class HypreParMatrix;

namespace internal
{

template <typename int_type>
inline int to_int(int_type i)
{
   MFEM_ASSERT(int_type(int(i)) == i, "overflow converting int_type to int");
   return int(i);
}

// Specialization for to_int(int)
template <> inline int to_int(int i) { return i; }

// Convert a HYPRE_Int to int
#ifdef HYPRE_BIGINT
template <>
inline int to_int(HYPRE_Int i)
{
   MFEM_ASSERT(HYPRE_Int(int(i)) == i, "overflow converting HYPRE_Int to int");
   return int(i);
}
#endif

} // namespace internal


/// The MemoryClass used by Hypre objects.
inline constexpr MemoryClass GetHypreMemoryClass()
{
#ifndef HYPRE_USING_CUDA
   return MemoryClass::HOST;
#elif defined(HYPRE_USING_UNIFIED_MEMORY)
   return MemoryClass::MANAGED;
#else
   return MemoryClass::DEVICE;
#endif
}

/// The MemoryType used by MFEM when allocating arrays for Hypre objects.
inline MemoryType GetHypreMemoryType()
{
#ifndef HYPRE_USING_CUDA
   return Device::GetHostMemoryType();
#elif defined(HYPRE_USING_UNIFIED_MEMORY)
   return MemoryType::MANAGED;
#else
   return MemoryType::DEVICE;
#endif
}

/// Wrapper for hypre's parallel vector class
class HypreParVector : public Vector
{
private:
   int own_ParVector;

   /// The actual object
   hypre_ParVector *x;

   friend class HypreParMatrix;

   // Set Vector::data and Vector::size from *x
   inline void _SetDataAndSize_();

   Vector hypre_mem_base;

public:

   /// Default constructor, no underlying @a hypre_ParVector is created.
   HypreParVector()
   {
      own_ParVector = false;
      x = NULL;
   }

   /** @brief Creates vector with given global size and parallel partitioning of
       the rows/columns given by @a col. */
   /** @anchor hypre_partitioning_descr
       The partitioning is defined in one of two ways depending on the
       configuration of HYPRE:
       1. If HYPRE_AssumedPartitionCheck() returns true (the default),
          then col is of length 2 and the local processor owns columns
          [col[0],col[1]).
       2. If HYPRE_AssumedPartitionCheck() returns false, then col is of
          length (number of processors + 1) and processor P owns columns
          [col[P],col[P+1]) i.e. each processor has a copy of the same col
          array. */
   HypreParVector(MPI_Comm comm, HYPRE_BigInt glob_size, HYPRE_BigInt *col);
   /** @brief Creates vector with given global size, partitioning of the
       columns, and data. */
   /** The data must be allocated and destroyed outside. If @a data_ is NULL, a
       dummy vector without a valid data array will be created. See @ref
       hypre_partitioning_descr "here" for a description of the @a col array. */
   HypreParVector(MPI_Comm comm, HYPRE_BigInt glob_size, double *data_,
                  HYPRE_BigInt *col);
   /// Creates vector compatible with y
   HypreParVector(const HypreParVector &y);
   /// Creates vector compatible with (i.e. in the domain of) A or A^T
   explicit HypreParVector(const HypreParMatrix &A, int transpose = 0);
   /// Creates vector wrapping y
   explicit HypreParVector(HYPRE_ParVector y);
   /// Create a true dof parallel vector on a given ParFiniteElementSpace
   explicit HypreParVector(ParFiniteElementSpace *pfes);

   /// MPI communicator
   MPI_Comm GetComm() const { return x->comm; }

   /// Converts hypre's format to HypreParVector
   void WrapHypreParVector(hypre_ParVector *y, bool owner=true);

   /// Returns the parallel row/column partitioning
   /** See @ref hypre_partitioning_descr "here" for a description of the
       partitioning array. */
   inline const HYPRE_BigInt *Partitioning() const { return x->partitioning; }

   /// @brief Returns a non-const pointer to the parallel row/column
   /// partitioning.
   /// Deprecated in favor of HypreParVector::Partitioning() const.
   MFEM_DEPRECATED
   inline HYPRE_BigInt *Partitioning() { return x->partitioning; }

   /// Returns the global number of rows
   inline HYPRE_BigInt GlobalSize() const { return x->global_size; }

   /// Typecasting to hypre's hypre_ParVector*
   operator hypre_ParVector*() const { return x; }
#ifndef HYPRE_PAR_VECTOR_STRUCT
   /// Typecasting to hypre's HYPRE_ParVector, a.k.a. void *
   operator HYPRE_ParVector() const { return (HYPRE_ParVector) x; }
#endif
   /// Changes the ownership of the the vector
   hypre_ParVector *StealParVector() { own_ParVector = 0; return x; }

   /// Sets ownership of the internal hypre_ParVector
   void SetOwnership(int own) { own_ParVector = own; }

   /// Gets ownership of the internal hypre_ParVector
   int GetOwnership() const { return own_ParVector; }

   /// Returns the global vector in each processor
   Vector* GlobalVector() const;

   /// Set constant values
   HypreParVector& operator= (double d);
   /// Define '=' for hypre vectors.
   HypreParVector& operator= (const HypreParVector &y);

   using Vector::Read;

   /// Sets the data of the Vector and the hypre_ParVector to @a data_.
   /** Must be used only for HypreParVector%s that do not own the data,
       e.g. created with the constructor:
       HypreParVector(MPI_Comm, HYPRE_BigInt, double *, HYPRE_BigInt *). */
   void SetData(double *data_);

   /// TODO: documentation
   inline const HypreParVector &Read(const Vector &base)
   {
      // TODO: we may need to copy the data if the MemoryTypes of base are not
      // suitable for GetHypreMemoryClass()
      if (GetHypreMemoryClass() != MemoryClass::HOST &&
          base.GetMemory().GetMemoryType() == MemoryType::HOST)
      {
         if (hypre_mem_base.Size() == 0)
         {
            hypre_mem_base.SetSize(base.Size(), GetHypreMemoryType());
         }
         else
         {
            MFEM_VERIFY(hypre_mem_base.Size() == base.Size(), "");
         }
         hypre_mem_base.GetMemory().CopyFromHost(base.HostRead(), base.Size());
         hypre_VectorData(hypre_ParVectorLocalVector(x)) = hypre_mem_base.GetMemory();
      }
      else
      {
         MakeRef(const_cast<Vector&>(base), 0);
         UseDevice(true);
         hypre_VectorData(hypre_ParVectorLocalVector(x)) =
            const_cast<double*>(data.Read(GetHypreMemoryClass(), size));
      }
      return *this;
   }

   using Vector::Write;

   /// TODO: documentation
   inline HypreParVector &Write(Vector &base)
   {
      // TODO: we may need to allocate memory if the MemoryTypes of base are not
      // suitable for GetHypreMemoryClass(). Then the data will need to be
      // copied back to base with a separate call to a new method.
      if (GetHypreMemoryClass() == MemoryClass::HOST)
      {
         MakeRef(base, 0);
         UseDevice(true);
         hypre_VectorData(hypre_ParVectorLocalVector(x)) =
            data.Write(GetHypreMemoryClass(), size);
      }
      else
      {
         if (hypre_mem_base.Size() == 0)
         {
            hypre_mem_base.SetSize(base.Size(), GetHypreMemoryType());
         }
         else
         {
            MFEM_VERIFY(hypre_mem_base.Size() == base.Size(), "");
         }
         MakeRef(const_cast<Vector&>(hypre_mem_base), 0);
         //hypre_VectorData(hypre_ParVectorLocalVector(x)) = data;
         hypre_VectorData(hypre_ParVectorLocalVector(x)) = data.ReadWrite(
                                                              GetHypreMemoryClass(), base.Size());
      }
      return *this;
   }

   inline void WriteCopy(Vector &base)
   {
      if (GetHypreMemoryClass() != MemoryClass::HOST)
      {
         MFEM_VERIFY(hypre_mem_base.Size() == base.Size(), "");
         base.GetMemory().CopyFrom(hypre_mem_base.GetMemory(), base.Size());
      }
   }

   /// Set random values
   HYPRE_Int Randomize(HYPRE_Int seed);

   /// Prints the locally owned rows in parallel
   void Print(const char *fname) const;

   /// Calls hypre's destroy function
   ~HypreParVector();

#ifdef MFEM_USE_SUNDIALS
   /// (DEPRECATED) Return a new wrapper SUNDIALS N_Vector of type SUNDIALS_NVEC_PARALLEL.
   /** @deprecated The returned N_Vector must be destroyed by the caller. */
   MFEM_DEPRECATED virtual N_Vector ToNVector();
   using Vector::ToNVector;
#endif
};

/// Returns the inner product of x and y
double InnerProduct(HypreParVector &x, HypreParVector &y);
double InnerProduct(HypreParVector *x, HypreParVector *y);


/** @brief Compute the l_p norm of the Vector which is split without overlap
    across the given communicator. */
double ParNormlp(const Vector &vec, double p, MPI_Comm comm);


/// Wrapper for hypre's ParCSR matrix class
class HypreParMatrix : public Operator
{
private:
   /// The actual object
   hypre_ParCSRMatrix *A;

   /// Auxiliary vectors for typecasting
   mutable HypreParVector *X, *Y;

   // Flags indicating ownership of A->diag->{i,j,data}, A->offd->{i,j,data},
   // and A->col_map_offd.
   // The possible values for diagOwner are:
   //  -1: no special treatment of A->diag (default)
   //   0: prevent hypre from destroying A->diag->{i,j,data}
   //   1: same as 0, plus take ownership of A->diag->{i,j}
   //   2: same as 0, plus take ownership of A->diag->data
   //   3: same as 0, plus take ownership of A->diag->{i,j,data}
   // The same values and rules apply to offdOwner and A->offd.
   // The possible values for colMapOwner are:
   //  -1: no special treatment of A->col_map_offd (default)
   //   0: prevent hypre from destroying A->col_map_offd
   //   1: same as 0, plus take ownership of A->col_map_offd
   // All owned arrays are destroyed with 'delete []'.
   signed char diagOwner, offdOwner, colMapOwner;

   // Does the object own the pointer A?
   signed char ParCSROwner;

   // Initialize with defaults. Does not initialize inherited members.
   void Init();

   // Delete all owned data. Does not perform re-initialization with defaults.
   void Destroy();

   // Copy (shallow/deep, based on HYPRE_BIGINT) the I and J arrays from csr to
   // hypre_csr. Shallow copy the data. Return the appropriate ownership flag.
   static char CopyCSR(SparseMatrix *csr, hypre_CSRMatrix *hypre_csr);
   // Copy (shallow or deep, based on HYPRE_BIGINT) the I and J arrays from
   // bool_csr to hypre_csr. Allocate the data array and set it to all ones.
   // Return the appropriate ownership flag.
   static char CopyBoolCSR(Table *bool_csr, hypre_CSRMatrix *hypre_csr);

   // Copy the j array of a hypre_CSRMatrix to the given J array, converting
   // the indices from HYPRE_Int/HYPRE_BigInt to int.
   static void CopyCSR_J(hypre_CSRMatrix *hypre_csr, int *J);

   // TODO: change names to start with mem_ rather than hypre_?
   Memory<HYPRE_Int> hypre_mem_row, hypre_mem_col, hypre_mem_cmap;
   Memory<HYPRE_Int> hypre_cmap;
   MemoryIJData mem_diag, mem_offd;

public:
   /// An empty matrix to be used as a reference to an existing matrix
   HypreParMatrix();

   /// Converts hypre's format to HypreParMatrix
   /** If @a owner is false, ownership of @a a is not transferred */
   void WrapHypreParCSRMatrix(hypre_ParCSRMatrix *a, bool owner = true)
   {
      Destroy();
      Init();
      A = a;
      ParCSROwner = owner;
      height = GetNumRows();
      width = GetNumCols();

      // Prevent hypre from destroying A->diag->{i,j,data}, own A->diag->{i,j,data}
      diagOwner = 3;
      offdOwner = 3;
   }

   /// Converts hypre's format to HypreParMatrix
   /** If @a owner is false, ownership of @a a is not transferred */
   explicit HypreParMatrix(hypre_ParCSRMatrix *a, bool owner = true,
                           MemoryIJData *ijdata_diag=NULL, MemoryIJData *ijdata_offd=NULL)
   {
      Init();
      WrapHypreParCSRMatrix(a, owner);

      if (ijdata_diag == NULL)
      {
         hypre_CSRMatrix *a_diag = hypre_ParCSRMatrixDiag(a);
         HYPRE_Int num_rows = hypre_CSRMatrixNumRows(a_diag);
         mem_diag.I.Wrap(hypre_CSRMatrixI(a_diag), num_rows + 1, GetHypreMemoryType(),
                         true);

         auto I_read = HostRead(mem_diag.I, num_rows + 1);
         const HYPRE_Int diag_nnz = I_read[num_rows] - I_read[0];
         mem_diag.data.Wrap(hypre_CSRMatrixData(a_diag), diag_nnz, GetHypreMemoryType(),
                            true);
         mem_diag.J.Wrap(hypre_CSRMatrixJ(a_diag), diag_nnz, GetHypreMemoryType(), true);
      }
      else
      {
         mem_diag = *ijdata_diag;
      }

      if (ijdata_offd == NULL)
      {
         hypre_CSRMatrix *a_offd = hypre_ParCSRMatrixOffd(a);
         HYPRE_Int num_rows = hypre_CSRMatrixNumRows(a_offd);
         mem_offd.I.Wrap(hypre_CSRMatrixI(a_offd), num_rows + 1, GetHypreMemoryType(),
                         true);

         auto I_read = HostRead(mem_offd.I, num_rows + 1);
         const HYPRE_Int offd_nnz = I_read[num_rows] - I_read[0];
         mem_offd.data.Wrap(hypre_CSRMatrixData(a_offd), offd_nnz, GetHypreMemoryType(),
                            true);
         mem_offd.J.Wrap(hypre_CSRMatrixJ(a_offd), offd_nnz, GetHypreMemoryType(), true);
      }
      else
      {
         mem_offd = *ijdata_offd;
      }
   }

   /// Creates block-diagonal square parallel matrix.
   /** Diagonal is given by @a diag which must be in CSR format (finalized). The
       new HypreParMatrix does not take ownership of any of the input arrays.
       See @ref hypre_partitioning_descr "here" for a description of the row
       partitioning array @a row_starts.

       @warning The ordering of the columns in each row in @a *diag may be
       changed by this constructor to ensure that the first entry in each row is
       the diagonal one. This is expected by most hypre functions. */
   HypreParMatrix(MPI_Comm comm, HYPRE_BigInt glob_size, HYPRE_BigInt *row_starts,
                  SparseMatrix *diag); // constructor with 4 arguments, v1

   /// Creates block-diagonal rectangular parallel matrix.
   /** Diagonal is given by @a diag which must be in CSR format (finalized). The
       new HypreParMatrix does not take ownership of any of the input arrays.
       See @ref hypre_partitioning_descr "here" for a description of the
       partitioning arrays @a row_starts and @a col_starts. */
   HypreParMatrix(MPI_Comm comm, HYPRE_BigInt global_num_rows,
                  HYPRE_BigInt global_num_cols, HYPRE_BigInt *row_starts,
                  HYPRE_BigInt *col_starts,
                  SparseMatrix *diag); // constructor with 6 arguments, v1

   /// Creates general (rectangular) parallel matrix.
   /** The new HypreParMatrix does not take ownership of any of the input
       arrays. See @ref hypre_partitioning_descr "here" for a description of the
       partitioning arrays @a row_starts and @a col_starts. */
   HypreParMatrix(MPI_Comm comm, HYPRE_BigInt global_num_rows,
                  HYPRE_BigInt global_num_cols, HYPRE_BigInt *row_starts,
                  HYPRE_BigInt *col_starts, SparseMatrix *diag, SparseMatrix *offd,
                  HYPRE_BigInt *cmap); // constructor with 8 arguments

   /// Creates general (rectangular) parallel matrix.
   /** The new HypreParMatrix takes ownership of all input arrays, except
       @a col_starts and @a row_starts. See @ref hypre_partitioning_descr "here"
       for a description of the partitioning arrays @a row_starts and @a
       col_starts. */
   HypreParMatrix(MPI_Comm comm,
                  HYPRE_BigInt global_num_rows, HYPRE_BigInt global_num_cols,
                  HYPRE_BigInt *row_starts, HYPRE_BigInt *col_starts,
                  HYPRE_Int *diag_i, HYPRE_Int *diag_j, double *diag_data,
                  HYPRE_Int *offd_i, HYPRE_Int *offd_j, double *offd_data,
                  HYPRE_Int offd_num_cols,
                  HYPRE_BigInt *offd_col_map); // constructor with 13 arguments

   /// Creates a parallel matrix from SparseMatrix on processor 0.
   /** See @ref hypre_partitioning_descr "here" for a description of the
       partitioning arrays @a row_starts and @a col_starts. */
   HypreParMatrix(MPI_Comm comm, HYPRE_BigInt *row_starts,
                  HYPRE_BigInt *col_starts,
                  SparseMatrix *a); // constructor with 4 arguments, v2

   /// Creates boolean block-diagonal rectangular parallel matrix.
   /** The new HypreParMatrix does not take ownership of any of the input
       arrays. See @ref hypre_partitioning_descr "here" for a description of the
       partitioning arrays @a row_starts and @a col_starts. */
   HypreParMatrix(MPI_Comm comm, HYPRE_BigInt global_num_rows,
                  HYPRE_BigInt global_num_cols, HYPRE_BigInt *row_starts,
                  HYPRE_BigInt *col_starts,
                  Table *diag); // constructor with 6 arguments, v2

   /// Creates boolean rectangular parallel matrix.
   /** The new HypreParMatrix takes ownership of the arrays @a i_diag,
       @a j_diag, @a i_offd, @a j_offd, and @a cmap; does not take ownership of
       the arrays @a row and @a col. See @ref hypre_partitioning_descr "here"
       for a description of the partitioning arrays @a row and @a col. */
   HypreParMatrix(MPI_Comm comm, int id, int np, HYPRE_BigInt *row,
                  HYPRE_BigInt *col,
                  HYPRE_Int *i_diag, HYPRE_Int *j_diag, HYPRE_Int *i_offd,
                  HYPRE_Int *j_offd, HYPRE_BigInt *cmap,
                  HYPRE_Int cmap_size); // constructor with 11 arguments

   /** @brief Creates a general parallel matrix from a local CSR matrix on each
       processor described by the @a I, @a J and @a data arrays. */
   /** The local matrix should be of size (local) @a nrows by (global)
       @a glob_ncols. The new parallel matrix contains copies of all input
       arrays (so they can be deleted). See @ref hypre_partitioning_descr "here"
       for a description of the partitioning arrays @a rows and @a cols. */
   HypreParMatrix(MPI_Comm comm, int nrows, HYPRE_BigInt glob_nrows,
                  HYPRE_BigInt glob_ncols, int *I, HYPRE_BigInt *J,
                  double *data, HYPRE_BigInt *rows,
                  HYPRE_BigInt *cols); // constructor with 9 arguments

   /** @brief Copy constructor for a ParCSR matrix which creates a deep copy of
       structure and data from @a P. */
   HypreParMatrix(const HypreParMatrix &P);

   /// Make this HypreParMatrix a reference to 'master'
   void MakeRef(const HypreParMatrix &master);

   /// MPI communicator
   MPI_Comm GetComm() const { return A->comm; }

   /// Typecasting to hypre's hypre_ParCSRMatrix*
   operator hypre_ParCSRMatrix*() const { return A; }
#ifndef HYPRE_PAR_CSR_MATRIX_STRUCT
   /// Typecasting to hypre's HYPRE_ParCSRMatrix, a.k.a. void *
   operator HYPRE_ParCSRMatrix() { return (HYPRE_ParCSRMatrix) A; }
#endif
   /// Changes the ownership of the the matrix
   hypre_ParCSRMatrix* StealData();

   /// Explicitly set the three ownership flags, see docs for diagOwner etc.
   void SetOwnerFlags(signed char diag, signed char offd, signed char colmap)
   { diagOwner = diag, offdOwner = offd, colMapOwner = colmap; }

   /// Get diag ownership flag
   signed char OwnsDiag() const { return diagOwner; }
   /// Get offd ownership flag
   signed char OwnsOffd() const { return offdOwner; }
   /// Get colmap ownership flag
   signed char OwnsColMap() const { return colMapOwner; }

   /** If the HypreParMatrix does not own the row-starts array, make a copy of
       it that the HypreParMatrix will own. If the col-starts array is the same
       as the row-starts array, col-starts is also replaced. */
   void CopyRowStarts();
   /** If the HypreParMatrix does not own the col-starts array, make a copy of
       it that the HypreParMatrix will own. If the row-starts array is the same
       as the col-starts array, row-starts is also replaced. */
   void CopyColStarts();

   /// Returns the global number of nonzeros
   inline HYPRE_BigInt NNZ() const { return A->num_nonzeros; }
   /// Returns the row partitioning
   /** See @ref hypre_partitioning_descr "here" for a description of the
       partitioning array. */
   inline HYPRE_BigInt *RowPart() { return A->row_starts; }
   /// Returns the column partitioning
   /** See @ref hypre_partitioning_descr "here" for a description of the
       partitioning array. */
   inline HYPRE_BigInt *ColPart() { return A->col_starts; }
   /// Returns the row partitioning (const version)
   /** See @ref hypre_partitioning_descr "here" for a description of the
       partitioning array. */
   inline const HYPRE_BigInt *RowPart() const { return A->row_starts; }
   /// Returns the column partitioning (const version)
   /** See @ref hypre_partitioning_descr "here" for a description of the
       partitioning array. */
   inline const HYPRE_BigInt *ColPart() const { return A->col_starts; }
   /// Returns the global number of rows
   inline HYPRE_BigInt M() const { return A->global_num_rows; }
   /// Returns the global number of columns
   inline HYPRE_BigInt N() const { return A->global_num_cols; }

   /// Get the local diagonal of the matrix.
   void GetDiag(Vector &diag) const;
   /// Get the local diagonal block. NOTE: 'diag' will not own any data.
   void GetDiag(SparseMatrix &diag) const;
   /// Get the local off-diagonal block. NOTE: 'offd' will not own any data.
   void GetOffd(SparseMatrix &offd, HYPRE_BigInt* &cmap) const;
   /** @brief Get a single SparseMatrix containing all rows from this processor,
       merged from the diagonal and off-diagonal blocks stored by the
       HypreParMatrix. */
   /** @note The number of columns in the SparseMatrix will be the global number
       of columns in the parallel matrix, so using this method may result in an
       integer overflow in the column indices. */
   void MergeDiagAndOffd(SparseMatrix &merged);

<<<<<<< HEAD
   /// Return the diagonal of the matrix (Operator interface).
   virtual void AssembleDiagonal(Vector &diag) const { GetDiag(diag); }
=======
   /// Return a reference to the Memory object used by the diagonal I array.
   Memory<HYPRE_Int> &GetMemory_diagI() { return mem_diag.I; }

   /// Return a reference to the Memory object used by the diagonal data array.
   Memory<double> &GetMemory_diagData() { return mem_diag.data; }
>>>>>>> 7ad4e173

   /** Split the matrix into M x N equally sized blocks of parallel matrices.
       The size of 'blocks' must already be set to M x N. */
   void GetBlocks(Array2D<HypreParMatrix*> &blocks,
                  bool interleaved_rows = false,
                  bool interleaved_cols = false) const;

   /// Returns the transpose of *this
   HypreParMatrix * Transpose() const;

   /** Returns principle submatrix given by array of indices of connections
       with relative size > @a threshold in *this. */
#if MFEM_HYPRE_VERSION >= 21800
   HypreParMatrix *ExtractSubmatrix(const Array<int> &indices,
                                    double threshhold=0.0) const;
#endif

   /// Returns the number of rows in the diagonal block of the ParCSRMatrix
   int GetNumRows() const
   {
      return internal::to_int(
                hypre_CSRMatrixNumRows(hypre_ParCSRMatrixDiag(A)));
   }

   /// Returns the number of columns in the diagonal block of the ParCSRMatrix
   int GetNumCols() const
   {
      return internal::to_int(
                hypre_CSRMatrixNumCols(hypre_ParCSRMatrixDiag(A)));
   }

   /// Return the global number of rows
   HYPRE_BigInt GetGlobalNumRows() const
   { return hypre_ParCSRMatrixGlobalNumRows(A); }

   /// Return the global number of columns
   HYPRE_BigInt GetGlobalNumCols() const
   { return hypre_ParCSRMatrixGlobalNumCols(A); }

   /// Return the parallel row partitioning array.
   /** See @ref hypre_partitioning_descr "here" for a description of the
       partitioning array. */
   HYPRE_BigInt *GetRowStarts() const { return hypre_ParCSRMatrixRowStarts(A); }

   /// Return the parallel column partitioning array.
   /** See @ref hypre_partitioning_descr "here" for a description of the
       partitioning array. */
   HYPRE_BigInt *GetColStarts() const { return hypre_ParCSRMatrixColStarts(A); }

   /// Computes y = alpha * A * x + beta * y
   HYPRE_Int Mult(HypreParVector &x, HypreParVector &y,
                  double alpha = 1.0, double beta = 0.0) const;
   /// Computes y = alpha * A * x + beta * y
   HYPRE_Int Mult(HYPRE_ParVector x, HYPRE_ParVector y,
                  double alpha = 1.0, double beta = 0.0) const;
   /// Computes y = alpha * A^t * x + beta * y
   HYPRE_Int MultTranspose(HypreParVector &x, HypreParVector &y,
                           double alpha = 1.0, double beta = 0.0) const;

   void Mult(double a, const Vector &x, double b, Vector &y) const;
   void MultTranspose(double a, const Vector &x, double b, Vector &y) const;

   virtual void Mult(const Vector &x, Vector &y) const
   { Mult(1.0, x, 0.0, y); }
   virtual void MultTranspose(const Vector &x, Vector &y) const
   { MultTranspose(1.0, x, 0.0, y); }

   /// Computes y = a * |A| * x + b * y, using entry-wise absolute values of matrix A
   void AbsMult(double a, const Vector &x, double b, Vector &y) const;

   /// Computes y = a * |At| * x + b * y, using entry-wise absolute values of the transpose of matrix A
   void AbsMultTranspose(double a, const Vector &x, double b, Vector &y) const;

   /** The "Boolean" analog of y = alpha * A * x + beta * y, where elements in
       the sparsity pattern of the matrix are treated as "true". */
   void BooleanMult(int alpha, const int *x, int beta, int *y)
   {
      internal::hypre_ParCSRMatrixBooleanMatvec(A, mem_diag, mem_offd, alpha,
                                                const_cast<int*>(x),
                                                beta, y);
   }

   /** The "Boolean" analog of y = alpha * A^T * x + beta * y, where elements in
       the sparsity pattern of the matrix are treated as "true". */
   void BooleanMultTranspose(int alpha, const int *x, int beta, int *y)
   {
      internal::hypre_ParCSRMatrixBooleanMatvecT(A, mem_diag, mem_offd, alpha,
                                                 const_cast<int*>(x),
                                                 beta, y);
   }

   /// Initialize all entries with value.
   HypreParMatrix &operator=(double value)
   { internal::hypre_ParCSRMatrixSetConstantValues(A, value); return *this; }

   /** Perform the operation `*this += B`, assuming that both matrices use the
       same row and column partitions and the same col_map_offd arrays, or B has
       an empty off-diagonal block. We also assume that the sparsity pattern of
       `*this` contains that of `B`. */
   HypreParMatrix &operator+=(const HypreParMatrix &B) { return Add(1.0, B); }

   /** Perform the operation `*this += beta*B`, assuming that both matrices use
       the same row and column partitions and the same col_map_offd arrays, or
       B has an empty off-diagonal block. We also assume that the sparsity
       pattern of `*this` contains that of `B`. For a more general case consider
       the stand-alone function ParAdd described below. */
   HypreParMatrix &Add(const double beta, const HypreParMatrix &B)
   {
      MFEM_VERIFY(internal::hypre_ParCSRMatrixSum(A, beta, B.A) == 0,
                  "error in hypre_ParCSRMatrixSum");
      return *this;
   }

   /** @brief Multiply the HypreParMatrix on the left by a block-diagonal
       parallel matrix @a D and return the result as a new HypreParMatrix. */
   /** If @a D has a different number of rows than @a A (this matrix), @a D's
       row starts array needs to be given (as returned by the methods
       GetDofOffsets/GetTrueDofOffsets of ParFiniteElementSpace). The new
       matrix @a D*A uses copies of the row- and column-starts arrays, so "this"
       matrix and @a row_starts can be deleted.
       @note This operation is local and does not require communication. */
   HypreParMatrix* LeftDiagMult(const SparseMatrix &D,
                                HYPRE_BigInt* row_starts = NULL) const;

   /// Scale the local row i by s(i).
   void ScaleRows(const Vector & s);
   /// Scale the local row i by 1./s(i)
   void InvScaleRows(const Vector & s);
   /// Scale all entries by s: A_scaled = s*A.
   void operator*=(double s);

   /// Remove values smaller in absolute value than some threshold
   void Threshold(double threshold = 0.0);

   /** @brief Wrapper for hypre_ParCSRMatrixDropSmallEntries in different
       versions of hypre. Drop off-diagonal entries that are smaller than
       tol * l2 norm of its row */
   /** For HYPRE versions < 2.14, this method just calls Threshold() with
       threshold = tol * max(l2 row norm). */
   void DropSmallEntries(double tol);

   /// If a row contains only zeros, set its diagonal to 1.
   void EliminateZeroRows() { hypre_ParCSRMatrixFixZeroRows(A); }

   /** Eliminate rows and columns from the matrix, and rows from the vector B.
       Modify B with the BC values in X. */
   void EliminateRowsCols(const Array<int> &rows_cols, const HypreParVector &X,
                          HypreParVector &B);

   /** Eliminate rows and columns from the matrix and store the eliminated
       elements in a new matrix Ae (returned), so that the modified matrix and
       Ae sum to the original matrix. */
   HypreParMatrix* EliminateRowsCols(const Array<int> &rows_cols);

   /** Eliminate columns from the matrix and store the eliminated elements in a
       new matrix Ae (returned) so that the modified matrix and Ae sum to the
       original matrix. */
   HypreParMatrix* EliminateCols(const Array<int> &cols);

   /// Eliminate rows from the diagonal and off-diagonal blocks of the matrix.
   void EliminateRows(const Array<int> &rows);

   /// Prints the locally owned rows in parallel
   void Print(const char *fname, HYPRE_Int offi = 0, HYPRE_Int offj = 0) const;
   /// Reads the matrix from a file
   void Read(MPI_Comm comm, const char *fname);
   /// Read a matrix saved as a HYPRE_IJMatrix
   void Read_IJMatrix(MPI_Comm comm, const char *fname);

   /// Print information about the hypre_ParCSRCommPkg of the HypreParMatrix.
   void PrintCommPkg(std::ostream &out = mfem::out) const;

   /** @brief Print sizes and hashes for all data arrays of the HypreParMatrix
       from the local MPI rank. */
   /** This is a compact text representation of the local data of the
       HypreParMatrix that can be used to compare matrices from different runs
       without the need to save the whole matrix. */
   void PrintHash(std::ostream &out) const;

   /// Calls hypre's destroy function
   virtual ~HypreParMatrix() { Destroy(); }

   Type GetType() const { return Hypre_ParCSR; }

   virtual MemoryClass GetMemoryClass() const { return GetHypreMemoryClass(); }
};

#if MFEM_HYPRE_VERSION >= 21800

enum class BlockInverseScaleJob
{
   MATRIX_ONLY,
   RHS_ONLY,
   MATRIX_AND_RHS
};

/** Constructs and applies block diagonal inverse of HypreParMatrix.
    The enum @a job specifies whether the matrix or the RHS should be
    scaled (or both). */
void BlockInverseScale(const HypreParMatrix *A, HypreParMatrix *C,
                       const Vector *b, HypreParVector *d,
                       int blocksize, BlockInverseScaleJob job);
#endif

/** @brief Return a new matrix `C = alpha*A + beta*B`, assuming that both `A`
    and `B` use the same row and column partitions and the same `col_map_offd`
    arrays. */
HypreParMatrix *Add(double alpha, const HypreParMatrix &A,
                    double beta,  const HypreParMatrix &B);

/** Returns the matrix @a A * @a B. Returned matrix does not necessarily own
    row or column starts unless the bool @a own_matrix is set to true. */
HypreParMatrix * ParMult(const HypreParMatrix *A, const HypreParMatrix *B,
                         bool own_matrix = false);
/// Returns the matrix A + B
/** It is assumed that both matrices use the same row and column partitions and
    the same col_map_offd arrays. */
HypreParMatrix * ParAdd(const HypreParMatrix *A, const HypreParMatrix *B);

/// Returns the matrix P^t * A * P
HypreParMatrix * RAP(const HypreParMatrix *A, const HypreParMatrix *P);
/// Returns the matrix Rt^t * A * P
HypreParMatrix * RAP(const HypreParMatrix * Rt, const HypreParMatrix *A,
                     const HypreParMatrix *P);

/// Returns a merged hypre matrix constructed from hypre matrix blocks.
/** It is assumed that all block matrices use the same communicator, and the
    block sizes are consistent in rows and columns. Rows and columns are
    renumbered but not redistributed in parallel, e.g. the block rows owned by
    each process remain on that process in the resulting matrix. Some blocks can
    be NULL. Each block and the entire system can be rectangular. Scalability to
    extremely large processor counts is limited by global MPI communication, see
    GatherBlockOffsetData() in hypre.cpp. */
HypreParMatrix * HypreParMatrixFromBlocks(Array2D<HypreParMatrix*> &blocks,
                                          Array2D<double> *blockCoeff=NULL);

/** Eliminate essential BC specified by 'ess_dof_list' from the solution X to
    the r.h.s. B. Here A is a matrix with eliminated BC, while Ae is such that
    (A+Ae) is the original (Neumann) matrix before elimination. */
void EliminateBC(HypreParMatrix &A, HypreParMatrix &Ae,
                 const Array<int> &ess_dof_list, const Vector &X, Vector &B);


/// Parallel smoothers in hypre
class HypreSmoother : public Solver
{
protected:
   /// The linear system matrix
   HypreParMatrix *A;
   /// Right-hand side and solution vectors
   mutable HypreParVector *B, *X;
   /// Temporary vectors
   mutable HypreParVector *V, *Z;
   /// FIR Filter Temporary Vectors
   mutable HypreParVector *X0, *X1;

   /** Smoother type from hypre_ParCSRRelax() in ams.c plus extensions, see the
       enumeration Type below. */
   int type;
   /// Number of relaxation sweeps
   int relax_times;
   /// Damping coefficient (usually <= 1)
   double relax_weight;
   /// SOR parameter (usually in (0,2))
   double omega;
   /// Order of the smoothing polynomial
   int poly_order;
   /// Fraction of spectrum to smooth for polynomial relaxation
   double poly_fraction;
   /// Apply the polynomial smoother to A or D^{-1/2} A D^{-1/2}
   int poly_scale;

   /// Taubin's lambda-mu method parameters
   double lambda;
   double mu;
   int taubin_iter;

   /// l1 norms of the rows of A
   double *l1_norms;
   /// If set, take absolute values of the computed l1_norms
   bool pos_l1_norms;
   /// Number of CG iterations to determine eigenvalue estimates
   int eig_est_cg_iter;
   /// Maximal eigenvalue estimate for polynomial smoothing
   double max_eig_est;
   /// Minimal eigenvalue estimate for polynomial smoothing
   double min_eig_est;
   /// Parameters for windowing function of FIR filter
   double window_params[3];

   /// Combined coefficients for windowing and Chebyshev polynomials.
   double* fir_coeffs;

   /// A flag that indicates whether the linear system matrix A is symmetric
   bool A_is_symmetric;

public:
   /** Hypre smoother types:
       0    = Jacobi
       1    = l1-scaled Jacobi
       2    = l1-scaled block Gauss-Seidel/SSOR
       4    = truncated l1-scaled block Gauss-Seidel/SSOR
       5    = lumped Jacobi
       6    = Gauss-Seidel
       10   = On-processor forward solve for matrix w/ triangular structure
       16   = Chebyshev
       1001 = Taubin polynomial smoother
       1002 = FIR polynomial smoother. */
   enum Type { Jacobi = 0, l1Jacobi = 1, l1GS = 2, l1GStr = 4, lumpedJacobi = 5,
               GS = 6, OPFS = 10, Chebyshev = 16, Taubin = 1001, FIR = 1002
             };

   HypreSmoother();

   HypreSmoother(const HypreParMatrix &A_, int type = l1GS,
                 int relax_times = 1, double relax_weight = 1.0,
                 double omega = 1.0, int poly_order = 2,
                 double poly_fraction = .3, int eig_est_cg_iter = 10);

   /// Set the relaxation type and number of sweeps
   void SetType(HypreSmoother::Type type, int relax_times = 1);
   /// Set SOR-related parameters
   void SetSOROptions(double relax_weight, double omega);
   /// Set parameters for polynomial smoothing
   /** By default, 10 iterations of CG are used to estimate the eigenvalues.
       Setting eig_est_cg_iter = 0 uses hypre's hypre_ParCSRMaxEigEstimate() instead. */
   void SetPolyOptions(int poly_order, double poly_fraction,
                       int eig_est_cg_iter = 10);
   /// Set parameters for Taubin's lambda-mu method
   void SetTaubinOptions(double lambda, double mu, int iter);

   /// Convenience function for setting canonical windowing parameters
   void SetWindowByName(const char* window_name);
   /// Set parameters for windowing function for FIR smoother.
   void SetWindowParameters(double a, double b, double c);
   /// Compute window and Chebyshev coefficients for given polynomial order.
   void SetFIRCoefficients(double max_eig);

   /// After computing l1-norms, replace them with their absolute values.
   /** By default, the l1-norms take their sign from the corresponding diagonal
       entries in the associated matrix. */
   void SetPositiveDiagonal(bool pos = true) { pos_l1_norms = pos; }

   /** Explicitly indicate whether the linear system matrix A is symmetric. If A
       is symmetric, the smoother will also be symmetric. In this case, calling
       MultTranspose will be redirected to Mult. (This is also done if the
       smoother is diagonal.) By default, A is assumed to be nonsymmetric. */
   void SetOperatorSymmetry(bool is_sym) { A_is_symmetric = is_sym; }

   /** Set/update the associated operator. Must be called after setting the
       HypreSmoother type and options. */
   virtual void SetOperator(const Operator &op);

   /// Relax the linear system Ax=b
   virtual void Mult(const HypreParVector &b, HypreParVector &x) const;
   virtual void Mult(const Vector &b, Vector &x) const;

   /// Apply transpose of the smoother to relax the linear system Ax=b
   virtual void MultTranspose(const Vector &b, Vector &x) const;

   virtual ~HypreSmoother();
};


/// Abstract class for hypre's solvers and preconditioners
class HypreSolver : public Solver
{
public:
   /// How to treat errors returned by hypre function calls.
   enum ErrorMode
   {
      IGNORE_HYPRE_ERRORS, ///< Ignore hypre errors (see e.g. HypreADS)
      WARN_HYPRE_ERRORS,   ///< Issue warnings on hypre errors
      ABORT_HYPRE_ERRORS   ///< Abort on hypre errors (default in base class)
   };

protected:
   /// The linear system matrix
   const HypreParMatrix *A;

   /// Right-hand side and solution vector
   mutable HypreParVector *B, *X;

   /// Was hypre's Setup function called already?
   mutable int setup_called;

   /// How to treat hypre errors.
   mutable ErrorMode error_mode;

public:
   HypreSolver();

   HypreSolver(const HypreParMatrix *A_);

   /// Typecast to HYPRE_Solver -- return the solver
   virtual operator HYPRE_Solver() const = 0;

   /// hypre's internal Setup function
   virtual HYPRE_PtrToParSolverFcn SetupFcn() const = 0;
   /// hypre's internal Solve function
   virtual HYPRE_PtrToParSolverFcn SolveFcn() const = 0;

   virtual void SetOperator(const Operator &op)
   { mfem_error("HypreSolvers do not support SetOperator!"); }

   /// Solve the linear system Ax=b
   virtual void Mult(const HypreParVector &b, HypreParVector &x) const;
   virtual void Mult(const Vector &b, Vector &x) const;

   /** @brief Set the behavior for treating hypre errors, see the ErrorMode
       enum. The default mode in the base class is ABORT_HYPRE_ERRORS. */
   /** Currently, there are three cases in derived classes where the error flag
       is set to IGNORE_HYPRE_ERRORS:
       * in the method HypreBoomerAMG::SetElasticityOptions(), and
       * in the constructor of classes HypreAMS and HypreADS.
       The reason for this is that a nonzero hypre error is returned) when
       hypre_ParCSRComputeL1Norms() encounters zero row in a matrix, which is
       expected in some cases with the above solvers. */
   void SetErrorMode(ErrorMode err_mode) const { error_mode = err_mode; }

   virtual ~HypreSolver();
};


#if MFEM_HYPRE_VERSION >= 21800
/** Preconditioner for HypreParMatrices that are triangular in some ordering.
   Finds correct ordering and performs forward substitution on processor
   as approximate inverse. Exact on one processor. */
class HypreTriSolve : public HypreSolver
{
public:
   HypreTriSolve() : HypreSolver() { }
   explicit HypreTriSolve(const HypreParMatrix &A) : HypreSolver(&A) { }
   virtual operator HYPRE_Solver() const { return NULL; }

   virtual HYPRE_PtrToParSolverFcn SetupFcn() const
   { return (HYPRE_PtrToParSolverFcn) HYPRE_ParCSROnProcTriSetup; }
   virtual HYPRE_PtrToParSolverFcn SolveFcn() const
   { return (HYPRE_PtrToParSolverFcn) HYPRE_ParCSROnProcTriSolve; }

   const HypreParMatrix* GetData() const { return A; }

   /// Deprecated. Use HypreTriSolve::GetData() const instead.
   MFEM_DEPRECATED HypreParMatrix* GetData()
   { return const_cast<HypreParMatrix*>(A); }

   virtual ~HypreTriSolve() { }
};
#endif

/// PCG solver in hypre
class HyprePCG : public HypreSolver
{
private:
   HYPRE_Solver pcg_solver;

   HypreSolver * precond;

public:
   HyprePCG(MPI_Comm comm);

   HyprePCG(const HypreParMatrix &A_);

   virtual void SetOperator(const Operator &op);

   void SetTol(double tol);
   void SetMaxIter(int max_iter);
   void SetLogging(int logging);
   void SetPrintLevel(int print_lvl);

   /// Set the hypre solver to be used as a preconditioner
   void SetPreconditioner(HypreSolver &precond);

   /** Use the L2 norm of the residual for measuring PCG convergence, plus
       (optionally) 1) periodically recompute true residuals from scratch; and
       2) enable residual-based stopping criteria. */
   void SetResidualConvergenceOptions(int res_frequency=-1, double rtol=0.0);

   /// deprecated: use SetZeroInitialIterate()
   MFEM_DEPRECATED void SetZeroInintialIterate() { iterative_mode = false; }

   /// non-hypre setting
   void SetZeroInitialIterate() { iterative_mode = false; }

   void GetNumIterations(int &num_iterations) const
   {
      HYPRE_Int num_it;
      HYPRE_ParCSRPCGGetNumIterations(pcg_solver, &num_it);
      num_iterations = internal::to_int(num_it);
   }

   /// The typecast to HYPRE_Solver returns the internal pcg_solver
   virtual operator HYPRE_Solver() const { return pcg_solver; }

   /// PCG Setup function
   virtual HYPRE_PtrToParSolverFcn SetupFcn() const
   { return (HYPRE_PtrToParSolverFcn) HYPRE_ParCSRPCGSetup; }
   /// PCG Solve function
   virtual HYPRE_PtrToParSolverFcn SolveFcn() const
   { return (HYPRE_PtrToParSolverFcn) HYPRE_ParCSRPCGSolve; }

   /// Solve Ax=b with hypre's PCG
   virtual void Mult(const HypreParVector &b, HypreParVector &x) const;
   using HypreSolver::Mult;

   virtual ~HyprePCG();
};

/// GMRES solver in hypre
class HypreGMRES : public HypreSolver
{
private:
   HYPRE_Solver gmres_solver;

   HypreSolver * precond;

   /// Default, generally robust, GMRES options
   void SetDefaultOptions();

public:
   HypreGMRES(MPI_Comm comm);

   HypreGMRES(const HypreParMatrix &A_);

   virtual void SetOperator(const Operator &op);

   void SetTol(double tol);
   void SetAbsTol(double tol);
   void SetMaxIter(int max_iter);
   void SetKDim(int dim);
   void SetLogging(int logging);
   void SetPrintLevel(int print_lvl);

   /// Set the hypre solver to be used as a preconditioner
   void SetPreconditioner(HypreSolver &precond);

   /// deprecated: use SetZeroInitialIterate()
   MFEM_DEPRECATED void SetZeroInintialIterate() { iterative_mode = false; }

   /// non-hypre setting
   void SetZeroInitialIterate() { iterative_mode = false; }

   /// The typecast to HYPRE_Solver returns the internal gmres_solver
   virtual operator HYPRE_Solver() const  { return gmres_solver; }

   /// GMRES Setup function
   virtual HYPRE_PtrToParSolverFcn SetupFcn() const
   { return (HYPRE_PtrToParSolverFcn) HYPRE_ParCSRGMRESSetup; }
   /// GMRES Solve function
   virtual HYPRE_PtrToParSolverFcn SolveFcn() const
   { return (HYPRE_PtrToParSolverFcn) HYPRE_ParCSRGMRESSolve; }

   /// Solve Ax=b with hypre's GMRES
   virtual void Mult (const HypreParVector &b, HypreParVector &x) const;
   using HypreSolver::Mult;

   virtual ~HypreGMRES();
};

/// Flexible GMRES solver in hypre
class HypreFGMRES : public HypreSolver
{
private:
   HYPRE_Solver fgmres_solver;

   HypreSolver * precond;

   /// Default, generally robust, FGMRES options
   void SetDefaultOptions();

public:
   HypreFGMRES(MPI_Comm comm);

   HypreFGMRES(const HypreParMatrix &A_);

   virtual void SetOperator(const Operator &op);

   void SetTol(double tol);
   void SetMaxIter(int max_iter);
   void SetKDim(int dim);
   void SetLogging(int logging);
   void SetPrintLevel(int print_lvl);

   /// Set the hypre solver to be used as a preconditioner
   void SetPreconditioner(HypreSolver &precond);

   /// deprecated: use SetZeroInitialIterate()
   MFEM_DEPRECATED void SetZeroInintialIterate() { iterative_mode = false; }

   /// non-hypre setting
   void SetZeroInitialIterate() { iterative_mode = false; }

   /// The typecast to HYPRE_Solver returns the internal fgmres_solver
   virtual operator HYPRE_Solver() const  { return fgmres_solver; }

   /// FGMRES Setup function
   virtual HYPRE_PtrToParSolverFcn SetupFcn() const
   { return (HYPRE_PtrToParSolverFcn) HYPRE_ParCSRFlexGMRESSetup; }
   /// FGMRES Solve function
   virtual HYPRE_PtrToParSolverFcn SolveFcn() const
   { return (HYPRE_PtrToParSolverFcn) HYPRE_ParCSRFlexGMRESSolve; }

   /// Solve Ax=b with hypre's FGMRES
   virtual void Mult (const HypreParVector &b, HypreParVector &x) const;
   using HypreSolver::Mult;

   virtual ~HypreFGMRES();
};

/// The identity operator as a hypre solver
class HypreIdentity : public HypreSolver
{
public:
   virtual operator HYPRE_Solver() const { return NULL; }

   virtual HYPRE_PtrToParSolverFcn SetupFcn() const
   { return (HYPRE_PtrToParSolverFcn) hypre_ParKrylovIdentitySetup; }
   virtual HYPRE_PtrToParSolverFcn SolveFcn() const
   { return (HYPRE_PtrToParSolverFcn) hypre_ParKrylovIdentity; }

   virtual ~HypreIdentity() { }
};

/// Jacobi preconditioner in hypre
class HypreDiagScale : public HypreSolver
{
public:
   HypreDiagScale() : HypreSolver() { }
   explicit HypreDiagScale(const HypreParMatrix &A) : HypreSolver(&A) { }
   virtual operator HYPRE_Solver() const { return NULL; }

   virtual void SetOperator(const Operator &op);

   virtual HYPRE_PtrToParSolverFcn SetupFcn() const
   { return (HYPRE_PtrToParSolverFcn) HYPRE_ParCSRDiagScaleSetup; }
   virtual HYPRE_PtrToParSolverFcn SolveFcn() const
   { return (HYPRE_PtrToParSolverFcn) HYPRE_ParCSRDiagScale; }

   const HypreParMatrix* GetData() const { return A; }

   /// Deprecated. Use HypreDiagScale::GetData() const instead.
   MFEM_DEPRECATED HypreParMatrix* GetData()
   { return const_cast<HypreParMatrix*>(A); }

   virtual ~HypreDiagScale() { }
};

/// The ParaSails preconditioner in hypre
class HypreParaSails : public HypreSolver
{
private:
   HYPRE_Solver sai_precond;

   /// Default, generally robust, ParaSails options
   void SetDefaultOptions();

   // If sai_precond is NULL, this method allocates it and sets default options.
   // Otherwise the method saves the options from sai_precond, destroys it,
   // allocates a new object, and sets its options to the saved values.
   void ResetSAIPrecond(MPI_Comm comm);

public:
   HypreParaSails(MPI_Comm comm);

   HypreParaSails(const HypreParMatrix &A);

   virtual void SetOperator(const Operator &op);

   void SetSymmetry(int sym);

   /// The typecast to HYPRE_Solver returns the internal sai_precond
   virtual operator HYPRE_Solver() const { return sai_precond; }

   virtual HYPRE_PtrToParSolverFcn SetupFcn() const
   { return (HYPRE_PtrToParSolverFcn) HYPRE_ParaSailsSetup; }
   virtual HYPRE_PtrToParSolverFcn SolveFcn() const
   { return (HYPRE_PtrToParSolverFcn) HYPRE_ParaSailsSolve; }

   virtual ~HypreParaSails();
};

/** The Euclid preconditioner in Hypre

    Euclid implements the Parallel Incomplete LU factorization technique. For
    more information see:

    "A Scalable Parallel Algorithm for Incomplete Factor Preconditioning" by
    David Hysom and Alex Pothen, https://doi.org/10.1137/S1064827500376193
*/
class HypreEuclid : public HypreSolver
{
private:
   HYPRE_Solver euc_precond;

   /// Default, generally robust, Euclid options
   void SetDefaultOptions();

   // If euc_precond is NULL, this method allocates it and sets default options.
   // Otherwise the method saves the options from euc_precond, destroys it,
   // allocates a new object, and sets its options to the saved values.
   void ResetEuclidPrecond(MPI_Comm comm);

public:
   HypreEuclid(MPI_Comm comm);

   HypreEuclid(const HypreParMatrix &A);

   virtual void SetOperator(const Operator &op);

   /// The typecast to HYPRE_Solver returns the internal euc_precond
   virtual operator HYPRE_Solver() const { return euc_precond; }

   virtual HYPRE_PtrToParSolverFcn SetupFcn() const
   { return (HYPRE_PtrToParSolverFcn) HYPRE_EuclidSetup; }
   virtual HYPRE_PtrToParSolverFcn SolveFcn() const
   { return (HYPRE_PtrToParSolverFcn) HYPRE_EuclidSolve; }

   virtual ~HypreEuclid();
};

#if MFEM_HYPRE_VERSION >= 21900
/**
@brief Wrapper for Hypre's native parallel ILU preconditioner.

The default ILU factorization type is ILU(k).  If you need to change this, or
any other option, you can use the HYPRE_Solver method to cast the object for use
with Hypre's native functions. For example, if want to use natural ordering
rather than RCM reordering, you can use the following approach:

@code
mfem::HypreILU ilu();
int reorder_type = 0;
HYPRE_ILUSetLocalReordering(ilu, reorder_type);
@endcode
*/
class HypreILU : public HypreSolver
{
private:
   HYPRE_Solver ilu_precond;

   /// Set the ILU default options
   void SetDefaultOptions();

   /** Reset the ILU preconditioner.
   @note If ilu_precond is NULL, this method allocates; otherwise it destroys
   ilu_precond and allocates a new object.  In both cases the default options
   are set. */
   void ResetILUPrecond();

public:
   /// Constructor; sets the default options
   HypreILU();

   virtual ~HypreILU();

   /// Set the fill level for ILU(k); the default is k=1.
   void SetLevelOfFill(HYPRE_Int lev_fill);

   /// Set the print level: 0 = none, 1 = setup, 2 = solve, 3 = setup+solve
   void SetPrintLevel(HYPRE_Int print_level);

   /// The typecast to HYPRE_Solver returns the internal ilu_precond
   virtual operator HYPRE_Solver() const { return ilu_precond; }

   virtual void SetOperator(const Operator &op);

   /// ILU Setup function
   virtual HYPRE_PtrToParSolverFcn SetupFcn() const
   { return (HYPRE_PtrToParSolverFcn) HYPRE_ILUSetup; }

   /// ILU Solve function
   virtual HYPRE_PtrToParSolverFcn SolveFcn() const
   { return (HYPRE_PtrToParSolverFcn) HYPRE_ILUSolve; }
};
#endif

/// The BoomerAMG solver in hypre
class HypreBoomerAMG : public HypreSolver
{
private:
   HYPRE_Solver amg_precond;

   /// Rigid body modes
   Array<HYPRE_ParVector> rbms;

   /// Finite element space for elasticity problems, see SetElasticityOptions()
   ParFiniteElementSpace *fespace;

   /// Recompute the rigid-body modes vectors (in the rbms array)
   void RecomputeRBMs();

   /// Default, generally robust, BoomerAMG options
   void SetDefaultOptions();

   // If amg_precond is NULL, allocates it and sets default options.
   // Otherwise saves the options from amg_precond, destroys it, allocates a new
   // one, and sets its options to the saved values.
   void ResetAMGPrecond();

public:
   HypreBoomerAMG();

   HypreBoomerAMG(const HypreParMatrix &A);

   virtual void SetOperator(const Operator &op);

   /** More robust options for systems, such as elasticity. */
   void SetSystemsOptions(int dim, bool order_bynodes=false);

   /** A special elasticity version of BoomerAMG that takes advantage of
       geometric rigid body modes and could perform better on some problems, see
       "Improving algebraic multigrid interpolation operators for linear
       elasticity problems", Baker, Kolev, Yang, NLAA 2009, DOI:10.1002/nla.688.
       This solver assumes Ordering::byVDIM in the FiniteElementSpace used to
       construct A. */
   void SetElasticityOptions(ParFiniteElementSpace *fespace);

#if MFEM_HYPRE_VERSION >= 21800
   /** Hypre parameters to use AIR AMG solve for advection-dominated problems.
       See "Nonsymmetric Algebraic Multigrid Based on Local Approximate Ideal
       Restriction (AIR)," Manteuffel, Ruge, Southworth, SISC (2018),
       DOI:/10.1137/17M1144350. Options: "distanceR" -> distance of neighbor
       DOFs to buld restriction operator; options include 1, 2, and 15 (1.5).
       Strings "prerelax" and "postrelax" indicate points to relax on:
       F = F-points, C = C-points, A = all points. E.g., FFC -> relax on
       F-points, relax again on F-points, then relax on C-points. */
   void SetAdvectiveOptions(int distance=15,  const std::string &prerelax="",
                            const std::string &postrelax="FFC");

   /// Expert option - consult hypre documentation/team
   void SetStrongThresholdR(double strengthR)
   { HYPRE_BoomerAMGSetStrongThresholdR(amg_precond, strengthR); }

   /// Expert option - consult hypre documentation/team
   void SetFilterThresholdR(double filterR)
   { HYPRE_BoomerAMGSetFilterThresholdR(amg_precond, filterR); }

   /// Expert option - consult hypre documentation/team
   void SetRestriction(int restrict_type)
   { HYPRE_BoomerAMGSetRestriction(amg_precond, restrict_type); }

   /// Expert option - consult hypre documentation/team
   void SetIsTriangular()
   { HYPRE_BoomerAMGSetIsTriangular(amg_precond, 1); }

   /// Expert option - consult hypre documentation/team
   void SetGMRESSwitchR(int gmres_switch)
   { HYPRE_BoomerAMGSetGMRESSwitchR(amg_precond, gmres_switch); }

   /// Expert option - consult hypre documentation/team
   void SetCycleNumSweeps(int prerelax, int postrelax)
   {
      HYPRE_BoomerAMGSetCycleNumSweeps(amg_precond, prerelax,  1);
      HYPRE_BoomerAMGSetCycleNumSweeps(amg_precond, postrelax, 2);
   }
#endif

   void SetPrintLevel(int print_level)
   { HYPRE_BoomerAMGSetPrintLevel(amg_precond, print_level); }

   void SetMaxIter(int max_iter)
   { HYPRE_BoomerAMGSetMaxIter(amg_precond, max_iter); }

   /// Expert option - consult hypre documentation/team
   void SetMaxLevels(int max_levels)
   { HYPRE_BoomerAMGSetMaxLevels(amg_precond, max_levels); }

   /// Expert option - consult hypre documentation/team
   void SetTol(double tol)
   { HYPRE_BoomerAMGSetTol(amg_precond, tol); }

   /// Expert option - consult hypre documentation/team
   void SetStrengthThresh(double strength)
   { HYPRE_BoomerAMGSetStrongThreshold(amg_precond, strength); }

   /// Expert option - consult hypre documentation/team
   void SetInterpolation(int interp_type)
   { HYPRE_BoomerAMGSetInterpType(amg_precond, interp_type); }

   /// Expert option - consult hypre documentation/team
   void SetCoarsening(int coarsen_type)
   { HYPRE_BoomerAMGSetCoarsenType(amg_precond, coarsen_type); }

   /// Expert option - consult hypre documentation/team
   void SetRelaxType(int relax_type)
   { HYPRE_BoomerAMGSetRelaxType(amg_precond, relax_type); }

   /// Expert option - consult hypre documentation/team
   void SetCycleType(int cycle_type)
   { HYPRE_BoomerAMGSetCycleType(amg_precond, cycle_type); }

   void GetNumIterations(int &num_iterations) const
   {
      HYPRE_Int num_it;
      HYPRE_BoomerAMGGetNumIterations(amg_precond, &num_it);
      num_iterations = internal::to_int(num_it);
   }

   /// Expert option - consult hypre documentation/team
   void SetNodal(int blocksize)
   {
      HYPRE_BoomerAMGSetNumFunctions(amg_precond, blocksize);
      HYPRE_BoomerAMGSetNodal(amg_precond, 1);
   }

   /// Expert option - consult hypre documentation/team
   void SetAggressiveCoarsening(int num_levels)
   { HYPRE_BoomerAMGSetAggNumLevels(amg_precond, num_levels); }

   /// The typecast to HYPRE_Solver returns the internal amg_precond
   virtual operator HYPRE_Solver() const { return amg_precond; }

   virtual HYPRE_PtrToParSolverFcn SetupFcn() const
   { return (HYPRE_PtrToParSolverFcn) HYPRE_BoomerAMGSetup; }
   virtual HYPRE_PtrToParSolverFcn SolveFcn() const
   { return (HYPRE_PtrToParSolverFcn) HYPRE_BoomerAMGSolve; }

   using HypreSolver::Mult;

   virtual ~HypreBoomerAMG();
};

/// Compute the discrete gradient matrix between the nodal linear and ND1 spaces
HypreParMatrix* DiscreteGrad(ParFiniteElementSpace *edge_fespace,
                             ParFiniteElementSpace *vert_fespace);
/// Compute the discrete curl matrix between the ND1 and RT0 spaces
HypreParMatrix* DiscreteCurl(ParFiniteElementSpace *face_fespace,
                             ParFiniteElementSpace *edge_fespace);

/// The Auxiliary-space Maxwell Solver in hypre
class HypreAMS : public HypreSolver
{
private:
   /// Constuct AMS solver from finite element space
   void Init(ParFiniteElementSpace *edge_space);

   HYPRE_Solver ams;

   /// Vertex coordinates
   HypreParVector *x, *y, *z;
   /// Discrete gradient matrix
   HypreParMatrix *G;
   /// Nedelec interpolation matrix and its components
   HypreParMatrix *Pi, *Pix, *Piy, *Piz;

public:
   HypreAMS(ParFiniteElementSpace *edge_fespace);

   HypreAMS(const HypreParMatrix &A, ParFiniteElementSpace *edge_fespace);

   virtual void SetOperator(const Operator &op);

   void SetPrintLevel(int print_lvl);

   /// Set this option when solving a curl-curl problem with zero mass term
   void SetSingularProblem() { HYPRE_AMSSetBetaPoissonMatrix(ams, NULL); }

   /// The typecast to HYPRE_Solver returns the internal ams object
   virtual operator HYPRE_Solver() const { return ams; }

   virtual HYPRE_PtrToParSolverFcn SetupFcn() const
   { return (HYPRE_PtrToParSolverFcn) HYPRE_AMSSetup; }
   virtual HYPRE_PtrToParSolverFcn SolveFcn() const
   { return (HYPRE_PtrToParSolverFcn) HYPRE_AMSSolve; }

   virtual ~HypreAMS();
};

/// The Auxiliary-space Divergence Solver in hypre
class HypreADS : public HypreSolver
{
private:
   /// Constuct ADS solver from finite element space
   void Init(ParFiniteElementSpace *face_fespace);

   HYPRE_Solver ads;

   /// Vertex coordinates
   HypreParVector *x, *y, *z;
   /// Discrete gradient matrix
   HypreParMatrix *G;
   /// Discrete curl matrix
   HypreParMatrix *C;
   /// Nedelec interpolation matrix and its components
   HypreParMatrix *ND_Pi, *ND_Pix, *ND_Piy, *ND_Piz;
   /// Raviart-Thomas interpolation matrix and its components
   HypreParMatrix *RT_Pi, *RT_Pix, *RT_Piy, *RT_Piz;

public:
   HypreADS(ParFiniteElementSpace *face_fespace);

   HypreADS(const HypreParMatrix &A, ParFiniteElementSpace *face_fespace);

   virtual void SetOperator(const Operator &op);

   void SetPrintLevel(int print_lvl);

   /// The typecast to HYPRE_Solver returns the internal ads object
   virtual operator HYPRE_Solver() const { return ads; }

   virtual HYPRE_PtrToParSolverFcn SetupFcn() const
   { return (HYPRE_PtrToParSolverFcn) HYPRE_ADSSetup; }
   virtual HYPRE_PtrToParSolverFcn SolveFcn() const
   { return (HYPRE_PtrToParSolverFcn) HYPRE_ADSSolve; }

   virtual ~HypreADS();
};

/** LOBPCG eigenvalue solver in hypre

    The Locally Optimal Block Preconditioned Conjugate Gradient (LOBPCG)
    eigenvalue solver is designed to find the lowest eigenmodes of the
    generalized eigenvalue problem:
       A x = lambda M x
    where A is symmetric, potentially indefinite and M is symmetric positive
    definite. The eigenvectors are M-orthonormal, meaning that
       x^T M x = 1 and x^T M y = 0,
    if x and y are distinct eigenvectors. The matrix M is optional and is
    assumed to be the identity if left unset.

    The efficiency of LOBPCG relies on the availability of a suitable
    preconditioner for the matrix A. The preconditioner is supplied through the
    SetPreconditioner() method. It should be noted that the operator used with
    the preconditioner need not be A itself.

    For more information regarding LOBPCG see "Block Locally Optimal
    Preconditioned Eigenvalue Xolvers (BLOPEX) in Hypre and PETSc" by
    A. Knyazev, M. Argentati, I. Lashuk, and E. Ovtchinnikov, SISC, 29(5),
    2224-2239, 2007.
*/
class HypreLOBPCG
{
private:
   MPI_Comm comm;
   int myid;
   int numProcs;
   int nev;   // Number of desired eigenmodes
   int seed;  // Random seed used for initial vectors

   HYPRE_BigInt glbSize; // Global number of DoFs in the linear system
   HYPRE_BigInt * part;  // Row partitioning of the linear system

   // Pointer to HYPRE's solver struct
   HYPRE_Solver lobpcg_solver;

   // Interface for matrix storage type
   mv_InterfaceInterpreter interpreter;

   // Interface for setting up and performing matrix-vector products
   HYPRE_MatvecFunctions matvec_fn;

   // Eigenvalues
   Array<double> eigenvalues;

   // Forward declaration
   class HypreMultiVector;

   // MultiVector to store eigenvectors
   HypreMultiVector * multi_vec;

   // Empty vectors used to setup the matrices and preconditioner
   HypreParVector * x;

   // An optional operator which projects vectors into a desired subspace
   Operator * subSpaceProj;

   /// Internal class to represent a set of eigenvectors
   class HypreMultiVector
   {
   private:
      // Pointer to hypre's multi-vector object
      mv_MultiVectorPtr mv_ptr;

      // Wrappers for each member of the multivector
      HypreParVector ** hpv;

      // Number of vectors in the multivector
      int nv;

   public:
      HypreMultiVector(int n, HypreParVector & v,
                       mv_InterfaceInterpreter & interpreter);
      ~HypreMultiVector();

      /// Set random values
      void Randomize(HYPRE_Int seed);

      /// Extract a single HypreParVector object
      HypreParVector & GetVector(unsigned int i);

      /// Transfers ownership of data to returned array of vectors
      HypreParVector ** StealVectors();

      operator mv_MultiVectorPtr() const { return mv_ptr; }

      mv_MultiVectorPtr & GetMultiVector() { return mv_ptr; }
   };

   static void    * OperatorMatvecCreate( void *A, void *x );
   static HYPRE_Int OperatorMatvec( void *matvec_data,
                                    HYPRE_Complex alpha,
                                    void *A,
                                    void *x,
                                    HYPRE_Complex beta,
                                    void *y );
   static HYPRE_Int OperatorMatvecDestroy( void *matvec_data );

   static HYPRE_Int PrecondSolve(void *solver,
                                 void *A,
                                 void *b,
                                 void *x);
   static HYPRE_Int PrecondSetup(void *solver,
                                 void *A,
                                 void *b,
                                 void *x);

public:
   HypreLOBPCG(MPI_Comm comm);
   ~HypreLOBPCG();

   void SetTol(double tol);
   void SetRelTol(double rel_tol);
   void SetMaxIter(int max_iter);
   void SetPrintLevel(int logging);
   void SetNumModes(int num_eigs) { nev = num_eigs; }
   void SetPrecondUsageMode(int pcg_mode);
   void SetRandomSeed(int s) { seed = s; }
   void SetInitialVectors(int num_vecs, HypreParVector ** vecs);

   // The following four methods support general operators
   void SetPreconditioner(Solver & precond);
   void SetOperator(Operator & A);
   void SetMassMatrix(Operator & M);
   void SetSubSpaceProjector(Operator & proj) { subSpaceProj = &proj; }

   /// Solve the eigenproblem
   void Solve();

   /// Collect the converged eigenvalues
   void GetEigenvalues(Array<double> & eigenvalues) const;

   /// Extract a single eigenvector
   const HypreParVector & GetEigenvector(unsigned int i) const;

   /// Transfer ownership of the converged eigenvectors
   HypreParVector ** StealEigenvectors() { return multi_vec->StealVectors(); }
};

/** AME eigenvalue solver in hypre

    The Auxiliary space Maxwell Eigensolver (AME) is designed to find
    the lowest eigenmodes of the generalized eigenvalue problem:
       Curl Curl x = lambda M x
    where the Curl Curl operator is discretized using Nedelec finite element
    basis functions. Properties of this discretization are essential to
    eliminating the large null space of the Curl Curl operator.

    This eigensolver relies upon the LOBPCG eigensolver internally. It is also
    expected that the preconditioner supplied to this method will be the
    HypreAMS preconditioner defined above.

    As with LOBPCG, the operator set in the preconditioner need not be the same
    as A. This flexibility may be useful in solving eigenproblems which bare a
    strong resemblance to the Curl Curl problems for which AME is designed.

    Unlike LOBPCG, this eigensolver requires that the mass matrix be set.
    It is possible to circumvent this by passing an identity operator as the
    mass matrix but it seems unlikely that this would be useful so it is not the
    default behavior.
*/
class HypreAME
{
private:
   int myid;
   int numProcs;
   int nev;   // Number of desired eigenmodes
   bool setT;

   // Pointer to HYPRE's AME solver struct
   HYPRE_Solver ame_solver;

   // Pointer to HYPRE's AMS solver struct
   HypreSolver * ams_precond;

   // Eigenvalues
   HYPRE_Real * eigenvalues;

   // MultiVector to store eigenvectors
   HYPRE_ParVector * multi_vec;

   // HypreParVector wrappers to contain eigenvectors
   mutable HypreParVector ** eigenvectors;

   void createDummyVectors() const;

public:
   HypreAME(MPI_Comm comm);
   ~HypreAME();

   void SetTol(double tol);
   void SetRelTol(double rel_tol);
   void SetMaxIter(int max_iter);
   void SetPrintLevel(int logging);
   void SetNumModes(int num_eigs);

   // The following four methods support operators of type HypreParMatrix.
   void SetPreconditioner(HypreSolver & precond);
   void SetOperator(const HypreParMatrix & A);
   void SetMassMatrix(const HypreParMatrix & M);

   /// Solve the eigenproblem
   void Solve();

   /// Collect the converged eigenvalues
   void GetEigenvalues(Array<double> & eigenvalues) const;

   /// Extract a single eigenvector
   const HypreParVector & GetEigenvector(unsigned int i) const;

   /// Transfer ownership of the converged eigenvectors
   HypreParVector ** StealEigenvectors();
};

}

#endif // MFEM_USE_MPI

#endif<|MERGE_RESOLUTION|>--- conflicted
+++ resolved
@@ -569,16 +569,14 @@
        integer overflow in the column indices. */
    void MergeDiagAndOffd(SparseMatrix &merged);
 
-<<<<<<< HEAD
    /// Return the diagonal of the matrix (Operator interface).
    virtual void AssembleDiagonal(Vector &diag) const { GetDiag(diag); }
-=======
+
    /// Return a reference to the Memory object used by the diagonal I array.
    Memory<HYPRE_Int> &GetMemory_diagI() { return mem_diag.I; }
 
    /// Return a reference to the Memory object used by the diagonal data array.
    Memory<double> &GetMemory_diagData() { return mem_diag.data; }
->>>>>>> 7ad4e173
 
    /** Split the matrix into M x N equally sized blocks of parallel matrices.
        The size of 'blocks' must already be set to M x N. */
