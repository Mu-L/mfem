// Copyright (c) 2010-2024, Lawrence Livermore National Security, LLC. Produced
// at the Lawrence Livermore National Laboratory. All Rights reserved. See files
// LICENSE and NOTICE for details. LLNL-CODE-806117.
//
// This file is part of the MFEM library. For more information and source code
// availability visit https://mfem.org.
//
// MFEM is free software; you can redistribute it and/or modify it under the
// terms of the BSD-3 license. We welcome feedback and contributions, see file
// CONTRIBUTING.md for details.

/**
 * @file tensor.hpp
 *
 * @brief Implementation of the tensor class
 */

#pragma once

#include "../general/backends.hpp"
#include "dual.hpp"
#include <limits>
#include <type_traits> // for std::false_type

namespace mfem
{
namespace future
{

#if defined(__CUDACC__)
#if __CUDAVER__ >= 75000
#define MFEM_SUPPRESS_NVCC_HOSTDEVICE_WARNING #pragma nv_exec_check_disable
#else
#ifdef __clang__
#define MFEM_SUPPRESS_NVCC_HOSTDEVICE_WARNING
#else
#define MFEM_SUPPRESS_NVCC_HOSTDEVICE_WARNING #pragma hd_warning_disable
#endif
#endif
#else  //__CUDACC__
#define MFEM_SUPPRESS_NVCC_HOSTDEVICE_WARNING
#endif

template <typename T, int... n>
struct tensor;

/// The implementation can be drastically generalized by using concepts of the
/// c++17 standard.

template < typename T >
struct tensor<T>
{
   using type = T;
   static constexpr int ndim      = 1;
   static constexpr int first_dim = 0;
   MFEM_HOST_DEVICE T& operator[](int /*unused*/) { return values; }
   MFEM_HOST_DEVICE const T& operator[](int /*unused*/) const { return values; }
   MFEM_HOST_DEVICE T& operator()(int /*unused*/) { return values; }
   MFEM_HOST_DEVICE const T& operator()(int /*unused*/) const { return values; }
   MFEM_HOST_DEVICE operator T() const { return values; }
   T values;
};

template < typename T, int n0 >
struct tensor<T, n0>
{
   using type = T;
   static constexpr int ndim      = 1;
   static constexpr int first_dim = n0;
   MFEM_HOST_DEVICE T& operator[](int i) { return values[i]; }
   MFEM_HOST_DEVICE const T& operator[](int i) const { return values[i]; }
   MFEM_HOST_DEVICE T& operator()(int i) { return values[i]; }
   MFEM_HOST_DEVICE const T& operator()(int i) const { return values[i]; }
   T values[n0];
};

template < typename T >
struct tensor<T, 0>
{
   using type = T;
   static constexpr int ndim      = 1;
   static constexpr int first_dim = 0;
   MFEM_HOST_DEVICE T& operator[](int /**/) { return values; }
   MFEM_HOST_DEVICE const T& operator[](int /**/) const { return values; }
   MFEM_HOST_DEVICE T& operator()(int /**/) { return values; }
   MFEM_HOST_DEVICE const T& operator()(int /**/) const { return values; }
   T values;
};

template < typename T, int n0, int n1 >
struct tensor<T, n0, n1>
{
   using type = T;
   static constexpr int ndim      = 2;
   static constexpr int first_dim = n0;
   MFEM_HOST_DEVICE tensor< T, n1 >& operator[](int i) { return values[i]; }
   MFEM_HOST_DEVICE const tensor< T, n1 >& operator[](int i) const { return values[i]; }
   MFEM_HOST_DEVICE tensor< T, n1 >& operator()(int i) { return values[i]; }
   MFEM_HOST_DEVICE const tensor< T, n1 >& operator()(int i) const { return values[i]; }
   MFEM_HOST_DEVICE T& operator()(int i, int j) { return values[i][j]; }
   MFEM_HOST_DEVICE const T& operator()(int i, int j) const { return values[i][j]; }
   tensor < T, n1 > values[n0];
};

template < typename T, int n1 >
struct tensor<T, 0, n1>
{
   using type = T;
   static constexpr int ndim      = 2;
   static constexpr int first_dim = 0;
   MFEM_HOST_DEVICE tensor< T, n1 >& operator[](int /**/) { return values; }
   MFEM_HOST_DEVICE const tensor< T, n1 >& operator[](int /**/) const { return values; }
   MFEM_HOST_DEVICE tensor< T, n1 >& operator()(int /**/) { return values; }
   MFEM_HOST_DEVICE const tensor< T, n1 >& operator()(int /**/) const { return values; }
   MFEM_HOST_DEVICE T& operator()(int /**/, int j) { return values[j]; }
   MFEM_HOST_DEVICE const T& operator()(int /**/, int j) const { return values[j]; }
   tensor < T, n1 > values;
};

template < typename T, int n0, int n1, int n2 >
struct tensor<T, n0, n1, n2>
{
   using type = T;
   static constexpr int ndim      = 3;
   static constexpr int first_dim = n0;
   MFEM_HOST_DEVICE tensor< T, n1, n2 >& operator[](int i) { return values[i]; }
   MFEM_HOST_DEVICE const tensor< T, n1, n2 >& operator[](int i) const { return values[i]; }
   MFEM_HOST_DEVICE tensor< T, n1, n2 >& operator()(int i) { return values[i]; }
   MFEM_HOST_DEVICE const tensor< T, n1, n2 >& operator()(int i) const { return values[i]; }
   MFEM_HOST_DEVICE tensor< T, n2 >& operator()(int i, int j) { return values[i][j]; }
   MFEM_HOST_DEVICE const tensor< T, n2 >& operator()(int i, int j) const { return values[i][j]; }
   MFEM_HOST_DEVICE T& operator()(int i, int j, int k) { return values[i][j][k]; }
   MFEM_HOST_DEVICE const T& operator()(int i, int j, int k) const { return values[i][j][k]; }
   tensor < T, n1, n2 > values[n0];
};

template < typename T, int n0, int n1, int n2, int n3 >
struct tensor<T, n0, n1, n2, n3>
{
   using type = T;
   static constexpr int ndim      = 4;
   static constexpr int first_dim = n0;
   MFEM_HOST_DEVICE tensor< T, n1, n2, n3 >& operator[](int i) { return values[i]; }
   MFEM_HOST_DEVICE const tensor< T, n1, n2, n3 >& operator[](int i) const { return values[i]; }
   MFEM_HOST_DEVICE tensor< T, n1, n2, n3 >& operator()(int i) { return values[i]; }
   MFEM_HOST_DEVICE const tensor< T, n1, n2, n3 >& operator()(int i) const { return values[i]; }
   MFEM_HOST_DEVICE tensor< T, n2, n3 >& operator()(int i, int j) { return values[i][j]; }
   MFEM_HOST_DEVICE const tensor< T, n2, n3 >& operator()(int i, int j) const { return values[i][j]; }
   MFEM_HOST_DEVICE tensor< T, n3 >& operator()(int i, int j, int k) { return values[i][j][k]; }
   MFEM_HOST_DEVICE const tensor< T, n3 >& operator()(int i, int j, int k) const { return values[i][j][k]; }
   MFEM_HOST_DEVICE T& operator()(int i, int j, int k, int l) { return values[i][j][k][l]; }
   MFEM_HOST_DEVICE const T&  operator()(int i, int j, int k, int l) const { return values[i][j][k][l]; }
   tensor < T, n1, n2, n3 > values[n0];
};

template < typename T, int n0, int n1, int n2, int n3, int n4 >
struct tensor<T, n0, n1, n2, n3, n4>
{
   using type = T;
   static constexpr int ndim      = 5;
   static constexpr int first_dim = n0;
   MFEM_HOST_DEVICE tensor< T, n1, n2, n3, n4 >& operator[](int i) { return values[i]; }
   MFEM_HOST_DEVICE const tensor< T, n1, n2, n3, n4 >& operator[](int i) const { return values[i]; }
   MFEM_HOST_DEVICE tensor< T, n1, n2, n3, n4 >& operator()(int i) { return values[i]; }
   MFEM_HOST_DEVICE const tensor< T, n1, n2, n3, n4 >& operator()(int i) const { return values[i]; }
   MFEM_HOST_DEVICE tensor< T, n2, n3, n4 >& operator()(int i, int j) { return values[i][j]; }
   MFEM_HOST_DEVICE const tensor< T, n2, n3, n4 >& operator()(int i,
                                                              int j) const { return values[i][j]; }
   MFEM_HOST_DEVICE tensor< T, n3, n4>& operator()(int i, int j, int k) { return values[i][j][k]; }
   MFEM_HOST_DEVICE const tensor< T, n3, n4>& operator()(int i, int j,
                                                         int k) const { return values[i][j][k]; }
   MFEM_HOST_DEVICE tensor< T, n4 >& operator()(int i, int j, int k, int l) { return values[i][j][k][l]; }
   MFEM_HOST_DEVICE const tensor< T, n4 >& operator()(int i, int j, int k,
                                                      int l) const { return values[i][j][k][l]; }
   MFEM_HOST_DEVICE T& operator()(int i, int j, int k, int l, int m) { return values[i][j][k][l][m]; }
   MFEM_HOST_DEVICE const T& operator()(int i, int j, int k, int l, int m) const { return values[i][j][k][l][m]; }
   tensor < T, n1, n2, n3, n4 > values[n0];
};

/**
 * @brief A sentinel struct for eliding no-op tensor operations
 */
struct zero
{
   /** @brief `zero` is implicitly convertible to real_t with value 0.0 */
   MFEM_HOST_DEVICE operator real_t() { return 0.0; }

   /** @brief `zero` is implicitly convertible to a tensor of any shape */
   template <typename T, int... n>
   MFEM_HOST_DEVICE operator tensor<T, n...>()
   {
      return tensor<T, n...> {};
   }

   /** @brief `zero` can be accessed like a multidimensional array */
   template <typename... T>
   MFEM_HOST_DEVICE zero operator()(T...)
   {
      return zero{};
   }

   /** @brief anything assigned to `zero` does not change its value and returns `zero` */
   template <typename T>
   MFEM_HOST_DEVICE zero operator=(T)
   {
      return zero{};
   }
};

/** @brief checks if a type is `zero` */
template <typename T>
struct is_zero : std::false_type
{
};

/** @overload */
template <>
struct is_zero<zero> : std::true_type
{
};

/** @brief the sum of two `zero`s is `zero` */
MFEM_HOST_DEVICE constexpr zero operator+(zero, zero) { return zero{}; }

/** @brief the sum of `zero` with something non-`zero` just returns the other value */
template <typename T>
MFEM_HOST_DEVICE constexpr T operator+(zero, T other)
{
   return other;
}

/** @brief the sum of `zero` with something non-`zero` just returns the other value */
template <typename T>
MFEM_HOST_DEVICE constexpr T operator+(T other, zero)
{
   return other;
}

/////////////////////////////////////////////////

/** @brief the unary negation of `zero` is `zero` */
MFEM_HOST_DEVICE constexpr zero operator-(zero) { return zero{}; }

/** @brief the difference of two `zero`s is `zero` */
MFEM_HOST_DEVICE constexpr zero operator-(zero, zero) { return zero{}; }

/** @brief the difference of `zero` with something else is the unary negation of the other thing */
template <typename T>
MFEM_HOST_DEVICE constexpr T operator-(zero, T other)
{
   return -other;
}

/** @brief the difference of something else with `zero` is the other thing itself */
template <typename T>
MFEM_HOST_DEVICE constexpr T operator-(T other, zero)
{
   return other;
}

/////////////////////////////////////////////////

/** @brief the product of two `zero`s is `zero` */
MFEM_HOST_DEVICE constexpr zero operator*(zero, zero) { return zero{}; }

/** @brief the product `zero` with something else is also `zero` */
template <typename T>
MFEM_HOST_DEVICE constexpr zero operator*(zero, T /*other*/)
{
   return zero{};
}

/** @brief the product `zero` with something else is also `zero` */
template <typename T>
MFEM_HOST_DEVICE constexpr zero operator*(T /*other*/, zero)
{
   return zero{};
}

/** @brief `zero` divided by something is `zero` */
template <typename T>
MFEM_HOST_DEVICE constexpr zero operator/(zero, T /*other*/)
{
   return zero{};
}

/** @brief `zero` plus `zero` is `zero */
MFEM_HOST_DEVICE constexpr zero operator+=(zero, zero) { return zero{}; }

/** @brief `zero` minus `zero` is `zero */
MFEM_HOST_DEVICE constexpr zero operator-=(zero, zero) { return zero{}; }

/** @brief let `zero` be accessed like a tuple */
template <int i>
MFEM_HOST_DEVICE zero& get(zero& x)
{
   return x;
}

/** @brief the dot product of anything with `zero` is `zero` */
template <typename T>
MFEM_HOST_DEVICE zero dot(const T&, zero)
{
   return zero{};
}

/** @brief the dot product of anything with `zero` is `zero` */
template <typename T>
MFEM_HOST_DEVICE zero dot(zero, const T&)
{
   return zero{};
}

/**
 * @brief Removes 1s from tensor dimensions
 * For example, a tensor<T, 1, 10> is equivalent to a tensor<T, 10>
 * @tparam T The scalar type of the tensor
 * @tparam n1 The first dimension
 * @tparam n2 The second dimension
 */
template <typename T, int n1, int n2 = 1>
using reduced_tensor = typename std::conditional<
                       (n1 == 1 && n2 == 1), T,
                       typename std::conditional<n1 == 1, tensor<T, n2>,
                       typename std::conditional<n2 == 1, tensor<T, n1>, tensor<T, n1, n2>
                       >::type
                       >::type
                       >::type;

/**
 * @brief Creates a tensor of requested dimension by subsequent calls to a functor
 * Can be thought of as analogous to @p std::transform in that the set of possible
 * indices for dimensions @p n are transformed into the values of the tensor by @a f
 * @tparam lambda_type The type of the functor
 * @param[in] f The functor to generate the tensor values from
 *
 * @note the different cases of 0D, 1D, 2D, 3D, and 4D are implemented separately
 *       to work around a limitation in nvcc involving __host__ __device__ lambdas with `auto` parameters.
 */
MFEM_SUPPRESS_NVCC_HOSTDEVICE_WARNING
template <typename lambda_type>
MFEM_HOST_DEVICE constexpr auto make_tensor(lambda_type f) ->
tensor<decltype(f())>
{
   return {f()};
}

/**
 * @brief Creates a tensor of requested dimension by subsequent calls to a functor
 *
 * @tparam n1 The dimension of the tensor
 * @tparam lambda_type The type of the functor
 * @param[in] f The functor to generate the tensor values from
 * @pre @a f must accept @p n1 arguments of type @p int
 *
 * @note the different cases of 0D, 1D, 2D, 3D, and 4D are implemented separately
 *       to work around a limitation in nvcc involving __host__ __device__ lambdas with `auto` parameters.
 */
MFEM_SUPPRESS_NVCC_HOSTDEVICE_WARNING
template <int n1, typename lambda_type>
MFEM_HOST_DEVICE auto make_tensor(lambda_type f) ->
tensor<decltype(f(n1)), n1>
{
   using T = decltype(f(n1));
   tensor<T, n1> A{};
   for (int i = 0; i < n1; i++)
   {
      A(i) = f(i);
   }
   return A;
}

/**
 * @brief Creates a tensor of requested dimension by subsequent calls to a functor
 *
 * @tparam n1 The first dimension of the tensor
 * @tparam n2 The second dimension of the tensor
 * @tparam lambda_type The type of the functor
 * @param[in] f The functor to generate the tensor values from
 * @pre @a f must accept @p n1 x @p n2 arguments of type @p int
 *
 * @note the different cases of 0D, 1D, 2D, 3D, and 4D are implemented separately
 *       to work around a limitation in nvcc involving __host__ __device__ lambdas with `auto` parameters.
 */
MFEM_SUPPRESS_NVCC_HOSTDEVICE_WARNING
template <int n1, int n2, typename lambda_type>
MFEM_HOST_DEVICE auto make_tensor(lambda_type f) ->
tensor<decltype(f(n1, n2)), n1, n2>
{
   using T = decltype(f(n1, n2));
   tensor<T, n1, n2> A{};
   for (int i = 0; i < n1; i++)
   {
      for (int j = 0; j < n2; j++)
      {
         A(i, j) = f(i, j);
      }
   }
   return A;
}

/**
 * @brief Creates a tensor of requested dimension by subsequent calls to a functor
 *
 * @tparam n1 The first dimension of the tensor
 * @tparam n2 The second dimension of the tensor
 * @tparam n3 The third dimension of the tensor
 * @tparam lambda_type The type of the functor
 * @param[in] f The functor to generate the tensor values from
 * @pre @a f must accept @p n1 x @p n2 x @p n3 arguments of type @p int
 *
 * @note the different cases of 0D, 1D, 2D, 3D, and 4D are implemented separately
 *       to work around a limitation in nvcc involving __host__ __device__ lambdas with `auto` parameters.
 */
MFEM_SUPPRESS_NVCC_HOSTDEVICE_WARNING
template <int n1, int n2, int n3, typename lambda_type>
MFEM_HOST_DEVICE auto make_tensor(lambda_type f) ->
tensor<decltype(f(n1, n2, n3)), n1, n2, n3>
{
   using T = decltype(f(n1, n2, n3));
   tensor<T, n1, n2, n3> A{};
   for (int i = 0; i < n1; i++)
   {
      for (int j = 0; j < n2; j++)
      {
         for (int k = 0; k < n3; k++)
         {
            A(i, j, k) = f(i, j, k);
         }
      }
   }
   return A;
}

/**
 * @brief Creates a tensor of requested dimension by subsequent calls to a functor
 *
 * @tparam n1 The first dimension of the tensor
 * @tparam n2 The second dimension of the tensor
 * @tparam n3 The third dimension of the tensor
 * @tparam n4 The fourth dimension of the tensor
 * @tparam lambda_type The type of the functor
 * @param[in] f The functor to generate the tensor values from
 * @pre @a f must accept @p n1 x @p n2 x @p n3 x @p n4 arguments of type @p int
 *
 * @note the different cases of 0D, 1D, 2D, 3D, and 4D are implemented separately
 *       to work around a limitation in nvcc involving __host__ __device__ lambdas with `auto` parameters.
 */
MFEM_SUPPRESS_NVCC_HOSTDEVICE_WARNING
template <int n1, int n2, int n3, int n4, typename lambda_type>
MFEM_HOST_DEVICE auto make_tensor(lambda_type f) ->
tensor<decltype(f(n1, n2, n3, n4)), n1, n2, n3, n4>
{
   using T = decltype(f(n1, n2, n3, n4));
   tensor<T, n1, n2, n3, n4> A{};
   for (int i = 0; i < n1; i++)
   {
      for (int j = 0; j < n2; j++)
      {
         for (int k = 0; k < n3; k++)
         {
            for (int l = 0; l < n4; l++)
            {
               A(i, j, k, l) = f(i, j, k, l);
            }
         }
      }
   }
   return A;
}

// needs to be generalized
template <typename T, int m, int n> MFEM_HOST_DEVICE
tensor<T, n> get_col(tensor<T, m, n> A, int j)
{
   tensor<T, n> c{};
   c(0) = A[0][j];
   c(1) = A[1][j];
   return c;
}

/// @overload
template <typename T> MFEM_HOST_DEVICE
tensor<T, 1> get_col(tensor<T, 1, 1> A, int j)
{
   return tensor<T, 1> {A[0][0]};
}

/**
 * @brief return the sum of two tensors
 * @tparam S the underlying type of the lefthand argument
 * @tparam T the underlying type of the righthand argument
 * @tparam n integers describing the tensor shape
 * @param[in] A The lefthand operand
 * @param[in] B The righthand operand
 */
template <typename S, typename T, int... n>
MFEM_HOST_DEVICE auto operator+(const tensor<S, n...>& A,
                                const tensor<T, n...>& B) ->
tensor<decltype(S {} + T{}), n...>
{
   tensor<decltype(S{} + T{}), n...> C{};
   for (int i = 0; i < tensor<T, n...>::first_dim; i++)
   {
      C[i] = A[i] + B[i];
   }
   return C;
}

/**
 * @brief return the unary negation of a tensor
 * @tparam T the underlying type of the righthand argument
 * @tparam n integers describing the tensor shape
 * @param[in] A The tensor to negate
 */
template <typename T, int... n>
MFEM_HOST_DEVICE tensor<T, n...> operator-(const tensor<T, n...>& A)
{
   tensor<T, n...> B{};
   for (int i = 0; i < tensor<T, n...>::first_dim; i++)
   {
      B[i] = -A[i];
   }
   return B;
}

/**
 * @brief return the difference of two tensors
 * @tparam S the underlying type of the lefthand argument
 * @tparam T the underlying type of the righthand argument
 * @tparam n integers describing the tensor shape
 * @param[in] A The lefthand operand
 * @param[in] B The righthand operand
 */
template <typename S, typename T, int... n>
MFEM_HOST_DEVICE auto operator-(const tensor<S, n...>& A,
                                const tensor<T, n...>& B) ->
tensor<decltype(S {} + T{}), n...>
{
   tensor<decltype(S{} + T{}), n...> C{};
   for (int i = 0; i < tensor<T, n...>::first_dim; i++)
   {
      C[i] = A[i] - B[i];
   }
   return C;
}

/**
 * @brief multiply a tensor by a scalar value
 * @tparam S the scalar value type. Must be arithmetic (e.g. float, real_t, int) or a dual number
 * @tparam T the underlying type of the tensor (righthand) argument
 * @tparam n integers describing the tensor shape
 * @param[in] scale The scaling factor
 * @param[in] A The tensor to be scaled
 */
template <typename S, typename T, int... n,
          typename = typename std::enable_if<std::is_arithmetic<S>::value ||
                                             is_dual_number<S>::value>::type>
MFEM_HOST_DEVICE auto operator*(S scale, const tensor<T, n...>& A) ->
tensor<decltype(S {} * T{}), n...>
{
   tensor<decltype(S{} * T{}), n...> C{};
   for (int i = 0; i < tensor<T, n...>::first_dim; i++)
   {
      C[i] = scale * A[i];
   }
   return C;
}

/**
 * @brief multiply a tensor by a scalar value
 * @tparam S the scalar value type. Must be arithmetic (e.g. float, real_t, int) or a dual number
 * @tparam T the underlying type of the tensor (righthand) argument
 * @tparam n integers describing the tensor shape
 * @param[in] A The tensor to be scaled
 * @param[in] scale The scaling factor
 */
template <typename S, typename T, int... n,
          typename = typename std::enable_if<std::is_arithmetic<S>::value ||
                                             is_dual_number<S>::value>::type>
MFEM_HOST_DEVICE auto operator*(const tensor<T, n...>& A, S scale) ->
tensor<decltype(T {} * S{}), n...>
{
   tensor<decltype(T{} * S{}), n...> C{};
   for (int i = 0; i < tensor<T, n...>::first_dim; i++)
   {
      C[i] = A[i] * scale;
   }
   return C;
}

/**
 * @brief divide a scalar by each element in a tensor
 * @tparam S the scalar value type. Must be arithmetic (e.g. float, real_t, int) or a dual number
 * @tparam T the underlying type of the tensor (righthand) argument
 * @tparam n integers describing the tensor shape
 * @param[in] scale The numerator
 * @param[in] A The tensor of denominators
 */
template <typename S, typename T, int... n,
          typename = typename std::enable_if<std::is_arithmetic<S>::value ||
                                             is_dual_number<S>::value>::type>
MFEM_HOST_DEVICE auto operator/(S scale, const tensor<T, n...>& A) ->
tensor<decltype(S {} * T{}), n...>
{
   tensor<decltype(S{} * T{}), n...> C{};
   for (int i = 0; i < tensor<T, n...>::first_dim; i++)
   {
      C[i] = scale / A[i];
   }
   return C;
}

/**
 * @brief divide a tensor by a scalar
 * @tparam S the scalar value type. Must be arithmetic (e.g. float, real_t, int) or a dual number
 * @tparam T the underlying type of the tensor (righthand) argument
 * @tparam n integers describing the tensor shape
 * @param[in] A The tensor of numerators
 * @param[in] scale The denominator
 */
template <typename S, typename T, int... n,
          typename = typename std::enable_if<std::is_arithmetic<S>::value ||
                                             is_dual_number<S>::value>::type>
MFEM_HOST_DEVICE auto operator/(const tensor<T, n...>& A, S scale) ->
tensor<decltype(T {} * S{}), n...>
{
   tensor<decltype(T{} * S{}), n...> C{};
   for (int i = 0; i < tensor<T, n...>::first_dim; i++)
   {
      C[i] = A[i] / scale;
   }
   return C;
}

/**
 * @brief compound assignment (+) on tensors
 * @tparam S the underlying type of the tensor (lefthand) argument
 * @tparam T the underlying type of the tensor (righthand) argument
 * @tparam n integers describing the tensor shape
 * @param[in] A The lefthand tensor
 * @param[in] B The righthand tensor
 */
template <typename S, typename T, int... n> MFEM_HOST_DEVICE
tensor<S, n...>& operator+=(tensor<S, n...>& A,
                            const tensor<T, n...>& B)
{
   for (int i = 0; i < tensor<S, n...>::first_dim; i++)
   {
      A[i] += B[i];
   }
   return A;
}

/**
 * @brief compound assignment (+) on tensors
 * @tparam T the underlying type of the tensor argument
 * @param[in] A The lefthand tensor
 * @param[in] B The righthand tensor
 */
template <typename T> MFEM_HOST_DEVICE
tensor<T>& operator+=(tensor<T>& A, const T& B)
{
   return A.values += B;
}

/**
 * @brief compound assignment (+) on tensors
 * @tparam T the underlying type of the tensor argument
 * @param[in] A The lefthand tensor
 * @param[in] B The righthand tensor
 */
template <typename T> MFEM_HOST_DEVICE
tensor<T, 1>& operator+=(tensor<T, 1>& A, const T& B)
{
   return A.values += B;
}

/**
 * @brief compound assignment (+) on tensors
 * @tparam T the underlying type of the tensor argument
 * @param[in] A The lefthand tensor
 * @param[in] B The righthand tensor
 */
template <typename T> MFEM_HOST_DEVICE
tensor<T, 1, 1>& operator+=(tensor<T, 1, 1>& A, const T& B)
{
   return A.values += B;
}

/**
 * @brief compound assignment (+) between a tensor and zero (no-op)
 * @tparam T the underlying type of the tensor (righthand) argument
 * @tparam n integers describing the tensor shape
 * @param[in] A The lefthand tensor
 */
template <typename T, int... n> MFEM_HOST_DEVICE
tensor<T, n...>& operator+=(tensor<T, n...>& A, zero)
{
   return A;
}

/**
 * @brief compound assignment (-) on tensors
 * @tparam S the underlying type of the tensor (lefthand) argument
 * @tparam T the underlying type of the tensor (righthand) argument
 * @tparam n integers describing the tensor shape
 * @param[in] A The lefthand tensor
 * @param[in] B The righthand tensor
 */
template <typename S, typename T, int... n> MFEM_HOST_DEVICE
tensor<S, n...>& operator-=(tensor<S, n...>& A, const tensor<T, n...>& B)
{
   for (int i = 0; i < tensor<S, n...>::first_dim; i++)
   {
      A[i] -= B[i];
   }
   return A;
}

/**
 * @brief compound assignment (-) between a tensor and zero (no-op)
 * @tparam T the underlying type of the tensor (righthand) argument
 * @tparam n integers describing the tensor shape
 * @param[in] A The lefthand tensor
 */
template <typename T, int... n> MFEM_HOST_DEVICE
constexpr tensor<T, n...>& operator-=(tensor<T, n...>& A, zero)
{
   return A;
}

/**
 * @brief compute the outer product of two tensors
 * @tparam S the type of the lefthand argument
 * @tparam T the type of the righthand argument
 * @param[in] A The lefthand argument
 * @param[in] B The righthand argument
 *
 * @note this overload implements the special case where both arguments are scalars
 */
template <typename S, typename T> MFEM_HOST_DEVICE
auto outer(S A, T B) -> decltype(A * B)
{
   static_assert(std::is_arithmetic<S>::value && std::is_arithmetic<T>::value,
                 "outer product types must be tensor or arithmetic_type");
   return A * B;
}

template <typename T, int n, int m> MFEM_HOST_DEVICE
tensor<T, n + m> flatten(tensor<T, n, m> A)
{
   tensor<T, n + m> B{};
   for (int i = 0; i < n; i++)
   {
      for (int j = 0; j < m; j++)
      {
         B(i + j * m) = A(i, j);
      }
   }
   return B;
}

/**
 * @overload
 * @note this overload implements the case where the left argument is a scalar, and the right argument is a tensor
 */
template <typename S, typename T, int n> MFEM_HOST_DEVICE
tensor<decltype(S{} * T{}), n> outer(S A, tensor<T, n> B)
{
   static_assert(std::is_arithmetic<S>::value,
                 "outer product types must be tensor or arithmetic_type");
   tensor<decltype(S{} * T{}), n> AB{};
   for (int i = 0; i < n; i++)
   {
      AB[i] = A * B[i];
   }
   return AB;
}

/**
 * @overload
 * @note this overload implements the case where the left argument is a tensor, and the right argument is a scalar
 */
template <typename S, typename T, int m> MFEM_HOST_DEVICE
tensor<decltype(S{} * T{}), m> outer(const tensor<S, m>& A, T B)
{
   static_assert(std::is_arithmetic<T>::value,
                 "outer product types must be tensor or arithmetic_type");
   tensor<decltype(S{} * T{}), m> AB{};
   for (int i = 0; i < m; i++)
   {
      AB[i] = A[i] * B;
   }
   return AB;
}

/**
 * @overload
 * @note this overload implements the case where the left argument is `zero`, and the right argument is a tensor
 */
template <typename T, int n> MFEM_HOST_DEVICE
zero outer(zero, const tensor<T, n>&)
{
   return zero{};
}

/**
 * @overload
 * @note this overload implements the case where the left argument is a tensor, and the right argument is `zero`
 */
template <typename T, int n> MFEM_HOST_DEVICE
zero outer(const tensor<T, n>&, zero)
{
   return zero{};
}

/**
 * @overload
 * @note this overload implements the case where the left argument is a scalar,
 * and the right argument is a tensor
 */
template <typename S, typename T, int m, int n> MFEM_HOST_DEVICE
tensor<decltype(S{} * T{}), m, n> outer(S A, const tensor<T, m, n>& B)
{
   static_assert(std::is_arithmetic<S>::value,
                 "outer product types must be tensor or arithmetic_type");
   tensor<decltype(S{} * T{}), m, n> AB{};
   for (int i = 0; i < m; i++)
   {
      for (int j = 0; j < n; j++)
      {
         AB[i][j] = A * B[i][j];
      }
   }
   return AB;
}

/**
 * @overload
 * @note this overload implements the case where both arguments are vectors
 */
template <typename S, typename T, int m, int n> MFEM_HOST_DEVICE
tensor<decltype(S{} * T{}), m, n> outer(const tensor<S, m>& A,
                                        const tensor<T, n>& B)
{
   tensor<decltype(S{} * T{}), m, n> AB{};
   for (int i = 0; i < m; i++)
   {
      for (int j = 0; j < n; j++)
      {
         AB[i][j] = A[i] * B[j];
      }
   }
   return AB;
}

/**
 * @overload
 * @note this overload implements the case where the left argument is a 2nd order tensor, and the right argument is a
 * scalar
 */
template <typename S, typename T, int m, int n> MFEM_HOST_DEVICE
tensor<decltype(S{} * T{}), m, n> outer(const tensor<S, m, n>& A, T B)
{
   static_assert(std::is_arithmetic<T>::value,
                 "outer product types must be tensor or arithmetic_type");
   tensor<decltype(S{} * T{}), m, n> AB{};
   for (int i = 0; i < m; i++)
   {
      for (int j = 0; j < n; j++)
      {
         AB[i][j] = A[i][j] * B;
      }
   }
   return AB;
}

/**
 * @overload
 * @note this overload implements the case where the left argument is a 2nd order tensor, and the right argument is a
 * first order tensor
 */
template <typename S, typename T, int m, int n, int p> MFEM_HOST_DEVICE
tensor<decltype(S{} * T{}), m, n, p> outer(const tensor<S, m, n>& A,
                                           const tensor<T, p>& B)
{
   tensor<decltype(S{} * T{}), m, n, p> AB{};
   for (int i = 0; i < m; i++)
   {
      for (int j = 0; j < n; j++)
      {
         for (int k = 0; k < p; k++)
         {
            AB[i][j][k] = A[i][j] * B[k];
         }
      }
   }
   return AB;
}

/**
 * @overload
 * @note this overload implements the case where the left argument is a 1st order tensor, and the right argument is a
 * 2nd order tensor
 */
template <typename S, typename T, int m, int n, int p> MFEM_HOST_DEVICE
tensor<decltype(S{} * T{}), m, n, p> outer(const tensor<S, m>& A,
                                           const tensor<T, n, p>& B)
{
   tensor<decltype(S{} * T{}), m, n, p> AB{};
   for (int i = 0; i < m; i++)
   {
      for (int j = 0; j < n; j++)
      {
         for (int k = 0; k < p; k++)
         {
            AB[i][j][k] = A[i] * B[j][k];
         }
      }
   }
   return AB;
}

/**
 * @overload
 * @note this overload implements the case where both arguments are second order tensors
 */
template <typename S, typename T, int m, int n, int p, int q> MFEM_HOST_DEVICE
tensor<decltype(S{} * T{}), m, n, p, q> outer(const tensor<S, m, n>& A,
                                              const tensor<T, p, q>& B)
{
   tensor<decltype(S{} * T{}), m, n, p, q> AB{};
   for (int i = 0; i < m; i++)
   {
      for (int j = 0; j < n; j++)
      {
         for (int k = 0; k < p; k++)
         {
            for (int l = 0; l < q; l++)
            {
               AB[i][j][k][l] = A[i][j] * B[k][l];
            }
         }
      }
   }
   return AB;
}

/**
 * @brief this function contracts over all indices of the two tensor arguments
 * @tparam S the underlying type of the tensor (lefthand) argument
 * @tparam T the underlying type of the tensor (righthand) argument
 * @tparam m the number of rows
 * @tparam n the number of columns
 * @param[in] A The lefthand tensor
 * @param[in] B The righthand tensor
 */
template <typename S, typename T, int m, int n> MFEM_HOST_DEVICE
auto inner(const tensor<S, m, n>& A, const tensor<T, m, n>& B) ->
decltype(S {} * T{})
{
   decltype(S{} * T{}) sum{};
   for (int i = 0; i < m; i++)
   {
      for (int j = 0; j < n; j++)
      {
         sum += A[i][j] * B[i][j];
      }
   }
   return sum;
}

/**
 * @brief this function contracts over the "middle" index of the two tensor
 * arguments. E.g. returns tensor C, such that C_ij = sum_kl A_ijkl B_kl.
 * @tparam S the underlying type of the tensor (lefthand) argument
 * @tparam T the underlying type of the tensor (righthand) argument
 * @tparam n integers describing the tensor shape
 * @param[in] A The lefthand tensor
 * @param[in] B The righthand tensor
 */
template <typename S, typename T, int m, int n, int p> MFEM_HOST_DEVICE
auto dot(const tensor<S, m, n>& A,
         const tensor<T, n, p>& B) ->
tensor<decltype(S {} * T{}), m, p>
{
   tensor<decltype(S{} * T{}), m, p> AB{};
   for (int i = 0; i < m; i++)
   {
      for (int j = 0; j < p; j++)
      {
         for (int k = 0; k < n; k++)
         {
            AB[i][j] = AB[i][j] + A[i][k] * B[k][j];
         }
      }
   }
   return AB;
}

/**
 * @overload
 * @note vector . matrix
 */
template <typename S, typename T, int m, int n> MFEM_HOST_DEVICE
auto dot(const tensor<S, m>& A, const tensor<T, m, n>& B) ->
tensor<decltype(S {} * T{}), n>
{
   tensor<decltype(S{} * T{}), n> AB{};
   for (int i = 0; i < n; i++)
   {
      for (int j = 0; j < m; j++)
      {
         AB[i] = AB[i] + A[j] * B[j][i];
      }
   }
   return AB;
}

/**
 * @overload
 * @note matrix . vector
 */
template <typename S, typename T, int m, int n> MFEM_HOST_DEVICE
auto dot(const tensor<S, m, n>& A, const tensor<T, n>& B) ->
tensor<decltype(S {} * T{}), m>
{
   tensor<decltype(S{} * T{}), m> AB{};
   for (int i = 0; i < m; i++)
   {
      for (int j = 0; j < n; j++)
      {
         AB[i] = AB[i] + A[i][j] * B[j];
      }
   }
   return AB;
}

/**
 * @overload
 * @note 3rd-order-tensor . vector
 */
template <typename S, typename T, int m, int n, int p> MFEM_HOST_DEVICE
auto dot(const tensor<S, m, n, p>& A, const tensor<T, p>& B) ->
tensor<decltype(S {} * T{}), m, n>
{
   tensor<decltype(S{} * T{}), m, n> AB{};
   for (int i = 0; i < m; i++)
   {
      for (int j = 0; j < n; j++)
      {
         for (int k = 0; k < p; k++)
         {
            AB[i][j] += A[i][j][k] * B[k];
         }
      }
   }
   return AB;
}

// /**
//  * @brief Dot product of a vector . vector and vector . tensor
//  *
//  * @tparam S the underlying type of the tensor (lefthand) argument
//  * @tparam T the underlying type of the tensor (righthand) argument
//  * @tparam m the dimension of the first tensor
//  * @tparam n the parameter pack of dimensions of the second tensor
//  * @param A The lefthand tensor
//  * @param B The righthand tensor
//  * @return The computed dot product
//  */
// template <typename S, typename T, int m, int... n>
// auto dot(const tensor<S, m>& A, const tensor<T, m, n...>& B)
// {
//    // this dot product function includes the vector * vector implementation and
//    // the vector * tensor one, since clang emits an error about ambiguous
//    // overloads if they are separate functions. The `if constexpr` expression avoids
//    // using an `else` because that confuses nvcc (11.2) into thinking there's not
//    // a return statement
//    if constexpr (sizeof...(n) == 0)
//    {
//       decltype(S{} * T{}) AB{};
//       for (int i = 0; i < m; i++)
//       {
//          AB += A[i] * B[i];
//       }
//       return AB;
//    }

//    if constexpr (sizeof...(n) > 0)
//    {
//       constexpr int                     dimensions[] = {n...};
//       tensor<decltype(S{} * T{}), n...> AB{};
//       for (int i = 0; i < dimensions[0]; i++)
//       {
//          for (int j = 0; j < m; j++)
//          {
//             AB[i] = AB[i] + A[j] * B[j][i];
//          }
//       }
//       return AB;
//    }
// }

template <typename S, typename T, int m> MFEM_HOST_DEVICE
auto dot(const tensor<S, m>& A, const tensor<T, m>& B) ->
decltype(S {} * T{})
{
   decltype(S{} * T{}) AB{};
   for (int i = 0; i < m; i++)
   {
      AB += A[i] * B[i];
   }
   return AB;
}

template <typename T, int m> MFEM_HOST_DEVICE
auto dot(const tensor<T, m>& A, const tensor<T, m>& B) ->
decltype(T {})
{
   decltype(T{}) AB{};
   for (int i = 0; i < m; i++)
   {
      AB += A[i] * B[i];
   }
   return AB;
}

template <typename S, typename T, int m, int... n> MFEM_HOST_DEVICE
auto dot(const tensor<S, m>& A, const tensor<T, m, n...>& B) ->
tensor<decltype(S {} * T{}), n...>
{
   constexpr int dimensions[] = {n...};
   tensor<decltype(S{} * T{}), n...> AB{};
   for (int i = 0; i < dimensions[0]; i++)
   {
      for (int j = 0; j < m; j++)
      {
         AB[i] = AB[i] + A[j] * B[j][i];
      }
   }
   return AB;
}

/**
 * @overload
 * @note vector . matrix . vector
 */
template <typename S, typename T, typename U, int m, int n> MFEM_HOST_DEVICE
auto dot(const tensor<S, m>& u, const tensor<T, m, n>& A,
         const tensor<U, n>& v) ->
decltype(S {} * T{} * U{})
{
   decltype(S{} * T{} * U{}) uAv{};
   for (int i = 0; i < m; i++)
   {
      for (int j = 0; j < n; j++)
      {
         uAv += u[i] * A[i][j] * v[j];
      }
   }
   return uAv;
}

/**
 * @brief real_t dot product, contracting over the two "middle" indices
 * @tparam S the underlying type of the tensor (lefthand) argument
 * @tparam T the underlying type of the tensor (righthand) argument
 * @tparam m first dimension of A
 * @tparam n second dimension of A
 * @tparam p third dimension of A, first dimensions of B
 * @tparam q fourth dimension of A, second dimensions of B
 * @param[in] A The lefthand tensor
 * @param[in] B The righthand tensor
 */
template <typename S, typename T, int m, int n, int p, int q> MFEM_HOST_DEVICE
auto ddot(const tensor<S, m, n, p, q>& A, const tensor<T, p, q>& B) ->
tensor<decltype(S {} * T{}), m, n>
{
   tensor<decltype(S{} * T{}), m, n> AB{};
   for (int i = 0; i < m; i++)
   {
      for (int j = 0; j < n; j++)
      {
         for (int k = 0; k < p; k++)
         {
            for (int l = 0; l < q; l++)
            {
               AB[i][j] += A[i][j][k][l] * B[k][l];
            }
         }
      }
   }
   return AB;
}

/**
 * @overload
 * @note 3rd-order-tensor : 2nd-order-tensor. Returns vector C, such that C_i =
 * sum_jk A_ijk B_jk.
 */
template <typename S, typename T, int m, int n, int p> MFEM_HOST_DEVICE
auto ddot(const tensor<S, m, n, p>& A, const tensor<T, n, p>& B) ->
tensor<decltype(S {} * T{}), m>
{
   tensor<decltype(S{} * T{}), m> AB{};
   for (int i = 0; i < m; i++)
   {
      for (int j = 0; j < n; j++)
      {
         for (int k = 0; k < p; k++)
         {
            AB[i] += A[i][j][k] * B[j][k];
         }
      }
   }
   return AB;
}

/**
 * @overload
 * @note 2nd-order-tensor : 2nd-order-tensor, like inner()
 */
template <typename S, typename T, int m, int n> MFEM_HOST_DEVICE
auto ddot(const tensor<S, m, n>& A, const tensor<T, m, n>& B) ->
decltype(S {} * T{})
{
   decltype(S{} * T{}) AB{};
   for (int i = 0; i < m; i++)
   {
      for (int j = 0; j < n; j++)
      {
         AB += A[i][j] * B[i][j];
      }
   }
   return AB;
}

/**
 * @brief this is a shorthand for dot(A, B)
 */
template <typename S, typename T, int... m, int... n> MFEM_HOST_DEVICE
auto operator*(const tensor<S, m...>& A, const tensor<T, n...>& B) ->
decltype(dot(A, B))
{
   return dot(A, B);
}

/**
 * @brief Returns the squared Frobenius norm of the tensor
 * @param[in] A The tensor to obtain the squared norm from
 */
template <typename T, int m> MFEM_HOST_DEVICE
T sqnorm(const tensor<T, m>& A)
{
   T total{};
   for (int i = 0; i < m; i++)
   {
      total += A[i] * A[i];
   }
   return total;
}

/**
 * @overload
 * @brief Returns the squared Frobenius norm of the tensor
 */
template <typename T, int m, int n> MFEM_HOST_DEVICE
T sqnorm(const tensor<T, m, n>& A)
{
   T total{};
   for (int i = 0; i < m; i++)
   {
      for (int j = 0; j < n; j++)
      {
         total += A[i][j] * A[i][j];
      }
   }
   return total;
}

/**
 * @brief Returns the Frobenius norm of the tensor
 * @param[in] A The tensor to obtain the norm from
 */
template <typename T, int... n> MFEM_HOST_DEVICE
T norm(const tensor<T, n...>& A)
{
   return std::sqrt(sqnorm(A));
}

/**
 * @brief Normalizes the tensor
 * Each element is divided by the Frobenius norm of the tensor, @see norm
 * @param[in] A The tensor to normalize
 */
template <typename T, int... n> MFEM_HOST_DEVICE
auto normalize(const tensor<T, n...>& A) ->
decltype(A / norm(A))
{
   return A / norm(A);
}

/**
 * @brief Returns the trace of a square matrix
 * @param[in] A The matrix to compute the trace of
 * @return The sum of the elements on the main diagonal
 */
template <typename T, int n> MFEM_HOST_DEVICE
T tr(const tensor<T, n, n>& A)
{
   T trA{};
   for (int i = 0; i < n; i++)
   {
      trA = trA + A[i][i];
   }
   return trA;
}

/**
 * @brief Returns the symmetric part of a square matrix
 * @param[in] A The matrix to obtain the symmetric part of
 * @return (1/2) * (A + A^T)
 */
template <typename T, int n> MFEM_HOST_DEVICE
tensor<T, n, n> sym(const tensor<T, n, n>& A)
{
   tensor<T, n, n> symA{};
   for (int i = 0; i < n; i++)
   {
      for (int j = 0; j < n; j++)
      {
         symA[i][j] = 0.5 * (A[i][j] + A[j][i]);
      }
   }
   return symA;
}

/**
 * @brief Calculates the deviator of a matrix (rank-2 tensor)
 * @param[in] A The matrix to calculate the deviator of
 * In the context of stress tensors, the deviator is obtained by
 * subtracting the mean stress (average of main diagonal elements)
 * from each element on the main diagonal
 */
template <typename T, int n> MFEM_HOST_DEVICE
tensor<T, n, n> dev(const tensor<T, n, n>& A)
{
   auto devA = A;
   auto trA  = tr(A);
   for (int i = 0; i < n; i++)
   {
      devA[i][i] -= trA / n;
   }
   return devA;
}

/**
 * @brief Obtains the identity matrix of the specified dimension
 * @return I_dim
 */
template <int dim>
MFEM_HOST_DEVICE tensor<real_t, dim, dim> IdentityMatrix()
{
   tensor<real_t, dim, dim> I{};
   for (int i = 0; i < dim; i++)
   {
      for (int j = 0; j < dim; j++)
      {
         I[i][j] = (i == j);
      }
   }
   return I;
}

/**
 * @brief Returns the transpose of the matrix
 * @param[in] A The matrix to obtain the transpose of
 */
template <typename T, int m, int n> MFEM_HOST_DEVICE
tensor<T, n, m> transpose(const tensor<T, m, n>& A)
{
   tensor<T, n, m> AT{};
   for (int i = 0; i < n; i++)
   {
      for (int j = 0; j < m; j++)
      {
         AT[i][j] = A[j][i];
      }
   }
   return AT;
}

/**
 * @brief Returns the determinant of a matrix
 * @param[in] A The matrix to obtain the determinant of
 */
template <typename T> MFEM_HOST_DEVICE
T det(const tensor<T, 1, 1>& A)
{
   return A[0][0];
}
/// @overload
template <typename T> MFEM_HOST_DEVICE
T det(const tensor<T, 2, 2>& A)
{
   return A[0][0] * A[1][1] - A[0][1] * A[1][0];
}
/// @overload
template <typename T> MFEM_HOST_DEVICE
T det(const tensor<T, 3, 3>& A)
{
   return A[0][0] * A[1][1] * A[2][2] + A[0][1] * A[1][2] * A[2][0] + A[0][2] *
          A[1][0] * A[2][1] -
          A[0][0] * A[1][2] * A[2][1] - A[0][1] * A[1][0] * A[2][2] - A[0][2] * A[1][1] *
          A[2][0];
}

template <typename T> MFEM_HOST_DEVICE
std::tuple<tensor<T, 1>, tensor<T, 1, 1>> eig(tensor<T, 1, 1> &A)
{
   return {tensor<T, 1>{A[0][0]}, tensor<T, 1, 1>{{{1.0}}}};
}

template <typename T> MFEM_HOST_DEVICE
std::tuple<tensor<T, 2>, tensor<T, 2, 2>> eig(tensor<T, 2, 2> &A)
{
   tensor<T, 2> e;
   tensor<T, 2, 2> v;

<<<<<<< HEAD
   double d0 = A(0, 0);
   double d2 = A(0, 1);
   double d3 = A(1, 1);
   double c, s;
=======
   real_t d0 = A(0, 0);
   real_t d2 = A(0, 1);
   real_t d3 = A(1, 1);
   real_t c, s;
>>>>>>> e76ec197

   if (d2 == 0.0)
   {
      c = 1.0;
      s = 0.0;
   }
   else
   {
<<<<<<< HEAD
      double t;
      const double zeta = (d3 - d0) / (2.0 * d2);
      const double azeta = fabs(zeta);
=======
      real_t t;
      const real_t zeta = (d3 - d0) / (2.0 * d2);
      const real_t azeta = fabs(zeta);
>>>>>>> e76ec197
      if (azeta < std::sqrt(1.0/std::numeric_limits<T>::epsilon()))
      {
         t = copysign(1./(azeta + std::sqrt(1. + zeta*zeta)), zeta);
      }
      else
      {
         t = copysign(0.5/azeta, zeta);
      }
      c = std::sqrt(1./(1. + t*t));
      s = c*t;
      t *= d2;
      d0 -= t;
      d3 += t;
   }

   if (d0 <= d3)
   {
      e(0) = d0;
      e(1) = d3;
      v(0, 0) =  c;
      v(1, 0) = -s;
      v(0, 1) =  s;
      v(1, 1) =  c;
   }
   else
   {
      e(0) = d3;
      e(1) = d0;
      v(0, 0) =  s;
      v(1, 0) =  c;
      v(0, 1) =  c;
      v(1, 1) = -s;
   }

   return {e, v};
}

template <typename T> MFEM_HOST_DEVICE
void GetScalingFactor(const T &d_max, T &mult)
{
   int d_exp;
   if (d_max > 0.)
   {
      mult = frexp(d_max, &d_exp);
      if (d_exp == std::numeric_limits<T>::max_exponent)
      {
         mult *= std::numeric_limits<T>::radix;
      }
      mult = d_max/mult;
   }
   else
   {
      mult = 1.;
   }
}

template <typename T> MFEM_HOST_DEVICE
T calcsv(const tensor<T, 1, 1> A, const int i)
{
   return A[0][0];
}

/**
 * @brief Compute the i-th singular value of a 2x2 matrix A
 */
template <typename T> MFEM_HOST_DEVICE
T calcsv(const tensor<T, 2, 2> A, const int i)
{
<<<<<<< HEAD
   double mult;
   double d0, d1, d2, d3;
=======
   real_t mult;
   real_t d0, d1, d2, d3;
>>>>>>> e76ec197
   d0 = A(0, 0);
   d1 = A(1, 0);
   d2 = A(0, 1);
   d3 = A(1, 1);

<<<<<<< HEAD
   double d_max = fabs(d0);
=======
   real_t d_max = fabs(d0);
>>>>>>> e76ec197
   if (d_max < fabs(d1)) { d_max = fabs(d1); }
   if (d_max < fabs(d2)) { d_max = fabs(d2); }
   if (d_max < fabs(d3)) { d_max = fabs(d3); }

   GetScalingFactor(d_max, mult);

   d0 /= mult;
   d1 /= mult;
   d2 /= mult;
   d3 /= mult;

<<<<<<< HEAD
   double t = 0.5*((d0+d2)*(d0-d2)+(d1-d3)*(d1+d3));
   double s = d0*d2 + d1*d3;
=======
   real_t t = 0.5*((d0+d2)*(d0-d2)+(d1-d3)*(d1+d3));
   real_t s = d0*d2 + d1*d3;
>>>>>>> e76ec197
   s = std::sqrt(0.5*(d0*d0 + d1*d1 + d2*d2 + d3*d3) + std::sqrt(t*t + s*s));

   if (s == 0.0)
   {
      return 0.0;
   }
   t = fabs(d0*d3 - d1*d2) / s;
   if (t > s)
   {
      if (i == 0)
      {
         return t*mult;
      }
      return s*mult;
   }
   if (i == 0)
   {
      return s*mult;
   }
   return t*mult;
}


/**
 * @brief Return whether a square rank 2 tensor is symmetric
 *
 * @tparam n The height of the tensor
 * @param A The square rank 2 tensor
 * @param abs_tolerance The absolute tolerance to check for symmetry
 * @return Whether the square rank 2 tensor (matrix) is symmetric
 */
template <int n> MFEM_HOST_DEVICE
bool is_symmetric(tensor<real_t, n, n> A, real_t abs_tolerance = 1.0e-8)
{
   for (int i = 0; i < n; ++i)
   {
      for (int j = i + 1; j < n; ++j)
      {
         if (std::abs(A(i, j) - A(j, i)) > abs_tolerance)
         {
            return false;
         }
      }
   }
   return true;
}

/**
 * @brief Return whether a matrix is symmetric and positive definite
 * This check uses Sylvester's criterion, checking that each upper left subtensor has a
 * determinant greater than zero.
 *
 * @param A The matrix to test for positive definiteness
 * @return Whether the matrix is positive definite
 */
inline MFEM_HOST_DEVICE
bool is_symmetric_and_positive_definite(tensor<real_t, 2, 2> A)
{
   if (!is_symmetric(A))
   {
      return false;
   }
   if (A(0, 0) < 0.0)
   {
      return false;
   }
   if (det(A) < 0.0)
   {
      return false;
   }
   return true;
}
/// @overload
inline MFEM_HOST_DEVICE
bool is_symmetric_and_positive_definite(tensor<real_t, 3, 3> A)
{
   if (!is_symmetric(A))
   {
      return false;
   }
   if (det(A) < 0.0)
   {
      return false;
   }
   auto subtensor = make_tensor<2, 2>([A](int i, int j) { return A(i, j); });
   if (!is_symmetric_and_positive_definite(subtensor))
   {
      return false;
   }
   return true;
}

/**
 * @brief Solves Ax = b for x using Gaussian elimination with partial pivoting
 * @param[in] A The coefficient matrix A
 * @param[in] b The righthand side vector b
 * @note @a A and @a b are by-value as they are mutated as part of the elimination
 */
template <typename T, int n> MFEM_HOST_DEVICE
tensor<T, n> linear_solve(tensor<T, n, n> A, const tensor<T, n> b)
{
   auto abs  = [](real_t x) { return (x < 0) ? -x : x; };
   auto swap_vector = [](tensor<T, n>& x, tensor<T, n>& y)
   {
      auto tmp = x;
      x        = y;
      y        = tmp;
   };
   auto swap_scalar = [](T& x, T& y)
   {
      auto tmp = x;
      x        = y;
      y        = tmp;
   };


   tensor<real_t, n> x{};

   for (int i = 0; i < n; i++)
   {
      // Search for maximum in this column
      real_t max_val = abs(A[i][i]);

      int max_row = i;
      for (int j = i + 1; j < n; j++)
      {
         if (abs(A[j][i]) > max_val)
         {
            max_val = abs(A[j][i]);
            max_row = j;
         }
      }

      swap_scalar(b[max_row], b[i]);
      swap_vector(A[max_row], A[i]);

      // zero entries below in this column
      for (int j = i + 1; j < n; j++)
      {
         real_t c = -A[j][i] / A[i][i];
         A[j] += c * A[i];
         b[j] += c * b[i];
         A[j][i] = 0;
      }
   }

   // Solve equation Ax=b for an upper triangular matrix A
   for (int i = n - 1; i >= 0; i--)
   {
      x[i] = b[i] / A[i][i];
      for (int j = i - 1; j >= 0; j--)
      {
         b[j] -= A[j][i] * x[i];
      }
   }

   return x;
}

/**
 * @brief Inverts a matrix
 * @param[in] A The matrix to invert
 * @note Uses a shortcut for inverting a 1x1, 2x2 and 3x3 matrix
 */
template <typename T>
inline MFEM_HOST_DEVICE tensor<T, 1, 1> inv(const tensor<T, 1, 1>& A)
<<<<<<< HEAD
{
   return tensor<T, 1, 1> {{{T{1.0} / A[0][0]}}};
}

template <typename T>
inline MFEM_HOST_DEVICE tensor<T, 2, 2> inv(const tensor<T, 2, 2>& A)
{
   T inv_detA(1.0 / det(A));

=======
{
   return tensor<T, 1, 1> {{{T{1.0} / A[0][0]}}};
}

template <typename T>
inline MFEM_HOST_DEVICE tensor<T, 2, 2> inv(const tensor<T, 2, 2>& A)
{
   T inv_detA(1.0 / det(A));

>>>>>>> e76ec197
   tensor<T, 2, 2> invA{};

   invA[0][0] = A[1][1] * inv_detA;
   invA[0][1] = -A[0][1] * inv_detA;
   invA[1][0] = -A[1][0] * inv_detA;
   invA[1][1] = A[0][0] * inv_detA;

   return invA;
}

/**
 * @overload
 * @note Uses a shortcut for inverting a 3-by-3 matrix
 */
template <typename T>
inline MFEM_HOST_DEVICE tensor<T, 3, 3> inv(const tensor<T, 3, 3>& A)
{
   T inv_detA(1.0 / det(A));

   tensor<T, 3, 3> invA{};

   invA[0][0] = (A[1][1] * A[2][2] - A[1][2] * A[2][1]) * inv_detA;
   invA[0][1] = (A[0][2] * A[2][1] - A[0][1] * A[2][2]) * inv_detA;
   invA[0][2] = (A[0][1] * A[1][2] - A[0][2] * A[1][1]) * inv_detA;
   invA[1][0] = (A[1][2] * A[2][0] - A[1][0] * A[2][2]) * inv_detA;
   invA[1][1] = (A[0][0] * A[2][2] - A[0][2] * A[2][0]) * inv_detA;
   invA[1][2] = (A[0][2] * A[1][0] - A[0][0] * A[1][2]) * inv_detA;
   invA[2][0] = (A[1][0] * A[2][1] - A[1][1] * A[2][0]) * inv_detA;
   invA[2][1] = (A[0][1] * A[2][0] - A[0][0] * A[2][1]) * inv_detA;
   invA[2][2] = (A[0][0] * A[1][1] - A[0][1] * A[1][0]) * inv_detA;

   return invA;
}
/**
 * @overload
 * @note For N-by-N matrices with N > 3, requires Gaussian elimination
 * with partial pivoting
 */
template <typename T, int n>
MFEM_HOST_DEVICE
typename std::enable_if<(n > 3), tensor<T, n, n>>::type
                                               inv(const tensor<T, n, n>& A)
{
   auto abs  = [](T x) { return (x < 0) ? -x : x; };
   auto swap = [](tensor<T, n>& x, tensor<T, n>& y)
   {
      auto tmp = x;
      x        = y;
      y        = tmp;
   };

<<<<<<< HEAD
   tensor<T, n, n> B = Identity<n>();
=======
   tensor<T, n, n> B = IdentityMatrix<n>();
>>>>>>> e76ec197

   for (int i = 0; i < n; i++)
   {
      // Search for maximum in this column
      T max_val = abs(A[i][i]);

      int max_row = i;
      for (int j = i + 1; j < n; j++)
      {
         if (abs(A[j][i]) > max_val)
         {
            max_val = abs(A[j][i]);
            max_row = j;
         }
      }

      swap(B[max_row], B[i]);
      swap(A[max_row], A[i]);

      // zero entries below in this column
      for (int j = i + 1; j < n; j++)
      {
         if (A[j][i] != 0.0)
         {
            T c = -A[j][i] / A[i][i];
            A[j] += c * A[i];
            B[j] += c * B[i];
            A[j][i] = 0;
         }
      }
   }

   // upper triangular solve
   for (int i = n - 1; i >= 0; i--)
   {
      B[i] = B[i] / A[i][i];
      for (int j = i - 1; j >= 0; j--)
      {
         if (A[j][i] != 0.0)
         {
            B[j] -= A[j][i] * B[i];
         }
      }
   }

   return B;
}

/**
 * @overload
 * @note when inverting a tensor of dual numbers,
 * hardcode the analytic derivative of the
 * inverse of a square matrix, rather than
 * apply Gauss elimination directly on the dual number types
 *
 * TODO: compare performance of this hardcoded implementation to just using inv() directly
 */
template <typename value_type, typename gradient_type, int n> MFEM_HOST_DEVICE
dual<value_type, gradient_type> inv(
   tensor<dual<value_type, gradient_type>, n, n> A)
{
   auto invA = inv(get_value(A));
   return make_tensor<n, n>([&](int i, int j)
   {
      auto          value = invA[i][j];
      gradient_type gradient{};
      for (int k = 0; k < n; k++)
      {
         for (int l = 0; l < n; l++)
         {
            gradient -= invA[i][k] * A[k][l].gradient * invA[l][j];
         }
      }
      return dual<value_type, gradient_type> {value, gradient};
   });
}

/**
 * @brief recursively serialize the entries in a tensor to an output stream.
 * Output format uses braces and comma separators to mimic C syntax for multidimensional array
 * initialization.
 *
 * @param[in] os The stream to work with standard output streams
 * @param[in] A The tensor to write out
 */
template <typename T, int... n>
std::ostream& operator<<(std::ostream& os, const tensor<T, n...>& A)
{
   os << '{' << A[0];
   for (int i = 1; i < tensor<T, n...>::first_dim; i++)
   {
      os << ", " << A[i];
   }
   os << '}';
   return os;
}

/**
 * @brief replace all entries in a tensor satisfying |x| < 1.0e-10 by literal zero
 * @param[in] A The tensor to "chop"
 */
template <int n> MFEM_HOST_DEVICE
tensor<real_t, n> chop(const tensor<real_t, n>& A)
{
   auto copy = A;
   for (int i = 0; i < n; i++)
   {
      if (copy[i] * copy[i] < 1.0e-20)
      {
         copy[i] = 0.0;
      }
   }
   return copy;
}

/// @overload
template <int m, int n> MFEM_HOST_DEVICE
tensor<real_t, m, n> chop(const tensor<real_t, m, n>& A)
{
   auto copy = A;
   for (int i = 0; i < m; i++)
   {
      for (int j = 0; j < n; j++)
      {
         if (copy[i][j] * copy[i][j] < 1.0e-20)
         {
            copy[i][j] = 0.0;
         }
      }
   }
   return copy;
}

/// @cond
namespace detail
{
template <typename T1, typename T2>
struct outer_prod;

template <int... m, int... n>
struct outer_prod<tensor<real_t, m...>, tensor<real_t, n...>>
{
   using type = tensor<real_t, m..., n...>;
};

template <int... n>
struct outer_prod<real_t, tensor<real_t, n...>>
{
   using type = tensor<real_t, n...>;
};

template <int... n>
struct outer_prod<tensor<real_t, n...>, real_t>
{
   using type = tensor<real_t, n...>;
};

template <>
struct outer_prod<real_t, real_t>
{
   using type = tensor<real_t>;
};

template <typename T>
struct outer_prod<zero, T>
{
   using type = zero;
};

template <typename T>
struct outer_prod<T, zero>
{
   using type = zero;
};

}  // namespace detail
/// @endcond

/**
 * @brief a type function that returns the tensor type of an outer product of two tensors
 * @tparam T1 the first argument to the outer product
 * @tparam T2 the second argument to the outer product
 */
template <typename T1, typename T2>
using outer_product_t = typename detail::outer_prod<T1, T2>::type;

/**
 * @brief Retrieves the gradient component of a real_t (which is nothing)
 * @return The sentinel, @see zero
 */
inline MFEM_HOST_DEVICE zero get_gradient(real_t /* arg */) { return zero{}; }

/**
 * @brief get the gradient of type `tensor` (note: since its stored type is not a dual
 * number, the derivative term is identically zero)
 * @return The sentinel, @see zero
 */
template <int... n>
MFEM_HOST_DEVICE zero get_gradient(const tensor<real_t, n...>& /* arg */)
{
   return zero{};
}

/**
 * @brief evaluate the change (to first order) in a function, f, given a small change in the input argument, dx.
 */
inline MFEM_HOST_DEVICE zero chain_rule(const zero /* df_dx */,
                                        const zero /* dx */) { return zero{}; }

/**
 * @overload
 * @note this overload implements a no-op for the case where the gradient w.r.t. an input argument is identically zero
 */
template <typename T>
MFEM_HOST_DEVICE zero chain_rule(const zero /* df_dx */,
                                 const T /* dx */)
{
   return zero{};
}

/**
 * @overload
 * @note this overload implements a no-op for the case where the small change is identically zero
 */
template <typename T>
MFEM_HOST_DEVICE zero chain_rule(const T /* df_dx */,
                                 const zero /* dx */)
{
   return zero{};
}

/**
 * @overload
 * @note for a scalar-valued function of a scalar, the chain rule is just multiplication
 */
inline MFEM_HOST_DEVICE real_t chain_rule(const real_t df_dx,
                                          const real_t dx) { return df_dx * dx; }

/**
 * @overload
 * @note for a tensor-valued function of a scalar, the chain rule is just scalar multiplication
 */
template <int... n>
MFEM_HOST_DEVICE auto chain_rule(const tensor<real_t, n...>& df_dx,
                                 const real_t dx) ->
decltype(df_dx * dx)
{
   return df_dx * dx;
}

template <int n> struct always_false : std::false_type { };

template <typename T, int... n> struct isotropic_tensor;

template <typename T, int n>
struct isotropic_tensor<T, n>
{
   static_assert(always_false<n> {},
                 "error: there is no such thing as a rank-1 isotropic tensor!");
};

// rank-2 isotropic tensors are just identity matrices
template <typename T, int m>
struct isotropic_tensor<T, m, m>
{
   MFEM_HOST_DEVICE constexpr T operator()(int i, int j) const
   {
      return (i == j) * value;
   }
   T value;
};

template <int m>
MFEM_HOST_DEVICE constexpr isotropic_tensor<real_t, m, m> IsotropicIdentity()
{
   return isotropic_tensor<real_t, m, m> {1.0};
}

template <typename S, typename T, int m> MFEM_HOST_DEVICE constexpr
auto operator*(S scale,
               const isotropic_tensor<T, m, m> & I)
-> isotropic_tensor<decltype(S {} * T{}), m, m>
{
   return {I.value * scale};
}

template <typename S, typename T, int m> MFEM_HOST_DEVICE constexpr
auto operator*(const isotropic_tensor<T, m, m> & I,
               const S scale)
-> isotropic_tensor<decltype(S {}, T{}), m, m>
{
   return {I.value * scale};
}

template <typename S, typename T, int m> MFEM_HOST_DEVICE constexpr
auto operator+(const isotropic_tensor<S, m, m>& I1,
               const isotropic_tensor<T, m, m>& I2)
-> isotropic_tensor<decltype(S {} + T{}), m, m>
{
   return {I1.value + I2.value};
}

template <typename S, typename T, int m> MFEM_HOST_DEVICE constexpr
auto operator-(const isotropic_tensor<S, m, m>& I1,
               const isotropic_tensor<T, m, m>& I2)
-> isotropic_tensor<decltype(S {} - T{}), m, m>
{
   return {I1.value - I2.value};
}

template <typename S, typename T, int m> MFEM_HOST_DEVICE //constexpr
auto operator+(const isotropic_tensor<S, m, m>& I,
               const tensor<T, m, m>& A)
-> tensor<decltype(S {} + T{}), m, m>
{
   tensor<decltype(S{} + T{}), m, m> output{};
   for (int i = 0; i < m; i++)
   {
      for (int j = 0; j < m; j++)
      {
         output[i][j] = I.value * (i == j) + A[i][j];
      }
   }
   return output;
}

template <typename S, typename T, int m> MFEM_HOST_DEVICE //constexpr
auto operator+(const tensor<S, m, m>& A,
               const isotropic_tensor<T, m, m>& I)
-> tensor<decltype(S {} + T{}), m, m>
{
   tensor<decltype(S{} + T{}), m, m> output{};
   for (int i = 0; i < m; i++)
   {
      for (int j = 0; j < m; j++)
      {
         output[i][j] = A[i][j] + I.value * (i == j);
      }
   }
   return output;
}

template <typename S, typename T, int m> MFEM_HOST_DEVICE //constexpr
auto operator-(const isotropic_tensor<S, m, m>& I,
               const tensor<T, m, m>& A)
-> tensor<decltype(S {} - T{}), m, m>
{
   tensor<decltype(S{} - T{}), m, m> output{};
   for (int i = 0; i < m; i++)
   {
      for (int j = 0; j < m; j++)
      {
         output[i][j] = I.value * (i == j) - A[i][j];
      }
   }
   return output;
}

template <typename S, typename T, int m> MFEM_HOST_DEVICE // constexpr
auto operator-(const tensor<S, m, m>& A,
               const isotropic_tensor<T, m, m>& I)
-> tensor<decltype(S {} - T{}), m, m>
{
   tensor<decltype(S{} - T{}), m, m> output{};
   for (int i = 0; i < m; i++)
   {
      for (int j = 0; j < m; j++)
      {
         output[i][j] = A[i][j] - I.value * (i == j);
      }
   }
   return output;
}

template <typename S, typename T, int m, int... n> MFEM_HOST_DEVICE constexpr
auto dot(const isotropic_tensor<S, m, m>& I,
         const tensor<T, m, n...>& A)
-> tensor<decltype(S {} * T{}), m, n...>
{
   return I.value * A;
}

template <typename S, typename T, int m, int... n> MFEM_HOST_DEVICE //constexpr
auto dot(const tensor<S, n...>& A,
         const isotropic_tensor<T, m, m> & I)
-> tensor<decltype(S {} * T{}), n...>
{
   constexpr int dimensions[sizeof...(n)] = {n...};
   static_assert(dimensions[sizeof...(n) - 1] == m, "n-1 != m");
   return A * I.value;
}

template <typename S, typename T, int m, int... n> MFEM_HOST_DEVICE constexpr
auto ddot(const isotropic_tensor<S, m, m>& I,
          const tensor<T, m, m>& A)
-> decltype(S {} * T{})
{
   return I.value * tr(A);
}

template <typename T, int m> MFEM_HOST_DEVICE constexpr
auto sym(const isotropic_tensor<T, m, m>& I) -> isotropic_tensor<T, m, m>
{
   return I;
}

template <typename T, int m> MFEM_HOST_DEVICE constexpr
auto antisym(const isotropic_tensor<T, m, m>&) -> zero
{
   return zero{};
}

template <typename T, int m> MFEM_HOST_DEVICE constexpr
auto tr(const isotropic_tensor<T, m, m>& I) -> decltype(T {} * m)
{
   return I.value * m;
}

template <typename T, int m> MFEM_HOST_DEVICE constexpr
auto transpose(const isotropic_tensor<T, m, m>& I) -> isotropic_tensor<T, m, m>
{
   return I;
}

template <typename T, int m> MFEM_HOST_DEVICE constexpr
auto det(const isotropic_tensor<T, m, m>& I) -> T
{
   return std::pow(I.value, m);
}

template <typename T, int m> MFEM_HOST_DEVICE constexpr
auto norm(const isotropic_tensor<T, m, m>& I) -> T
{
   return sqrt(I.value * I.value * m);
}

template <typename T, int m> MFEM_HOST_DEVICE constexpr
auto sqnorm(const isotropic_tensor<T, m, m>& I) -> T
{
   return I.value * I.value * m;
}

// rank-3 isotropic tensors are just the alternating symbol
template <typename T>
struct isotropic_tensor<T, 3, 3, 3>
{
   MFEM_HOST_DEVICE constexpr T operator()(int i, int j, int k) const
   {
      return 0.5 * (i - j) * (j - k) * (k - i) * value;
   }
   T value;
};

// there are 3 linearly-independent rank-4 isotropic tensors,
// so the general one will be some linear combination of them
template <typename T, int m>
struct isotropic_tensor<T, m, m, m, m>
{
   T c1, c2, c3;

   MFEM_HOST_DEVICE constexpr T operator()(int i, int j, int k, int l) const
   {
      return c1 * (i == j) * (k == l)
             + c2 * ((i == k) * (j == l) + (i == l) * (j == k)) * 0.5
             + c3 * ((i == k) * (j == l) - (i == l) * (j == k)) * 0.5;
   }
};

template <int m> MFEM_HOST_DEVICE constexpr
auto SymmetricIdentity() -> isotropic_tensor<real_t, m, m, m, m>
{
   return {0.0, 1.0, 0.0};
}

template <int m>MFEM_HOST_DEVICE constexpr
auto AntisymmetricIdentity() -> isotropic_tensor<real_t, m, m, m, m>
{
   return {0.0, 0.0, 1.0};
}

template <typename S, typename T, int m> MFEM_HOST_DEVICE constexpr
auto operator*(S scale,
               isotropic_tensor<T, m, m, m, m> I)
-> isotropic_tensor<decltype(S {} * T{}), m, m, m, m>
{
   return {I.c1 * scale, I.c2 * scale, I.c3 * scale};
}

template <typename S, typename T, int m> MFEM_HOST_DEVICE constexpr
auto operator*(isotropic_tensor<S, m, m, m, m> I,
               T scale)
-> isotropic_tensor<decltype(S {} * T{}), m, m, m, m>
{
   return {I.c1 * scale, I.c2 * scale, I.c3 * scale};
}

template <typename S, typename T, int m> MFEM_HOST_DEVICE constexpr
auto operator+(isotropic_tensor<S, m, m, m, m> I1,
               isotropic_tensor<T, m, m, m, m> I2)
-> isotropic_tensor<decltype(S {} + T{}), m, m, m, m>
{
   return {I1.c1 + I2.c1, I1.c2 + I2.c2, I1.c3 + I2.c3};
}

template <typename S, typename T, int m> MFEM_HOST_DEVICE constexpr
auto operator-(isotropic_tensor<S, m, m, m, m> I1,
               isotropic_tensor<T, m, m, m, m> I2)
-> isotropic_tensor<decltype(S {} - T{}), m, m, m, m>
{
   return {I1.c1 - I2.c1, I1.c2 - I2.c2, I1.c3 - I2.c3};
}

template <typename S, typename T, int m, int... n> MFEM_HOST_DEVICE constexpr
auto ddot(const isotropic_tensor<S, m, m, m, m>& I,
          const tensor<T, m, m>& A)
-> tensor<decltype(S {} * T{}), m, m>
{
   return I.c1 * tr(A) * IdentityMatrix<m>() + I.c2 * sym(A) + I.c3 * antisym(A);
}

} // namespace future
} // namespace mfem<|MERGE_RESOLUTION|>--- conflicted
+++ resolved
@@ -1429,17 +1429,10 @@
    tensor<T, 2> e;
    tensor<T, 2, 2> v;
 
-<<<<<<< HEAD
-   double d0 = A(0, 0);
-   double d2 = A(0, 1);
-   double d3 = A(1, 1);
-   double c, s;
-=======
    real_t d0 = A(0, 0);
    real_t d2 = A(0, 1);
    real_t d3 = A(1, 1);
    real_t c, s;
->>>>>>> e76ec197
 
    if (d2 == 0.0)
    {
@@ -1448,15 +1441,9 @@
    }
    else
    {
-<<<<<<< HEAD
-      double t;
-      const double zeta = (d3 - d0) / (2.0 * d2);
-      const double azeta = fabs(zeta);
-=======
       real_t t;
       const real_t zeta = (d3 - d0) / (2.0 * d2);
       const real_t azeta = fabs(zeta);
->>>>>>> e76ec197
       if (azeta < std::sqrt(1.0/std::numeric_limits<T>::epsilon()))
       {
          t = copysign(1./(azeta + std::sqrt(1. + zeta*zeta)), zeta);
@@ -1525,23 +1512,14 @@
 template <typename T> MFEM_HOST_DEVICE
 T calcsv(const tensor<T, 2, 2> A, const int i)
 {
-<<<<<<< HEAD
-   double mult;
-   double d0, d1, d2, d3;
-=======
    real_t mult;
    real_t d0, d1, d2, d3;
->>>>>>> e76ec197
    d0 = A(0, 0);
    d1 = A(1, 0);
    d2 = A(0, 1);
    d3 = A(1, 1);
 
-<<<<<<< HEAD
-   double d_max = fabs(d0);
-=======
    real_t d_max = fabs(d0);
->>>>>>> e76ec197
    if (d_max < fabs(d1)) { d_max = fabs(d1); }
    if (d_max < fabs(d2)) { d_max = fabs(d2); }
    if (d_max < fabs(d3)) { d_max = fabs(d3); }
@@ -1553,13 +1531,8 @@
    d2 /= mult;
    d3 /= mult;
 
-<<<<<<< HEAD
-   double t = 0.5*((d0+d2)*(d0-d2)+(d1-d3)*(d1+d3));
-   double s = d0*d2 + d1*d3;
-=======
    real_t t = 0.5*((d0+d2)*(d0-d2)+(d1-d3)*(d1+d3));
    real_t s = d0*d2 + d1*d3;
->>>>>>> e76ec197
    s = std::sqrt(0.5*(d0*d0 + d1*d1 + d2*d2 + d3*d3) + std::sqrt(t*t + s*s));
 
    if (s == 0.0)
@@ -1726,7 +1699,6 @@
  */
 template <typename T>
 inline MFEM_HOST_DEVICE tensor<T, 1, 1> inv(const tensor<T, 1, 1>& A)
-<<<<<<< HEAD
 {
    return tensor<T, 1, 1> {{{T{1.0} / A[0][0]}}};
 }
@@ -1736,17 +1708,6 @@
 {
    T inv_detA(1.0 / det(A));
 
-=======
-{
-   return tensor<T, 1, 1> {{{T{1.0} / A[0][0]}}};
-}
-
-template <typename T>
-inline MFEM_HOST_DEVICE tensor<T, 2, 2> inv(const tensor<T, 2, 2>& A)
-{
-   T inv_detA(1.0 / det(A));
-
->>>>>>> e76ec197
    tensor<T, 2, 2> invA{};
 
    invA[0][0] = A[1][1] * inv_detA;
@@ -1798,11 +1759,7 @@
       y        = tmp;
    };
 
-<<<<<<< HEAD
-   tensor<T, n, n> B = Identity<n>();
-=======
    tensor<T, n, n> B = IdentityMatrix<n>();
->>>>>>> e76ec197
 
    for (int i = 0; i < n; i++)
    {
