# Copyright (c) 2010-2025, Lawrence Livermore National Security, LLC. Produced
# at the Lawrence Livermore National Laboratory. All Rights reserved. See files
# LICENSE and NOTICE for details. LLNL-CODE-806117.
#
# This file is part of the MFEM library. For more information and source code
# availability visit https://mfem.org.
#
# MFEM is free software; you can redistribute it and/or modify it under the
# terms of the BSD-3 license. We welcome feedback and contributions, see file
# CONTRIBUTING.md for details.

list(APPEND SRCS
  auxiliary.cpp
  batched/batched.cpp
  batched/gpu_blas.cpp
  batched/magma.cpp
  batched/native.cpp
  batched/solver.cpp
  blockmatrix.cpp
  blockoperator.cpp
  blockvector.cpp
  complex_densemat.cpp
  complex_operator.cpp
  constraints.cpp
  densemat.cpp
  filteredsolver.cpp
  handle.cpp
  matrix.cpp
  mma.cpp
  ode.cpp
  operator.cpp
<<<<<<< HEAD
=======
  ordering.cpp
>>>>>>> 2caa75e3
  particlevector.cpp
  solvers.cpp
  sparsemat.cpp
  sparsesmoothers.cpp
  symmat.cpp
  vector.cpp
  )

list(APPEND HDRS
  auxiliary.hpp
  batched/batched.hpp
  batched/gpu_blas.hpp
  batched/magma.hpp
  batched/native.hpp
  batched/solver.hpp
  blockmatrix.hpp
  blockoperator.hpp
  blockvector.hpp
  complex_densemat.hpp
  complex_operator.hpp
  constraints.hpp
  densemat.hpp
  dinvariants.hpp
  dtensor.hpp
  dual.hpp
  filteredsolver.hpp
  handle.hpp
  invariants.hpp
  kernels.hpp
  lapack.hpp
  linalg.hpp
  matrix.hpp
  mma.hpp
  ode.hpp
  operator.hpp
<<<<<<< HEAD
=======
  ordering.hpp
>>>>>>> 2caa75e3
  particlevector.hpp
  solvers.hpp
  sparsemat.hpp
  sparsesmoothers.hpp
  symmat.hpp
  tlayout.hpp
  tmatrix.hpp
  ttensor.hpp
  tensor.hpp
  vector.hpp
  )

if (MFEM_USE_MPI)
  list(APPEND SRCS
    hypre.cpp
    hypre_parcsr.cpp)
  # If this list (HDRS -> HEADERS) is used for install, we probably want the
  # headers added all the time.
  list(APPEND HDRS
    hypre.hpp
    hypre_parcsr.hpp)
  if (MFEM_USE_PETSC)
    list(APPEND SRCS
      petsc.cpp)
    list(APPEND HDRS
      petsc.hpp)
    if (MFEM_USE_SLEPC)
      list(APPEND SRCS
        slepc.cpp)
      list(APPEND HDRS
        slepc.hpp)
    endif()
  endif()
endif()

if (MFEM_USE_SUNDIALS)
  list(APPEND SRCS sundials.cpp)
  list(APPEND HDRS sundials.hpp)
endif()

if (MFEM_USE_SUPERLU)
  list(APPEND SRCS superlu.cpp)
  # If this list (HDRS -> HEADERS) is used for install, we probably want the
  # header added all the time.
  list(APPEND HDRS superlu.hpp)
endif()

if (MFEM_USE_MUMPS)
  list(APPEND SRCS mumps.cpp)
  list(APPEND HDRS mumps.hpp)
endif()

if (MFEM_USE_STRUMPACK)
  list(APPEND SRCS strumpack.cpp)
  list(APPEND HDRS strumpack.hpp)
endif()

if (MFEM_USE_GINKGO)
  list(APPEND SRCS ginkgo.cpp)
  list(APPEND HDRS ginkgo.hpp)
endif()

if (MFEM_USE_AMGX)
  list(APPEND SRCS amgxsolver.cpp)
  list(APPEND HDRS amgxsolver.hpp)
endif()

if (MFEM_USE_HIOP)
  list(APPEND SRCS hiop.cpp)
  list(APPEND HDRS hiop.hpp)
endif()

if (MFEM_USE_MKL_CPARDISO)
  list(APPEND SRCS cpardiso.cpp)
  list(APPEND HDRS cpardiso.hpp)
endif()

if (MFEM_USE_MKL_PARDISO)
  list(APPEND SRCS pardiso.cpp)
  list(APPEND HDRS pardiso.hpp)
endif()

convert_filenames_to_full_paths(SRCS)
convert_filenames_to_full_paths(HDRS)

set(SOURCES ${SOURCES} ${SRCS} PARENT_SCOPE)
set(HEADERS ${HEADERS} ${HDRS} PARENT_SCOPE)<|MERGE_RESOLUTION|>--- conflicted
+++ resolved
@@ -29,10 +29,7 @@
   mma.cpp
   ode.cpp
   operator.cpp
-<<<<<<< HEAD
-=======
   ordering.cpp
->>>>>>> 2caa75e3
   particlevector.cpp
   solvers.cpp
   sparsemat.cpp
@@ -68,10 +65,7 @@
   mma.hpp
   ode.hpp
   operator.hpp
-<<<<<<< HEAD
-=======
   ordering.hpp
->>>>>>> 2caa75e3
   particlevector.hpp
   solvers.hpp
   sparsemat.hpp
