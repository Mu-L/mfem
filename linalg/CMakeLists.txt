--- conflicted
+++ resolved
@@ -11,15 +11,12 @@
 
 list(APPEND SRCS
   auxiliary.cpp
-<<<<<<< HEAD
   batchlinalg.cpp
-=======
   batched/batched.cpp
   batched/gpu_blas.cpp
   batched/magma.cpp
   batched/native.cpp
   batched/solver.cpp
->>>>>>> 78778bc9
   blockmatrix.cpp
   blockoperator.cpp
   blockvector.cpp
@@ -40,15 +37,12 @@
 
 list(APPEND HDRS
   auxiliary.hpp
-<<<<<<< HEAD
   batchlinalg.hpp
-=======
   batched/batched.hpp
   batched/gpu_blas.hpp
   batched/magma.hpp
   batched/native.hpp
   batched/solver.hpp
->>>>>>> 78778bc9
   blockmatrix.hpp
   blockoperator.hpp
   blockvector.hpp
