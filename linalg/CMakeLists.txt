# Copyright (c) 2010-2024, Lawrence Livermore National Security, LLC. Produced
# at the Lawrence Livermore National Laboratory. All Rights reserved. See files
# LICENSE and NOTICE for details. LLNL-CODE-806117.
#
# This file is part of the MFEM library. For more information and source code
# availability visit https://mfem.org.
#
# MFEM is free software; you can redistribute it and/or modify it under the
# terms of the BSD-3 license. We welcome feedback and contributions, see file
# CONTRIBUTING.md for details.

list(APPEND SRCS
  auxiliary.cpp
<<<<<<< HEAD
  batched.cpp
=======
  batched/batched.cpp
  batched/gpu_blas.cpp
  batched/magma.cpp
  batched/native.cpp
  batched/solver.cpp
>>>>>>> 6c85ede4
  blockmatrix.cpp
  blockoperator.cpp
  blockvector.cpp
  complex_densemat.cpp
  complex_operator.cpp
  constraints.cpp
  densemat.cpp
  symmat.cpp
  handle.cpp
  matrix.cpp
  ode.cpp
  operator.cpp
  solvers.cpp
  sparsemat.cpp
  sparsesmoothers.cpp
  vector.cpp
  )

list(APPEND HDRS
  auxiliary.hpp
<<<<<<< HEAD
  batched.hpp
=======
  batched/batched.hpp
  batched/gpu_blas.hpp
  batched/magma.hpp
  batched/native.hpp
  batched/solver.hpp
>>>>>>> 6c85ede4
  blockmatrix.hpp
  blockoperator.hpp
  blockvector.hpp
  complex_densemat.hpp
  complex_operator.hpp
  constraints.hpp
  densemat.hpp
  dinvariants.hpp
  symmat.hpp
  dtensor.hpp
  handle.hpp
  invariants.hpp
  kernels.hpp
  lapack.hpp
  linalg.hpp
  matrix.hpp
  ode.hpp
  operator.hpp
  solvers.hpp
  sparsemat.hpp
  sparsesmoothers.hpp
  tlayout.hpp
  tmatrix.hpp
  ttensor.hpp
  tensor.hpp
  dual.hpp
  vector.hpp
  )

if (MFEM_USE_MPI)
  list(APPEND SRCS
    hypre.cpp
    hypre_parcsr.cpp)
  # If this list (HDRS -> HEADERS) is used for install, we probably want the
  # headers added all the time.
  list(APPEND HDRS
    hypre.hpp
    hypre_parcsr.hpp)
  if (MFEM_USE_PETSC)
    list(APPEND SRCS
      petsc.cpp)
    list(APPEND HDRS
      petsc.hpp)
    if (MFEM_USE_SLEPC)
      list(APPEND SRCS
        slepc.cpp)
      list(APPEND HDRS
        slepc.hpp)
    endif()
  endif()
endif()

if (MFEM_USE_SUNDIALS)
  list(APPEND SRCS sundials.cpp)
  list(APPEND HDRS sundials.hpp)
endif()

if (MFEM_USE_SUPERLU)
  list(APPEND SRCS superlu.cpp)
  # If this list (HDRS -> HEADERS) is used for install, we probably want the
  # header added all the time.
  list(APPEND HDRS superlu.hpp)
endif()

if (MFEM_USE_MUMPS)
  list(APPEND SRCS mumps.cpp)
  list(APPEND HDRS mumps.hpp)
endif()

if (MFEM_USE_STRUMPACK)
  list(APPEND SRCS strumpack.cpp)
  list(APPEND HDRS strumpack.hpp)
endif()

if (MFEM_USE_GINKGO)
  list(APPEND SRCS ginkgo.cpp)
  list(APPEND HDRS ginkgo.hpp)
endif()

if (MFEM_USE_AMGX)
  list(APPEND SRCS amgxsolver.cpp)
  list(APPEND HDRS amgxsolver.hpp)
endif()

if (MFEM_USE_HIOP)
  list(APPEND SRCS hiop.cpp)
  list(APPEND HDRS hiop.hpp)
endif()

if (MFEM_USE_MKL_CPARDISO)
  list(APPEND SRCS cpardiso.cpp)
  list(APPEND HDRS cpardiso.hpp)
endif()

if (MFEM_USE_MKL_PARDISO)
  list(APPEND SRCS pardiso.cpp)
  list(APPEND HDRS pardiso.hpp)
endif()

convert_filenames_to_full_paths(SRCS)
convert_filenames_to_full_paths(HDRS)

set(SOURCES ${SOURCES} ${SRCS} PARENT_SCOPE)
set(HEADERS ${HEADERS} ${HDRS} PARENT_SCOPE)<|MERGE_RESOLUTION|>--- conflicted
+++ resolved
@@ -11,15 +11,11 @@
 
 list(APPEND SRCS
   auxiliary.cpp
-<<<<<<< HEAD
-  batched.cpp
-=======
   batched/batched.cpp
   batched/gpu_blas.cpp
   batched/magma.cpp
   batched/native.cpp
   batched/solver.cpp
->>>>>>> 6c85ede4
   blockmatrix.cpp
   blockoperator.cpp
   blockvector.cpp
@@ -40,15 +36,11 @@
 
 list(APPEND HDRS
   auxiliary.hpp
-<<<<<<< HEAD
-  batched.hpp
-=======
   batched/batched.hpp
   batched/gpu_blas.hpp
   batched/magma.hpp
   batched/native.hpp
   batched/solver.hpp
->>>>>>> 6c85ede4
   blockmatrix.hpp
   blockoperator.hpp
   blockvector.hpp
