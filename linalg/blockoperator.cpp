// Copyright (c) 2010-2025, Lawrence Livermore National Security, LLC. Produced
// at the Lawrence Livermore National Laboratory. All Rights reserved. See files
// LICENSE and NOTICE for details. LLNL-CODE-806117.
//
// This file is part of the MFEM library. For more information and source code
// availability visit https://mfem.org.
//
// MFEM is free software; you can redistribute it and/or modify it under the
// terms of the BSD-3 license. We welcome feedback and contributions, see file
// CONTRIBUTING.md for details.

#include "../general/array.hpp"
#include "operator.hpp"
#include "blockvector.hpp"
#include "blockoperator.hpp"

namespace mfem
{

BlockOperator::BlockOperator(const Array<int> &offsets)
   : Operator(offsets.Last()),
     owns_blocks(0),
     nRowBlocks(offsets.Size() - 1),
     nColBlocks(offsets.Size() - 1),
     row_offsets(offsets),
     col_offsets(offsets),
     op(nRowBlocks, nRowBlocks),
     coef(nRowBlocks, nColBlocks)
{
   op = nullptr;
}

BlockOperator::BlockOperator(const Array<int> &row_offsets_,
                             const Array<int> &col_offsets_)
   : Operator(row_offsets_.Last(), col_offsets_.Last()),
     owns_blocks(0),
     nRowBlocks(row_offsets_.Size()-1),
     nColBlocks(col_offsets_.Size()-1),
     row_offsets(row_offsets_),
     col_offsets(col_offsets_),
     op(nRowBlocks, nColBlocks),
     coef(nRowBlocks, nColBlocks)
{
   op = nullptr;
}

void BlockOperator::SetDiagonalBlock(int iblock, Operator *opt, real_t c)
{
   SetBlock(iblock, iblock, opt, c);
}

void BlockOperator::SetBlock(int iRow, int iCol, Operator *opt, real_t c)
{
   if (owns_blocks && op(iRow, iCol))
   {
      delete op(iRow, iCol);
   }
   op(iRow, iCol) = opt;
   coef(iRow, iCol) = c;

   MFEM_VERIFY(row_offsets[iRow+1] - row_offsets[iRow] == opt->NumRows() &&
               col_offsets[iCol+1] - col_offsets[iCol] == opt->NumCols(),
               "incompatible Operator dimensions");
}

// Operator application
void BlockOperator::Mult(const Vector &x, Vector &y) const
{
   MFEM_ASSERT(x.Size() == width, "incorrect input Vector size");
   MFEM_ASSERT(y.Size() == height, "incorrect output Vector size");

   x.Read();
   y.Write();
   y = 0.0;

   xblock.Update(const_cast<Vector&>(x), col_offsets);
   yblock.Update(y, row_offsets);

   for (int iRow=0; iRow < nRowBlocks; ++iRow)
   {
<<<<<<< HEAD
      Vector tmp = Vector::NewTemporary(row_offsets[iRow+1] - row_offsets[iRow]);
=======
      tmp.SetSize(row_offsets[iRow+1] - row_offsets[iRow]);
      tmp.UseDevice(true);
>>>>>>> 597cba8d
      for (int jCol=0; jCol < nColBlocks; ++jCol)
      {
         if (op(iRow,jCol) && coef(iRow,jCol) != 0.)
         {
            op(iRow,jCol)->Mult(xblock.GetBlock(jCol), tmp);
            yblock.GetBlock(iRow).Add(coef(iRow,jCol), tmp);
         }
      }
   }

   for (int iRow=0; iRow < nRowBlocks; ++iRow)
   {
      yblock.GetBlock(iRow).SyncAliasMemory(y);
   }
}

// Action of the transpose operator
void BlockOperator::MultTranspose(const Vector &x, Vector &y) const
{
   MFEM_ASSERT(x.Size() == height, "incorrect input Vector size");
   MFEM_ASSERT(y.Size() == width, "incorrect output Vector size");

   x.Read();
   y.Write();
   y = 0.0;

   xblock.Update(const_cast<Vector&>(x), row_offsets);
   yblock.Update(y, col_offsets);

   for (int iRow=0; iRow < nColBlocks; ++iRow)
   {
<<<<<<< HEAD
      Vector tmp = Vector::NewTemporary(col_offsets[iRow+1] - col_offsets[iRow]);
=======
      tmp.SetSize(col_offsets[iRow+1] - col_offsets[iRow]);
      tmp.UseDevice(true);
>>>>>>> 597cba8d
      for (int jCol=0; jCol < nRowBlocks; ++jCol)
      {
         if (op(jCol,iRow) && coef(jCol,iRow) != 0.)
         {
            op(jCol,iRow)->MultTranspose(xblock.GetBlock(jCol), tmp);
            yblock.GetBlock(iRow).Add(coef(jCol,iRow), tmp);
         }
      }
   }

   for (int iRow=0; iRow < nColBlocks; ++iRow)
   {
      yblock.GetBlock(iRow).SyncAliasMemory(y);
   }
}

BlockOperator::~BlockOperator()
{
   if (owns_blocks)
   {
      for (int iRow=0; iRow < nRowBlocks; ++iRow)
      {
         for (int jCol=0; jCol < nColBlocks; ++jCol)
         {
            delete op(iRow, jCol);
         }
      }
   }
}

BlockDiagonalPreconditioner::BlockDiagonalPreconditioner(
   const Array<int> & offsets_):
   Solver(offsets_.Last()),
   owns_blocks(0),
   nBlocks(offsets_.Size() - 1),
   offsets(0),
   ops(nBlocks)
{
   ops = nullptr;
   offsets.MakeRef(offsets_);
}

void BlockDiagonalPreconditioner::SetDiagonalBlock(int iblock, Operator *op)
{
   MFEM_VERIFY(offsets[iblock+1] - offsets[iblock] == op->Height() &&
               offsets[iblock+1] - offsets[iblock] == op->Width(),
               "incompatible Operator dimensions");

   if (owns_blocks && ops[iblock])
   {
      delete ops[iblock];
   }
   ops[iblock] = op;
}

// Operator application
void BlockDiagonalPreconditioner::Mult(const Vector &x, Vector &y) const
{
   MFEM_ASSERT(x.Size() == width, "incorrect input Vector size");
   MFEM_ASSERT(y.Size() == height, "incorrect output Vector size");

   x.Read();
   y.Write();
   y = 0.0;

   xblock.Update(const_cast<Vector&>(x), offsets);
   yblock.Update(y, offsets);

   for (int i=0; i<nBlocks; ++i)
   {
      if (ops[i])
      {
         ops[i]->Mult(xblock.GetBlock(i), yblock.GetBlock(i));
      }
      else
      {
         yblock.GetBlock(i) = xblock.GetBlock(i);
      }
   }

   for (int i=0; i<nBlocks; ++i)
   {
      yblock.GetBlock(i).SyncAliasMemory(y);
   }
}

// Action of the transpose operator
void BlockDiagonalPreconditioner::MultTranspose(const Vector & x,
                                                Vector & y) const
{
   MFEM_ASSERT(x.Size() == height, "incorrect input Vector size");
   MFEM_ASSERT(y.Size() == width, "incorrect output Vector size");

   x.Read();
   y.Write();
   y = 0.0;

   xblock.Update(const_cast<Vector&>(x),offsets);
   yblock.Update(y,offsets);

   for (int i=0; i<nBlocks; ++i)
   {
      if (ops[i])
      {
         (ops[i])->MultTranspose(xblock.GetBlock(i), yblock.GetBlock(i));
      }
      else
      {
         yblock.GetBlock(i) = xblock.GetBlock(i);
      }
   }

   for (int i=0; i<nBlocks; ++i)
   {
      yblock.GetBlock(i).SyncAliasMemory(y);
   }
}

BlockDiagonalPreconditioner::~BlockDiagonalPreconditioner()
{
   if (owns_blocks)
   {
      for (int i=0; i<nBlocks; ++i)
      {
         delete ops[i];
      }
   }
}

BlockLowerTriangularPreconditioner::BlockLowerTriangularPreconditioner(
   const Array<int> & offsets_)
   : Solver(offsets_.Last()),
     owns_blocks(0),
     nBlocks(offsets_.Size() - 1),
     offsets(0),
     ops(nBlocks, nBlocks)
{
   ops = nullptr;
   offsets.MakeRef(offsets_);
}

void BlockLowerTriangularPreconditioner::SetDiagonalBlock(int iblock,
                                                          Operator *op)
{
   MFEM_VERIFY(offsets[iblock+1] - offsets[iblock] == op->Height() &&
               offsets[iblock+1] - offsets[iblock] == op->Width(),
               "incompatible Operator dimensions");

   SetBlock(iblock, iblock, op);
}

void BlockLowerTriangularPreconditioner::SetBlock(int iRow, int iCol,
                                                  Operator *op)
{
   MFEM_VERIFY(iRow >= iCol,"cannot set block in upper triangle");
   MFEM_VERIFY(offsets[iRow+1] - offsets[iRow] == op->NumRows() &&
               offsets[iCol+1] - offsets[iCol] == op->NumCols(),
               "incompatible Operator dimensions");

   ops(iRow, iCol) = op;
}

// Operator application
void BlockLowerTriangularPreconditioner::Mult(const Vector &x,
                                              Vector &y) const
{
   MFEM_ASSERT(x.Size() == width, "incorrect input Vector size");
   MFEM_ASSERT(y.Size() == height, "incorrect output Vector size");

   x.Read();
   y.Write();
   y = 0.0;

   xblock.Update(const_cast<Vector&>(x),offsets);
   yblock.Update(y,offsets);

   for (int iRow=0; iRow < nBlocks; ++iRow)
   {
<<<<<<< HEAD
      Vector tmp = Vector::NewTemporary(offsets[iRow+1] - offsets[iRow]);
      Vector tmp2 = Vector::NewTemporary(offsets[iRow+1] - offsets[iRow]);
=======
      tmp.SetSize(offsets[iRow+1] - offsets[iRow]);
      tmp.UseDevice(true);
      tmp2.SetSize(offsets[iRow+1] - offsets[iRow]);
      tmp2.UseDevice(true);
>>>>>>> 597cba8d
      tmp2 = 0.0;
      tmp2 += xblock.GetBlock(iRow);
      for (int jCol=0; jCol < iRow; ++jCol)
      {
         if (ops(iRow,jCol))
         {
            ops(iRow,jCol)->Mult(yblock.GetBlock(jCol), tmp);
            tmp2 -= tmp;
         }
      }
      if (ops(iRow,iRow))
      {
         ops(iRow,iRow)->Mult(tmp2, yblock.GetBlock(iRow));
      }
      else
      {
         yblock.GetBlock(iRow) = tmp2;
      }
   }

   for (int iRow=0; iRow < nBlocks; ++iRow)
   {
      yblock.GetBlock(iRow).SyncAliasMemory(y);
   }
}

// Action of the transpose operator
void BlockLowerTriangularPreconditioner::MultTranspose(const Vector &x,
                                                       Vector &y) const
{
   MFEM_ASSERT(x.Size() == height, "incorrect input Vector size");
   MFEM_ASSERT(y.Size() == width, "incorrect output Vector size");

   x.Read();
   y.Write();
   y = 0.0;

   xblock.Update(const_cast<Vector&>(x), offsets);
   yblock.Update(y, offsets);

   for (int iRow=nBlocks-1; iRow >=0; --iRow)
   {
<<<<<<< HEAD
      Vector tmp = Vector::NewTemporary(offsets[iRow+1] - offsets[iRow]);
      Vector tmp2 = Vector::NewTemporary(offsets[iRow+1] - offsets[iRow]);
=======
      tmp.SetSize(offsets[iRow+1] - offsets[iRow]);
      tmp.UseDevice(true);
      tmp2.SetSize(offsets[iRow+1] - offsets[iRow]);
      tmp2.UseDevice(true);
>>>>>>> 597cba8d
      tmp2 = 0.0;
      tmp2 += xblock.GetBlock(iRow);
      for (int jCol=iRow+1; jCol < nBlocks; ++jCol)
      {
         if (ops(jCol,iRow))
         {
            ops(jCol,iRow)->MultTranspose(yblock.GetBlock(jCol), tmp);
            tmp2 -= tmp;
         }
      }
      if (ops(iRow,iRow))
      {
         ops(iRow,iRow)->MultTranspose(tmp2, yblock.GetBlock(iRow));
      }
      else
      {
         yblock.GetBlock(iRow) = tmp2;
      }
   }

   for (int iRow=nBlocks-1; iRow >=0; --iRow)
   {
      yblock.GetBlock(iRow).SyncAliasMemory(y);
   }
}

BlockLowerTriangularPreconditioner::~BlockLowerTriangularPreconditioner()
{
   if (owns_blocks)
   {
      for (int iRow=0; iRow < nBlocks; ++iRow)
      {
         for (int jCol=0; jCol < nBlocks; ++jCol)
         {
            delete ops(jCol,iRow);
         }
      }
   }
}

} // namespace mfem<|MERGE_RESOLUTION|>--- conflicted
+++ resolved
@@ -78,12 +78,7 @@
 
    for (int iRow=0; iRow < nRowBlocks; ++iRow)
    {
-<<<<<<< HEAD
       Vector tmp = Vector::NewTemporary(row_offsets[iRow+1] - row_offsets[iRow]);
-=======
-      tmp.SetSize(row_offsets[iRow+1] - row_offsets[iRow]);
-      tmp.UseDevice(true);
->>>>>>> 597cba8d
       for (int jCol=0; jCol < nColBlocks; ++jCol)
       {
          if (op(iRow,jCol) && coef(iRow,jCol) != 0.)
@@ -115,12 +110,7 @@
 
    for (int iRow=0; iRow < nColBlocks; ++iRow)
    {
-<<<<<<< HEAD
       Vector tmp = Vector::NewTemporary(col_offsets[iRow+1] - col_offsets[iRow]);
-=======
-      tmp.SetSize(col_offsets[iRow+1] - col_offsets[iRow]);
-      tmp.UseDevice(true);
->>>>>>> 597cba8d
       for (int jCol=0; jCol < nRowBlocks; ++jCol)
       {
          if (op(jCol,iRow) && coef(jCol,iRow) != 0.)
@@ -299,15 +289,8 @@
 
    for (int iRow=0; iRow < nBlocks; ++iRow)
    {
-<<<<<<< HEAD
       Vector tmp = Vector::NewTemporary(offsets[iRow+1] - offsets[iRow]);
       Vector tmp2 = Vector::NewTemporary(offsets[iRow+1] - offsets[iRow]);
-=======
-      tmp.SetSize(offsets[iRow+1] - offsets[iRow]);
-      tmp.UseDevice(true);
-      tmp2.SetSize(offsets[iRow+1] - offsets[iRow]);
-      tmp2.UseDevice(true);
->>>>>>> 597cba8d
       tmp2 = 0.0;
       tmp2 += xblock.GetBlock(iRow);
       for (int jCol=0; jCol < iRow; ++jCol)
@@ -350,15 +333,8 @@
 
    for (int iRow=nBlocks-1; iRow >=0; --iRow)
    {
-<<<<<<< HEAD
       Vector tmp = Vector::NewTemporary(offsets[iRow+1] - offsets[iRow]);
       Vector tmp2 = Vector::NewTemporary(offsets[iRow+1] - offsets[iRow]);
-=======
-      tmp.SetSize(offsets[iRow+1] - offsets[iRow]);
-      tmp.UseDevice(true);
-      tmp2.SetSize(offsets[iRow+1] - offsets[iRow]);
-      tmp2.UseDevice(true);
->>>>>>> 597cba8d
       tmp2 = 0.0;
       tmp2 += xblock.GetBlock(iRow);
       for (int jCol=iRow+1; jCol < nBlocks; ++jCol)
