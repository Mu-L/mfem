--- conflicted
+++ resolved
@@ -1499,7 +1499,6 @@
    }
 }
 
-<<<<<<< HEAD
 void ODEController::SetTolerance(double tol)
 {
    this->tol = tol;
@@ -1734,10 +1733,7 @@
    return theta;
 }
 
-void SecondOrderODESolver::Init(SecondOrderTimeDependentOperator &f)
-=======
 void SecondOrderODESolver::Init(SecondOrderTimeDependentOperator &f_)
->>>>>>> a1f6902e
 {
    this->f = &f_;
    mem_type = GetMemoryType(f_.GetMemoryClass());
