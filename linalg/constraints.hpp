// Copyright (c) 2010-2022, Lawrence Livermore National Security, LLC. Produced
// at the Lawrence Livermore National Laboratory. All Rights reserved. See files
// LICENSE and NOTICE for details. LLNL-CODE-806117.
//
// This file is part of the MFEM library. For more information and source code
// availability visit https://mfem.org.
//
// MFEM is free software; you can redistribute it and/or modify it under the
// terms of the BSD-3 license. We welcome feedback and contributions, see file
// CONTRIBUTING.md for details.

#ifndef MFEM_CONSTRAINED
#define MFEM_CONSTRAINED

#include "solvers.hpp"
#include "blockoperator.hpp"
#include "sparsemat.hpp"
#include "hypre.hpp"

namespace mfem
{

class FiniteElementSpace;
#ifdef MFEM_USE_MPI
class ParFiniteElementSpace;
#endif

/** @brief An abstract class to solve the constrained system \f$ Ax = f \f$
    subject to the constraint \f$ B x = r \f$.

    Although implementations may not use the below formulation, for
    understanding some of its methods and notation you can think of
    it as solving the saddle-point system

     (  A   B^T  )  ( x )          (  f  )
     (  B        )  ( lambda )  =  (  r  )

    Do not confuse with ConstrainedOperator, which handles only simple
    pointwise constraints and is not a Solver.

    The height and width of this object as an IterativeSolver are the same as
    just the unconstrained operator \f$ A \f$, and the Mult() interface just
    takes \f$ f \f$ as an argument. You can set \f$ r \f$ with
    SetConstraintRHS() (it defaults to zero) and get the Lagrange multiplier
    solution with GetMultiplierSolution().

    Alternatively, you can use LagrangeSystemMult() to solve the block system
    shown above.

    This abstract object unifies this interface so that derived classes can
    solve whatever linear system makes sense and the interface will provide
    uniform access to solutions, Lagrange multipliers, etc. */
class ConstrainedSolver : public IterativeSolver
{
public:
#ifdef MFEM_USE_MPI
   ConstrainedSolver(MPI_Comm comm, Operator& A_, Operator& B_);
#endif
   ConstrainedSolver(Operator& A_, Operator& B_);

   virtual ~ConstrainedSolver() { }

   virtual void SetOperator(const Operator& op) override { }

   /** @brief Set the right-hand side r for the constraint B x = r

       (r defaults to zero if you don't call this) */
   virtual void SetConstraintRHS(const Vector& r);

   /** @brief Return the Lagrange multiplier solution in lambda

       Mult() only gives you x, this provides access to lambda

       Does not make sense unless you've already solved the constrained
       system with Mult() or LagrangeSystemMult() */
   void GetMultiplierSolution(Vector& lambda) const { lambda = multiplier_sol; }

   /** @brief Solve for \f$ x \f$ given \f$ f \f$.

       If you want to set \f$ r \f$, call SetConstraintRHS() before this.

       If you want to get \f$ \lambda \f$, call GetMultiplierSolution() after
       this.

       The base class implementation calls LagrangeSystemMult(), so derived
       classes must implement either this or LagrangeSystemMult() */
   virtual void Mult(const Vector& f, Vector& x) const override;

   /** @brief Solve for (x, lambda) given (f, r)

       The base class implementation calls Mult(), so derived classes
       must implement either this or Mult() */
   virtual void LagrangeSystemMult(const Vector& f_and_r,
                                   Vector& x_and_lambda) const;

protected:
   Operator& A;
   Operator& B;

   mutable Vector constraint_rhs;
   mutable Vector multiplier_sol;
   mutable Vector workb;
   mutable Vector workx;

private:
   void Initialize();
};


/** @brief Perform elimination of a single constraint.

    See EliminationProjection, EliminationCGSolver

    This keeps track of primary / secondary tdofs and does small dense block
    solves to eliminate constraints from a global system.

    \f$ B_s^{-1} \f$ maps the lagrange space into secondary dofs, while
    \f$ -B_s^{-1} B_p \f$ maps primary dofs to secondary dofs. */
class Eliminator
{
public:
   Eliminator(const SparseMatrix& B, const Array<int>& lagrange_dofs,
              const Array<int>& primary_tdofs,
              const Array<int>& secondary_tdofs);

   const Array<int>& LagrangeDofs() const { return lagrange_tdofs; }
   const Array<int>& PrimaryDofs() const { return primary_tdofs; }
   const Array<int>& SecondaryDofs() const { return secondary_tdofs; }

   /// Given primary dofs in in, return secondary dofs in out
   /// This applies \f$ -B_s^{-1} B_p \f$.
   void Eliminate(const Vector& in, Vector& out) const;

   /// Transpose of Eliminate(), applies \f$ -B_p^T B_s^{-T} \f$
   void EliminateTranspose(const Vector& in, Vector& out) const;

   /// Maps Lagrange multipliers to secondary dofs, applies \f$ B_s^{-1} \f$
   void LagrangeSecondary(const Vector& in, Vector& out) const;

   /// Transpose of LagrangeSecondary()
   void LagrangeSecondaryTranspose(const Vector& in, Vector& out) const;

   /// Return \f$ -B_s^{-1} B_p \f$ explicitly assembled in mat
   void ExplicitAssembly(DenseMatrix& mat) const;

private:
   Array<int> lagrange_tdofs;
   Array<int> primary_tdofs;
   Array<int> secondary_tdofs;

   DenseMatrix Bp;
   DenseMatrix Bs;  // gets inverted in place
   LUFactors Bsinverse;
   DenseMatrix BsT;   // gets inverted in place
   LUFactors BsTinverse;
   Array<int> ipiv;
   Array<int> ipivT;
};


/** Collects action of several Eliminator objects to perform elimination of
    constraints.

    Works in parallel, but each Eliminator must be processor local, and must
    operate on disjoint degrees of freedom (ie, the primary and secondary dofs
    for one Eliminator must have no overlap with any dofs from a different
    Eliminator). */
class EliminationProjection : public Operator
{
public:
   EliminationProjection(const Operator& A, Array<Eliminator*>& eliminators);

   void Mult(const Vector& x, Vector& y) const override;

   void MultTranspose(const Vector& x, Vector& y) const override;

   /** @brief Assemble this projector as a (processor-local) SparseMatrix.

       Some day we may also want to try approximate variants. */
   SparseMatrix * AssembleExact() const;

   /** Given Lagrange multiplier right-hand-side \f$ g \f$, return
       \f$ \tilde{g} \f$ */
   void BuildGTilde(const Vector& g, Vector& gtilde) const;

   /** After a solve, recover the Lagrange multiplier. */
   void RecoverMultiplier(const Vector& primalrhs,
                          const Vector& primalvars, Vector& lm) const;

private:
   const Operator& Aop;
   Array<Eliminator*> eliminators;
};


#ifdef MFEM_USE_MPI
/** @brief Solve constrained system by eliminating the constraint; see
    ConstrainedSolver

    Solves the system with the operator \f$ P^T A P + Z_P \f$, where P is
    EliminationProjection and Z_P is the identity on the eliminated dofs. */
class EliminationSolver : public ConstrainedSolver
{
public:
   /** @brief Constructor, with explicit splitting into primary/secondary dofs.

       This constructor uses a single elimination block (per processor), which
       provides the most general algorithm but is also not scalable

       The secondary_dofs are eliminated from the system in this algorithm,
       as they can be written in terms of the primary_dofs.

       Both primary_dofs and secondary_dofs are in the local truedof numbering;
       All elimination has to be done locally on processor, though the global
       system can be parallel. */
   EliminationSolver(HypreParMatrix& A, SparseMatrix& B,
                     Array<int>& primary_dofs,
                     Array<int>& secondary_dofs);

   /** @brief Constructor, elimination is by blocks.

       Each block is eliminated independently; if the blocks are reasonably
       small this can be reasonably efficient.

       The nonzeros in B are assumed to be in disjoint rows and columns; the
       rows are identified with the constraint_rowstarts array, the secondary
       dofs are assumed to be the first nonzeros in the rows. */
   EliminationSolver(HypreParMatrix& A, SparseMatrix& B,
                     Array<int>& constraint_rowstarts);

   ~EliminationSolver();

   void Mult(const Vector& x, Vector& y) const override;

   void SetOperator(const Operator& op) override
   { MFEM_ABORT("Operator cannot be reset!"); }

<<<<<<< HEAD
   void SetPreconditioner(Solver * precond) override
   { prec = precond; }
=======
   void SetPreconditioner(Solver& precond) override
   { prec = &precond; }
>>>>>>> ae07b638

protected:
   /// Internal utility routine; assembles eliminated matrix explicitly
   void BuildExplicitOperator();

   /// Build preconditioner for eliminated system
   virtual Solver* BuildPreconditioner() const = 0;
   /// Select krylov solver for eliminated system
   virtual IterativeSolver* BuildKrylov() const = 0;

   HypreParMatrix& hA;
   Array<Eliminator*> eliminators;
   EliminationProjection * projector;
   HypreParMatrix * h_explicit_operator;
   mutable IterativeSolver* krylov;
   mutable Solver* prec;
};


/** EliminationSolver using CG and HypreBoomerAMG */
class EliminationCGSolver : public EliminationSolver
{
public:
   EliminationCGSolver(HypreParMatrix& A, SparseMatrix& B,
                       Array<int>& constraint_rowstarts,
                       int dimension_=0, bool reorder_=false) :
      EliminationSolver(A, B, constraint_rowstarts),
      dimension(dimension_), reorder(reorder_)
   { }

protected:
   virtual Solver* BuildPreconditioner() const override
   {
      HypreBoomerAMG * h_prec = new HypreBoomerAMG(*h_explicit_operator);
      h_prec->SetPrintLevel(0);
      if (dimension > 0) { h_prec->SetSystemsOptions(dimension, reorder); }
      return h_prec;
   }

   virtual IterativeSolver* BuildKrylov() const override
   { return new CGSolver(GetComm()); }

private:
   int dimension;
   bool reorder;
};

/** EliminationSolver using GMRES and HypreBoomerAMG */
class EliminationGMRESSolver : public EliminationSolver
{
public:
   EliminationGMRESSolver(HypreParMatrix& A, SparseMatrix& B,
                          Array<int>& constraint_rowstarts,
                          int dimension_=0, bool reorder_=false) :
      EliminationSolver(A, B, constraint_rowstarts),
      dimension(dimension_), reorder(reorder_)
   { }

protected:
   virtual Solver* BuildPreconditioner() const override
   {
      HypreBoomerAMG * h_prec = new HypreBoomerAMG(*h_explicit_operator);
      h_prec->SetPrintLevel(0);
      if (dimension > 0) { h_prec->SetSystemsOptions(dimension, reorder); }
      return h_prec;
   }

   virtual IterativeSolver* BuildKrylov() const override
   { return new GMRESSolver(GetComm()); }

private:
   int dimension;
   bool reorder;
};

/** @brief Solve constrained system with penalty method; see ConstrainedSolver.

    Only approximates the solution, better approximation with higher penalty,
    but with higher penalty the preconditioner is less effective. */
class PenaltyConstrainedSolver : public ConstrainedSolver
{
public:
   PenaltyConstrainedSolver(HypreParMatrix& A, SparseMatrix& B,
                            double penalty_);

   PenaltyConstrainedSolver(HypreParMatrix& A, HypreParMatrix& B,
                            double penalty_);

   PenaltyConstrainedSolver(HypreParMatrix& A, HypreParMatrix& B,
                            Vector& penalty_);

   ~PenaltyConstrainedSolver();

   void Mult(const Vector& x, Vector& y) const override;

   void SetOperator(const Operator& op) override
   { MFEM_ABORT("Operator cannot be reset!"); }

   void SetPreconditioner(Solver& precond) override
   { prec = &precond; }

protected:
   void Initialize(HypreParMatrix& A, HypreParMatrix& B, HypreParMatrix& D);

   /// Build preconditioner for penalized system
   virtual Solver* BuildPreconditioner() const = 0;
   /// Select krylov solver for penalized system
   virtual IterativeSolver* BuildKrylov() const = 0;

   Vector penalty;
   Operator& constraintB;
   HypreParMatrix * penalized_mat;
   mutable IterativeSolver * krylov;
   mutable Solver * prec;
};


/** Uses CG and a HypreBoomerAMG preconditioner for the penalized system. */
class PenaltyPCGSolver : public PenaltyConstrainedSolver
{
public:
   PenaltyPCGSolver(HypreParMatrix& A, SparseMatrix& B, double penalty_,
                    int dimension=0, bool reorder=false) :
      PenaltyConstrainedSolver(A, B, penalty_),
      dimension_(dimension), reorder_(reorder)
   { }

   PenaltyPCGSolver(HypreParMatrix& A, HypreParMatrix& B, double penalty_,
                    int dimension=0, bool reorder=false) :
      PenaltyConstrainedSolver(A, B, penalty_),
      dimension_(dimension), reorder_(reorder)
   { }

   PenaltyPCGSolver(HypreParMatrix& A, HypreParMatrix& B, Vector& penalty_,
                    int dimension=0, bool reorder=false) :
      PenaltyConstrainedSolver(A, B, penalty_),
      dimension_(dimension), reorder_(reorder)
   { }

protected:
   virtual Solver* BuildPreconditioner() const override
   {
      HypreBoomerAMG* h_prec = new HypreBoomerAMG(*penalized_mat);
      h_prec->SetPrintLevel(0);
      if (dimension_ > 0) { h_prec->SetSystemsOptions(dimension_, reorder_); }
      return h_prec;
   }

   virtual IterativeSolver* BuildKrylov() const override
   { return new CGSolver(GetComm()); }

private:
   int dimension_;
   bool reorder_;
};

/** Uses GMRES and a HypreBoomerAMG preconditioner for the penalized system. */
class PenaltyGMRESSolver : public PenaltyConstrainedSolver
{
public:
   PenaltyGMRESSolver(HypreParMatrix& A, SparseMatrix& B, double penalty_,
                      int dimension=0, bool reorder=false) :
      PenaltyConstrainedSolver(A, B, penalty_),
      dimension_(dimension), reorder_(reorder)
   { }

   PenaltyGMRESSolver(HypreParMatrix& A, HypreParMatrix& B, double penalty_,
                      int dimension=0, bool reorder=false) :
      PenaltyConstrainedSolver(A, B, penalty_),
      dimension_(dimension), reorder_(reorder)
   { }

   PenaltyGMRESSolver(HypreParMatrix& A, HypreParMatrix& B, Vector& penalty_,
                      int dimension=0, bool reorder=false) :
      PenaltyConstrainedSolver(A, B, penalty_),
      dimension_(dimension), reorder_(reorder)
   { }

protected:
   virtual Solver* BuildPreconditioner() const override
   {
      HypreBoomerAMG* h_prec = new HypreBoomerAMG(*penalized_mat);
      h_prec->SetPrintLevel(0);
      if (dimension_ > 0) { h_prec->SetSystemsOptions(dimension_, reorder_); }
      return h_prec;
   }

   virtual IterativeSolver* BuildKrylov() const override
   { return new GMRESSolver(GetComm()); }

private:
   int dimension_;
   bool reorder_;
};

#endif

/** @brief Solve constrained system by solving original mixed system;
    see ConstrainedSolver.

    Solves the saddle-point problem with a block-diagonal preconditioner, with
    user-provided preconditioner in the top-left block and (by default) an
    identity matrix in the bottom-right.

    This is the most general ConstrainedSolver, needing only Operator objects
    to function. But in general it is not very efficient or scalable. */
class SchurConstrainedSolver : public ConstrainedSolver
{
public:
   /// Setup constrained system, with primal_pc a user-provided preconditioner
   /// for the top-left block.
#ifdef MFEM_USE_MPI
   SchurConstrainedSolver(MPI_Comm comm, Operator& A_, Operator& B_,
                          Solver& primal_pc_);
#endif
   SchurConstrainedSolver(Operator& A_, Operator& B_, Solver& primal_pc_);
   virtual ~SchurConstrainedSolver();

   virtual void LagrangeSystemMult(const Vector& x, Vector& y) const override;

protected:
#ifdef MFEM_USE_MPI
   SchurConstrainedSolver(MPI_Comm comm, Operator& A_, Operator& B_);
#endif
   SchurConstrainedSolver(Operator& A_, Operator& B_);

   Array<int> offsets;
   BlockOperator * block_op;  // owned
   TransposeOperator * tr_B;  // owned
   Solver * primal_pc; // NOT owned
   BlockDiagonalPreconditioner * block_pc;  // owned
   Solver * dual_pc;  // owned

private:
   void Initialize();
};


#ifdef MFEM_USE_MPI
/** @brief Basic saddle-point solver with assembled blocks (ie, the
    operators are assembled HypreParMatrix objects.)

    This uses a block-diagonal preconditioner that approximates
    \f$ [ A^{-1} 0; 0 (B A^{-1} B^T)^{-1} ] \f$.

    In the top-left block, we approximate \f$ A^{-1} \f$ with HypreBoomerAMG.
    In the bottom-right, we approximate \f$ A^{-1} \f$ with the inverse of the
    diagonal of \f$ A \f$, assemble \f$ B diag(A)^{-1} B^T \f$, and use
    HypreBoomerAMG on that assembled matrix. */
class SchurConstrainedHypreSolver : public SchurConstrainedSolver
{
public:
   SchurConstrainedHypreSolver(MPI_Comm comm, HypreParMatrix& hA_,
                               HypreParMatrix& hB_, Solver * prec = nullptr,
                               int dimension=0, bool reorder=false);
   virtual ~SchurConstrainedHypreSolver();

private:
   HypreParMatrix& hA;
   HypreParMatrix& hB;
   HypreParMatrix * schur_mat;
};
#endif

/** @brief Build a matrix constraining normal components to zero.

    Given a vector space fespace, and the array constrained_att that
    includes the boundary *attributes* that are constrained to have normal
    component zero, this returns a SparseMatrix representing the
    constraints that need to be imposed.

    Each row of the returned matrix corresponds to a node that is
    constrained. The rows are arranged in (contiguous) blocks corresponding
    to a physical constraint; in 3D, a one-row constraint means the node
    is free to move along a plane, a two-row constraint means it is free
    to move along a line (e.g. the intersection of two normal-constrained
    planes), and a three-row constraint is fully constrained (equivalent
    to MFEM's usual essential boundary conditions).

    The constraint_rowstarts array is filled in to describe the structure of
    these constraints, so that (block) constraint k is encoded in rows
    constraint_rowstarts[k] to constraint_rowstarts[k + 1] - 1, inclusive,
    of the returned matrix.

    Constraints are imposed on "true" degrees of freedom, which are different
    in serial and parallel, so we need different numbering systems for the
    serial and parallel versions of this function.

    When two attributes intersect, this version will combine constraints,
    so in 2D the point at the intersection is fully constrained (ie,
    fixed in both directions). This is the wrong thing to do if the
    two boundaries are (close to) parallel at that point.

    @param[in] fespace              A vector finite element space
    @param[in] constrained_att      Boundary attributes to constrain
    @param[out] constraint_rowstarts  The rowstarts for separately
                                    eliminated constraints, possible
                                    input to EliminationCGSolver
    @param[in] parallel             Indicate that fespace is actually a
                                    ParFiniteElementSpace and the numbering
                                    in the returned matrix should be based
                                    on truedofs.

    @return a constraint matrix
*/
SparseMatrix * BuildNormalConstraints(FiniteElementSpace& fespace,
                                      Array<int>& constrained_att,
                                      Array<int>& constraint_rowstarts,
                                      bool parallel=false);

#ifdef MFEM_USE_MPI
/// Parallel wrapper for BuildNormalConstraints
SparseMatrix * ParBuildNormalConstraints(ParFiniteElementSpace& fespace,
                                         Array<int>& constrained_att,
                                         Array<int>& constraint_rowstarts);
#endif

}

#endif<|MERGE_RESOLUTION|>--- conflicted
+++ resolved
@@ -235,13 +235,8 @@
    void SetOperator(const Operator& op) override
    { MFEM_ABORT("Operator cannot be reset!"); }
 
-<<<<<<< HEAD
-   void SetPreconditioner(Solver * precond) override
-   { prec = precond; }
-=======
    void SetPreconditioner(Solver& precond) override
    { prec = &precond; }
->>>>>>> ae07b638
 
 protected:
    /// Internal utility routine; assembles eliminated matrix explicitly
