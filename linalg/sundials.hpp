--- conflicted
+++ resolved
@@ -814,15 +814,9 @@
 
    /// Set the Jacobian Free Newton Krylov flag. The default is false.
    /** This flag indicates to use JFNK as the linear solver for KINSOL. This
-<<<<<<< HEAD
-       means the Solver object set in SetSolver() or SetPreconditioner() is used
-       as a Preconditioner for an FGMRES algorithm provided by SpFGMR from
-       Sundials. Furthermore all Jacobian vector products in the outer Krylov
-=======
        means that the Solver object set in SetSolver() or SetPreconditioner() is
        used as a preconditioner for an FGMRES algorithm provided by SpFGMR from
        SUNDIALS. Furthermore, all Jacobian-vector products in the outer Krylov
->>>>>>> 592abbbd
        method are approximated by a difference quotient and the relative
        tolerance for the outer Krylov method is adaptive. See the KINSOL User
        Manual for details. */
