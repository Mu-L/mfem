--- conflicted
+++ resolved
@@ -77,13 +77,8 @@
        solvers to skip it if not needed otherwise. */
    virtual bool RequiresUpdatedSolution() const { return false; }
 
-<<<<<<< HEAD
-   /** @brief This method is invoked by IterativeSolver::SetMonitor, informing
-       the monitor which IterativeSolver is using it. */
-=======
    /** @brief This method is invoked by IterativeSolver::SetController(),
        informing the controller which IterativeSolver is using it. */
->>>>>>> 3db30132
    void SetIterativeSolver(const IterativeSolver &solver)
    { iter_solver = &solver; }
 };
