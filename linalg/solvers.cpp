// Copyright (c) 2010-2024, Lawrence Livermore National Security, LLC. Produced
// at the Lawrence Livermore National Laboratory. All Rights reserved. See files
// LICENSE and NOTICE for details. LLNL-CODE-806117.
//
// This file is part of the MFEM library. For more information and source code
// availability visit https://mfem.org.
//
// MFEM is free software; you can redistribute it and/or modify it under the
// terms of the BSD-3 license. We welcome feedback and contributions, see file
// CONTRIBUTING.md for details.

#include "linalg.hpp"
#include "lapack.hpp"
#include "../general/annotation.hpp"
#include "../general/forall.hpp"
#include "../general/globals.hpp"
#include "../fem/bilinearform.hpp"
#include <iostream>
#include <iomanip>
#include <algorithm>
#include <cmath>
#include <set>

namespace mfem
{

using namespace std;

IterativeSolver::IterativeSolver()
   : Solver(0, true)
{
   oper = NULL;
   prec = NULL;
   max_iter = 10;
   rel_tol = abs_tol = 0.0;
#ifdef MFEM_USE_MPI
   dot_prod_type = 0;
#endif
}

#ifdef MFEM_USE_MPI

IterativeSolver::IterativeSolver(MPI_Comm comm_)
   : Solver(0, true)
{
   oper = NULL;
   prec = NULL;
   max_iter = 10;
   rel_tol = abs_tol = 0.0;
   dot_prod_type = 1;
   comm = comm_;
}

#endif // MFEM_USE_MPI

real_t IterativeSolver::Dot(const Vector &x, const Vector &y) const
{
#ifndef MFEM_USE_MPI
   return (x * y);
#else
   if (dot_prod_type == 0)
   {
      return (x * y);
   }
   else
   {
      return InnerProduct(comm, x, y);
   }
#endif
}

void IterativeSolver::SetPrintLevel(int print_lvl)
{
   print_options = FromLegacyPrintLevel(print_lvl);
   int print_level_ = print_lvl;

#ifdef MFEM_USE_MPI
   if (dot_prod_type != 0)
   {
      int rank;
      MPI_Comm_rank(comm, &rank);
      if (rank != 0) // Suppress output.
      {
         print_level_ = -1;
         print_options = PrintLevel().None();
      }
   }
#endif

   print_level = print_level_;
}

void IterativeSolver::SetPrintLevel(PrintLevel options)
{
   print_options = options;

   int derived_print_level = GuessLegacyPrintLevel(options);

#ifdef MFEM_USE_MPI
   if (dot_prod_type != 0)
   {
      int rank;
      MPI_Comm_rank(comm, &rank);
      if (rank != 0)
      {
         derived_print_level = -1;
         print_options = PrintLevel().None();
      }
   }
#endif

   print_level = derived_print_level;
}

IterativeSolver::PrintLevel IterativeSolver::FromLegacyPrintLevel(
   int print_level_)
{
#ifdef MFEM_USE_MPI
   int rank = 0;
   if (comm != MPI_COMM_NULL)
   {
      MPI_Comm_rank(comm, &rank);
   }
#endif

   switch (print_level_)
   {
      case -1:
         return PrintLevel();
      case 0:
         return PrintLevel().Errors().Warnings();
      case 1:
         return PrintLevel().Errors().Warnings().Iterations();
      case 2:
         return PrintLevel().Errors().Warnings().Summary();
      case 3:
         return PrintLevel().Errors().Warnings().FirstAndLast();
      default:
#ifdef MFEM_USE_MPI
         if (rank == 0)
#endif
         {
            MFEM_WARNING("Unknown print level " << print_level_ <<
                         ". Defaulting to level 0.");
         }
         return PrintLevel().Errors().Warnings();
   }
}

int IterativeSolver::GuessLegacyPrintLevel(PrintLevel print_options_)
{
   if (print_options_.iterations)
   {
      return 1;
   }
   else if (print_options_.first_and_last)
   {
      return 3;
   }
   else if (print_options_.summary)
   {
      return 2;
   }
   else if (print_options_.errors && print_options_.warnings)
   {
      return 0;
   }
   else
   {
      return -1;
   }
}

void IterativeSolver::SetPreconditioner(Solver &pr)
{
   prec = &pr;
   prec->iterative_mode = false;
}

void IterativeSolver::SetOperator(const Operator &op)
{
   oper = &op;
   height = op.Height();
   width = op.Width();
   if (prec)
   {
      prec->SetOperator(*oper);
   }
}

<<<<<<< HEAD
bool IterativeSolver::Monitor(int it, double norm, const Vector& r,
=======
void IterativeSolver::Monitor(int it, real_t norm, const Vector& r,
>>>>>>> 40f327ad
                              const Vector& x, bool final) const
{
   if (monitor != nullptr)
   {
      monitor->MonitorResidual(it, norm, r, final);
      monitor->MonitorSolution(it, norm, x, final);
      return monitor->HasConverged();
   }
   return false;
}

OperatorJacobiSmoother::OperatorJacobiSmoother(const real_t dmpng)
   : damping(dmpng),
     ess_tdof_list(nullptr),
     oper(nullptr),
     allow_updates(true)
{ }

OperatorJacobiSmoother::OperatorJacobiSmoother(const BilinearForm &a,
                                               const Array<int> &ess_tdofs,
                                               const real_t dmpng)
   :
   Solver(a.FESpace()->GetTrueVSize()),
   dinv(height),
   damping(dmpng),
   ess_tdof_list(&ess_tdofs),
   residual(height),
   allow_updates(false)
{
   Vector &diag(residual);
   a.AssembleDiagonal(diag);
   // 'a' cannot be used for iterative_mode == true because its size may be
   // different.
   oper = nullptr;
   Setup(diag);
}

OperatorJacobiSmoother::OperatorJacobiSmoother(const Vector &d,
                                               const Array<int> &ess_tdofs,
                                               const real_t dmpng)
   :
   Solver(d.Size()),
   dinv(height),
   damping(dmpng),
   ess_tdof_list(&ess_tdofs),
   residual(height),
   oper(NULL),
   allow_updates(false)
{
   Setup(d);
}

void OperatorJacobiSmoother::SetOperator(const Operator &op)
{
   if (!allow_updates)
   {
      // original behavior of this method
      oper = &op; return;
   }

   // Treat (Par)BilinearForm objects as a special case since their
   // AssembleDiagonal method returns the true-dof diagonal whereas the form
   // itself may act as an ldof operator. This is for compatibility with the
   // constructor that takes a BilinearForm parameter.
   const BilinearForm *blf = dynamic_cast<const BilinearForm *>(&op);
   if (blf)
   {
      // 'a' cannot be used for iterative_mode == true because its size may be
      // different.
      oper = nullptr;
      height = width = blf->FESpace()->GetTrueVSize();
   }
   else
   {
      oper = &op;
      height = op.Height();
      width = op.Width();
      MFEM_VERIFY(height == width, "not a square matrix!");
      // ess_tdof_list is only used with BilinearForm
      ess_tdof_list = nullptr;
   }
   dinv.SetSize(height);
   residual.SetSize(height);
   Vector &diag(residual);
   op.AssembleDiagonal(diag);
   Setup(diag);
}

void OperatorJacobiSmoother::Setup(const Vector &diag)
{
   residual.UseDevice(true);
   const real_t delta = damping;
   auto D = diag.Read();
   auto DI = dinv.Write();
   const bool use_abs_diag_ = use_abs_diag;
   mfem::forall(height, [=] MFEM_HOST_DEVICE (int i)
   {
      if (D[i] == 0.0)
      {
         MFEM_ABORT_KERNEL("Zero diagonal entry in OperatorJacobiSmoother");
      }
      if (!use_abs_diag_) { DI[i] = delta / D[i]; }
      else                { DI[i] = delta / std::abs(D[i]); }
   });
   if (ess_tdof_list && ess_tdof_list->Size() > 0)
   {
      auto I = ess_tdof_list->Read();
      mfem::forall(ess_tdof_list->Size(), [=] MFEM_HOST_DEVICE (int i)
      {
         DI[I[i]] = delta;
      });
   }
}

void OperatorJacobiSmoother::Mult(const Vector &x, Vector &y) const
{
   // For empty MPI ranks, height may be 0:
   // MFEM_VERIFY(Height() > 0, "The diagonal hasn't been computed.");
   MFEM_VERIFY(x.Size() == Width(), "invalid input vector");
   MFEM_VERIFY(y.Size() == Height(), "invalid output vector");

   if (iterative_mode)
   {
      MFEM_VERIFY(oper, "iterative_mode == true requires the forward operator");
      oper->Mult(y, residual);  // r = A y
      subtract(x, residual, residual); // r = x - A y
   }
   else
   {
      residual = x;
      y.UseDevice(true);
      y = 0.0;
   }
   auto DI = dinv.Read();
   auto R = residual.Read();
   auto Y = y.ReadWrite();
   mfem::forall(height, [=] MFEM_HOST_DEVICE (int i)
   {
      Y[i] += DI[i] * R[i];
   });
}

OperatorChebyshevSmoother::OperatorChebyshevSmoother(const Operator &oper_,
                                                     const Vector &d,
                                                     const Array<int>& ess_tdofs,
                                                     int order_, real_t max_eig_estimate_)
   :
   Solver(d.Size()),
   order(order_),
   max_eig_estimate(max_eig_estimate_),
   N(d.Size()),
   dinv(N),
   diag(d),
   coeffs(order),
   ess_tdof_list(ess_tdofs),
   residual(N),
   oper(&oper_) { Setup(); }

#ifdef MFEM_USE_MPI
OperatorChebyshevSmoother::OperatorChebyshevSmoother(const Operator &oper_,
                                                     const Vector &d,
                                                     const Array<int>& ess_tdofs,
                                                     int order_, MPI_Comm comm, int power_iterations, real_t power_tolerance)
#else
OperatorChebyshevSmoother::OperatorChebyshevSmoother(const Operator &oper_,
                                                     const Vector &d,
                                                     const Array<int>& ess_tdofs,
                                                     int order_, int power_iterations, real_t power_tolerance)
#endif
   : Solver(d.Size()),
     order(order_),
     N(d.Size()),
     dinv(N),
     diag(d),
     coeffs(order),
     ess_tdof_list(ess_tdofs),
     residual(N),
     oper(&oper_)
{
   OperatorJacobiSmoother invDiagOperator(diag, ess_tdofs, 1.0);
   ProductOperator diagPrecond(&invDiagOperator, oper, false, false);

#ifdef MFEM_USE_MPI
   PowerMethod powerMethod(comm);
#else
   PowerMethod powerMethod;
#endif
   Vector ev(oper->Width());
   max_eig_estimate = powerMethod.EstimateLargestEigenvalue(diagPrecond, ev,
                                                            power_iterations, power_tolerance);

   Setup();
}

OperatorChebyshevSmoother::OperatorChebyshevSmoother(const Operator* oper_,
                                                     const Vector &d,
                                                     const Array<int>& ess_tdofs,
                                                     int order_, real_t max_eig_estimate_)
   : OperatorChebyshevSmoother(*oper_, d, ess_tdofs, order_, max_eig_estimate_) { }

#ifdef MFEM_USE_MPI
OperatorChebyshevSmoother::OperatorChebyshevSmoother(const Operator* oper_,
                                                     const Vector &d,
                                                     const Array<int>& ess_tdofs,
                                                     int order_, MPI_Comm comm, int power_iterations, real_t power_tolerance)
   : OperatorChebyshevSmoother(*oper_, d, ess_tdofs, order_, comm,
                               power_iterations, power_tolerance) { }
#else
OperatorChebyshevSmoother::OperatorChebyshevSmoother(const Operator* oper_,
                                                     const Vector &d,
                                                     const Array<int>& ess_tdofs,
                                                     int order_, int power_iterations, real_t power_tolerance)
   : OperatorChebyshevSmoother(*oper_, d, ess_tdofs, order_, power_iterations,
                               power_tolerance) { }
#endif

void OperatorChebyshevSmoother::Setup()
{
   // Invert diagonal
   residual.UseDevice(true);
   auto D = diag.Read();
   auto X = dinv.Write();
   mfem::forall(N, [=] MFEM_HOST_DEVICE (int i) { X[i] = 1.0 / D[i]; });
   auto I = ess_tdof_list.Read();
   mfem::forall(ess_tdof_list.Size(), [=] MFEM_HOST_DEVICE (int i)
   {
      X[I[i]] = 1.0;
   });

   // Set up Chebyshev coefficients
   // For reference, see e.g., Parallel multigrid smoothing: polynomial versus
   // Gauss-Seidel by Adams et al.
   real_t upper_bound = 1.2 * max_eig_estimate;
   real_t lower_bound = 0.3 * max_eig_estimate;
   real_t theta = 0.5 * (upper_bound + lower_bound);
   real_t delta = 0.5 * (upper_bound - lower_bound);

   switch (order-1)
   {
      case 0:
      {
         coeffs[0] = 1.0 / theta;
         break;
      }
      case 1:
      {
         real_t tmp_0 = 1.0/(pow(delta, 2) - 2*pow(theta, 2));
         coeffs[0] = -4*theta*tmp_0;
         coeffs[1] = 2*tmp_0;
         break;
      }
      case 2:
      {
         real_t tmp_0 = 3*pow(delta, 2);
         real_t tmp_1 = pow(theta, 2);
         real_t tmp_2 = 1.0/(-4*pow(theta, 3) + theta*tmp_0);
         coeffs[0] = tmp_2*(tmp_0 - 12*tmp_1);
         coeffs[1] = 12/(tmp_0 - 4*tmp_1);
         coeffs[2] = -4*tmp_2;
         break;
      }
      case 3:
      {
         real_t tmp_0 = pow(delta, 2);
         real_t tmp_1 = pow(theta, 2);
         real_t tmp_2 = 8*tmp_0;
         real_t tmp_3 = 1.0/(pow(delta, 4) + 8*pow(theta, 4) - tmp_1*tmp_2);
         coeffs[0] = tmp_3*(32*pow(theta, 3) - 16*theta*tmp_0);
         coeffs[1] = tmp_3*(-48*tmp_1 + tmp_2);
         coeffs[2] = 32*theta*tmp_3;
         coeffs[3] = -8*tmp_3;
         break;
      }
      case 4:
      {
         real_t tmp_0 = 5*pow(delta, 4);
         real_t tmp_1 = pow(theta, 4);
         real_t tmp_2 = pow(theta, 2);
         real_t tmp_3 = pow(delta, 2);
         real_t tmp_4 = 60*tmp_3;
         real_t tmp_5 = 20*tmp_3;
         real_t tmp_6 = 1.0/(16*pow(theta, 5) - pow(theta, 3)*tmp_5 + theta*tmp_0);
         real_t tmp_7 = 160*tmp_2;
         real_t tmp_8 = 1.0/(tmp_0 + 16*tmp_1 - tmp_2*tmp_5);
         coeffs[0] = tmp_6*(tmp_0 + 80*tmp_1 - tmp_2*tmp_4);
         coeffs[1] = tmp_8*(tmp_4 - tmp_7);
         coeffs[2] = tmp_6*(-tmp_5 + tmp_7);
         coeffs[3] = -80*tmp_8;
         coeffs[4] = 16*tmp_6;
         break;
      }
      default:
         MFEM_ABORT("Chebyshev smoother not implemented for order = " << order);
   }
}

void OperatorChebyshevSmoother::Mult(const Vector& x, Vector &y) const
{
   if (iterative_mode)
   {
      MFEM_ABORT("Chebyshev smoother not implemented for iterative mode");
   }

   if (!oper)
   {
      MFEM_ABORT("Chebyshev smoother requires operator");
   }

   residual = x;
   helperVector.SetSize(x.Size());

   y.UseDevice(true);
   y = 0.0;

   for (int k = 0; k < order; ++k)
   {
      // Apply
      if (k > 0)
      {
         oper->Mult(residual, helperVector);
         residual = helperVector;
      }

      // Scale residual by inverse diagonal
      const int n = N;
      auto Dinv = dinv.Read();
      auto R = residual.ReadWrite();
      mfem::forall(n, [=] MFEM_HOST_DEVICE (int i) { R[i] *= Dinv[i]; });

      // Add weighted contribution to y
      auto Y = y.ReadWrite();
      auto C = coeffs.Read();
      mfem::forall(n, [=] MFEM_HOST_DEVICE (int i) { Y[i] += C[k] * R[i]; });
   }
}

void SLISolver::UpdateVectors()
{
   r.SetSize(width);
   z.SetSize(width);
}

void SLISolver::Mult(const Vector &b, Vector &x) const
{
   int i;

   // Optimized preconditioned SLI with fixed number of iterations and given
   // initial guess
   if (rel_tol == 0.0 && iterative_mode && prec)
   {
      for (i = 0; i < max_iter; i++)
      {
         oper->Mult(x, r);  // r = A x
         subtract(b, r, r); // r = b - A x
         prec->Mult(r, z);  // z = B r
         add(x, 1.0, z, x); // x = x + B (b - A x)
      }
      converged = true;
      final_iter = i;
      return;
   }

   // Optimized preconditioned SLI with fixed number of iterations and zero
   // initial guess
   if (rel_tol == 0.0 && !iterative_mode && prec)
   {
      prec->Mult(b, x);     // x = B b (initial guess 0)
      for (i = 1; i < max_iter; i++)
      {
         oper->Mult(x, r);  // r = A x
         subtract(b, r, r); // r = b - A x
         prec->Mult(r, z);  // z = B r
         add(x, 1.0, z, x); // x = x + B (b - A x)
      }
      converged = true;
      final_iter = i;
      return;
   }

   // General version of SLI with a relative tolerance, optional preconditioner
   // and optional initial guess
   real_t r0, nom, nom0, nomold = 1, cf;

   if (iterative_mode)
   {
      oper->Mult(x, r);
      subtract(b, r, r); // r = b - A x
   }
   else
   {
      r = b;
      x = 0.0;
   }

   if (prec)
   {
      prec->Mult(r, z); // z = B r
      nom0 = nom = sqrt(Dot(z, z));
   }
   else
   {
      nom0 = nom = sqrt(Dot(r, r));
   }
   initial_norm = nom0;

   if (print_options.iterations || print_options.first_and_last)
   {
      mfem::out << "   Iteration : " << setw(3) << right << 0 << "  ||Br|| = "
                << nom << (print_options.first_and_last ? " ..." : "") << '\n';
   }

   r0 = std::max(nom*rel_tol, abs_tol);
   if (nom <= r0)
   {
      converged = true;
      final_iter = 0;
      final_norm = nom;
      return;
   }

   // start iteration
   converged = false;
   final_iter = max_iter;
   for (i = 1; true; )
   {
      if (prec) //  x = x + B (b - A x)
      {
         add(x, 1.0, z, x);
      }
      else
      {
         add(x, 1.0, r, x);
      }

      oper->Mult(x, r);
      subtract(b, r, r); // r = b - A x

      if (prec)
      {
         prec->Mult(r, z); //  z = B r
         nom = sqrt(Dot(z, z));
      }
      else
      {
         nom = sqrt(Dot(r, r));
      }

      cf = nom/nomold;
      nomold = nom;

      bool done = false;
      if (nom < r0)
      {
         converged = true;
         final_iter = i;
         done = true;
      }

      if (++i > max_iter)
      {
         done = true;
      }

      if (print_options.iterations || (done && print_options.first_and_last))
      {
         mfem::out << "   Iteration : " << setw(3) << right << (i-1)
                   << "  ||Br|| = " << setw(11) << left << nom
                   << "\tConv. rate: " << cf << '\n';
      }

      if (done) { break; }
   }

   if (print_options.summary || (print_options.warnings && !converged))
   {
      const auto rf = pow (nom/nom0, 1.0/final_iter);
      mfem::out << "SLI: Number of iterations: " << final_iter << '\n'
                << "Conv. rate: " << cf << '\n'
                << "Average reduction factor: "<< rf << '\n';
   }
   if (print_options.warnings && !converged)
   {
      mfem::out << "SLI: No convergence!" << '\n';
   }

   final_norm = nom;
}

void SLI(const Operator &A, const Vector &b, Vector &x,
         int print_iter, int max_num_iter,
         real_t RTOLERANCE, real_t ATOLERANCE)
{
   MFEM_PERF_FUNCTION;

   SLISolver sli;
   sli.SetPrintLevel(print_iter);
   sli.SetMaxIter(max_num_iter);
   sli.SetRelTol(sqrt(RTOLERANCE));
   sli.SetAbsTol(sqrt(ATOLERANCE));
   sli.SetOperator(A);
   sli.Mult(b, x);
}

void SLI(const Operator &A, Solver &B, const Vector &b, Vector &x,
         int print_iter, int max_num_iter,
         real_t RTOLERANCE, real_t ATOLERANCE)
{
   MFEM_PERF_FUNCTION;

   SLISolver sli;
   sli.SetPrintLevel(print_iter);
   sli.SetMaxIter(max_num_iter);
   sli.SetRelTol(sqrt(RTOLERANCE));
   sli.SetAbsTol(sqrt(ATOLERANCE));
   sli.SetOperator(A);
   sli.SetPreconditioner(B);
   sli.Mult(b, x);
}


void CGSolver::UpdateVectors()
{
   MemoryType mt = GetMemoryType(oper->GetMemoryClass());

   r.SetSize(width, mt); r.UseDevice(true);
   d.SetSize(width, mt); d.UseDevice(true);
   z.SetSize(width, mt); z.UseDevice(true);
}

void CGSolver::Mult(const Vector &b, Vector &x) const
{
   int i;
   real_t r0, den, nom, nom0, betanom, alpha, beta;

   x.UseDevice(true);
   if (iterative_mode)
   {
      oper->Mult(x, r);
      subtract(b, r, r); // r = b - A x
   }
   else
   {
      r = b;
      x = 0.0;
   }

   if (prec)
   {
      prec->Mult(r, z); // z = B r
      d = z;
   }
   else
   {
      d = r;
   }
   nom0 = nom = Dot(d, r);
   if (nom0 >= 0.0) { initial_norm = sqrt(nom0); }
   MFEM_VERIFY(IsFinite(nom), "nom = " << nom);
   if (print_options.iterations || print_options.first_and_last)
   {
      mfem::out << "   Iteration : " << setw(3) << 0 << "  (B r, r) = "
                << nom << (print_options.first_and_last ? " ...\n" : "\n");
   }

   if (nom < 0.0)
   {
      if (print_options.warnings)
      {
         mfem::out << "PCG: The preconditioner is not positive definite. (Br, r) = "
                   << nom << '\n';
      }
      converged = false;
      final_iter = 0;
      initial_norm = nom;
      final_norm = nom;
      return;
   }
   r0 = std::max(nom*rel_tol*rel_tol, abs_tol*abs_tol);
   if (Monitor(0, nom, r, x) || nom <= r0)
   {
      converged = true;
      final_iter = 0;
      final_norm = sqrt(nom);
      return;
   }

   oper->Mult(d, z);  // z = A d
   den = Dot(z, d);
   MFEM_VERIFY(IsFinite(den), "den = " << den);
   if (den <= 0.0)
   {
      if (Dot(d, d) > 0.0 && print_options.warnings)
      {
         mfem::out << "PCG: The operator is not positive definite. (Ad, d) = "
                   << den << '\n';
      }
      if (den == 0.0)
      {
         converged = false;
         final_iter = 0;
         final_norm = sqrt(nom);
         return;
      }
   }

   // start iteration
   converged = false;
   final_iter = max_iter;
   for (i = 1; true; )
   {
      alpha = nom/den;
      add(x,  alpha, d, x);     //  x = x + alpha d
      add(r, -alpha, z, r);     //  r = r - alpha A d

      if (prec)
      {
         prec->Mult(r, z);      //  z = B r
         betanom = Dot(r, z);
      }
      else
      {
         betanom = Dot(r, r);
      }
      MFEM_VERIFY(IsFinite(betanom), "betanom = " << betanom);
      if (betanom < 0.0)
      {
         if (print_options.warnings)
         {
            mfem::out << "PCG: The preconditioner is not positive definite. (Br, r) = "
                      << betanom << '\n';
         }
         converged = false;
         final_iter = i;
         break;
      }

      if (print_options.iterations)
      {
         mfem::out << "   Iteration : " << setw(3) << i << "  (B r, r) = "
                   << betanom << std::endl;
      }

      if (Monitor(i, betanom, r, x) || betanom <= r0)
      {
         converged = true;
         final_iter = i;
         break;
      }

      if (++i > max_iter)
      {
         break;
      }

      beta = betanom/nom;
      if (prec)
      {
         add(z, beta, d, d);   //  d = z + beta d
      }
      else
      {
         add(r, beta, d, d);
      }
      oper->Mult(d, z);       //  z = A d
      den = Dot(d, z);
      MFEM_VERIFY(IsFinite(den), "den = " << den);
      if (den <= 0.0)
      {
         if (Dot(d, d) > 0.0 && print_options.warnings)
         {
            mfem::out << "PCG: The operator is not positive definite. (Ad, d) = "
                      << den << '\n';
         }
         if (den == 0.0)
         {
            final_iter = i;
            break;
         }
      }
      nom = betanom;
   }
   if (print_options.first_and_last && !print_options.iterations)
   {
      mfem::out << "   Iteration : " << setw(3) << final_iter << "  (B r, r) = "
                << betanom << '\n';
   }
   if (print_options.summary || (print_options.warnings && !converged))
   {
      mfem::out << "PCG: Number of iterations: " << final_iter << '\n';
   }
   if (print_options.summary || print_options.iterations ||
       print_options.first_and_last)
   {
      const auto arf = pow (betanom/nom0, 0.5/final_iter);
      mfem::out << "Average reduction factor = " << arf << '\n';
   }
   if (print_options.warnings && !converged)
   {
      mfem::out << "PCG: No convergence!" << '\n';
   }

   final_norm = sqrt(betanom);

   Monitor(final_iter, final_norm, r, x, true);
}

void CG(const Operator &A, const Vector &b, Vector &x,
        int print_iter, int max_num_iter,
        real_t RTOLERANCE, real_t ATOLERANCE)
{
   MFEM_PERF_FUNCTION;

   CGSolver cg;
   cg.SetPrintLevel(print_iter);
   cg.SetMaxIter(max_num_iter);
   cg.SetRelTol(sqrt(RTOLERANCE));
   cg.SetAbsTol(sqrt(ATOLERANCE));
   cg.SetOperator(A);
   cg.Mult(b, x);
}

void PCG(const Operator &A, Solver &B, const Vector &b, Vector &x,
         int print_iter, int max_num_iter,
         real_t RTOLERANCE, real_t ATOLERANCE)
{
   MFEM_PERF_FUNCTION;

   CGSolver pcg;
   pcg.SetPrintLevel(print_iter);
   pcg.SetMaxIter(max_num_iter);
   pcg.SetRelTol(sqrt(RTOLERANCE));
   pcg.SetAbsTol(sqrt(ATOLERANCE));
   pcg.SetOperator(A);
   pcg.SetPreconditioner(B);
   pcg.Mult(b, x);
}


inline void GeneratePlaneRotation(real_t &dx, real_t &dy,
                                  real_t &cs, real_t &sn)
{
   if (dy == 0.0)
   {
      cs = 1.0;
      sn = 0.0;
   }
   else if (fabs(dy) > fabs(dx))
   {
      real_t temp = dx / dy;
      sn = 1.0 / sqrt( 1.0 + temp*temp );
      cs = temp * sn;
   }
   else
   {
      real_t temp = dy / dx;
      cs = 1.0 / sqrt( 1.0 + temp*temp );
      sn = temp * cs;
   }
}

inline void ApplyPlaneRotation(real_t &dx, real_t &dy, real_t &cs, real_t &sn)
{
   real_t temp = cs * dx + sn * dy;
   dy = -sn * dx + cs * dy;
   dx = temp;
}

inline void Update(Vector &x, int k, DenseMatrix &h, Vector &s,
                   Array<Vector*> &v)
{
   Vector y(s);

   // Backsolve:
   for (int i = k; i >= 0; i--)
   {
      y(i) /= h(i,i);
      for (int j = i - 1; j >= 0; j--)
      {
         y(j) -= h(j,i) * y(i);
      }
   }

   for (int j = 0; j <= k; j++)
   {
      x.Add(y(j), *v[j]);
   }
}

void GMRESSolver::Mult(const Vector &b, Vector &x) const
{
   // Generalized Minimum Residual method following the algorithm
   // on p. 20 of the SIAM Templates book.

   int n = width;

   DenseMatrix H(m+1, m);
   Vector s(m+1), cs(m+1), sn(m+1);
   Vector r(n), w(n);
   Array<Vector *> v;

   int i, j, k;

   if (iterative_mode)
   {
      oper->Mult(x, r);
   }
   else
   {
      x = 0.0;
   }

   if (prec)
   {
      if (iterative_mode)
      {
         subtract(b, r, w);
         prec->Mult(w, r);    // r = M (b - A x)
      }
      else
      {
         prec->Mult(b, r);
      }
   }
   else
   {
      if (iterative_mode)
      {
         subtract(b, r, r);
      }
      else
      {
         r = b;
      }
   }
   real_t beta = initial_norm = Norm(r);  // beta = ||r||
   MFEM_VERIFY(IsFinite(beta), "beta = " << beta);

   final_norm = std::max(rel_tol*beta, abs_tol);

   if (Monitor(0, beta, r, x) || beta <= final_norm)
   {
      final_norm = beta;
      final_iter = 0;
      converged = true;
      j = 0;
      goto finish;
   }

   if (print_options.iterations || print_options.first_and_last)
   {
      mfem::out << "   Pass : " << setw(2) << 1
                << "   Iteration : " << setw(3) << 0
                << "  ||B r|| = " << beta
                << (print_options.first_and_last ? " ...\n" : "\n");
   }

   v.SetSize(m+1, NULL);

   for (j = 1; j <= max_iter; )
   {
      if (v[0] == NULL) { v[0] = new Vector(n); }
      v[0]->Set(1.0/beta, r);
      s = 0.0; s(0) = beta;

      for (i = 0; i < m && j <= max_iter; i++, j++)
      {
         if (prec)
         {
            oper->Mult(*v[i], r);
            prec->Mult(r, w);        // w = M A v[i]
         }
         else
         {
            oper->Mult(*v[i], w);
         }

         for (k = 0; k <= i; k++)
         {
            H(k,i) = Dot(w, *v[k]);  // H(k,i) = w * v[k]
            w.Add(-H(k,i), *v[k]);   // w -= H(k,i) * v[k]
         }

         H(i+1,i) = Norm(w);           // H(i+1,i) = ||w||
         MFEM_VERIFY(IsFinite(H(i+1,i)), "Norm(w) = " << H(i+1,i));
         if (v[i+1] == NULL) { v[i+1] = new Vector(n); }
         v[i+1]->Set(1.0/H(i+1,i), w); // v[i+1] = w / H(i+1,i)

         for (k = 0; k < i; k++)
         {
            ApplyPlaneRotation(H(k,i), H(k+1,i), cs(k), sn(k));
         }

         GeneratePlaneRotation(H(i,i), H(i+1,i), cs(i), sn(i));
         ApplyPlaneRotation(H(i,i), H(i+1,i), cs(i), sn(i));
         ApplyPlaneRotation(s(i), s(i+1), cs(i), sn(i));

         const real_t resid = fabs(s(i+1));
         MFEM_VERIFY(IsFinite(resid), "resid = " << resid);

         if (Monitor(j, resid, r, x) || resid <= final_norm)
         {
            Update(x, i, H, s, v);
            final_norm = resid;
            final_iter = j;
            converged = true;
            goto finish;
         }

         if (print_options.iterations)
         {
            mfem::out << "   Pass : " << setw(2) << (j-1)/m+1
                      << "   Iteration : " << setw(3) << j
                      << "  ||B r|| = " << resid << '\n';
         }
      }

      if (print_options.iterations && j <= max_iter)
      {
         mfem::out << "Restarting..." << '\n';
      }

      Update(x, i-1, H, s, v);

      oper->Mult(x, r);
      if (prec)
      {
         subtract(b, r, w);
         prec->Mult(w, r);    // r = M (b - A x)
      }
      else
      {
         subtract(b, r, r);
      }
      beta = Norm(r);         // beta = ||r||
      MFEM_VERIFY(IsFinite(beta), "beta = " << beta);
      if (beta <= final_norm)
      {
         final_norm = beta;
         final_iter = j;
         converged = true;
         goto finish;
      }
   }

   final_norm = beta;
   final_iter = max_iter;
   converged = false;

finish:
   if ((print_options.iterations && converged) || print_options.first_and_last)
   {
      mfem::out << "   Pass : " << setw(2) << (j-1)/m+1
                << "   Iteration : " << setw(3) << final_iter
                << "  ||B r|| = " << final_norm << '\n';
   }
   if (print_options.summary || (print_options.warnings && !converged))
   {
      mfem::out << "GMRES: Number of iterations: " << final_iter << '\n';
   }
   if (print_options.warnings && !converged)
   {
      mfem::out << "GMRES: No convergence!\n";
   }

   Monitor(final_iter, final_norm, r, x, true);

   for (i = 0; i < v.Size(); i++)
   {
      delete v[i];
   }
}

void FGMRESSolver::Mult(const Vector &b, Vector &x) const
{
   DenseMatrix H(m+1,m);
   Vector s(m+1), cs(m+1), sn(m+1);
   Vector r(b.Size());

   int i, j, k;

   if (iterative_mode)
   {
      oper->Mult(x, r);
      subtract(b,r,r);
   }
   else
   {
      x = 0.;
      r = b;
   }
   real_t beta = initial_norm = Norm(r);  // beta = ||r||
   MFEM_VERIFY(IsFinite(beta), "beta = " << beta);

   final_norm = std::max(rel_tol*beta, abs_tol);

<<<<<<< HEAD
   if (Monitor(0, beta, r, x) || beta <= final_norm)
=======
   converged = false;

   if (beta <= final_norm)
>>>>>>> 40f327ad
   {
      final_norm = beta;
      final_iter = 0;
      converged = true;
      return;
   }

   if (print_options.iterations || print_options.first_and_last)
   {
      mfem::out << "   Pass : " << setw(2) << 1
                << "   Iteration : " << setw(3) << 0
                << "  || r || = " << beta
                << (print_options.first_and_last ? " ...\n" : "\n");
   }

   Array<Vector*> v(m+1);
   Array<Vector*> z(m+1);
   for (i= 0; i<=m; i++)
   {
      v[i] = NULL;
      z[i] = NULL;
   }

   j = 1;
   while (j <= max_iter)
   {
      if (v[0] == NULL) { v[0] = new Vector(b.Size()); }
      (*v[0]) = 0.0;
      v[0] -> Add (1.0/beta, r);   // v[0] = r / ||r||
      s = 0.0; s(0) = beta;

      for (i = 0; i < m && j <= max_iter; i++, j++)
      {

         if (z[i] == NULL) { z[i] = new Vector(b.Size()); }
         (*z[i]) = 0.0;

         if (prec)
         {
            prec->Mult(*v[i], *z[i]);
         }
         else
         {
            (*z[i]) = (*v[i]);
         }
         oper->Mult(*z[i], r);

         for (k = 0; k <= i; k++)
         {
            H(k,i) = Dot( r, *v[k]); // H(k,i) = r * v[k]
            r.Add(-H(k,i), (*v[k])); // r -= H(k,i) * v[k]
         }

         H(i+1,i)  = Norm(r);       // H(i+1,i) = ||r||
         if (v[i+1] == NULL) { v[i+1] = new Vector(b.Size()); }
         (*v[i+1]) = 0.0;
         v[i+1] -> Add (1.0/H(i+1,i), r); // v[i+1] = r / H(i+1,i)

         for (k = 0; k < i; k++)
         {
            ApplyPlaneRotation(H(k,i), H(k+1,i), cs(k), sn(k));
         }

         GeneratePlaneRotation(H(i,i), H(i+1,i), cs(i), sn(i));
         ApplyPlaneRotation(H(i,i), H(i+1,i), cs(i), sn(i));
         ApplyPlaneRotation(s(i), s(i+1), cs(i), sn(i));

         const real_t resid = fabs(s(i+1));
         MFEM_VERIFY(IsFinite(resid), "resid = " << resid);
         if (print_options.iterations || (print_options.first_and_last &&
                                          resid <= final_norm))
         {
            mfem::out << "   Pass : " << setw(2) << (j-1)/m+1
                      << "   Iteration : " << setw(3) << j
                      << "  || r || = " << resid << endl;
         }

         if (Monitor(j, resid, r, x, resid <= final_norm) || resid <= final_norm)
         {
            Update(x, i, H, s, z);
            final_norm = resid;
            final_iter = j;
            converged = true;

            if (print_options.summary)
            {
               mfem::out << "FGMRES: Number of iterations: " << final_iter << '\n';
            }

            for (i= 0; i<=m; i++)
            {
               if (v[i]) { delete v[i]; }
               if (z[i]) { delete z[i]; }
            }
            return;
         }
      }

      if (print_options.iterations)
      {
         mfem::out << "Restarting..." << endl;
      }

      Update(x, i-1, H, s, z);

      oper->Mult(x, r);
      subtract(b,r,r);
      beta = Norm(r);
      MFEM_VERIFY(IsFinite(beta), "beta = " << beta);
      if (beta <= final_norm)
      {
         converged = true;

         break;
      }
   }

   // Clean buffers up
   for (i = 0; i <= m; i++)
   {
      if (v[i]) { delete v[i]; }
      if (z[i]) { delete z[i]; }
   }

   final_norm = beta;
   final_iter = converged ? j : max_iter;

   // Note: j is off by one when we arrive here
   if (!print_options.iterations && print_options.first_and_last)
   {
      mfem::out << "   Pass : " << setw(2) << (j-1)/m+1
                << "   Iteration : " << setw(3) << j-1
                << "  || r || = " << final_norm << endl;
   }
   if (print_options.summary || (print_options.warnings && !converged))
   {
      mfem::out << "FGMRES: Number of iterations: " << final_iter << '\n';
   }
   if (print_options.warnings && !converged)
   {
      mfem::out << "FGMRES: No convergence!\n";
   }
}


int GMRES(const Operator &A, Vector &x, const Vector &b, Solver &M,
          int &max_iter, int m, real_t &tol, real_t atol, int printit)
{
   MFEM_PERF_FUNCTION;

   GMRESSolver gmres;
   gmres.SetPrintLevel(printit);
   gmres.SetMaxIter(max_iter);
   gmres.SetKDim(m);
   gmres.SetRelTol(sqrt(tol));
   gmres.SetAbsTol(sqrt(atol));
   gmres.SetOperator(A);
   gmres.SetPreconditioner(M);
   gmres.Mult(b, x);
   max_iter = gmres.GetNumIterations();
   tol = gmres.GetFinalNorm()*gmres.GetFinalNorm();
   return gmres.GetConverged();
}

void GMRES(const Operator &A, Solver &B, const Vector &b, Vector &x,
           int print_iter, int max_num_iter, int m, real_t rtol, real_t atol)
{
   GMRES(A, x, b, B, max_num_iter, m, rtol, atol, print_iter);
}


void BiCGSTABSolver::UpdateVectors()
{
   p.SetSize(width);
   phat.SetSize(width);
   s.SetSize(width);
   shat.SetSize(width);
   t.SetSize(width);
   v.SetSize(width);
   r.SetSize(width);
   rtilde.SetSize(width);
}

void BiCGSTABSolver::Mult(const Vector &b, Vector &x) const
{
   // BiConjugate Gradient Stabilized method following the algorithm
   // on p. 27 of the SIAM Templates book.

   int i;
   real_t resid, tol_goal;
   real_t rho_1, rho_2=1.0, alpha=1.0, beta, omega=1.0;

   if (iterative_mode)
   {
      oper->Mult(x, r);
      subtract(b, r, r); // r = b - A x
   }
   else
   {
      x = 0.0;
      r = b;
   }
   rtilde = r;

   resid = initial_norm = Norm(r);
   MFEM_VERIFY(IsFinite(resid), "resid = " << resid);
   if (print_options.iterations || print_options.first_and_last)
   {
      mfem::out << "   Iteration : " << setw(3) << 0
                << "   ||r|| = " << resid << (print_options.first_and_last ? " ...\n" : "\n");
   }

   tol_goal = std::max(resid*rel_tol, abs_tol);

   if (Monitor(0, resid, r, x) || resid <= tol_goal)
   {
      final_norm = resid;
      final_iter = 0;
      converged = true;
      return;
   }

   for (i = 1; i <= max_iter; i++)
   {
      rho_1 = Dot(rtilde, r);
      if (rho_1 == 0)
      {
         if (print_options.iterations || print_options.first_and_last)
         {
            mfem::out << "   Iteration : " << setw(3) << i
                      << "   ||r|| = " << resid << '\n';
         }

         Monitor(i, resid, r, x);

         final_norm = resid;
         final_iter = i;
         converged = false;
         if (print_options.summary || (print_options.warnings && !converged))
         {
            mfem::out << "BiCGStab: Number of iterations: " << final_iter << '\n';
         }
         if (print_options.warnings)
         {
            mfem::out << "BiCGStab: No convergence!\n";
         }
         return;
      }
      if (i == 1)
      {
         p = r;
      }
      else
      {
         beta = (rho_1/rho_2) * (alpha/omega);
         add(p, -omega, v, p);  //  p = p - omega * v
         add(r, beta, p, p);    //  p = r + beta * p
      }
      if (prec)
      {
         prec->Mult(p, phat);   //  phat = M^{-1} * p
      }
      else
      {
         phat = p;
      }
      oper->Mult(phat, v);     //  v = A * phat
      alpha = rho_1 / Dot(rtilde, v);
      add(r, -alpha, v, s); //  s = r - alpha * v
      resid = Norm(s);
      MFEM_VERIFY(IsFinite(resid), "resid = " << resid);
      if (resid < tol_goal)
      {
         x.Add(alpha, phat);  //  x = x + alpha * phat
         if (print_options.iterations || print_options.first_and_last)
         {
            mfem::out << "   Iteration : " << setw(3) << i
                      << "   ||s|| = " << resid << '\n';
         }
         final_norm = resid;
         final_iter = i;
         converged = true;
         if (print_options.summary || (print_options.warnings && !converged))
         {
            mfem::out << "BiCGStab: Number of iterations: " << final_iter << '\n';
         }
         return;
      }
      if (print_options.iterations)
      {
         mfem::out << "   Iteration : " << setw(3) << i
                   << "   ||s|| = " << resid;
      }
      Monitor(i, resid, r, x);
      if (prec)
      {
         prec->Mult(s, shat);  //  shat = M^{-1} * s
      }
      else
      {
         shat = s;
      }
      oper->Mult(shat, t);     //  t = A * shat
      omega = Dot(t, s) / Dot(t, t);
      x.Add(alpha, phat);   //  x += alpha * phat
      x.Add(omega, shat);   //  x += omega * shat
      add(s, -omega, t, r); //  r = s - omega * t

      rho_2 = rho_1;
      resid = Norm(r);
      MFEM_VERIFY(IsFinite(resid), "resid = " << resid);
      if (print_options.iterations)
      {
         mfem::out << "   ||r|| = " << resid << '\n';
      }
      if (Monitor(i, resid, r, x) || resid < tol_goal)
      {
         final_norm = resid;
         final_iter = i;
         converged = true;
         if (!print_options.iterations && print_options.first_and_last)
         {
            mfem::out << "   Iteration : " << setw(3) << i
                      << "   ||r|| = " << resid << '\n';
         }
         if (print_options.summary || (print_options.warnings && !converged))
         {
            mfem::out << "BiCGStab: Number of iterations: " << final_iter << '\n';
         }
         return;
      }
      if (omega == 0)
      {
         final_norm = resid;
         final_iter = i;
         converged = false;
         if (!print_options.iterations && print_options.first_and_last)
         {
            mfem::out << "   Iteration : " << setw(3) << i
                      << "   ||r|| = " << resid << '\n';
         }
         if (print_options.summary || (print_options.warnings && !converged))
         {
            mfem::out << "BiCGStab: Number of iterations: " << final_iter << '\n';
         }
         if (print_options.warnings)
         {
            mfem::out << "BiCGStab: No convergence!\n";
         }
         return;
      }
   }

   final_norm = resid;
   final_iter = max_iter;
   converged = false;

   if (!print_options.iterations && print_options.first_and_last)
   {
      mfem::out << "   Iteration : " << setw(3) << final_iter
                << "   ||r|| = " << resid << '\n';
   }
   if (print_options.summary || (print_options.warnings && !converged))
   {
      mfem::out << "BiCGStab: Number of iterations: " << final_iter << '\n';
   }
   if (print_options.warnings)
   {
      mfem::out << "BiCGStab: No convergence!\n";
   }
}

int BiCGSTAB(const Operator &A, Vector &x, const Vector &b, Solver &M,
             int &max_iter, real_t &tol, real_t atol, int printit)
{
   BiCGSTABSolver bicgstab;
   bicgstab.SetPrintLevel(printit);
   bicgstab.SetMaxIter(max_iter);
   bicgstab.SetRelTol(sqrt(tol));
   bicgstab.SetAbsTol(sqrt(atol));
   bicgstab.SetOperator(A);
   bicgstab.SetPreconditioner(M);
   bicgstab.Mult(b, x);
   max_iter = bicgstab.GetNumIterations();
   tol = bicgstab.GetFinalNorm()*bicgstab.GetFinalNorm();
   return bicgstab.GetConverged();
}

void BiCGSTAB(const Operator &A, Solver &B, const Vector &b, Vector &x,
              int print_iter, int max_num_iter, real_t rtol, real_t atol)
{
   BiCGSTAB(A, x, b, B, max_num_iter, rtol, atol, print_iter);
}


void MINRESSolver::SetOperator(const Operator &op)
{
   IterativeSolver::SetOperator(op);
   v0.SetSize(width);
   v1.SetSize(width);
   w0.SetSize(width);
   w1.SetSize(width);
   q.SetSize(width);
   if (prec)
   {
      u1.SetSize(width);
   }

   v0.UseDevice(true);
   v1.UseDevice(true);
   w0.UseDevice(true);
   w1.UseDevice(true);
   q.UseDevice(true);
   u1.UseDevice(true);
}

void MINRESSolver::Mult(const Vector &b, Vector &x) const
{
   // Based on the MINRES algorithm on p. 86, Fig. 6.9 in
   // "Iterative Krylov Methods for Large Linear Systems",
   // by Henk A. van der Vorst, 2003.
   // Extended to support an SPD preconditioner.

   b.UseDevice(true);
   x.UseDevice(true);

   int it;
   real_t beta, eta, gamma0, gamma1, sigma0, sigma1;
   real_t alpha, delta, rho1, rho2, rho3, norm_goal;
   Vector *z = (prec) ? &u1 : &v1;

   converged = true;

   if (!iterative_mode)
   {
      v1 = b;
      x = 0.;
   }
   else
   {
      oper->Mult(x, v1);
      subtract(b, v1, v1);
   }

   if (prec)
   {
      prec->Mult(v1, u1);
   }
   eta = beta = initial_norm = sqrt(Dot(*z, v1));
   MFEM_VERIFY(IsFinite(eta), "eta = " << eta);
   gamma0 = gamma1 = 1.;
   sigma0 = sigma1 = 0.;

   norm_goal = std::max(rel_tol*eta, abs_tol);

   if (Monitor(0, eta, *z, x) || eta <= norm_goal)
   {
      it = 0;
      goto loop_end;
   }

   if (print_options.iterations || print_options.first_and_last)
   {
      mfem::out << "MINRES: iteration " << setw(3) << 0 << ": ||r||_B = "
                << eta << (print_options.first_and_last ? " ..." : "") << '\n';
   }

   for (it = 1; it <= max_iter; it++)
   {
      v1 /= beta;
      if (prec)
      {
         u1 /= beta;
      }
      oper->Mult(*z, q);
      alpha = Dot(*z, q);
      MFEM_VERIFY(IsFinite(alpha), "alpha = " << alpha);
      if (it > 1) // (v0 == 0) for (it == 1)
      {
         q.Add(-beta, v0);
      }
      add(q, -alpha, v1, v0);

      delta = gamma1*alpha - gamma0*sigma1*beta;
      rho3 = sigma0*beta;
      rho2 = sigma1*alpha + gamma0*gamma1*beta;
      if (!prec)
      {
         beta = Norm(v0);
      }
      else
      {
         prec->Mult(v0, q);
         beta = sqrt(Dot(v0, q));
      }
      MFEM_VERIFY(IsFinite(beta), "beta = " << beta);
      rho1 = std::hypot(delta, beta);

      if (it == 1)
      {
         w0.Set(1./rho1, *z);   // (w0 == 0) and (w1 == 0)
      }
      else if (it == 2)
      {
         add(1./rho1, *z, -rho2/rho1, w1, w0);   // (w0 == 0)
      }
      else
      {
         add(-rho3/rho1, w0, -rho2/rho1, w1, w0);
         w0.Add(1./rho1, *z);
      }

      gamma0 = gamma1;
      gamma1 = delta/rho1;

      x.Add(gamma1*eta, w0);

      sigma0 = sigma1;
      sigma1 = beta/rho1;

      eta = -sigma1*eta;
      MFEM_VERIFY(IsFinite(eta), "eta = " << eta);

      if (fabs(eta) <= norm_goal)
      {
         goto loop_end;
      }

      if (print_options.iterations)
      {
         mfem::out << "MINRES: iteration " << setw(3) << it << ": ||r||_B = "
                   << fabs(eta) << '\n';
      }
      if (Monitor(it, fabs(eta), *z, x)) { goto loop_end; }

      if (prec)
      {
         Swap(u1, q);
      }
      Swap(v0, v1);
      Swap(w0, w1);
   }
   converged = false;
   it--;

loop_end:
   final_iter = it;
   final_norm = fabs(eta);

   if (print_options.iterations || print_options.first_and_last)
   {
      mfem::out << "MINRES: iteration " << setw(3) << it << ": ||r||_B = "
                << fabs(eta) << '\n';
   }

   if (print_options.summary || (!converged && print_options.warnings))
   {
      mfem::out << "MINRES: Number of iterations: " << setw(3) << final_iter << '\n';
   }

   converged = converged || Monitor(final_iter, final_norm, *z, x, true);

   // if (print_options.iteration_details || (!converged && print_options.errors))
   // {
   //    oper->Mult(x, v1);
   //    subtract(b, v1, v1);
   //    if (prec)
   //    {
   //       prec->Mult(v1, u1);
   //    }
   //    eta = sqrt(Dot(*z, v1));
   //    mfem::out << "MINRES: iteration " << setw(3) << it << '\n'
   //              << "   ||r||_B = " << eta << " (re-computed)" << '\n';
   // }

   if (!converged && (print_options.warnings))
   {
      mfem::out << "MINRES: No convergence!\n";
   }
}

void MINRES(const Operator &A, const Vector &b, Vector &x, int print_it,
            int max_it, real_t rtol, real_t atol)
{
   MFEM_PERF_FUNCTION;

   MINRESSolver minres;
   minres.SetPrintLevel(print_it);
   minres.SetMaxIter(max_it);
   minres.SetRelTol(sqrt(rtol));
   minres.SetAbsTol(sqrt(atol));
   minres.SetOperator(A);
   minres.Mult(b, x);
}

void MINRES(const Operator &A, Solver &B, const Vector &b, Vector &x,
            int print_it, int max_it, real_t rtol, real_t atol)
{
   MINRESSolver minres;
   minres.SetPrintLevel(print_it);
   minres.SetMaxIter(max_it);
   minres.SetRelTol(sqrt(rtol));
   minres.SetAbsTol(sqrt(atol));
   minres.SetOperator(A);
   minres.SetPreconditioner(B);
   minres.Mult(b, x);
}


void NewtonSolver::SetOperator(const Operator &op)
{
   oper = &op;
   height = op.Height();
   width = op.Width();
   MFEM_VERIFY(height == width, "square Operator is required.");

   r.SetSize(width);
   c.SetSize(width);
}

void NewtonSolver::Mult(const Vector &b, Vector &x) const
{
   MFEM_VERIFY(oper != NULL, "the Operator is not set (use SetOperator).");
   MFEM_VERIFY(prec != NULL, "the Solver is not set (use SetSolver).");

   int it;
   real_t norm0, norm, norm_goal;
   const bool have_b = (b.Size() == Height());

   if (!iterative_mode)
   {
      x = 0.0;
   }

   ProcessNewState(x);

   oper->Mult(x, r);
   if (have_b)
   {
      r -= b;
   }

   norm0 = norm = initial_norm = Norm(r);
   if (print_options.first_and_last && !print_options.iterations)
   {
      mfem::out << "Newton iteration " << setw(2) << 0
                << " : ||r|| = " << norm << "...\n";
   }
   norm_goal = std::max(rel_tol*norm, abs_tol);

   prec->iterative_mode = false;

   // x_{i+1} = x_i - [DF(x_i)]^{-1} [F(x_i)-b]
   for (it = 0; true; it++)
   {
      MFEM_VERIFY(IsFinite(norm), "norm = " << norm);
      if (print_options.iterations)
      {
         mfem::out << "Newton iteration " << setw(2) << it
                   << " : ||r|| = " << norm;
         if (it > 0)
         {
            mfem::out << ", ||r||/||r_0|| = " << norm/norm0;
         }
         mfem::out << '\n';
      }

      if (Monitor(it, norm, r, x) || norm <= norm_goal)
      {
         converged = true;
         break;
      }

      if (it >= max_iter)
      {
         converged = false;
         break;
      }

      grad = &oper->GetGradient(x);
      prec->SetOperator(*grad);

      if (lin_rtol_type)
      {
         AdaptiveLinRtolPreSolve(x, it, norm);
      }

      prec->Mult(r, c); // c = [DF(x_i)]^{-1} [F(x_i)-b]

      if (lin_rtol_type)
      {
         AdaptiveLinRtolPostSolve(c, r, it, norm);
      }

      const real_t c_scale = ComputeScalingFactor(x, b);
      if (c_scale == 0.0)
      {
         converged = false;
         break;
      }
      add(x, -c_scale, c, x);

      ProcessNewState(x);

      oper->Mult(x, r);
      if (have_b)
      {
         r -= b;
      }
      norm = Norm(r);
   }

   final_iter = it;
   final_norm = norm;

   if (print_options.summary || (!converged && print_options.warnings) ||
       print_options.first_and_last)
   {
      mfem::out << "Newton: Number of iterations: " << final_iter << '\n'
                << "   ||r|| = " << final_norm << '\n';
   }
   if (!converged && (print_options.summary || print_options.warnings))
   {
      mfem::out << "Newton: No convergence!\n";
   }
}

void NewtonSolver::SetAdaptiveLinRtol(const int type,
                                      const real_t rtol0,
                                      const real_t rtol_max,
                                      const real_t alpha_,
                                      const real_t gamma_)
{
   lin_rtol_type = type;
   lin_rtol0 = rtol0;
   lin_rtol_max = rtol_max;
   this->alpha = alpha_;
   this->gamma = gamma_;
}

void NewtonSolver::AdaptiveLinRtolPreSolve(const Vector &x,
                                           const int it,
                                           const real_t fnorm) const
{
   // Assume that when adaptive linear solver relative tolerance is activated,
   // we are working with an iterative solver.
   auto iterative_solver = static_cast<IterativeSolver *>(prec);
   // Adaptive linear solver relative tolerance
   real_t eta;
   // Safeguard threshold
   real_t sg_threshold = 0.1;

   if (it == 0)
   {
      eta = lin_rtol0;
   }
   else
   {
      if (lin_rtol_type == 1)
      {
         // eta = gamma * abs(||F(x1)|| - ||F(x0) + DF(x0) s0||) / ||F(x0)||
         eta = gamma * abs(fnorm - lnorm_last) / fnorm_last;
      }
      else if (lin_rtol_type == 2)
      {
         // eta = gamma * (||F(x1)|| / ||F(x0)||)^alpha
         eta = gamma * pow(fnorm / fnorm_last, alpha);
      }
      else
      {
         MFEM_ABORT("Unknown adaptive linear solver rtol version");
      }

      // Safeguard rtol from "oversolving" ?!
      const real_t sg_eta = gamma * pow(eta_last, alpha);
      if (sg_eta > sg_threshold) { eta = std::max(eta, sg_eta); }
   }

   eta = std::min(eta, lin_rtol_max);
   iterative_solver->SetRelTol(eta);
   eta_last = eta;
   if (print_options.iterations)
   {
      mfem::out << "Eisenstat-Walker rtol = " << eta << "\n";
   }
}

void NewtonSolver::AdaptiveLinRtolPostSolve(const Vector &x,
                                            const Vector &b,
                                            const int it,
                                            const real_t fnorm) const
{
   fnorm_last = fnorm;

   // If version 1 is chosen, the true linear residual norm has to be computed
   // and in most cases we can only retrieve the preconditioned linear residual
   // norm.
   if (lin_rtol_type == 1)
   {
      // lnorm_last = ||F(x0) + DF(x0) s0||
      Vector linres(x.Size());
      grad->Mult(x, linres);
      linres -= b;
      lnorm_last = Norm(linres);
   }
}

void LBFGSSolver::Mult(const Vector &b, Vector &x) const
{
   MFEM_VERIFY(oper != NULL, "the Operator is not set (use SetOperator).");

   // Quadrature points that are checked for negative Jacobians etc.
   Vector sk, rk, yk, rho, alpha;

   // r - r_{k+1}, c - descent direction
   sk.SetSize(width);    // x_{k+1}-x_k
   rk.SetSize(width);    // nabla(f(x_{k}))
   yk.SetSize(width);    // r_{k+1}-r_{k}
   rho.SetSize(m);       // 1/(dot(yk,sk)
   alpha.SetSize(m);     // rhok*sk'*c
   int last_saved_id = -1;

   int it;
   real_t norm0, norm, norm_goal;
   const bool have_b = (b.Size() == Height());

   if (!iterative_mode)
   {
      x = 0.0;
   }

   ProcessNewState(x);

   // r = F(x)-b
   oper->Mult(x, r);
   if (have_b) { r -= b; }

   c = r;           // initial descent direction

   norm0 = norm = initial_norm = Norm(r);
   if (print_options.first_and_last && !print_options.iterations)
   {
      mfem::out << "LBFGS iteration " << setw(2) << 0
                << " : ||r|| = " << norm << "...\n";
   }
   norm_goal = std::max(rel_tol*norm, abs_tol);
   for (it = 0; true; it++)
   {
      MFEM_VERIFY(IsFinite(norm), "norm = " << norm);
      if (print_options.iterations)
      {
         mfem::out << "LBFGS iteration " <<  it
                   << " : ||r|| = " << norm;
         if (it > 0)
         {
            mfem::out << ", ||r||/||r_0|| = " << norm/norm0;
         }
         mfem::out << '\n';
      }

      if (norm <= norm_goal)
      {
         converged = true;
         break;
      }

      if (it >= max_iter)
      {
         converged = false;
         break;
      }

      rk = r;
      const real_t c_scale = ComputeScalingFactor(x, b);
      if (c_scale == 0.0)
      {
         converged = false;
         break;
      }
      add(x, -c_scale, c, x); // x_{k+1} = x_k - c_scale*c

      ProcessNewState(x);

      oper->Mult(x, r);
      if (have_b)
      {
         r -= b;
      }

      // LBFGS - construct descent direction
      subtract(r, rk, yk);   // yk = r_{k+1} - r_{k}
      sk = c; sk *= -c_scale; //sk = x_{k+1} - x_{k} = -c_scale*c
      const real_t gamma = Dot(sk, yk)/Dot(yk, yk);

      // Save last m vectors
      last_saved_id = (last_saved_id == m-1) ? 0 : last_saved_id+1;
      *skArray[last_saved_id] = sk;
      *ykArray[last_saved_id] = yk;

      c = r;
      for (int i = last_saved_id; i > -1; i--)
      {
         rho(i) = 1.0/Dot((*skArray[i]),(*ykArray[i]));
         alpha(i) = rho(i)*Dot((*skArray[i]),c);
         add(c, -alpha(i), (*ykArray[i]), c);
      }
      if (it > m-1)
      {
         for (int i = m-1; i > last_saved_id; i--)
         {
            rho(i) = 1./Dot((*skArray[i]), (*ykArray[i]));
            alpha(i) = rho(i)*Dot((*skArray[i]),c);
            add(c, -alpha(i), (*ykArray[i]), c);
         }
      }

      c *= gamma;   // scale search direction
      if (it > m-1)
      {
         for (int i = last_saved_id+1; i < m ; i++)
         {
            real_t betai = rho(i)*Dot((*ykArray[i]), c);
            add(c, alpha(i)-betai, (*skArray[i]), c);
         }
      }
      for (int i = 0; i < last_saved_id+1 ; i++)
      {
         real_t betai = rho(i)*Dot((*ykArray[i]), c);
         add(c, alpha(i)-betai, (*skArray[i]), c);
      }

      norm = Norm(r);
   }

   final_iter = it;
   final_norm = norm;

   if (print_options.summary || (!converged && print_options.warnings) ||
       print_options.first_and_last)
   {
      mfem::out << "LBFGS: Number of iterations: " << final_iter << '\n'
                << "   ||r|| = " << final_norm << '\n';
   }
   if (print_options.summary || (!converged && print_options.warnings))
   {
      mfem::out << "LBFGS: No convergence!\n";
   }
}

int aGMRES(const Operator &A, Vector &x, const Vector &b,
           const Operator &M, int &max_iter,
           int m_max, int m_min, int m_step, real_t cf,
           real_t &tol, real_t &atol, int printit)
{
   int n = A.Width();

   int m = m_max;

   DenseMatrix H(m+1,m);
   Vector s(m+1), cs(m+1), sn(m+1);
   Vector w(n), av(n);

   real_t r1, resid;
   int i, j, k;

   M.Mult(b,w);
   real_t normb = w.Norml2(); // normb = ||M b||
   if (normb == 0.0)
   {
      normb = 1;
   }

   Vector r(n);
   A.Mult(x, r);
   subtract(b,r,w);
   M.Mult(w, r);           // r = M (b - A x)
   real_t beta = r.Norml2();  // beta = ||r||

   resid = beta / normb;

   if (resid * resid <= tol)
   {
      tol = resid * resid;
      max_iter = 0;
      return 0;
   }

   if (printit)
   {
      mfem::out << "   Pass : " << setw(2) << 1
                << "   Iteration : " << setw(3) << 0
                << "  (r, r) = " << beta*beta << '\n';
   }

   tol *= (normb*normb);
   tol = (atol > tol) ? atol : tol;

   m = m_max;
   Array<Vector *> v(m+1);
   for (i= 0; i<=m; i++)
   {
      v[i] = new Vector(n);
      (*v[i]) = 0.0;
   }

   j = 1;
   while (j <= max_iter)
   {
      (*v[0]) = 0.0;
      v[0] -> Add (1.0/beta, r);   // v[0] = r / ||r||
      s = 0.0; s(0) = beta;

      r1 = beta;

      for (i = 0; i < m && j <= max_iter; i++)
      {
         A.Mult((*v[i]),av);
         M.Mult(av,w);              // w = M A v[i]

         for (k = 0; k <= i; k++)
         {
            H(k,i) = w * (*v[k]);    // H(k,i) = w * v[k]
            w.Add(-H(k,i), (*v[k])); // w -= H(k,i) * v[k]
         }

         H(i+1,i)  = w.Norml2();     // H(i+1,i) = ||w||
         (*v[i+1]) = 0.0;
         v[i+1] -> Add (1.0/H(i+1,i), w); // v[i+1] = w / H(i+1,i)

         for (k = 0; k < i; k++)
         {
            ApplyPlaneRotation(H(k,i), H(k+1,i), cs(k), sn(k));
         }

         GeneratePlaneRotation(H(i,i), H(i+1,i), cs(i), sn(i));
         ApplyPlaneRotation(H(i,i), H(i+1,i), cs(i), sn(i));
         ApplyPlaneRotation(s(i), s(i+1), cs(i), sn(i));

         resid = fabs(s(i+1));
         if (printit)
         {
            mfem::out << "   Pass : " << setw(2) << j
                      << "   Iteration : " << setw(3) << i+1
                      << "  (r, r) = " << resid*resid << '\n';
         }

         if ( resid*resid < tol)
         {
            Update(x, i, H, s, v);
            tol = resid * resid;
            max_iter = j;
            for (i= 0; i<=m; i++)
            {
               delete v[i];
            }
            return 0;
         }
      }

      if (printit)
      {
         mfem::out << "Restarting..." << '\n';
      }

      Update(x, i-1, H, s, v);

      A.Mult(x, r);
      subtract(b,r,w);
      M.Mult(w, r);           // r = M (b - A x)
      beta = r.Norml2();      // beta = ||r||
      if ( resid*resid < tol)
      {
         tol = resid * resid;
         max_iter = j;
         for (i= 0; i<=m; i++)
         {
            delete v[i];
         }
         return 0;
      }

      if (beta/r1 > cf)
      {
         if (m - m_step >= m_min)
         {
            m -= m_step;
         }
         else
         {
            m = m_max;
         }
      }

      j++;
   }

   tol = resid * resid;
   for (i= 0; i<=m; i++)
   {
      delete v[i];
   }
   return 1;
}

OptimizationProblem::OptimizationProblem(const int insize,
                                         const Operator *C_,
                                         const Operator *D_)
   : C(C_), D(D_), c_e(NULL), d_lo(NULL), d_hi(NULL), x_lo(NULL), x_hi(NULL),
     input_size(insize)
{
   if (C) { MFEM_VERIFY(C->Width() == input_size, "Wrong width of C."); }
   if (D) { MFEM_VERIFY(D->Width() == input_size, "Wrong width of D."); }
}

void OptimizationProblem::SetEqualityConstraint(const Vector &c)
{
   MFEM_VERIFY(C, "The C operator is unspecified -- can't set constraints.");
   MFEM_VERIFY(c.Size() == C->Height(), "Wrong size of the constraint.");

   c_e = &c;
}

void OptimizationProblem::SetInequalityConstraint(const Vector &dl,
                                                  const Vector &dh)
{
   MFEM_VERIFY(D, "The D operator is unspecified -- can't set constraints.");
   MFEM_VERIFY(dl.Size() == D->Height() && dh.Size() == D->Height(),
               "Wrong size of the constraint.");

   d_lo = &dl; d_hi = &dh;
}

void OptimizationProblem::SetSolutionBounds(const Vector &xl, const Vector &xh)
{
   MFEM_VERIFY(xl.Size() == input_size && xh.Size() == input_size,
               "Wrong size of the constraint.");

   x_lo = &xl; x_hi = &xh;
}

int OptimizationProblem::GetNumConstraints() const
{
   int m = 0;
   if (C) { m += C->Height(); }
   if (D) { m += D->Height(); }
   return m;
}

void SLBQPOptimizer::SetOptimizationProblem(const OptimizationProblem &prob)
{
   if (print_options.warnings)
   {
      MFEM_WARNING("Objective functional is ignored as SLBQP always minimizes"
                   "the l2 norm of (x - x_target).");
   }
   MFEM_VERIFY(prob.GetC(), "Linear constraint is not set.");
   MFEM_VERIFY(prob.GetC()->Height() == 1, "Solver expects scalar constraint.");

   problem = &prob;
}

void SLBQPOptimizer::SetBounds(const Vector &lo_, const Vector &hi_)
{
   lo.SetDataAndSize(lo_.GetData(), lo_.Size());
   hi.SetDataAndSize(hi_.GetData(), hi_.Size());
}

void SLBQPOptimizer::SetLinearConstraint(const Vector &w_, real_t a_)
{
   w.SetDataAndSize(w_.GetData(), w_.Size());
   a = a_;
}

inline void SLBQPOptimizer::print_iteration(int it, real_t r, real_t l) const
{
   if (print_options.iterations || (print_options.first_and_last && it == 0))
   {
      mfem::out << "SLBQP iteration " << it << ": residual = " << r
                << ", lambda = " << l << '\n';
   }
}

void SLBQPOptimizer::Mult(const Vector& xt, Vector& x) const
{
   // Based on code provided by Denis Ridzal, dridzal@sandia.gov.
   // Algorithm adapted from Dai and Fletcher, "New Algorithms for
   // Singly Linearly Constrained Quadratic Programs Subject to Lower
   // and Upper Bounds", Numerical Analysis Report NA/216, 2003.

   // Set some algorithm-specific constants and temporaries.
   int nclip   = 0;
   real_t l    = 0;
   real_t llow = 0;
   real_t lupp = 0;
   real_t lnew = 0;
   real_t dl   = 2;
   real_t r    = 0;
   real_t rlow = 0;
   real_t rupp = 0;
   real_t s    = 0;

   const real_t smin = 0.1;

   const real_t tol = max(abs_tol, rel_tol*a);

   // *** Start bracketing phase of SLBQP ***
   if (print_options.iterations)
   {
      mfem::out << "SLBQP bracketing phase" << '\n';
   }

   // Solve QP with fixed Lagrange multiplier
   r = initial_norm = solve(l,xt,x,nclip);
   print_iteration(nclip, r, l);


   // If x=xt was already within bounds and satisfies the linear
   // constraint, then we already have the solution.
   if (fabs(r) <= tol)
   {
      converged = true;
      goto slbqp_done;
   }

   if (r < 0)
   {
      llow = l;  rlow = r;  l = l + dl;

      // Solve QP with fixed Lagrange multiplier
      r = solve(l,xt,x,nclip);
      print_iteration(nclip, r, l);

      while ((r < 0) && (nclip < max_iter))
      {
         llow = l;
         s = rlow/r - 1.0;
         if (s < smin) { s = smin; }
         dl = dl + dl/s;
         l = l + dl;

         // Solve QP with fixed Lagrange multiplier
         r = solve(l,xt,x,nclip);
         print_iteration(nclip, r, l);
      }

      lupp = l;  rupp = r;
   }
   else
   {
      lupp = l;  rupp = r;  l = l - dl;

      // Solve QP with fixed Lagrange multiplier
      r = solve(l,xt,x,nclip);
      print_iteration(nclip, r, l);

      while ((r > 0) && (nclip < max_iter))
      {
         lupp = l;
         s = rupp/r - 1.0;
         if (s < smin) { s = smin; }
         dl = dl + dl/s;
         l = l - dl;

         // Solve QP with fixed Lagrange multiplier
         r = solve(l,xt,x,nclip);
         print_iteration(nclip, r, l);
      }

      llow = l;  rlow = r;
   }

   // *** Stop bracketing phase of SLBQP ***


   // *** Start secant phase of SLBQP ***
   if (print_options.iterations)
   {
      mfem::out << "SLBQP secant phase" << '\n';
   }

   s = 1.0 - rlow/rupp;  dl = dl/s;  l = lupp - dl;

   // Solve QP with fixed Lagrange multiplier
   r = solve(l,xt,x,nclip);
   print_iteration(nclip, r, l);

   while ( (fabs(r) > tol) && (nclip < max_iter) )
   {
      if (r > 0)
      {
         if (s <= 2.0)
         {
            lupp = l;  rupp = r;  s = 1.0 - rlow/rupp;
            dl = (lupp - llow)/s;  l = lupp - dl;
         }
         else
         {
            s = rupp/r - 1.0;
            if (s < smin) { s = smin; }
            dl = (lupp - l)/s;
            lnew = 0.75*llow + 0.25*l;
            if (lnew < l-dl) { lnew = l-dl; }
            lupp = l;  rupp = r;  l = lnew;
            s = (lupp - llow)/(lupp - l);
         }

      }
      else
      {
         if (s >= 2.0)
         {
            llow = l;  rlow = r;  s = 1.0 - rlow/rupp;
            dl = (lupp - llow)/s;  l = lupp - dl;
         }
         else
         {
            s = rlow/r - 1.0;
            if (s < smin) { s = smin; }
            dl = (l - llow)/s;
            lnew = 0.75*lupp + 0.25*l;
            if (lnew < l+dl) { lnew = l+dl; }
            llow = l;  rlow = r; l = lnew;
            s = (lupp - llow)/(lupp - l);
         }
      }

      // Solve QP with fixed Lagrange multiplier
      r = solve(l,xt,x,nclip);
      print_iteration(nclip, r, l);
   }

   // *** Stop secant phase of SLBQP ***
   converged = (fabs(r) <= tol);

slbqp_done:

   final_iter = nclip;
   final_norm = r;

   if (print_options.summary || (!converged && print_options.warnings) ||
       print_options.first_and_last)
   {
      mfem::out << "SLBQP: Number of iterations: " << final_iter << '\n'
                << "   lambda = " << l << '\n'
                << "   ||r||  = " << final_norm << '\n';
   }
   if (!converged && print_options.warnings)
   {
      mfem::out << "SLBQP: No convergence!" << '\n';
   }
}

struct WeightMinHeap
{
   const std::vector<real_t> &w;
   std::vector<size_t> c;
   std::vector<int> loc;

   WeightMinHeap(const std::vector<real_t> &w_) : w(w_)
   {
      c.reserve(w.size());
      loc.resize(w.size());
      for (size_t i=0; i<w.size(); ++i) { push(i); }
   }

   size_t percolate_up(size_t pos, real_t val)
   {
      for (; pos > 0 && w[c[(pos-1)/2]] > val; pos = (pos-1)/2)
      {
         c[pos] = c[(pos-1)/2];
         loc[c[(pos-1)/2]] = pos;
      }
      return pos;
   }

   size_t percolate_down(size_t pos, real_t val)
   {
      while (2*pos+1 < c.size())
      {
         size_t left = 2*pos+1;
         size_t right = left+1;
         size_t tgt;
         if (right < c.size() && w[c[right]] < w[c[left]]) { tgt = right; }
         else { tgt = left; }
         if (w[c[tgt]] < val)
         {
            c[pos] = c[tgt];
            loc[c[tgt]] = pos;
            pos = tgt;
         }
         else
         {
            break;
         }
      }
      return pos;
   }

   void push(size_t i)
   {
      real_t val = w[i];
      c.push_back(0);
      size_t pos = c.size()-1;
      pos = percolate_up(pos, val);
      c[pos] = i;
      loc[i] = pos;
   }

   int pop()
   {
      size_t i = c[0];
      size_t j = c.back();
      c.pop_back();
      // Mark as removed
      loc[i] = -1;
      if (c.empty()) { return i; }
      real_t val = w[j];
      size_t pos = 0;
      pos = percolate_down(pos, val);
      c[pos] = j;
      loc[j] = pos;
      return i;
   }

   void update(size_t i)
   {
      size_t pos = loc[i];
      real_t val = w[i];
      pos = percolate_up(pos, val);
      pos = percolate_down(pos, val);
      c[pos] = i;
      loc[i] = pos;
   }

   bool picked(size_t i)
   {
      return loc[i] < 0;
   }
};

void MinimumDiscardedFillOrdering(SparseMatrix &C, Array<int> &p)
{
   int n = C.Width();
   // Scale rows by reciprocal of diagonal and take absolute value
   Vector D;
   C.GetDiag(D);
   int *I = C.GetI();
   int *J = C.GetJ();
   real_t *V = C.GetData();
   for (int i=0; i<n; ++i)
   {
      for (int j=I[i]; j<I[i+1]; ++j)
      {
         V[j] = abs(V[j]/D[i]);
      }
   }

   std::vector<real_t> w(n, 0.0);
   for (int k=0; k<n; ++k)
   {
      // Find all neighbors i of k
      for (int ii=I[k]; ii<I[k+1]; ++ii)
      {
         int i = J[ii];
         // Find value of (i,k)
         real_t C_ik = 0.0;
         for (int kk=I[i]; kk<I[i+1]; ++kk)
         {
            if (J[kk] == k)
            {
               C_ik = V[kk];
               break;
            }
         }
         for (int jj=I[k]; jj<I[k+1]; ++jj)
         {
            int j = J[jj];
            if (j == k) { continue; }
            real_t C_kj = V[jj];
            bool ij_exists = false;
            for (int jj2=I[i]; jj2<I[i+1]; ++jj2)
            {
               if (J[jj2] == j)
               {
                  ij_exists = true;
                  break;
               }
            }
            if (!ij_exists) { w[k] += pow(C_ik*C_kj,2); }
         }
      }
      w[k] = sqrt(w[k]);
   }

   WeightMinHeap w_heap(w);

   // Compute ordering
   p.SetSize(n);
   for (int ii=0; ii<n; ++ii)
   {
      int pi = w_heap.pop();
      p[ii] = pi;
      w[pi] = -1;
      for (int kk=I[pi]; kk<I[pi+1]; ++kk)
      {
         int k = J[kk];
         if (w_heap.picked(k)) { continue; }
         // Recompute weight
         w[k] = 0.0;
         // Find all neighbors i of k
         for (int ii2=I[k]; ii2<I[k+1]; ++ii2)
         {
            int i = J[ii2];
            if (w_heap.picked(i)) { continue; }
            // Find value of (i,k)
            real_t C_ik = 0.0;
            for (int kk2=I[i]; kk2<I[i+1]; ++kk2)
            {
               if (J[kk2] == k)
               {
                  C_ik = V[kk2];
                  break;
               }
            }
            for (int jj=I[k]; jj<I[k+1]; ++jj)
            {
               int j = J[jj];
               if (j == k || w_heap.picked(j)) { continue; }
               real_t C_kj = V[jj];
               bool ij_exists = false;
               for (int jj2=I[i]; jj2<I[i+1]; ++jj2)
               {
                  if (J[jj2] == j)
                  {
                     ij_exists = true;
                     break;
                  }
               }
               if (!ij_exists) { w[k] += pow(C_ik*C_kj,2); }
            }
         }
         w[k] = sqrt(w[k]);
         w_heap.update(k);
      }
   }
}

BlockILU::BlockILU(int block_size_,
                   Reordering reordering_,
                   int k_fill_)
   : Solver(0),
     block_size(block_size_),
     k_fill(k_fill_),
     reordering(reordering_)
{ }

BlockILU::BlockILU(const Operator &op,
                   int block_size_,
                   Reordering reordering_,
                   int k_fill_)
   : BlockILU(block_size_, reordering_, k_fill_)
{
   SetOperator(op);
}

void BlockILU::SetOperator(const Operator &op)
{
   const SparseMatrix *A = NULL;
#ifdef MFEM_USE_MPI
   const HypreParMatrix *A_par = dynamic_cast<const HypreParMatrix *>(&op);
   SparseMatrix A_par_diag;
   if (A_par != NULL)
   {
      A_par->GetDiag(A_par_diag);
      A = &A_par_diag;
   }
#endif
   if (A == NULL)
   {
      A = dynamic_cast<const SparseMatrix *>(&op);
      if (A == NULL)
      {
         MFEM_ABORT("BlockILU must be created with a SparseMatrix or HypreParMatrix");
      }
   }
   height = op.Height();
   width = op.Width();
   MFEM_VERIFY(A->Finalized(), "Matrix must be finalized.");
   CreateBlockPattern(*A);
   Factorize();
}

void BlockILU::CreateBlockPattern(const SparseMatrix &A)
{
   MFEM_VERIFY(k_fill == 0, "Only block ILU(0) is currently supported.");
   if (A.Height() % block_size != 0)
   {
      MFEM_ABORT("BlockILU: block size must evenly divide the matrix size");
   }

   int nrows = A.Height();
   const int *I = A.GetI();
   const int *J = A.GetJ();
   const real_t *V = A.GetData();
   int nnz = 0;
   int nblockrows = nrows / block_size;

   std::vector<std::set<int>> unique_block_cols(nblockrows);

   for (int iblock = 0; iblock < nblockrows; ++iblock)
   {
      for (int bi = 0; bi < block_size; ++bi)
      {
         int i = iblock * block_size + bi;
         for (int k = I[i]; k < I[i + 1]; ++k)
         {
            unique_block_cols[iblock].insert(J[k] / block_size);
         }
      }
      nnz += unique_block_cols[iblock].size();
   }

   if (reordering != Reordering::NONE)
   {
      SparseMatrix C(nblockrows, nblockrows);
      for (int iblock = 0; iblock < nblockrows; ++iblock)
      {
         for (int jblock : unique_block_cols[iblock])
         {
            for (int bi = 0; bi < block_size; ++bi)
            {
               int i = iblock * block_size + bi;
               for (int k = I[i]; k < I[i + 1]; ++k)
               {
                  int j = J[k];
                  if (j >= jblock * block_size && j < (jblock + 1) * block_size)
                  {
                     C.Add(iblock, jblock, V[k]*V[k]);
                  }
               }
            }
         }
      }
      C.Finalize(false);
      real_t *CV = C.GetData();
      for (int i=0; i<C.NumNonZeroElems(); ++i)
      {
         CV[i] = sqrt(CV[i]);
      }

      switch (reordering)
      {
         case Reordering::MINIMUM_DISCARDED_FILL:
            MinimumDiscardedFillOrdering(C, P);
            break;
         default:
            MFEM_ABORT("BlockILU: unknown reordering")
      }
   }
   else
   {
      // No reordering: permutation is identity
      P.SetSize(nblockrows);
      for (int i=0; i<nblockrows; ++i)
      {
         P[i] = i;
      }
   }

   // Compute inverse permutation
   Pinv.SetSize(nblockrows);
   for (int i=0; i<nblockrows; ++i)
   {
      Pinv[P[i]] = i;
   }

   // Permute columns
   std::vector<std::vector<int>> unique_block_cols_perminv(nblockrows);
   for (int i=0; i<nblockrows; ++i)
   {
      std::vector<int> &cols = unique_block_cols_perminv[i];
      for (int j : unique_block_cols[P[i]])
      {
         cols.push_back(Pinv[j]);
      }
      std::sort(cols.begin(), cols.end());
   }

   ID.SetSize(nblockrows);
   IB.SetSize(nblockrows + 1);
   IB[0] = 0;
   JB.SetSize(nnz);
   AB.SetSize(block_size, block_size, nnz);
   DB.SetSize(block_size, block_size, nblockrows);
   AB = 0.0;
   DB = 0.0;
   ipiv.SetSize(block_size*nblockrows);
   int counter = 0;

   for (int iblock = 0; iblock < nblockrows; ++iblock)
   {
      int iblock_perm = P[iblock];
      for (int jblock : unique_block_cols_perminv[iblock])
      {
         int jblock_perm = P[jblock];
         if (iblock == jblock)
         {
            ID[iblock] = counter;
         }
         JB[counter] = jblock;
         for (int bi = 0; bi < block_size; ++bi)
         {
            int i = iblock_perm*block_size + bi;
            for (int k = I[i]; k < I[i + 1]; ++k)
            {
               int j = J[k];
               if (j >= jblock_perm*block_size && j < (jblock_perm + 1)*block_size)
               {
                  int bj = j - jblock_perm*block_size;
                  real_t val = V[k];
                  AB(bi, bj, counter) = val;
                  // Extract the diagonal
                  if (iblock == jblock)
                  {
                     DB(bi, bj, iblock) = val;
                  }
               }
            }
         }
         ++counter;
      }
      IB[iblock + 1] = counter;
   }
}

void BlockILU::Factorize()
{
   int nblockrows = Height()/block_size;

   // Precompute LU factorization of diagonal blocks
   for (int i=0; i<nblockrows; ++i)
   {
      LUFactors factorization(DB.GetData(i), &ipiv[i*block_size]);
      factorization.Factor(block_size);
   }

   // Note: we use UseExternalData to extract submatrices from the tensor AB
   // instead of the DenseTensor call operator, because the call operator does
   // not allow for two simultaneous submatrix views into the same tensor
   DenseMatrix A_ik, A_ij, A_kj;
   // Loop over block rows (starting with second block row)
   for (int i=1; i<nblockrows; ++i)
   {
      // Find all nonzeros to the left of the diagonal in row i
      for (int kk=IB[i]; kk<IB[i+1]; ++kk)
      {
         int k = JB[kk];
         // Make sure we're still to the left of the diagonal
         if (k == i) { break; }
         if (k > i)
         {
            MFEM_ABORT("Matrix must be sorted with nonzero diagonal");
         }
         LUFactors A_kk_inv(DB.GetData(k), &ipiv[k*block_size]);
         A_ik.UseExternalData(&AB(0,0,kk), block_size, block_size);
         // A_ik = A_ik * A_kk^{-1}
         A_kk_inv.RightSolve(block_size, block_size, A_ik.GetData());
         // Modify everything to the right of k in row i
         for (int jj=kk+1; jj<IB[i+1]; ++jj)
         {
            int j = JB[jj];
            if (j <= k) { continue; } // Superfluous because JB is sorted?
            A_ij.UseExternalData(&AB(0,0,jj), block_size, block_size);
            for (int ll=IB[k]; ll<IB[k+1]; ++ll)
            {
               int l = JB[ll];
               if (l == j)
               {
                  A_kj.UseExternalData(&AB(0,0,ll), block_size, block_size);
                  // A_ij = A_ij - A_ik*A_kj;
                  AddMult_a(-1.0, A_ik, A_kj, A_ij);
                  // If we need to, update diagonal factorization
                  if (j == i)
                  {
                     DB(i) = A_ij;
                     LUFactors factorization(DB.GetData(i), &ipiv[i*block_size]);
                     factorization.Factor(block_size);
                  }
                  break;
               }
            }
         }
      }
   }
}

void BlockILU::Mult(const Vector &b, Vector &x) const
{
   MFEM_VERIFY(height > 0, "BlockILU(0) preconditioner is not constructed");
   int nblockrows = Height()/block_size;
   y.SetSize(Height());

   DenseMatrix B;
   Vector yi, yj, xi, xj;
   Vector tmp(block_size);
   // Forward substitute to solve Ly = b
   // Implicitly, L has identity on the diagonal
   y = 0.0;
   for (int i=0; i<nblockrows; ++i)
   {
      yi.SetDataAndSize(&y[i*block_size], block_size);
      for (int ib=0; ib<block_size; ++ib)
      {
         yi[ib] = b[ib + P[i]*block_size];
      }
      for (int k=IB[i]; k<ID[i]; ++k)
      {
         int j = JB[k];
         const DenseMatrix &L_ij = AB(k);
         yj.SetDataAndSize(&y[j*block_size], block_size);
         // y_i = y_i - L_ij*y_j
         L_ij.AddMult_a(-1.0, yj, yi);
      }
   }
   // Backward substitution to solve Ux = y
   for (int i=nblockrows-1; i >= 0; --i)
   {
      xi.SetDataAndSize(&x[P[i]*block_size], block_size);
      for (int ib=0; ib<block_size; ++ib)
      {
         xi[ib] = y[ib + i*block_size];
      }
      for (int k=ID[i]+1; k<IB[i+1]; ++k)
      {
         int j = JB[k];
         const DenseMatrix &U_ij = AB(k);
         xj.SetDataAndSize(&x[P[j]*block_size], block_size);
         // x_i = x_i - U_ij*x_j
         U_ij.AddMult_a(-1.0, xj, xi);
      }
      LUFactors A_ii_inv(&DB(0,0,i), &ipiv[i*block_size]);
      // x_i = D_ii^{-1} x_i
      A_ii_inv.Solve(block_size, 1, xi.GetData());
   }
}


void ResidualBCMonitor::MonitorResidual(
   int it, real_t norm, const Vector &r, bool final)
{
   if (!ess_dofs_list) { return; }

   real_t bc_norm_squared = 0.0;
   r.HostRead();
   ess_dofs_list->HostRead();
   for (int i = 0; i < ess_dofs_list->Size(); i++)
   {
      const real_t r_entry = r((*ess_dofs_list)[i]);
      bc_norm_squared += r_entry*r_entry;
   }
   bool print = true;
#ifdef MFEM_USE_MPI
   MPI_Comm comm = iter_solver->GetComm();
   if (comm != MPI_COMM_NULL)
   {
      double glob_bc_norm_squared = 0.0;
      MPI_Reduce(&bc_norm_squared, &glob_bc_norm_squared, 1,
                 MPITypeMap<real_t>::mpi_type,
                 MPI_SUM, 0, comm);
      bc_norm_squared = glob_bc_norm_squared;
      int rank;
      MPI_Comm_rank(comm, &rank);
      print = (rank == 0);
   }
#endif
   if ((it == 0 || final || bc_norm_squared > 0.0) && print)
   {
      mfem::out << "      ResidualBCMonitor : b.c. residual norm = "
                << sqrt(bc_norm_squared) << endl;
   }
}


#ifdef MFEM_USE_SUITESPARSE

void UMFPackSolver::Init()
{
   mat = NULL;
   Numeric = NULL;
   AI = AJ = NULL;
   if (!use_long_ints)
   {
      umfpack_di_defaults(Control);
   }
   else
   {
      umfpack_dl_defaults(Control);
   }
}

void UMFPackSolver::SetOperator(const Operator &op)
{
   void *Symbolic;

   if (Numeric)
   {
      if (!use_long_ints)
      {
         umfpack_di_free_numeric(&Numeric);
      }
      else
      {
         umfpack_dl_free_numeric(&Numeric);
      }
   }

   mat = const_cast<SparseMatrix *>(dynamic_cast<const SparseMatrix *>(&op));
   MFEM_VERIFY(mat, "not a SparseMatrix");

   // UMFPack requires that the column-indices in mat corresponding to each
   // row be sorted.
   // Generally, this will modify the ordering of the entries of mat.
   mat->SortColumnIndices();

   height = mat->Height();
   width = mat->Width();
   MFEM_VERIFY(width == height, "not a square matrix");

   const int * Ap = mat->HostReadI();
   const int * Ai = mat->HostReadJ();
   const real_t * Ax = mat->HostReadData();

   if (!use_long_ints)
   {
      int status = umfpack_di_symbolic(width, width, Ap, Ai, Ax, &Symbolic,
                                       Control, Info);
      if (status < 0)
      {
         umfpack_di_report_info(Control, Info);
         umfpack_di_report_status(Control, status);
         mfem_error("UMFPackSolver::SetOperator :"
                    " umfpack_di_symbolic() failed!");
      }

      status = umfpack_di_numeric(Ap, Ai, Ax, Symbolic, &Numeric,
                                  Control, Info);
      if (status < 0)
      {
         umfpack_di_report_info(Control, Info);
         umfpack_di_report_status(Control, status);
         mfem_error("UMFPackSolver::SetOperator :"
                    " umfpack_di_numeric() failed!");
      }
      umfpack_di_free_symbolic(&Symbolic);
   }
   else
   {
      SuiteSparse_long status;

      delete [] AJ;
      delete [] AI;
      AI = new SuiteSparse_long[width + 1];
      AJ = new SuiteSparse_long[Ap[width]];
      for (int i = 0; i <= width; i++)
      {
         AI[i] = (SuiteSparse_long)(Ap[i]);
      }
      for (int i = 0; i < Ap[width]; i++)
      {
         AJ[i] = (SuiteSparse_long)(Ai[i]);
      }

      status = umfpack_dl_symbolic(width, width, AI, AJ, Ax, &Symbolic,
                                   Control, Info);
      if (status < 0)
      {
         umfpack_dl_report_info(Control, Info);
         umfpack_dl_report_status(Control, status);
         mfem_error("UMFPackSolver::SetOperator :"
                    " umfpack_dl_symbolic() failed!");
      }

      status = umfpack_dl_numeric(AI, AJ, Ax, Symbolic, &Numeric,
                                  Control, Info);
      if (status < 0)
      {
         umfpack_dl_report_info(Control, Info);
         umfpack_dl_report_status(Control, status);
         mfem_error("UMFPackSolver::SetOperator :"
                    " umfpack_dl_numeric() failed!");
      }
      umfpack_dl_free_symbolic(&Symbolic);
   }
}

void UMFPackSolver::Mult(const Vector &b, Vector &x) const
{
   if (mat == NULL)
      mfem_error("UMFPackSolver::Mult : matrix is not set!"
                 " Call SetOperator first!");
   b.HostRead();
   x.HostReadWrite();
   if (!use_long_ints)
   {
      int status =
         umfpack_di_solve(UMFPACK_At, mat->HostReadI(), mat->HostReadJ(),
                          mat->HostReadData(), x.HostWrite(), b.HostRead(),
                          Numeric, Control, Info);
      umfpack_di_report_info(Control, Info);
      if (status < 0)
      {
         umfpack_di_report_status(Control, status);
         mfem_error("UMFPackSolver::Mult : umfpack_di_solve() failed!");
      }
   }
   else
   {
      SuiteSparse_long status =
         umfpack_dl_solve(UMFPACK_At, AI, AJ, mat->HostReadData(),
                          x.HostWrite(), b.HostRead(), Numeric, Control,
                          Info);
      umfpack_dl_report_info(Control, Info);
      if (status < 0)
      {
         umfpack_dl_report_status(Control, status);
         mfem_error("UMFPackSolver::Mult : umfpack_dl_solve() failed!");
      }
   }
}

void UMFPackSolver::MultTranspose(const Vector &b, Vector &x) const
{
   if (mat == NULL)
      mfem_error("UMFPackSolver::MultTranspose : matrix is not set!"
                 " Call SetOperator first!");
   b.HostRead();
   x.HostReadWrite();
   if (!use_long_ints)
   {
      int status =
         umfpack_di_solve(UMFPACK_A, mat->HostReadI(), mat->HostReadJ(),
                          mat->HostReadData(), x.HostWrite(), b.HostRead(),
                          Numeric, Control, Info);
      umfpack_di_report_info(Control, Info);
      if (status < 0)
      {
         umfpack_di_report_status(Control, status);
         mfem_error("UMFPackSolver::MultTranspose :"
                    " umfpack_di_solve() failed!");
      }
   }
   else
   {
      SuiteSparse_long status =
         umfpack_dl_solve(UMFPACK_A, AI, AJ, mat->HostReadData(),
                          x.HostWrite(), b.HostRead(), Numeric, Control,
                          Info);
      umfpack_dl_report_info(Control, Info);
      if (status < 0)
      {
         umfpack_dl_report_status(Control, status);
         mfem_error("UMFPackSolver::MultTranspose :"
                    " umfpack_dl_solve() failed!");
      }
   }
}

UMFPackSolver::~UMFPackSolver()
{
   delete [] AJ;
   delete [] AI;
   if (Numeric)
   {
      if (!use_long_ints)
      {
         umfpack_di_free_numeric(&Numeric);
      }
      else
      {
         umfpack_dl_free_numeric(&Numeric);
      }
   }
}

void KLUSolver::Init()
{
   klu_defaults(&Common);
}

void KLUSolver::SetOperator(const Operator &op)
{
   if (Numeric)
   {
      MFEM_VERIFY(Symbolic != 0,
                  "Had Numeric pointer in KLU, but not Symbolic");
      klu_free_symbolic(&Symbolic, &Common);
      Symbolic = 0;
      klu_free_numeric(&Numeric, &Common);
      Numeric = 0;
   }

   mat = const_cast<SparseMatrix *>(dynamic_cast<const SparseMatrix *>(&op));
   MFEM_VERIFY(mat != NULL, "not a SparseMatrix");

   // KLU requires that the column-indices in mat corresponding to each row be
   // sorted.  Generally, this will modify the ordering of the entries of mat.
   mat->SortColumnIndices();

   height = mat->Height();
   width = mat->Width();
   MFEM_VERIFY(width == height, "not a square matrix");

   int * Ap = mat->GetI();
   int * Ai = mat->GetJ();
   real_t * Ax = mat->GetData();

   Symbolic = klu_analyze( height, Ap, Ai, &Common);
   Numeric = klu_factor(Ap, Ai, Ax, Symbolic, &Common);
}

void KLUSolver::Mult(const Vector &b, Vector &x) const
{
   MFEM_VERIFY(mat != NULL,
               "KLUSolver::Mult : matrix is not set!  Call SetOperator first!");

   int n = mat->Height();
   int numRhs = 1;
   // Copy B into X, so we can pass it in and overwrite it.
   x = b;
   // Solve the transpose, since KLU thinks the matrix is compressed column
   // format.
   klu_tsolve( Symbolic, Numeric, n, numRhs, x.GetData(), &Common);
}

void KLUSolver::MultTranspose(const Vector &b, Vector &x) const
{
   MFEM_VERIFY(mat != NULL,
               "KLUSolver::Mult : matrix is not set!  Call SetOperator first!");

   int n = mat->Height();
   int numRhs = 1;
   // Copy B into X, so we can pass it in and overwrite it.
   x = b;
   // Solve the regular matrix, not the transpose, since KLU thinks the matrix
   // is compressed column format.
   klu_solve( Symbolic, Numeric, n, numRhs, x.GetData(), &Common);
}

KLUSolver::~KLUSolver()
{
   klu_free_symbolic (&Symbolic, &Common) ;
   klu_free_numeric (&Numeric, &Common) ;
   Symbolic = 0;
   Numeric = 0;
}

#endif // MFEM_USE_SUITESPARSE

DirectSubBlockSolver::DirectSubBlockSolver(const SparseMatrix &A,
                                           const SparseMatrix &block_dof_)
   : Solver(A.NumRows()), block_dof(const_cast<SparseMatrix&>(block_dof_)),
     block_solvers(new DenseMatrixInverse[block_dof.NumRows()])
{
   DenseMatrix sub_A;
   for (int i = 0; i < block_dof.NumRows(); ++i)
   {
      local_dofs.MakeRef(block_dof.GetRowColumns(i), block_dof.RowSize(i));
      sub_A.SetSize(local_dofs.Size());
      A.GetSubMatrix(local_dofs, local_dofs, sub_A);
      block_solvers[i].SetOperator(sub_A);
   }
}

void DirectSubBlockSolver::Mult(const Vector &x, Vector &y) const
{
   y.SetSize(x.Size());
   y = 0.0;

   for (int i = 0; i < block_dof.NumRows(); ++i)
   {
      local_dofs.MakeRef(block_dof.GetRowColumns(i), block_dof.RowSize(i));
      x.GetSubVector(local_dofs, sub_rhs);
      sub_sol.SetSize(local_dofs.Size());
      block_solvers[i].Mult(sub_rhs, sub_sol);
      y.AddElementVector(local_dofs, sub_sol);
   }
}

void ProductSolver::Mult(const Vector & x, Vector & y) const
{
   y.SetSize(x.Size());
   y = 0.0;
   S0->Mult(x, y);

   Vector z(x.Size());
   z = 0.0;
   A->Mult(y, z);
   add(-1.0, z, 1.0, x, z); // z = (I - A * S0) x

   Vector S1z(x.Size());
   S1z = 0.0;
   S1->Mult(z, S1z);
   y += S1z;
}

void ProductSolver::MultTranspose(const Vector & x, Vector & y) const
{
   y.SetSize(x.Size());
   y = 0.0;
   S1->MultTranspose(x, y);

   Vector z(x.Size());
   z = 0.0;
   A->MultTranspose(y, z);
   add(-1.0, z, 1.0, x, z); // z = (I - A^T * S1^T) x

   Vector S0Tz(x.Size());
   S0Tz = 0.0;
   S0->MultTranspose(z, S0Tz);
   y += S0Tz;
}

OrthoSolver::OrthoSolver()
   : Solver(0, false), global_size(-1)
#ifdef MFEM_USE_MPI
   , parallel(false)
#endif
{ }

#ifdef MFEM_USE_MPI
OrthoSolver::OrthoSolver(MPI_Comm mycomm_)
   : Solver(0, false), mycomm(mycomm_), global_size(-1), parallel(true) { }
#endif

void OrthoSolver::SetSolver(Solver &s)
{
   solver = &s;
   height = s.Height();
   width = s.Width();
   MFEM_VERIFY(height == width, "Solver must be a square Operator!");
   global_size = -1; // lazy evaluated
}

void OrthoSolver::SetOperator(const Operator &op)
{
   MFEM_VERIFY(solver, "Solver hasn't been set, call SetSolver() first.");
   solver->SetOperator(op);
   height = solver->Height();
   width = solver->Width();
   MFEM_VERIFY(height == width, "Solver must be a square Operator!");
   global_size = -1; // lazy evaluated
}

void OrthoSolver::Mult(const Vector &b, Vector &x) const
{
   MFEM_VERIFY(solver, "Solver hasn't been set, call SetSolver() first.");
   MFEM_VERIFY(height == solver->Height(),
               "solver was modified externally! call SetSolver() again!");
   MFEM_VERIFY(height == b.Size(), "incompatible input Vector size!");
   MFEM_VERIFY(height == x.Size(), "incompatible output Vector size!");

   // Orthogonalize input
   Orthogonalize(b, b_ortho);

   // Propagate iterative_mode to the solver:
   solver->iterative_mode = iterative_mode;

   // Apply the Solver
   solver->Mult(b_ortho, x);

   // Orthogonalize output
   Orthogonalize(x, x);
}

void OrthoSolver::Orthogonalize(const Vector &v, Vector &v_ortho) const
{
   if (global_size == -1)
   {
      global_size = height;
#ifdef MFEM_USE_MPI
      if (parallel)
      {
         MPI_Allreduce(MPI_IN_PLACE, &global_size, 1, HYPRE_MPI_BIG_INT,
                       MPI_SUM, mycomm);
      }
#endif
   }

   // TODO: GPU/device implementation

   real_t global_sum = v.Sum();

#ifdef MFEM_USE_MPI
   if (parallel)
   {
      MPI_Allreduce(MPI_IN_PLACE, &global_sum, 1, MPITypeMap<real_t>::mpi_type,
                    MPI_SUM, mycomm);
   }
#endif

   real_t ratio = global_sum / static_cast<real_t>(global_size);
   v_ortho.SetSize(v.Size());
   v.HostRead();
   v_ortho.HostWrite();
   for (int i = 0; i < v_ortho.Size(); ++i)
   {
      v_ortho(i) = v(i) - ratio;
   }
}

#ifdef MFEM_USE_MPI
AuxSpaceSmoother::AuxSpaceSmoother(const HypreParMatrix &op,
                                   HypreParMatrix *aux_map,
                                   bool op_is_symmetric,
                                   bool own_aux_map)
   : Solver(op.NumRows()), aux_map_(aux_map, own_aux_map)
{
   aux_system_.Reset(RAP(&op, aux_map));
   aux_system_.As<HypreParMatrix>()->EliminateZeroRows();
   aux_smoother_.Reset(new HypreSmoother(*aux_system_.As<HypreParMatrix>()));
   aux_smoother_.As<HypreSmoother>()->SetOperatorSymmetry(op_is_symmetric);
}

void AuxSpaceSmoother::Mult(const Vector &x, Vector &y, bool transpose) const
{
   Vector aux_rhs(aux_map_->NumCols());
   aux_map_->MultTranspose(x, aux_rhs);

   Vector aux_sol(aux_rhs.Size());
   if (transpose)
   {
      aux_smoother_->MultTranspose(aux_rhs, aux_sol);
   }
   else
   {
      aux_smoother_->Mult(aux_rhs, aux_sol);
   }

   y.SetSize(aux_map_->NumRows());
   aux_map_->Mult(aux_sol, y);
}
#endif // MFEM_USE_MPI

#ifdef MFEM_USE_LAPACK

NNLSSolver::NNLSSolver()
   : Solver(0), mat(nullptr), const_tol_(1.0e-14), min_nnz_(0),
     max_nnz_(0), verbosity_(0), res_change_termination_tol_(1.0e-4),
     zero_tol_(1.0e-14), rhs_delta_(1.0e-11), n_outer_(100000),
     n_inner_(100000), nStallCheck_(100), normalize_(true),
     NNLS_qrres_on_(false), qr_residual_mode_(QRresidualMode::hybrid)
{}

void NNLSSolver::SetOperator(const Operator &op)
{
   mat = dynamic_cast<const DenseMatrix*>(&op);
   MFEM_VERIFY(mat, "NNLSSolver operator must be of type DenseMatrix");

   // The size of this operator is that of the transpose of op.
   height = op.Width();
   width = op.Height();

   row_scaling_.SetSize(mat->NumRows());
   row_scaling_ = 1.0;
}

void NNLSSolver::SetQRResidualMode(const QRresidualMode qr_residual_mode)
{
   qr_residual_mode_ = qr_residual_mode;
   if (qr_residual_mode_ == QRresidualMode::on)
   {
      NNLS_qrres_on_ = true;
   }
}

void NNLSSolver::NormalizeConstraints(Vector& rhs_lb, Vector& rhs_ub) const
{
   // Scale everything so that rescaled half gap is the same for all constraints
   const int m = mat->NumRows();

   MFEM_VERIFY(rhs_lb.Size() == m && rhs_ub.Size() == m, "");

   Vector rhs_avg = rhs_ub;
   rhs_avg += rhs_lb;
   rhs_avg *= 0.5;

   Vector rhs_halfgap = rhs_ub;
   rhs_halfgap -= rhs_lb;
   rhs_halfgap *= 0.5;

   Vector rhs_avg_glob = rhs_avg;
   Vector rhs_halfgap_glob = rhs_halfgap;
   Vector halfgap_target(m);
   halfgap_target = 1.0e3 * const_tol_;

   row_scaling_.SetSize(m);

   for (int i=0; i<m; ++i)
   {
      const real_t s = halfgap_target(i) / rhs_halfgap_glob(i);
      row_scaling_[i] = s;

      rhs_lb(i) = (rhs_avg(i) * s) - halfgap_target(i);
      rhs_ub(i) = (rhs_avg(i) * s) + halfgap_target(i);
   }
}

void NNLSSolver::Mult(const Vector &w, Vector &sol) const
{
   MFEM_VERIFY(mat, "NNLSSolver operator must be of type DenseMatrix");
   Vector rhs_ub(mat->NumRows());
   mat->Mult(w, rhs_ub);
   rhs_ub *= row_scaling_;

   Vector rhs_lb(rhs_ub);
   Vector rhs_Gw(rhs_ub);

   for (int i=0; i<rhs_ub.Size(); ++i)
   {
      rhs_lb(i) -= rhs_delta_;
      rhs_ub(i) += rhs_delta_;
   }

   if (normalize_) { NormalizeConstraints(rhs_lb, rhs_ub); }
   Solve(rhs_lb, rhs_ub, sol);

   if (verbosity_ > 1)
   {
      int nnz = 0;
      for (int i=0; i<sol.Size(); ++i)
      {
         if (sol(i) != 0.0)
         {
            nnz++;
         }
      }

      mfem::out << "Number of nonzeros in NNLSSolver solution: " << nnz
                << ", out of " << sol.Size() << endl;

      // Check residual of NNLS solution
      Vector res(mat->NumRows());
      mat->Mult(sol, res);
      res *= row_scaling_;

      const real_t normGsol = res.Norml2();
      const real_t normRHS = rhs_Gw.Norml2();

      res -= rhs_Gw;
      const real_t relNorm = res.Norml2() / std::max(normGsol, normRHS);
      mfem::out << "Relative residual norm for NNLSSolver solution of Gs = Gw: "
                << relNorm << endl;
   }
}

void NNLSSolver::Solve(const Vector& rhs_lb, const Vector& rhs_ub,
                       Vector& soln) const
{
   int m = mat->NumRows();
   int n = mat->NumCols();

   MFEM_VERIFY(rhs_lb.Size() == m && rhs_lb.Size() == m && soln.Size() == n, "");
   MFEM_VERIFY(n >= m, "NNLSSolver system cannot be over-determined.");

   if (max_nnz_ == 0)
   {
      max_nnz_ = mat->NumCols();
   }

   // Prepare right hand side
   Vector rhs_avg(rhs_ub);
   rhs_avg += rhs_lb;
   rhs_avg *= 0.5;

   Vector rhs_halfgap(rhs_ub);
   rhs_halfgap -= rhs_lb;
   rhs_halfgap *= 0.5;

   Vector rhs_avg_glob(rhs_avg);
   Vector rhs_halfgap_glob(rhs_halfgap);

   int ione = 1;
   real_t fone = 1.0;

   char lside = 'L';
   char trans = 'T';
   char notrans = 'N';

   std::vector<unsigned int> nz_ind(m);
   Vector res_glob(m);
   Vector mu(n);
   Vector mu2(n);
   int n_nz_ind = 0;
   int n_glob = 0;
   int m_update;
   int min_nnz_cap = std::min(static_cast<int>(min_nnz_), std::min(m,n));
   int info;
   std::vector<real_t> l2_res_hist;
   std::vector<unsigned int> stalled_indices;
   int stalledFlag = 0;
   int num_stalled = 0;
   int nz_ind_zero = 0;

   Vector soln_nz_glob(m);
   Vector soln_nz_glob_up(m);

   // The following matrices are stored in column-major format as Vectors
   Vector mat_0_data(m * n);
   Vector mat_qr_data(m * n);
   Vector submat_data(m * n);

   Vector tau(n);
   Vector sub_tau = tau;
   Vector vec1(m);

   // Temporary work arrays
   int lwork;
   std::vector<real_t> work;
   int n_outer_iter = 0;
   int n_total_inner_iter = 0;
   int i_qr_start;
   int n_update;
   // 0 = converged; 1 = maximum iterations reached;
   // 2 = NNLS stalled (no change in residual for many iterations)
   int exit_flag = 1;

   res_glob = rhs_avg_glob;
   Vector qt_rhs_glob = rhs_avg_glob;
   Vector qqt_rhs_glob = qt_rhs_glob;
   Vector sub_qt = rhs_avg_glob;

   // Compute threshold tolerance for the Lagrange multiplier mu
   real_t mu_tol = 0.0;

   {
      Vector rhs_scaled(rhs_halfgap_glob);
      Vector tmp(n);
      rhs_scaled *= row_scaling_;
      mat->MultTranspose(rhs_scaled, tmp);

      mu_tol = 1.0e-15 * tmp.Max();
   }

   real_t rmax = 0.0;
   real_t mumax = 0.0;

   for (int oiter = 0; oiter < n_outer_; ++oiter)
   {
      stalledFlag = 0;

      rmax = fabs(res_glob(0)) - rhs_halfgap_glob(0);
      for (int i=1; i<m; ++i)
      {
         rmax = std::max(rmax, fabs(res_glob(i)) - rhs_halfgap_glob(i));
      }

      l2_res_hist.push_back(res_glob.Norml2());

      if (verbosity_ > 1)
      {
         mfem::out << "NNLS " << oiter << " " << n_total_inner_iter << " " << m
                   << " " << n << " " << n_glob << " " << rmax << " "
                   << l2_res_hist[oiter] << endl;
      }
      if (rmax <= const_tol_ && n_glob >= min_nnz_cap)
      {
         if (verbosity_ > 1)
         {
            mfem::out << "NNLS target tolerance met" << endl;
         }
         exit_flag = 0;
         break;
      }

      if (n_glob >= max_nnz_)
      {
         if (verbosity_ > 1)
         {
            mfem::out << "NNLS target nnz met" << endl;
         }
         exit_flag = 0;
         break;
      }

      if (n_glob >= m)
      {
         if (verbosity_ > 1)
         {
            mfem::out << "NNLS system is square... exiting" << endl;
         }
         exit_flag = 3;
         break;
      }

      // Check for stall after the first nStallCheck iterations
      if (oiter > nStallCheck_)
      {
         real_t mean0 = 0.0;
         real_t mean1 = 0.0;
         for (int i=0; i<nStallCheck_/2; ++i)
         {
            mean0 += l2_res_hist[oiter - i];
            mean1 += l2_res_hist[oiter - (nStallCheck_) - i];
         }

         real_t mean_res_change = (mean1 / mean0) - 1.0;
         if (std::abs(mean_res_change) < res_change_termination_tol_)
         {
            if (verbosity_ > 1)
            {
               mfem::out << "NNLSSolver stall detected... exiting" << endl;
            }
            exit_flag = 2;
            break;
         }
      }

      // Find the next index
      res_glob *= row_scaling_;
      mat->MultTranspose(res_glob, mu);

      for (int i = 0; i < n_nz_ind; ++i)
      {
         mu(nz_ind[i]) = 0.0;
      }
      for (unsigned int i = 0; i < stalled_indices.size(); ++i)
      {
         mu(stalled_indices[i]) = 0.0;
      }

      mumax = mu.Max();

      if (mumax < mu_tol)
      {
         num_stalled = stalled_indices.size();
         if (num_stalled > 0)
         {
            if (verbosity_ > 0)
            {
               mfem::out << "NNLS Lagrange multiplier is below the minimum "
                         << "threshold: mumax = " << mumax << ", mutol = "
                         << mu_tol << "\n" << " Resetting stalled indices "
                         << "vector of size " << num_stalled << "\n";
            }
            stalled_indices.resize(0);

            mat->MultTranspose(res_glob, mu);

            for (int i = 0; i < n_nz_ind; ++i)
            {
               mu(nz_ind[i]) = 0.0;
            }

            mumax = mu.Max();
         }
      }

      int imax = 0;
      {
         real_t tmax = mu(0);
         for (int i=1; i<n; ++i)
         {
            if (mu(i) > tmax)
            {
               tmax = mu(i);
               imax = i;
            }
         }
      }

      // Record the local value of the next index
      nz_ind[n_nz_ind] = imax;
      ++n_nz_ind;

      if (verbosity_ > 2)
      {
         mfem::out << "Found next index: " << imax << " " << mumax << endl;
      }

      for (int i=0; i<m; ++i)
      {
         mat_0_data(i + (n_glob*m)) = (*mat)(i,imax) * row_scaling_[i];
         mat_qr_data(i + (n_glob*m)) = mat_0_data(i + (n_glob*m));
      }

      i_qr_start = n_glob;
      ++n_glob; // Increment the size of the global matrix

      if (verbosity_ > 2)
      {
         mfem::out << "Updated matrix with new index" << endl;
      }

      for (int iiter = 0; iiter < n_inner_; ++iiter)
      {
         ++n_total_inner_iter;

         // Initialize
         const bool incremental_update = true;
         n_update = n_glob - i_qr_start;
         m_update = m - i_qr_start;
         if (incremental_update)
         {
            // Apply Householder reflectors to compute Q^T new_cols
            lwork = -1;
            work.resize(10);

            MFEM_LAPACK_PREFIX(ormqr_)(&lside, &trans, &m, &n_update,
                                       &i_qr_start, mat_qr_data.GetData(), &m,
                                       tau.GetData(),
                                       mat_qr_data.GetData() + (i_qr_start * m),
                                       &m, work.data(), &lwork, &info);
            MFEM_VERIFY(info == 0, ""); // Q^T A update work calculation failed
            lwork = static_cast<int>(work[0]);
            work.resize(lwork);
            MFEM_LAPACK_PREFIX(ormqr_)(&lside, &trans, &m, &n_update,
                                       &i_qr_start, mat_qr_data.GetData(), &m,
                                       tau.GetData(),
                                       mat_qr_data.GetData() + (i_qr_start * m),
                                       &m, work.data(), &lwork, &info);
            MFEM_VERIFY(info == 0, ""); // Q^T A update failed
            // Compute QR factorization of the submatrix
            lwork = -1;
            work.resize(10);

            // Copy m_update-by-n_update submatrix of mat_qr_data,
            // starting at (i_qr_start, i_qr_start)
            for (int i=0; i<m_update; ++i)
               for (int j=0; j<n_update; ++j)
               {
                  submat_data[i + (j * m_update)] =
                     mat_qr_data[i + i_qr_start + ((j + i_qr_start) * m)];
               }

            // Copy tau subvector of length n_update, starting at i_qr_start
            for (int j=0; j<n_update; ++j)
            {
               sub_tau[j] = tau[i_qr_start + j];
            }

            MFEM_LAPACK_PREFIX(geqrf_)(&m_update, &n_update, submat_data.GetData(),
                                       &m_update, sub_tau.GetData(), work.data(),
                                       &lwork, &info);
            MFEM_VERIFY(info == 0, ""); // QR update factorization work calc
            lwork = static_cast<int>(work[0]);
            if (lwork == 0) { lwork = 1; }
            work.resize(lwork);
            MFEM_LAPACK_PREFIX(geqrf_)(&m_update, &n_update, submat_data.GetData(),
                                       &m_update, sub_tau.GetData(), work.data(),
                                       &lwork, &info);
            MFEM_VERIFY(info == 0, ""); // QR update factorization failed

            // Copy result back
            for (int i=0; i<m_update; ++i)
               for (int j=0; j<n_update; ++j)
               {
                  mat_qr_data[i + i_qr_start + ((j + i_qr_start)* m)] =
                     submat_data[i + (j * m_update)];
               }

            for (int j=0; j<n_update; ++j)
            {
               tau[i_qr_start + j] = sub_tau[j];
            }
         }
         else
         {
            // Copy everything to mat_qr then do full QR
            for (int i=0; i<m; ++i)
               for (int j=0; j<n_glob; ++j)
               {
                  mat_qr_data(i + (j*m)) = mat_0_data(i + (j*m));
               }

            // Compute qr factorization (first find the size of work and then
            // perform qr)
            lwork = -1;
            work.resize(10);
            MFEM_LAPACK_PREFIX(geqrf_)(&m, &n_glob, mat_qr_data.GetData(), &m,
                                       tau.GetData(), work.data(), &lwork, &info);
            MFEM_VERIFY(info == 0, ""); // QR factorization work calculation
            lwork = static_cast<int>(work[0]);
            work.resize(lwork);
            MFEM_LAPACK_PREFIX(geqrf_)(&m, &n_glob, mat_qr_data.GetData(), &m,
                                       tau.GetData(), work.data(), &lwork, &info);
            MFEM_VERIFY(info == 0, ""); // QR factorization failed
         }

         if (verbosity_ > 2)
         {
            mfem::out << "Updated QR " << iiter << endl;
         }

         // Apply Householder reflectors to compute Q^T b
         if (incremental_update && iiter == 0)
         {
            lwork = -1;
            work.resize(10);

            // Copy submatrix of mat_qr_data starting at
            //   (i_qr_start, i_qr_start), of size m_update-by-1
            // Copy submatrix of qt_rhs_glob starting at (i_qr_start, 0),
            //   of size m_update-by-1

            for (int i=0; i<m_update; ++i)
            {
               submat_data[i] = mat_qr_data[i + i_qr_start + (i_qr_start * m)];
               sub_qt[i] = qt_rhs_glob[i + i_qr_start];
            }

            sub_tau[0] = tau[i_qr_start];

            MFEM_LAPACK_PREFIX(ormqr_)(&lside, &trans, &m_update, &ione, &ione,
                                       submat_data.GetData(), &m_update,
                                       sub_tau.GetData(), sub_qt.GetData(),
                                       &m_update, work.data(), &lwork, &info);
            MFEM_VERIFY(info == 0, ""); // H_last y work calculation failed
            lwork = static_cast<int>(work[0]);
            work.resize(lwork);
            MFEM_LAPACK_PREFIX(ormqr_)(&lside, &trans, &m_update, &ione, &ione,
                                       submat_data.GetData(), &m_update,
                                       sub_tau.GetData(), sub_qt.GetData(),
                                       &m_update, work.data(), &lwork, &info);
            MFEM_VERIFY(info == 0, ""); // H_last y failed
            // Copy result back
            for (int i=0; i<m_update; ++i)
            {
               qt_rhs_glob[i + i_qr_start] = sub_qt[i];
            }
         }
         else
         {
            // Compute Q^T b from scratch
            qt_rhs_glob = rhs_avg_glob;
            lwork = -1;
            work.resize(10);
            MFEM_LAPACK_PREFIX(ormqr_)(&lside, &trans, &m, &ione, &n_glob,
                                       mat_qr_data.GetData(), &m, tau.GetData(),
                                       qt_rhs_glob.GetData(), &m,
                                       work.data(), &lwork, &info);
            MFEM_VERIFY(info == 0, ""); // Q^T b work calculation failed
            lwork = static_cast<int>(work[0]);
            work.resize(lwork);
            MFEM_LAPACK_PREFIX(ormqr_)(&lside, &trans, &m, &ione, &n_glob,
                                       mat_qr_data.GetData(), &m, tau.GetData(),
                                       qt_rhs_glob.GetData(), &m,
                                       work.data(), &lwork, &info);
            MFEM_VERIFY(info == 0, ""); // Q^T b failed
         }

         if (verbosity_ > 2)
         {
            mfem::out << "Updated rhs " << iiter << endl;
         }

         // Apply R^{-1}; first n_glob entries of vec1 are overwritten
         char upper = 'U';
         char nounit = 'N';
         vec1 = qt_rhs_glob;
         MFEM_LAPACK_PREFIX(trsm_)(&lside, &upper, &notrans, &nounit,
                                   &n_glob, &ione, &fone,
                                   mat_qr_data.GetData(), &m,
                                   vec1.GetData(), &n_glob);

         if (verbosity_ > 2)
         {
            mfem::out << "Solved triangular system " << iiter << endl;
         }

         // Check if all entries are positive
         int pos_ibool = 0;
         real_t smin = n_glob > 0 ? vec1(0) : 0.0;
         for (int i=0; i<n_glob; ++i)
         {
            soln_nz_glob_up(i) = vec1(i);
            smin = std::min(smin, soln_nz_glob_up(i));
         }

         if (smin > zero_tol_)
         {
            pos_ibool = 1;
            for (int i=0; i<n_glob; ++i)
            {
               soln_nz_glob(i) = soln_nz_glob_up(i);
            }
         }

         if (pos_ibool == 1)
         {
            break;
         }

         if (verbosity_ > 2)
         {
            mfem::out << "Start pruning " << iiter << endl;
            for (int i = 0; i < n_glob; ++i)
            {
               if (soln_nz_glob_up(i) <= zero_tol_)
               {
                  mfem::out << i << " " << n_glob << " " << soln_nz_glob_up(i) << endl;
               }
            }
         }

         if (soln_nz_glob_up(n_glob - 1) <= zero_tol_)
         {
            stalledFlag = 1;
            if (verbosity_ > 2)
            {
               if (qr_residual_mode_ == QRresidualMode::hybrid)
               {
                  mfem::out << "Detected stall due to adding and removing same "
                            << "column. Switching to QR residual calculation "
                            << "method." << endl;
               }
               else
               {
                  mfem::out << "Detected stall due to adding and removing same"
                            << " column. Exiting now." << endl;
               }
            }
         }

         if (stalledFlag == 1 && qr_residual_mode_ == QRresidualMode::hybrid)
         {
            NNLS_qrres_on_ = true;
            break;
         }

         real_t alpha = numeric_limits<real_t>::max();

         // Find maximum permissible step
         for (int i = 0; i < n_glob; ++i)
         {
            if (soln_nz_glob_up(i) <= zero_tol_)
            {
               alpha = std::min(alpha, soln_nz_glob(i)/(soln_nz_glob(i) - soln_nz_glob_up(i)));
            }
         }
         // Update solution
         smin = 0.0;
         for (int i = 0; i < n_glob; ++i)
         {
            soln_nz_glob(i) += alpha*(soln_nz_glob_up(i) - soln_nz_glob(i));
            if (i == 0 || soln_nz_glob(i) < smin)
            {
               smin = soln_nz_glob(i);
            }
         }

         while (smin > zero_tol_)
         {
            // This means there was a rounding error, as we should have
            // a zero element by definition. Recalculate alpha based on
            // the index that corresponds to the element that should be
            // zero.

            int index_min = 0;
            smin = soln_nz_glob(0);
            for (int i = 1; i < n_glob; ++i)
            {
               if (soln_nz_glob(i) < smin)
               {
                  smin = soln_nz_glob(i);
                  index_min = i;
               }
            }

            alpha = soln_nz_glob(index_min)/(soln_nz_glob(index_min)
                                             - soln_nz_glob_up(index_min));

            // Reupdate solution
            for (int i = 0; i < n_glob; ++i)
            {
               soln_nz_glob(i) += alpha*(soln_nz_glob_up(i) - soln_nz_glob(i));
            }
         }

         // Clean up zeroed entry
         i_qr_start = n_glob+1;
         while (true)
         {
            // Check if there is a zero entry
            int zero_ibool;

            smin = n_glob > 0 ? soln_nz_glob(0) : 0.0;
            for (int i=1; i<n_glob; ++i)
            {
               smin = std::min(smin, soln_nz_glob(i));
            }

            if (smin < zero_tol_)
            {
               zero_ibool = 1;
            }
            else
            {
               zero_ibool = 0;
            }

            if (zero_ibool == 0)   // Break if there is no more zero entry
            {
               break;
            }

            int ind_zero = -1; // Index where the first zero is encountered
            nz_ind_zero = 0;

            // Identify global index of the zeroed element
            for (int i = 0; i < n_glob; ++i)
            {
               if (soln_nz_glob(i) < zero_tol_)
               {
                  ind_zero = i;
                  break;
               }
            }
            MFEM_VERIFY(ind_zero != -1, "");
            // Identify the local index for nz_ind to which the zeroed entry
            // belongs
            for (int i = 0; i < ind_zero; ++i)
            {
               ++nz_ind_zero;
            }

            {
               // Copy mat_0.cols[ind_zero+1,n_glob) to mat_qr.cols[ind_zero,n_glob-1)
               for (int i=0; i<m; ++i)
                  for (int j=ind_zero; j<n_glob-1; ++j)
                  {
                     mat_qr_data(i + (j*m)) = mat_0_data(i + ((j+1)*m));
                  }

               // Copy mat_qr.cols[ind_zero,n_glob-1) to
               // mat_0.cols[ind_zero,n_glob-1)
               for (int i=0; i<m; ++i)
                  for (int j=ind_zero; j<n_glob-1; ++j)
                  {
                     mat_0_data(i + (j*m)) = mat_qr_data(i + (j*m));
                  }
            }

            // Remove the zeroed entry from the local matrix index
            for (int i = nz_ind_zero; i < n_nz_ind-1; ++i)
            {
               nz_ind[i] = nz_ind[i+1];
            }
            --n_nz_ind;

            // Shift soln_nz_glob and proc_index
            for (int i = ind_zero; i < n_glob-1; ++i)
            {
               soln_nz_glob(i) = soln_nz_glob(i+1);
            }

            i_qr_start = std::min(i_qr_start, ind_zero);
            --n_glob;
         } // End of pruning loop

         if (verbosity_ > 2)
         {
            mfem::out << "Finished pruning " << iiter << endl;
         }
      } // End of inner loop

      // Check if we have stalled
      if (stalledFlag == 1)
      {
         --n_glob;
         --n_nz_ind;
         num_stalled = stalled_indices.size();
         stalled_indices.resize(num_stalled + 1);
         stalled_indices[num_stalled] = imax;
         if (verbosity_ > 2)
         {
            mfem::out << "Adding index " << imax << " to stalled index list "
                      << "of size " << num_stalled << endl;
         }
      }

      // Compute residual
      if (!NNLS_qrres_on_)
      {
         res_glob = rhs_avg_glob;
         real_t fmone = -1.0;
         MFEM_LAPACK_PREFIX(gemv_)(&notrans, &m, &n_glob, &fmone,
                                   mat_0_data.GetData(), &m,
                                   soln_nz_glob.GetData(), &ione, &fone,
                                   res_glob.GetData(), &ione);
      }
      else
      {
         // Compute residual using res = b - Q*Q^T*b, where Q is from an
         // economical QR decomposition
         lwork = -1;
         work.resize(10);
         qqt_rhs_glob = 0.0;
         for (int i=0; i<n_glob; ++i)
         {
            qqt_rhs_glob(i) = qt_rhs_glob(i);
         }

         MFEM_LAPACK_PREFIX(ormqr_)(&lside, &notrans, &m, &ione, &n_glob,
                                    mat_qr_data.GetData(), &m,
                                    tau.GetData(), qqt_rhs_glob.GetData(), &m,
                                    work.data(), &lwork, &info);

         MFEM_VERIFY(info == 0, ""); // Q Q^T b work calculation failed.
         lwork = static_cast<int>(work[0]);
         work.resize(lwork);
         MFEM_LAPACK_PREFIX(ormqr_)(&lside, &notrans, &m, &ione, &n_glob,
                                    mat_qr_data.GetData(), &m,
                                    tau.GetData(), qqt_rhs_glob.GetData(), &m,
                                    work.data(), &lwork, &info);
         MFEM_VERIFY(info == 0, ""); // Q Q^T b calculation failed.
         res_glob = rhs_avg_glob;
         res_glob -= qqt_rhs_glob;
      }

      if (verbosity_ > 2)
      {
         mfem::out << "Computed residual" << endl;
      }

      ++n_outer_iter;
   } // End of outer loop

   // Insert the solutions
   MFEM_VERIFY(n_glob == n_nz_ind, "");
   soln = 0.0;
   for (int i = 0; i < n_glob; ++i)
   {
      soln(nz_ind[i]) = soln_nz_glob(i);
   }

   if (verbosity_ > 0)
   {
      mfem::out << "NNLS solver: m = " << m << ", n = " << n
                << ", outer_iter = " << n_outer_iter << ", inner_iter = "
                << n_total_inner_iter;

      if (exit_flag == 0)
      {
         mfem::out << ": converged" << endl;
      }
      else
      {
         mfem::out << endl << "Warning, NNLS convergence stalled: "
                   << (exit_flag == 2) << endl;
         mfem::out << "resErr = " << rmax << " vs tol = " << const_tol_
                   << "; mumax = " << mumax << " vs tol = " << mu_tol << endl;
      }
   }
}
#endif // MFEM_USE_LAPACK

}<|MERGE_RESOLUTION|>--- conflicted
+++ resolved
@@ -188,11 +188,7 @@
    }
 }
 
-<<<<<<< HEAD
 bool IterativeSolver::Monitor(int it, double norm, const Vector& r,
-=======
-void IterativeSolver::Monitor(int it, real_t norm, const Vector& r,
->>>>>>> 40f327ad
                               const Vector& x, bool final) const
 {
    if (monitor != nullptr)
@@ -1188,14 +1184,9 @@
 
    final_norm = std::max(rel_tol*beta, abs_tol);
 
-<<<<<<< HEAD
    if (Monitor(0, beta, r, x) || beta <= final_norm)
-=======
-   converged = false;
-
-   if (beta <= final_norm)
->>>>>>> 40f327ad
-   {
+   {
+      converged = false;
       final_norm = beta;
       final_iter = 0;
       converged = true;
