// Copyright (c) 2010-2022, Lawrence Livermore National Security, LLC. Produced
// at the Lawrence Livermore National Laboratory. All Rights reserved. See files
// LICENSE and NOTICE for details. LLNL-CODE-806117.
//
// This file is part of the MFEM library. For more information and source code
// availability visit https://mfem.org.
//
// MFEM is free software; you can redistribute it and/or modify it under the
// terms of the BSD-3 license. We welcome feedback and contributions, see file
// CONTRIBUTING.md for details.

#include "mfem.hpp"
#include "unit_tests.hpp"
#include <functional>
#include <ctime>

using namespace mfem;

static double f(const Vector &xvec)
{
   const int dim = xvec.Size();
   double val = 2*xvec[0];
   if (dim >= 2)
   {
      val += 3*xvec[1]*xvec[0];
   }
   if (dim >= 3)
   {
      val += 0.25*xvec[2]*xvec[1];
   }
   return val;
}

static void fvec_dim(const Vector &xvec, Vector &v)
{
   v.SetSize(xvec.Size());
   for (int d = 0; d < xvec.Size(); ++d)
   {
      v[d] = f(xvec) / double(d + 1);
   }
}

struct LinearFormExtTest
{
   enum { DLFEval, QLFEval, DLFGrad, // scalar domain
          VDLFEval, VQLFEval, VDLFGrad, // vector domain
          BLFEval, BNLFEval // boundary
        };
   const double abs_tol = 1e-14, rel_tol = 1e-14;
   const char *mesh_filename;
   Mesh mesh;
   const int dim, vdim, ordering, gll, problem, p, q, SEED = 0x100001b3;
   H1_FECollection fec;
   FiniteElementSpace vfes;
   const Geometry::Type geom_type;
   IntegrationRules IntRulesGLL;
   const IntegrationRule *irGLL, *ir;
   Array<int> elem_marker;
   Vector vdim_vec, vdim_dim_vec;
   FunctionCoefficient fn_coeff;
   VectorFunctionCoefficient dim_fn_coeff;
   VectorConstantCoefficient vdim_cst_coeff, vdim_dim_cst_coeff;
   QuadratureSpace qspace;
   QuadratureFunction q_function, q_vdim_function;
   QuadratureFunctionCoefficient qfc;
   VectorQuadratureFunctionCoefficient qfvc;
   LinearForm lf_dev, lf_std;
   LinearFormIntegrator *lfi_dev, *lfi_std;

   LinearFormExtTest(const char *mesh_filename,
                     int vdim, int ordering, bool gll, int problem, int p):
      mesh_filename(mesh_filename),
      mesh(Mesh::LoadFromFile(mesh_filename)),
      dim(mesh.Dimension()), vdim(vdim), ordering(ordering), gll(gll),
      problem(problem), p(p), q(2*p + (gll?-1:3)), fec(p, dim),
      vfes(&mesh, &fec, vdim, ordering),
      geom_type(vfes.GetFE(0)->GetGeomType()),
      IntRulesGLL(0, Quadrature1D::GaussLobatto),
      irGLL(&IntRulesGLL.Get(geom_type, q)), ir(&IntRules.Get(geom_type, q)),
      elem_marker(), vdim_vec(vdim), vdim_dim_vec(vdim*dim),
      fn_coeff(f), dim_fn_coeff(dim, fvec_dim),
      vdim_cst_coeff((vdim_vec.Randomize(SEED), vdim_vec)),
      vdim_dim_cst_coeff((vdim_dim_vec.Randomize(SEED), vdim_dim_vec)),
      qspace(&mesh, q),
      q_function(&qspace, 1),
      q_vdim_function(&qspace, vdim),
      qfc((q_function.Randomize(SEED), q_function)),
      qfvc((q_vdim_function.Randomize(SEED), q_vdim_function)),
      lf_dev(&vfes), lf_std(&vfes), lfi_dev(nullptr), lfi_std(nullptr)
   {
      for (int e = 0; e < mesh.GetNE(); e++) { mesh.SetAttribute(e, e%2?1:2); }
      mesh.SetAttributes();
      MFEM_VERIFY(mesh.attributes.Size() == 2, "mesh attributes size error!");
      elem_marker.SetSize(2);
      elem_marker[0] = 0;
      elem_marker[1] = 1;

      if (problem == DLFEval)
      {
         lfi_dev = new DomainLFIntegrator(fn_coeff);
         lfi_std = new DomainLFIntegrator(fn_coeff);
      }
      else if (problem == QLFEval)
      {
         lfi_dev = new QuadratureLFIntegrator(qfc,NULL);
         lfi_std = new QuadratureLFIntegrator(qfc,NULL);
      }
      else if (problem == DLFGrad)
      {
         lfi_dev = new DomainLFGradIntegrator(dim_fn_coeff);
         lfi_std = new DomainLFGradIntegrator(dim_fn_coeff);
      }
      else if (problem == VDLFEval)
      {
         lfi_dev = new VectorDomainLFIntegrator(vdim_cst_coeff);
         lfi_std = new VectorDomainLFIntegrator(vdim_cst_coeff);
      }
      else if (problem == VQLFEval)
      {
         lfi_dev = new VectorQuadratureLFIntegrator(qfvc,NULL);
         lfi_std = new VectorQuadratureLFIntegrator(qfvc,NULL);
      }
      else if (problem == VDLFGrad)
      {
         lfi_dev = new VectorDomainLFGradIntegrator(vdim_dim_cst_coeff);
         lfi_std = new VectorDomainLFGradIntegrator(vdim_dim_cst_coeff);
      }
      else if (problem == BLFEval)
      {
         lfi_dev = new BoundaryLFIntegrator(fn_coeff);
         lfi_std = new BoundaryLFIntegrator(fn_coeff);
      }
      else if (problem == BNLFEval)
      {
         lfi_dev = new BoundaryNormalLFIntegrator(dim_fn_coeff);
         lfi_std = new BoundaryNormalLFIntegrator(dim_fn_coeff);
      }
      else { REQUIRE(false); }

      if (problem != QLFEval && problem != VQLFEval && problem != BLFEval &&
          problem != BNLFEval)
      {
         lfi_dev->SetIntRule(gll ? irGLL : ir);
         lfi_std->SetIntRule(gll ? irGLL : ir);
      }

      if (problem != BLFEval && problem != BNLFEval)
      {
         lf_dev.AddDomainIntegrator(lfi_dev, elem_marker);
         lf_std.AddDomainIntegrator(lfi_std, elem_marker);
      }
      else
      {
         lf_dev.AddBoundaryIntegrator(lfi_dev);
         lf_std.AddBoundaryIntegrator(lfi_std);
      }
<<<<<<< HEAD
=======

      // Test accumulation of integrators
      if (vdim == 1)
      {
         lf_dev.AddDomainIntegrator(new DomainLFIntegrator(fn_coeff));
         lf_std.AddDomainIntegrator(new DomainLFIntegrator(fn_coeff));
      }
>>>>>>> a8fbe3af
   }

   void Run()
   {
      const bool scalar = problem == LinearFormExtTest::DLFEval ||
                          problem == LinearFormExtTest::QLFEval ||
                          problem == LinearFormExtTest::DLFGrad;
      REQUIRE((!scalar || vdim == 1));

      const bool grad = problem == LinearFormExtTest::DLFGrad ||
                        problem == LinearFormExtTest::VDLFGrad;

      CAPTURE(mesh_filename, dim, p, q, ordering, vdim, scalar, grad);

      const bool use_device = true;
      lf_dev.Assemble(use_device);

      const bool dont_use_device = false;
      lf_std.Assemble(dont_use_device);

      lf_std -= lf_dev;
      REQUIRE(0.0 == MFEM_Approx(lf_std*lf_std, abs_tol, rel_tol));
   }
};

TEST_CASE("Linear Form Extension", "[LinearFormExtension], [CUDA]")
{
   const bool all = launch_all_non_regression_tests;

   const auto mesh_file =
      all ? GENERATE("../../data/star.mesh", "../../data/star-q3.mesh",
                     "../../data/fichera.mesh", "../../data/fichera-q3.mesh") :
      GENERATE("../../data/star-q3.mesh", "../../data/fichera-q3.mesh");
   const auto p = all ? GENERATE(1,2,3,4,5,6) : GENERATE(1,3);

   SECTION("Scalar")
   {
      const auto gll = GENERATE(false, true);
      const auto problem = GENERATE(LinearFormExtTest::DLFEval,
                                    LinearFormExtTest::QLFEval,
                                    LinearFormExtTest::DLFGrad,
                                    LinearFormExtTest::BLFEval,
                                    LinearFormExtTest::BNLFEval);
      LinearFormExtTest(mesh_file, 1, Ordering::byNODES, gll, problem, p).Run();
   }

   SECTION("Vector")
   {
      const auto gll = GENERATE(false, true);
      const auto vdim = all ? GENERATE(1,5,7) : GENERATE(1,5);
      const auto ordering = GENERATE(Ordering::byVDIM, Ordering::byNODES);
      const auto problem = GENERATE(LinearFormExtTest::VDLFEval,
                                    LinearFormExtTest::VQLFEval,
                                    LinearFormExtTest::VDLFGrad);
      LinearFormExtTest(mesh_file, vdim, ordering, gll, problem, p).Run();
   }

   SECTION("SetIntPoint")
   {
      Mesh mesh(mesh_file);
      const int dim = mesh.Dimension();
      CAPTURE(mesh_file, dim, p);

      H1_FECollection H1(p, dim);
      FiniteElementSpace H1fes(&mesh, &H1);

      FunctionCoefficient f([](const Vector& x)
      { return std::sin(M_PI*x(0)) * std::sin(M_PI*x(1)); });

      GridFunction x(&H1fes);
      x.ProjectCoefficient(f);
      GradientGridFunctionCoefficient grad_x(&x);
      InnerProductCoefficient norm2_grad_x(grad_x,grad_x);

      L2_FECollection L2(p-1, dim);
      FiniteElementSpace L2fes(&mesh, &L2);

      LinearForm d1(&L2fes);
      d1.AddDomainIntegrator(new DomainLFIntegrator(norm2_grad_x));
      d1.Assemble();

      LinearForm d2(&L2fes);
      d2.AddDomainIntegrator(new DomainLFIntegrator(norm2_grad_x));
      d2.Assemble(false);

      d1 -= d2;

      REQUIRE(d1.Norml2() == MFEM_Approx(0.0));
   }

   SECTION("L2 MapType")
   {
      auto map_type = GENERATE(FiniteElement::VALUE, FiniteElement::INTEGRAL);
      Mesh mesh(mesh_file);
      const int dim = mesh.Dimension();

      CAPTURE(mesh_file, dim, p, map_type);

      L2_FECollection fec(p, dim, BasisType::GaussLegendre, map_type);
      FiniteElementSpace fes(&mesh, &fec);

      ConstantCoefficient coeff(1.0);

      LinearForm d1(&fes);
      d1.AddDomainIntegrator(new DomainLFIntegrator(coeff));
      d1.Assemble();

      LinearForm d2(&fes);
      d2.AddDomainIntegrator(new DomainLFIntegrator(coeff));
      d2.Assemble(false);

      CAPTURE(d1.Norml2(), d2.Norml2());

      d1 -= d2;

      REQUIRE(d1.Norml2() == MFEM_Approx(0.0));
   }
}<|MERGE_RESOLUTION|>--- conflicted
+++ resolved
@@ -154,8 +154,6 @@
          lf_dev.AddBoundaryIntegrator(lfi_dev);
          lf_std.AddBoundaryIntegrator(lfi_std);
       }
-<<<<<<< HEAD
-=======
 
       // Test accumulation of integrators
       if (vdim == 1)
@@ -163,7 +161,6 @@
          lf_dev.AddDomainIntegrator(new DomainLFIntegrator(fn_coeff));
          lf_std.AddDomainIntegrator(new DomainLFIntegrator(fn_coeff));
       }
->>>>>>> a8fbe3af
    }
 
    void Run()
