# Copyright (c) 2010-2025, Lawrence Livermore National Security, LLC. Produced
# at the Lawrence Livermore National Laboratory. All Rights reserved. See files
# LICENSE and NOTICE for details. LLNL-CODE-806117.
#
# This file is part of the MFEM library. For more information and source code
# availability visit https://mfem.org.
#
# MFEM is free software; you can redistribute it and/or modify it under the
# terms of the BSD-3 license. We welcome feedback and contributions, see file
# CONTRIBUTING.md for details.

project(mfem-unit-tests NONE)

# Include the source directory for the unit tests - catch.hpp is there.
include_directories(BEFORE ${CMAKE_CURRENT_SOURCE_DIR})

# The following list can be updated using (in bash):
#    for d in dfem general linalg mesh fem enzyme; do ls -1 $d/*.cpp; done
set(UNIT_TESTS_SRCS
  dfem/test_diffusion.cpp
  dfem/test_divergence.cpp
  dfem/test_mass.cpp
  dfem/test_lvector_interface.cpp
  general/test_array.cpp
  general/test_scan.cpp
  general/test_arrays_by_name.cpp
  general/test_error.cpp
  general/test_mem.cpp
<<<<<<< HEAD
  general/test_ordering.cpp
=======
  general/test_reduction.cpp
>>>>>>> 4c803a82
  general/test_text.cpp
  general/test_umpire_mem.cpp
  general/test_zlib.cpp
  linalg/test_cg_indefinite.cpp
  linalg/test_chebyshev.cpp
  linalg/test_complex_dense_matrix.cpp
  linalg/test_complex_operator.cpp
  linalg/test_constrainedsolver.cpp
  linalg/test_direct_solvers.cpp
  linalg/test_hypre_ilu.cpp
  linalg/test_hypre_prec.cpp
  linalg/test_hypre_vector.cpp
  linalg/test_ilu.cpp
  linalg/test_matrix_block.cpp
  linalg/test_matrix_dense.cpp
  linalg/test_matrix_hypre.cpp
  linalg/test_matrix_rectangular.cpp
  linalg/test_matrix_sparse.cpp
  linalg/test_matrix_square.cpp
  linalg/test_mma.cpp
  linalg/test_ode.cpp
  linalg/test_ode2.cpp
  linalg/test_operator.cpp
  linalg/test_particlevector.cpp
  linalg/test_vector.cpp
  mesh/mesh_test_utils.cpp
  mesh/test_exodus_reader.cpp
  mesh/test_exodus_writer.cpp
  mesh/test_face_orientations.cpp
  mesh/test_fms.cpp
  mesh/test_geometric_factors.cpp
  mesh/test_mesh.cpp
  mesh/test_ncmesh.cpp
  mesh/test_nurbs.cpp
  mesh/test_periodic_mesh.cpp
  mesh/test_pmesh.cpp
  mesh/test_psubmesh.cpp
  mesh/test_submesh.cpp
  mesh/test_vtu.cpp
  mesh/test_nurbs.cpp
  mesh/test_exodus_writer.cpp
  fem/make_permuted_mesh.cpp
  fem/test_1d_bilininteg.cpp
  fem/test_2d_bilininteg.cpp
  fem/test_3d_bilininteg.cpp
  fem/test_assembly_levels.cpp
  fem/test_bilinearform.cpp
  fem/test_block_operators.cpp
  fem/test_blocknonlinearform.cpp
  fem/test_build_dof_to_arrays.cpp
  fem/test_calccurlshape.cpp
  fem/test_calcdivshape.cpp
  fem/test_calcdshape.cpp
  fem/test_calcshape.cpp
  fem/test_calcvshape.cpp
  fem/test_coefficient.cpp
  fem/test_col_lag_der.cpp
  fem/test_datacollection.cpp
  fem/test_derefine.cpp
  fem/test_dgmassinv.cpp
  fem/test_doftrans.cpp
  fem/test_domain_int.cpp
  fem/test_eigs.cpp
  fem/test_estimator.cpp
  fem/test_fa_determinism.cpp
  fem/test_face_elem_trans.cpp
  fem/test_face_permutation.cpp
  fem/test_face_restriction.cpp
  fem/test_fe_compatibility.cpp
  fem/test_fe_fixed.cpp
  fem/test_fe_pos.cpp
  fem/test_fe_symmetry.cpp
  fem/test_fe.cpp
  fem/test_get_value.cpp
  fem/test_getderivative.cpp
  fem/test_getgradient.cpp
  fem/test_getgradients.cpp
  fem/test_gslib.cpp
  fem/test_hp_transfer.cpp
  fem/test_intrules.cpp
  fem/test_intruletypes.cpp
  fem/test_inversetransform.cpp
  fem/test_lexicographic_ordering.cpp
  fem/test_lin_interp.cpp
  fem/test_linear_fes.cpp
  fem/test_linearform_ext.cpp
  fem/test_lor_batched.cpp
  fem/test_lor_dg.cpp
  fem/test_lor.cpp
  fem/test_nonlinearform.cpp
  fem/test_operatorjacobismoother.cpp
  fem/test_oscillation.cpp
  fem/test_pa_coeff.cpp
  fem/test_pa_diagonal.cpp
  fem/test_pa_grad.cpp
  fem/test_pa_idinterp.cpp
  fem/test_pa_kernels.cpp
  fem/test_pgridfunc_save_serial.cpp
  fem/test_poly1d.cpp
  fem/test_project_bdr_par.cpp
  fem/test_project_bdr.cpp
  fem/test_quadf_coef.cpp
  fem/test_quadinterpolator.cpp
  fem/test_quadraturefunc.cpp
  fem/test_r1d_bilininteg.cpp
  fem/test_r2d_bilininteg.cpp
  fem/test_sparse_matrix.cpp
  fem/test_sum_bilin.cpp
  fem/test_surf_blf.cpp
  fem/test_tet_reorder.cpp
  fem/test_transfer.cpp
  fem/test_var_order.cpp
  fem/test_white_noise.cpp
  enzyme/compatibility.cpp
  # The following are tested separately (keep the comment as a reminder).
  # This list can be updated using (in bash):
  #    for d in miniapps ceed; do ls -1 $d/*.cpp; done
  # miniapps/test_debug_device.cpp
  # miniapps/test_sedov.cpp
  # miniapps/test_tmop_pa.cpp
  # ceed/test_ceed.cpp
  # ceed/test_ceed_main.cpp
)

#-----------------------------------------------------------
# SERIAL CPU TESTS: unit_tests
#-----------------------------------------------------------
if (MFEM_USE_CUDA)
    set_property(SOURCE unit_test_main.cpp ${UNIT_TESTS_SRCS}
                PROPERTY LANGUAGE CUDA)
endif()
if (MFEM_USE_HIP)
    set_property(SOURCE unit_test_main.cpp ${UNIT_TESTS_SRCS}
               PROPERTY HIP_SOURCE_PROPERTY_FORMAT TRUE)
endif()

add_library(unit_tests_srcs OBJECT ${UNIT_TESTS_SRCS})
target_link_libraries(unit_tests_srcs PUBLIC mfem)

# All serial non-device unit tests are built into a single executable,
# 'unit_tests'.
mfem_add_executable(unit_tests unit_test_main.cpp)
target_link_libraries(unit_tests unit_tests_srcs)
add_dependencies(${MFEM_ALL_TESTS_TARGET_NAME} unit_tests)
# Unit tests need the ../../data directory.
add_dependencies(unit_tests copy_data)
# ParSubMesh tests need meshes in ../../miniapps/multidomain
add_dependencies(unit_tests copy_miniapps_multidomain_data)
# NURBS tests need meshes in ../../miniapps/nurbs
add_dependencies(unit_tests copy_miniapps_nurbs_data)

# Copy data to the build directory.
add_custom_command(TARGET unit_tests POST_BUILD
COMMAND ${CMAKE_COMMAND} -E copy_directory
        ${CMAKE_CURRENT_SOURCE_DIR}/data data
        COMMENT "Copying the unit tests data directory ...")

# Create a test called 'unit_tests' that runs the 'unit_tests' executable.
# The unit tests can be built and run separately from the rest of the tests:
#   make unit_tests
#   ctest -R unit_tests [-V]
if (MFEM_USE_DOUBLE) # otherwise returns MFEM_SKIP_RETURN_VALUE
    add_test(NAME unit_tests COMMAND unit_tests)
endif()

#-----------------------------------------------------------
# SERIAL CUDA TESTS: gpu_unit_tests
#-----------------------------------------------------------
# Create CUDA executable and test
if (MFEM_USE_CUDA)
    # gpu_unit_tests
    set(GPU_UNIT_TESTS_SRCS gpu_unit_test_main.cpp)
    set_property(SOURCE ${GPU_UNIT_TESTS_SRCS} PROPERTY LANGUAGE CUDA)
    mfem_add_executable(gpu_unit_tests ${GPU_UNIT_TESTS_SRCS})
    target_link_libraries(gpu_unit_tests unit_tests_srcs)
    add_dependencies(gpu_unit_tests copy_data)
    add_dependencies(${MFEM_ALL_TESTS_TARGET_NAME} gpu_unit_tests)
    if (MFEM_USE_DOUBLE) # otherwise returns MFEM_SKIP_RETURN_VALUE
        add_test(NAME gpu_unit_tests COMMAND gpu_unit_tests)
    endif()
endif()

#-----------------------------------------------------------
# SERIAL HIP TESTS: gpu_unit_tests
#-----------------------------------------------------------
# Create HIP 'gpu_unit_tests' executable and test
if (MFEM_USE_HIP)
    # gpu_unit_tests
    set(GPU_UNIT_TESTS_SRCS gpu_unit_test_main.cpp)
    mfem_add_executable(gpu_unit_tests ${GPU_UNIT_TESTS_SRCS})
    target_link_libraries(gpu_unit_tests unit_tests_srcs)
    add_dependencies(gpu_unit_tests copy_data)
    add_dependencies(${MFEM_ALL_TESTS_TARGET_NAME} gpu_unit_tests)
    if (MFEM_USE_DOUBLE) # otherwise returns MFEM_SKIP_RETURN_VALUE
        add_test(NAME gpu_unit_tests COMMAND gpu_unit_tests)
    endif()
endif()

#-----------------------------------------------------------
# SERIAL SEDOV + TMOP TESTS:
#   sedov_tests_{cpu,debug,gpu,gpu_uvm}
#   tmop_pa_tests_{cpu,debug,gpu}
#-----------------------------------------------------------
# Function to add one device serial test from the tests/unit/miniapp directory.
# All device unit tests are built into a separate executable, in order to be
# able to change the device.
function(add_serial_miniapp_test name test_uvm)
    string(TOUPPER ${name} NAME)

    set(${NAME}_TESTS_SRCS miniapps/test_${name}.cpp)
    if (MFEM_USE_CUDA)
        set_property(SOURCE ${${NAME}_TESTS_SRCS} PROPERTY LANGUAGE CUDA)
    endif(MFEM_USE_CUDA)

    mfem_add_executable(${name}_tests_cpu ${${NAME}_TESTS_SRCS})
    target_compile_definitions(${name}_tests_cpu PUBLIC MFEM_${NAME}_DEVICE="cpu")
    target_link_libraries(${name}_tests_cpu mfem)
    add_dependencies(${MFEM_ALL_TESTS_TARGET_NAME} ${name}_tests_cpu)
    if (MFEM_USE_DOUBLE) # otherwise returns MFEM_SKIP_RETURN_VALUE
        add_test(NAME ${name}_tests_cpu COMMAND ${name}_tests_cpu)
    endif()

    mfem_add_executable(${name}_tests_debug ${${NAME}_TESTS_SRCS})
    target_compile_definitions(${name}_tests_debug PUBLIC MFEM_${NAME}_DEVICE="debug")
    target_link_libraries(${name}_tests_debug mfem)
    add_dependencies(${MFEM_ALL_TESTS_TARGET_NAME} ${name}_tests_debug)
    if (MFEM_USE_DOUBLE) # otherwise returns MFEM_SKIP_RETURN_VALUE
        add_test(NAME ${name}_tests_debug COMMAND ${name}_tests_debug)
    endif()

    if (MFEM_USE_CUDA OR MFEM_USE_HIP)
        mfem_add_executable(${name}_tests_gpu ${${NAME}_TESTS_SRCS})
        target_compile_definitions(${name}_tests_gpu PUBLIC MFEM_${NAME}_DEVICE="gpu")
        target_link_libraries(${name}_tests_gpu mfem)
        add_dependencies(${MFEM_ALL_TESTS_TARGET_NAME} ${name}_tests_gpu)
        if (MFEM_USE_DOUBLE) # otherwise returns MFEM_SKIP_RETURN_VALUE
            add_test(NAME ${name}_tests_gpu COMMAND ${name}_tests_gpu)
        endif()

        if (test_uvm)
            mfem_add_executable(${name}_tests_gpu_uvm ${${NAME}_TESTS_SRCS})
            target_compile_definitions(${name}_tests_gpu_uvm PUBLIC
               MFEM_${NAME}_DEVICE="gpu:uvm")
            target_link_libraries(${name}_tests_gpu_uvm mfem)
            add_dependencies(${MFEM_ALL_TESTS_TARGET_NAME}
               ${name}_tests_gpu_uvm)
            if (MFEM_USE_DOUBLE) # otherwise returns MFEM_SKIP_RETURN_VALUE
                add_test(NAME ${name}_tests_gpu_uvm COMMAND ${name}_tests_gpu_uvm)
            endif()
        endif()
    endif()
endfunction(add_serial_miniapp_test)

add_serial_miniapp_test(sedov ON)  # UVM ON
add_serial_miniapp_test(tmop_pa OFF)  # UVM OFF
# TMOP tests need meshes in ../../miniapps/meshing
add_dependencies(tmop_pa_tests_cpu copy_miniapps_meshing_data)

#-----------------------------------------------------------
# SERIAL CEED TESTS:
#   ceed_tests, ceed_tests_cuda_{ref,shared,gen}
#-----------------------------------------------------------
# Add 'ceed_tests' executable and test; add extra tests 'ceed_test_*'
if (MFEM_USE_CEED)
    set(CEED_TESTS_SRCS
      ceed/test_ceed.cpp
      ceed/test_ceed_main.cpp)
    if (MFEM_USE_CUDA)
        set_property(SOURCE ${CEED_TESTS_SRCS} PROPERTY LANGUAGE CUDA)
    endif(MFEM_USE_CUDA)
    mfem_add_executable(ceed_tests ${CEED_TESTS_SRCS})
    target_link_libraries(ceed_tests mfem)
    add_dependencies(${MFEM_ALL_TESTS_TARGET_NAME} ceed_tests)
    # Add CEED tests
    add_test(NAME ceed_tests COMMAND ceed_tests)
    if (MFEM_USE_CUDA)
        add_test(NAME ceed_tests_cuda_ref
               COMMAND ceed_tests --device ceed-cuda:/gpu/cuda/ref)
        add_test(NAME ceed_tests_cuda_shared
               COMMAND ceed_tests --device ceed-cuda:/gpu/cuda/shared)
        add_test(NAME ceed_tests_cuda_gen
               COMMAND ceed_tests --device ceed-cuda:/gpu/cuda/gen)
    endif()
endif()

#-----------------------------------------------------------
# PARALLEL CPU AND CUDA TESTS: {p,pc}unit_tests and pgpu_unit_tests
#-----------------------------------------------------------
# Define executables and tests
if (MFEM_USE_MPI)
    # punit_tests
    if (MFEM_USE_CUDA)
        set_property(SOURCE punit_test_main.cpp PROPERTY LANGUAGE CUDA)
    endif()
    mfem_add_executable(punit_tests punit_test_main.cpp)
    target_link_libraries(punit_tests unit_tests_srcs)
    add_dependencies(${MFEM_ALL_TESTS_TARGET_NAME} punit_tests)
    foreach(np 1 ${MFEM_MPI_NP})
        if (MFEM_USE_DOUBLE) # otherwise returns MFEM_SKIP_RETURN_VALUE
            add_test(NAME punit_tests_np=${np}
                  COMMAND ${MPIEXEC} ${MPIEXEC_NUMPROC_FLAG} ${np}
                  ${MPIEXEC_PREFLAGS} $<TARGET_FILE:punit_tests>
                  ${MPIEXEC_POSTFLAGS})
        endif()
    endforeach()
    if (MFEM_USE_CUDA)
        # pgpu_unit_tests
        set(PGPU_UNIT_TESTS_SRCS pgpu_unit_test_main.cpp)
        set_property(SOURCE ${PGPU_UNIT_TESTS_SRCS} PROPERTY LANGUAGE CUDA)
        mfem_add_executable(pgpu_unit_tests ${PGPU_UNIT_TESTS_SRCS})
        add_dependencies(pgpu_unit_tests copy_data)
        target_link_libraries(pgpu_unit_tests unit_tests_srcs)
        add_dependencies(${MFEM_ALL_TESTS_TARGET_NAME} pgpu_unit_tests)
        foreach(np 1 ${MFEM_MPI_NP})
            if (MFEM_USE_DOUBLE) # otherwise returns MFEM_SKIP_RETURN_VALUE
                add_test(NAME pgpu_unit_tests_np=${np}
                      COMMAND ${MPIEXEC} ${MPIEXEC_NUMPROC_FLAG} ${np}
                      ${MPIEXEC_PREFLAGS} $<TARGET_FILE:pgpu_unit_tests>
                      ${MPIEXEC_POSTFLAGS})
            endif()
        endforeach()
    endif()
    if (MFEM_USE_HIP)
        # pgpu_unit_tests
        set(PGPU_UNIT_TESTS_SRCS pgpu_unit_test_main.cpp)
        mfem_add_executable(pgpu_unit_tests ${PGPU_UNIT_TESTS_SRCS})
        add_dependencies(pgpu_unit_tests copy_data)
        target_link_libraries(pgpu_unit_tests unit_tests_srcs)
        add_dependencies(${MFEM_ALL_TESTS_TARGET_NAME} pgpu_unit_tests)
        foreach(np 1 ${MFEM_MPI_NP})
            if (MFEM_USE_DOUBLE) # otherwise returns MFEM_SKIP_RETURN_VALUE
                add_test(NAME pgpu_unit_tests_np=${np}
                      COMMAND ${MPIEXEC} ${MPIEXEC_NUMPROC_FLAG} ${np}
                      ${MPIEXEC_PREFLAGS} $<TARGET_FILE:pgpu_unit_tests>
                      ${MPIEXEC_POSTFLAGS})
            endif()
        endforeach()
    endif()
endif(MFEM_USE_MPI)

#-----------------------------------------------------------
# PARALLEL SEDOV + TMOP TESTS:
#   psedov_tests_{cpu,debug,gpu,gpu_uvm}
#   ptmop_pa_tests_{cpu,gpu}
#-----------------------------------------------------------
# Function to add one MPI executable for a test.
function(add_mpi_executable_test name dev)
    string(TOUPPER ${name} NAME)
    string(REPLACE "_" ":" DEV ${dev})
    mfem_add_executable(p${name}_tests_${dev} ${PAR_${NAME}_TESTS_SRCS})
    target_compile_definitions(p${name}_tests_${dev} PUBLIC MFEM_${NAME}_MPI=1)
    target_compile_definitions(p${name}_tests_${dev} PUBLIC MFEM_${NAME}_DEVICE="${DEV}")
    target_link_libraries(p${name}_tests_${dev} mfem)
    add_dependencies(${MFEM_ALL_TESTS_TARGET_NAME} p${name}_tests_${dev})
endfunction(add_mpi_executable_test)

# Function to add one test from the tests/unit/miniapp directory.
function(add_parallel_miniapp_test name HYPRE_MM)
    string(TOUPPER ${name} NAME)

    function(add_mpi_unit_test DEV NP)
        set(test_name p${name}_tests_${DEV})
        if (MFEM_USE_DOUBLE) # otherwise returns MFEM_SKIP_RETURN_VALUE
            add_test(NAME ${test_name}_np=${NP}
                COMMAND ${MPIEXEC} ${MPIEXEC_NUMPROC_FLAG} ${NP}
                ${MPIEXEC_PREFLAGS} $<TARGET_FILE:${test_name}>
                ${MPIEXEC_POSTFLAGS})
        endif()
    endfunction()

    set(PAR_${NAME}_TESTS_SRCS miniapps/test_${name}.cpp)
    if (MFEM_USE_CUDA)
        set_property(SOURCE ${PAR_${NAME}_TESTS_SRCS} PROPERTY LANGUAGE CUDA)
    endif()

    set(backends cpu)
    if (HYPRE_MM)
        # psedov_tests_debug_* will return MFEM_SKIP_RETURN_VALUE when all of
        # the following conditions are met:
        # * MFEM_SEDOV_MPI is defined (true here)
        # * MFEM_DEBUG is defined
        # * MFEM_SEDOV_DEVICE is "debug" (the case added here)
        # * HypreUsingGPU() is true; this is the same as: HYPRE_USING_GPU is
        #   defined and MFEM_HYPRE_VERSION < 23100 (if the version is >= 23100,
        #   the code will switch to HYPRE running on CPU).
        # We check these conditions here to skip the "debug" backend and avoid
        # the ctest failure.
        if (NOT ((${name} STREQUAL "sedov") AND MFEM_DEBUG AND
                 (HYPRE_USING_CUDA OR HYPRE_USING_HIP) AND
                 (${MFEM_HYPRE_VERSION} LESS "23100")))
            list(APPEND backends debug)
        endif()
    endif()
    if (MFEM_USE_CUDA OR MFEM_USE_HIP)
        list(APPEND backends gpu)
        if (HYPRE_MM)
            list(APPEND backends gpu_uvm)
        endif()
    endif()

    set(MPI_NPS 1 ${MFEM_MPI_NP})
    foreach(dev ${backends})
        add_mpi_executable_test(${name} ${dev})
        foreach(np ${MPI_NPS})
            add_mpi_unit_test(${dev} ${np})
        endforeach()
    endforeach()
endfunction(add_parallel_miniapp_test)

# Additional MPI unit tests
if (MFEM_USE_MPI)
    add_parallel_miniapp_test(sedov TRUE)
    add_parallel_miniapp_test(tmop_pa FALSE)
endif(MFEM_USE_MPI)

#-----------------------------------------------------------
# SERIAL DEBUG-DEVICE TESTS:
#   debug_device_tests
#-----------------------------------------------------------
set(DEBUG_DEVICE_SRCS miniapps/test_debug_device.cpp)
if (MFEM_USE_CUDA)
    set_property(SOURCE ${DEBUG_DEVICE_SRCS} PROPERTY LANGUAGE CUDA)
endif()
if (MFEM_USE_HIP)
    set_property(SOURCE ${DEBUG_DEVICE_SRCS}
                PROPERTY HIP_SOURCE_PROPERTY_FORMAT TRUE)
endif()
mfem_add_executable(debug_device_tests ${DEBUG_DEVICE_SRCS})
target_link_libraries(debug_device_tests mfem)
add_dependencies(${MFEM_ALL_TESTS_TARGET_NAME} debug_device_tests)
add_test(NAME debug_device_tests COMMAND debug_device_tests)<|MERGE_RESOLUTION|>--- conflicted
+++ resolved
@@ -26,11 +26,8 @@
   general/test_arrays_by_name.cpp
   general/test_error.cpp
   general/test_mem.cpp
-<<<<<<< HEAD
   general/test_ordering.cpp
-=======
   general/test_reduction.cpp
->>>>>>> 4c803a82
   general/test_text.cpp
   general/test_umpire_mem.cpp
   general/test_zlib.cpp
