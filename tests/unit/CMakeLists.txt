# Copyright (c) 2010-2020, Lawrence Livermore National Security, LLC. Produced
# at the Lawrence Livermore National Laboratory. All Rights reserved. See files
# LICENSE and NOTICE for details. LLNL-CODE-806117.
#
# This file is part of the MFEM library. For more information and source code
# availability visit https://mfem.org.
#
# MFEM is free software; you can redistribute it and/or modify it under the
# terms of the BSD-3 license. We welcome feedback and contributions, see file
# CONTRIBUTING.md for details.

# Include the top mfem source directory - needed by some tests, e.g. to
# #include "general/text.hpp".
include_directories(BEFORE ${PROJECT_SOURCE_DIR})
# Include the build directory where mfem.hpp and mfem-performance.hpp are.
include_directories(BEFORE ${PROJECT_BINARY_DIR})
# Include the source directory for the unit tests - catch.hpp is there.
include_directories(BEFORE ${CMAKE_CURRENT_SOURCE_DIR})

set(UNIT_TESTS_SRCS
  general/test_mem.cpp
  general/test_text.cpp
  general/test_zlib.cpp
  linalg/test_complex_operator.cpp
<<<<<<< HEAD
=======
  linalg/test_direct_solvers.cpp
>>>>>>> 6be1f43b
  linalg/test_hypre_ilu.cpp
  linalg/test_ilu.cpp
  linalg/test_matrix_block.cpp
  linalg/test_matrix_dense.cpp
  linalg/test_matrix_hypre.cpp
  linalg/test_matrix_rectangular.cpp
  linalg/test_matrix_sparse.cpp
  linalg/test_matrix_square.cpp
  linalg/test_ode.cpp
  linalg/test_ode2.cpp
  linalg/test_operator.cpp
  linalg/test_cg_indefinite.cpp
  linalg/test_vector.cpp
  mesh/test_mesh.cpp
  mesh/test_ncmesh.cpp
  fem/test_1d_bilininteg.cpp
  fem/test_2d_bilininteg.cpp
  fem/test_3d_bilininteg.cpp
  fem/test_assemblediagonalpa.cpp
  fem/test_calcshape.cpp
  fem/test_datacollection.cpp
  fem/test_estimator.cpp
  fem/test_face_permutation.cpp
  fem/test_fe.cpp
  fem/test_intrules.cpp
  fem/test_intruletypes.cpp
  fem/test_inversetransform.cpp
  fem/test_lin_interp.cpp
  fem/test_linear_fes.cpp
  fem/test_operatorjacobismoother.cpp
  fem/test_pa_coeff.cpp
  fem/test_pa_kernels.cpp
  fem/test_pa_grad.cpp
  fem/test_pa_idinterp.cpp
  fem/test_quadf_coef.cpp
  fem/test_quadraturefunc.cpp
  fem/test_blocknonlinearform.cpp
  miniapps/test_sedov.cpp
)

if (MFEM_USE_CUDA)
   set_property(SOURCE ${UNIT_TESTS_SRCS} PROPERTY LANGUAGE CUDA)
endif()

# All serial non-device unit tests are built into a single executable 'unit_tests'.
add_executable(unit_tests unit_test_main.cpp ${UNIT_TESTS_SRCS})
# Unit tests need the ../../data directory.
add_dependencies(unit_tests copy_data)
target_link_libraries(unit_tests mfem)

if (MFEM_USE_CUDA)
  set(CUNIT_TESTS_SRCS
    cunit_test_main.cpp
  )
  set_property(SOURCE ${CUNIT_TESTS_SRCS} PROPERTY LANGUAGE CUDA)
  add_executable(cunit_tests ${CUNIT_TESTS_SRCS} ${UNIT_TESTS_SRCS})
  add_dependencies(cunit_tests copy_data)
  target_link_libraries(cunit_tests mfem)

  add_dependencies(${MFEM_ALL_TESTS_TARGET_NAME} cunit_tests)
endif()

if (MFEM_USE_CEED)
   set(CEED_TESTS_SRCS
      ceed/test_ceed.cpp
      ceed/test_ceed_main.cpp
   )
endif()

# All device unit tests are built into another executable, in order to be able
# to change the device.
set(SEDOV_TESTS_SRCS
    unit_test_main.cpp
    miniapps/test_sedov.cpp
)

if (MFEM_USE_CUDA)
   set_property(SOURCE ${SEDOV_TESTS_SRCS} PROPERTY LANGUAGE CUDA)
endif()

add_executable(sedov_tests_cpu ${SEDOV_TESTS_SRCS})
target_compile_definitions(sedov_tests_cpu PUBLIC MFEM_SEDOV_TESTS=1)
target_compile_definitions(sedov_tests_cpu PUBLIC MFEM_SEDOV_DEVICE="cpu")
target_link_libraries(sedov_tests_cpu mfem)

add_executable(sedov_tests_debug ${SEDOV_TESTS_SRCS})
target_compile_definitions(sedov_tests_debug PUBLIC MFEM_SEDOV_TESTS=1)
target_compile_definitions(sedov_tests_debug PUBLIC MFEM_SEDOV_DEVICE="debug")
target_link_libraries(sedov_tests_debug mfem)

if (MFEM_USE_CUDA)
   add_executable(sedov_tests_cuda ${SEDOV_TESTS_SRCS})
   target_compile_definitions(sedov_tests_cuda PUBLIC MFEM_SEDOV_TESTS=1)
   target_compile_definitions(sedov_tests_cuda PUBLIC MFEM_SEDOV_DEVICE="cuda")
   target_link_libraries(sedov_tests_cuda mfem)

   add_executable(sedov_tests_cuda_uvm ${SEDOV_TESTS_SRCS})
   target_compile_definitions(sedov_tests_cuda_uvm PUBLIC MFEM_SEDOV_TESTS=1)
   target_compile_definitions(sedov_tests_cuda_uvm PUBLIC MFEM_SEDOV_DEVICE="cuda:uvm")
   target_link_libraries(sedov_tests_cuda_uvm mfem)
endif()

if (MFEM_USE_CEED)
   add_executable(ceed_tests ${CEED_TESTS_SRCS})
   target_link_libraries(ceed_tests mfem)
endif()

# Copy data to the build directory.
add_custom_command(TARGET unit_tests POST_BUILD
COMMAND ${CMAKE_COMMAND} -E copy_directory
        ${CMAKE_CURRENT_SOURCE_DIR}/data data
        COMMENT "Copying the unit tests data directory ...")

# Add unit tests
add_dependencies(${MFEM_ALL_TESTS_TARGET_NAME} unit_tests sedov_tests_cpu sedov_tests_debug)
if (MFEM_USE_CUDA)
   add_dependencies(${MFEM_ALL_TESTS_TARGET_NAME} sedov_tests_cuda)
   add_dependencies(${MFEM_ALL_TESTS_TARGET_NAME} sedov_tests_cuda_uvm)
endif()

if (MFEM_USE_CEED)
   add_dependencies(${MFEM_ALL_TESTS_TARGET_NAME} ceed_tests)
endif()

# Create a test called 'unit_tests' that runs the 'unit_tests' executable.
# The unit tests can be built and run separately from the rest of the tests:
#   make unit_tests
#   ctest -R unit_tests [-V]
add_test(NAME unit_tests COMMAND unit_tests)
add_test(NAME sedov_tests_cpu COMMAND sedov_tests_cpu)
add_test(NAME sedov_tests_debug COMMAND sedov_tests_debug)

# Additional CUDA unit tests
if (MFEM_USE_CUDA)
   add_test(NAME cunit_tests COMMAND cunit_tests)
   add_test(NAME sedov_tests_cuda COMMAND sedov_tests_cuda)
   add_test(NAME sedov_tests_cuda_uvm COMMAND sedov_tests_cuda_uvm)
endif()

if (MFEM_USE_CEED)
   add_test(NAME ceed_tests COMMAND ceed_tests)
   if (MFEM_USE_CUDA)
      add_test(NAME ceed_tests_cuda_ref COMMAND ceed_tests --device ceed-cuda:/gpu/cuda/ref)
      add_test(NAME ceed_tests_cuda_shared COMMAND ceed_tests --device ceed-cuda:/gpu/cuda/shared)
      add_test(NAME ceed_tests_cuda_gen COMMAND ceed_tests --device ceed-cuda:/gpu/cuda/gen)
   endif()
endif()

# Additional MPI unit tests
if (MFEM_USE_MPI)
   add_executable(punit_tests punit_test_main.cpp ${UNIT_TESTS_SRCS})
   target_link_libraries(punit_tests mfem)
   add_test(NAME punit_tests COMMAND punit_tests)

   set(PAR_SEDOV_TESTS_SRCS punit_test_main.cpp miniapps/test_sedov.cpp)
   if (MFEM_USE_CUDA)
      set_property(SOURCE ${PAR_SEDOV_TESTS_SRCS} PROPERTY LANGUAGE CUDA)
   endif()

   add_executable(psedov_tests_cpu ${PAR_SEDOV_TESTS_SRCS})
   target_compile_definitions(psedov_tests_cpu PUBLIC MFEM_SEDOV_MPI=1)
   target_compile_definitions(psedov_tests_cpu PUBLIC MFEM_SEDOV_TESTS=1)
   target_compile_definitions(psedov_tests_cpu PUBLIC MFEM_SEDOV_DEVICE="cpu")
   target_link_libraries(psedov_tests_cpu mfem)

   add_executable(psedov_tests_debug ${PAR_SEDOV_TESTS_SRCS})
   target_compile_definitions(psedov_tests_debug PUBLIC MFEM_SEDOV_MPI=1)
   target_compile_definitions(psedov_tests_debug PUBLIC MFEM_SEDOV_TESTS=1)
   target_compile_definitions(psedov_tests_debug PUBLIC MFEM_SEDOV_DEVICE="debug")
   target_link_libraries(psedov_tests_debug mfem)

   if (MFEM_USE_CUDA)
      add_executable(psedov_tests_cuda ${PAR_SEDOV_TESTS_SRCS})
      target_compile_definitions(psedov_tests_cuda PUBLIC MFEM_SEDOV_MPI=1)
      target_compile_definitions(psedov_tests_cuda PUBLIC MFEM_SEDOV_TESTS=1)
      target_compile_definitions(psedov_tests_cuda PUBLIC MFEM_SEDOV_DEVICE="cuda")
      target_link_libraries(psedov_tests_cuda mfem)

      add_executable(psedov_tests_cuda_uvm ${PAR_SEDOV_TESTS_SRCS})
      target_compile_definitions(psedov_tests_cuda_uvm PUBLIC MFEM_SEDOV_MPI=1)
      target_compile_definitions(psedov_tests_cuda_uvm PUBLIC MFEM_SEDOV_TESTS=1)
      target_compile_definitions(psedov_tests_cuda_uvm PUBLIC MFEM_SEDOV_DEVICE="cuda:uvm")
      target_link_libraries(psedov_tests_cuda_uvm mfem)

      set(PCUNIT_TESTS_SRCS pcunit_test_main.cpp)
      set_property(SOURCE ${PCUNIT_TESTS_SRCS} PROPERTY LANGUAGE CUDA)
      add_executable(pcunit_tests ${PCUNIT_TESTS_SRCS})
      add_dependencies(pcunit_tests copy_data)
      target_link_libraries(pcunit_tests mfem)
      add_dependencies(${MFEM_ALL_TESTS_TARGET_NAME} pcunit_tests)
   endif()

   add_dependencies(${MFEM_ALL_TESTS_TARGET_NAME} punit_tests psedov_tests_cpu psedov_tests_debug)
   if (MFEM_USE_CUDA)
      add_dependencies(${MFEM_ALL_TESTS_TARGET_NAME} psedov_tests_cuda)
      add_dependencies(${MFEM_ALL_TESTS_TARGET_NAME} psedov_tests_cuda_uvm)
   endif()

   function(add_mpi_unit_test NAME NP)
      set(test_name psedov_tests_${NAME})
      add_test(NAME ${test_name}_np=${NP}
               COMMAND ${MPIEXEC} ${MPIEXEC_NUMPROC_FLAG} ${NP}
               ${MPIEXEC_PREFLAGS} $<TARGET_FILE:${test_name}>
               ${MPIEXEC_POSTFLAGS})
   endfunction()
   set(MPI_NPS 1 ${MFEM_MPI_NP})
   foreach(np ${MPI_NPS})
      add_mpi_unit_test(cpu ${np})
      add_mpi_unit_test(debug ${np})
   endforeach()
   if (MFEM_USE_CUDA)
      foreach(dev cuda cuda_uvm)
         foreach(np ${MPI_NPS})
            add_mpi_unit_test(${dev} ${np})
         endforeach()
      endforeach()
   endif()
endif()<|MERGE_RESOLUTION|>--- conflicted
+++ resolved
@@ -22,10 +22,7 @@
   general/test_text.cpp
   general/test_zlib.cpp
   linalg/test_complex_operator.cpp
-<<<<<<< HEAD
-=======
   linalg/test_direct_solvers.cpp
->>>>>>> 6be1f43b
   linalg/test_hypre_ilu.cpp
   linalg/test_ilu.cpp
   linalg/test_matrix_block.cpp
