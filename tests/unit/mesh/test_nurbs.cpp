// Copyright (c) 2010-2025, Lawrence Livermore National Security, LLC. Produced
// at the Lawrence Livermore National Laboratory. All Rights reserved. See files
// LICENSE and NOTICE for details. LLNL-CODE-806117.
//
// This file is part of the MFEM library. For more information and source code
// availability visit https://mfem.org.
//
// MFEM is free software; you can redistribute it and/or modify it under the
// terms of the BSD-3 license. We welcome feedback and contributions, see file
// CONTRIBUTING.md for details.

#include "mfem.hpp"
using namespace mfem;

#include "unit_tests.hpp"

TEST_CASE("NURBS knot insertion and removal", "[NURBS]")
{
   auto mesh_fname = "../../data/pipe-nurbs.mesh";
   Mesh mesh1(mesh_fname, 1, 1);
   Mesh mesh2(mesh_fname, 1, 1);

   Vector k0(1);
   Vector k1(1);
   Vector k2(1);

   k0[0] = 0.5;
   k1[0] = 0.5;
   k2[0] = 0.5;

   Array<Vector*> knots(3);
   knots[0] = &k0;
   knots[1] = &k1;
   knots[2] = &k2;

   mesh1.KnotInsert(knots);

   REQUIRE(mesh1.GetNodes()->Size() > mesh2.GetNodes()->Size());

   mesh1.KnotRemove(knots);

   // At this point, mesh1 and mesh2 should coincide. Verify this by comparing
   // their Nodes GridFunctions.
   REQUIRE(mesh1.GetNodes()->Size() == mesh2.GetNodes()->Size());

   Vector d(*mesh1.GetNodes());
   d -= *mesh2.GetNodes();
   const real_t error = d.Norml2();
   REQUIRE(error == MFEM_Approx(0.0));
}

TEST_CASE("NURBS refinement and coarsening by spacing formulas", "[NURBS]")
{
   auto mesh_fname = GENERATE("../../data/beam-quad-nurbs-sf.mesh",
                              "../../data/square-nurbs-pw.mesh");

   Mesh mesh1(mesh_fname, 1, 1);
   Mesh mesh2(mesh_fname, 1, 1);

   const bool beam = mesh1.GetNE() > 1;

   Array<int> rf(2);
   // [24, 12] works for beam mesh
   rf[0] = 24;
   rf[1] = beam ? 12 : 24;

   mesh1.NURBSUniformRefinement(rf);

   rf[0] = 12;
   rf[1] = beam ? 6 : 12;

   mesh2.NURBSUniformRefinement(rf);

   REQUIRE(mesh1.GetNodes()->Size() > mesh2.GetNodes()->Size());

   mesh1.NURBSCoarsening(2);

   // At this point, mesh1 and mesh2 should coincide. Verify this by comparing
   // their Nodes GridFunctions.
   REQUIRE(mesh1.GetNodes()->Size() == mesh2.GetNodes()->Size());

   Vector d(*mesh1.GetNodes());
   d -= *mesh2.GetNodes();
   const real_t error = d.Norml2();
   REQUIRE(error == MFEM_Approx(0.0));
}

<<<<<<< HEAD
TEST_CASE("NURBS mesh reconstruction", "[NURBS]")
{
   auto mesh_fname =
      GENERATE("../../data/segment-nurbs.mesh",
               "../../data/square-nurbs.mesh",
               "../../data/beam-quad-nurbs.mesh",
               "../../data/pipe-nurbs.mesh",
               "../../miniapps/nurbs/meshes/two-squares-nurbs.mesh",
               "../../miniapps/nurbs/meshes/two-squares-nurbs-rot.mesh",
               "../../miniapps/nurbs/meshes/two-squares-nurbs-autoedge.mesh",
               "../../miniapps/nurbs/meshes/plus-nurbs.mesh",
               "../../miniapps/nurbs/meshes/plus-nurbs-permuted.mesh",
               "../../miniapps/nurbs/meshes/ijk-hex-nurbs.mesh");

   Mesh mesh1(mesh_fname, 1, 1);

   // Reconstruct mesh using patches + topology
   Array<NURBSPatch*> patches;
   mesh1.GetNURBSPatches(patches);
   const Mesh patchtopo = mesh1.NURBSext->GetPatchTopology();

   NURBSExtension ne(&patchtopo, patches);
   Mesh mesh2(ne);

   // Meshes should be identical
   REQUIRE(mesh1.GetNodes()->Size() > 0);
   REQUIRE(mesh1.GetNodes()->Size() == mesh2.GetNodes()->Size());

   Vector diff(*mesh1.GetNodes());
   diff -= *mesh2.GetNodes();
   const real_t error = diff.Norml2();
   REQUIRE(error == MFEM_Approx(0.0));

   // Compare weights (these are stored separately from nodes)
   REQUIRE(mesh1.NURBSext->GetWeights().Size() > 0);
   REQUIRE(mesh1.NURBSext->GetWeights().Size() ==
           mesh2.NURBSext->GetWeights().Size());

   Vector wdiff = mesh1.NURBSext->GetWeights();
   wdiff -= mesh2.NURBSext->GetWeights();
   const real_t werror = wdiff.Norml2();
   REQUIRE(werror == MFEM_Approx(0.0));

   // Cleanup
   for (auto *p : patches) { delete p; }
}
=======
TEST_CASE("Location conversion check", "[NURBS]")
{

   KnotVector kv(3, Vector({0.0,
                            0.2,0.2,0.2,
                            0.5,0.5,0.5,
                            0.8,0.8,0.8,
                            1.0}));

   mfem::out<<"knotvector : ";
   kv.Print(mfem::out);

   constexpr int samples = 31;
   for (int i = 0; i < samples; i++)
   {
      const real_t u = i/real_t(samples-1);
      const int ks = kv.GetSpan (u);
      REQUIRE( ((kv[ks] <= u) && (u <= kv[ks+1])) );
      const real_t xi = kv.GetRefPoint(u, ks);
      REQUIRE( ((0.0 <= xi) && (xi <= 1.0)) );
      const real_t un = kv.GetKnotLocation(xi,ks);
      REQUIRE((un - u) == MFEM_Approx(0.0));

      mfem::out<<i<<" : "<<ks<<" ";
      mfem::out<<kv[ks] <<" "<<u<<" "<<kv[ks+1]<<" : ";
      mfem::out<<u<<" "<<un<<" = "<<un -u<<std::endl;
   }

   for (int i = 0; i < kv.Size(); i++)
   {
      const real_t u = kv[i];
      const int ks = kv.GetSpan (u);
      REQUIRE( ((kv[ks] <= u) && (u <= kv[ks+1])) );
      const real_t xi = kv.GetRefPoint(u, ks);
      REQUIRE( ((0.0 <= xi) && (xi <= 1.0)) );
      const real_t un = kv.GetKnotLocation(xi,ks);
      REQUIRE((un - u) == MFEM_Approx(0.0));

      mfem::out<<i<<" : "<<ks<<" ";
      mfem::out<<kv[ks] <<" "<<u<<" "<<kv[ks+1]<<" : ";
      mfem::out<<u<<" "<<un<<" = "<<un -u<<std::endl;
   }

   KnotVector kv2(1, Vector({0.0, 1.0/3.0, 2.0/3.0, 1.0}));
   mfem::out<<"knotvector2 : ";
   kv2.Print(mfem::out);

   for (int i = 0; i < samples; i++)
   {
      const real_t u = i/real_t(samples-1);
      const int ks = kv2.GetSpan (u);
      REQUIRE( ((kv2[ks] <= u) && (u <= kv2[ks+1])) );
      const real_t xi = kv2.GetRefPoint(u, ks);
      REQUIRE( ((0.0 <= xi) && (xi <= 1.0)) );
      const real_t un = kv2.GetKnotLocation(xi,ks);
      REQUIRE((un - u) == MFEM_Approx(0.0));

      mfem::out<<i<<" : "<<ks<<" ";
      mfem::out<<kv2[ks] <<" "<<u<<" "<<kv2[ks+1]<<" : ";
      mfem::out<<u<<" "<<un<<" = "<<un -u<<std::endl;
   }

   for (int i = 0; i < kv2.Size(); i++)
   {
      const real_t u = kv2[i];
      const int ks = kv2.GetSpan (u);
      REQUIRE( ((kv2[ks] <= u) && (u <= kv2[ks+1])) );
      const real_t xi = kv2.GetRefPoint(u, ks);
      REQUIRE( ((0.0 <= xi) && (xi <= 1.0)) );
      const real_t un = kv2.GetKnotLocation(xi,ks);
      REQUIRE((un - u) == MFEM_Approx(0.0));

      mfem::out<<i<<" : "<<ks<<" ";
      mfem::out<<kv2[ks] <<" "<<u<<" "<<kv2[ks+1]<<" : ";
      mfem::out<<u<<" "<<un<<" = "<<un -u<<std::endl;
   }

}


TEST_CASE("Greville, Botella and Demko points", "[NURBS]")
{

   KnotVector kv(3, Vector({0.0, 0.3, 0.3, 0.3, 0.6, 1.0}));

   mfem::out<<"Knotvector : "; kv.Print(mfem::out);

   // Greville
   Vector greville(kv.GetNCP());
   for (int i = 0; i < kv.GetNCP(); i++)
   {
      greville[i] = kv.GetGreville(i);
   }
   mfem::out<<"Greville points : "; greville.Print(mfem::out, 32);

   Vector gref({0.0,0.1,0.2,0.3,0.4,19./30,26./30, 1.0});
   for (int i = 0; i < kv.GetNCP(); i++)
   {
      REQUIRE((greville[i] - gref[i]) == MFEM_Approx(0.0));
   }

   // Botella
   Vector botella(kv.GetNCP());
   for (int i = 0; i < kv.GetNCP(); i++)
   {
      botella[i] = kv.GetBotella(i);
   }
   mfem::out<<"Botella  points : "; botella.Print(mfem::out, 32);

   Vector bref({0.0,0.1,0.2,0.3,
                0.444007481526490333,
                0.626666666666666594,
                0.828131261741523739, 1.0});
   for (int i = 0; i < kv.GetNCP(); i++)
   {
      REQUIRE((botella[i] - bref[i]) == MFEM_Approx(0.0));
   }

   // Demko
   Vector demko(kv.GetNCP());
   for (int i = 0; i < kv.GetNCP(); i++)
   {
      demko[i] = kv.GetDemko(i);
   }
   mfem::out<<"Demko    points : "; demko.Print(mfem::out, 32);

   Vector dref({0.0,0.075,0.225,0.3,
                0.406122105546614987,
                0.621569465634039919,
                0.87385648854468001,1.0});
   for (int i = 0; i < kv.GetNCP(); i++)
   {
      REQUIRE((demko[i] - dref[i]) == MFEM_Approx(0.0));
   }

   // Chebyshev spline
   Vector a(kv.GetNCP());
   Vector x(kv.GetNCP());
   for ( int i = 0; i <x.Size(); i++)
   {
      x[i] = std::pow(-1.0, i);
   }
   kv.GetInterpolant(x, demko, a);
   mfem::out<<"Chebyshev spline coeff : "; a.Print(mfem::out, 32);

   Vector aref({1.0, -5.0, 5.0, -1.0,
                3.24079982256718635,
                -5.51623733136825933,
                3.75648721902370486, -1.0});
   for (int i = 0; i < kv.GetNCP(); i++)
   {
      REQUIRE((a[i] - aref[i]) == MFEM_Approx(0.0));
   }

   mfem::out<<"Chebyshev spline \n";
   kv.PrintFunction(mfem::out, a, 21);

}

>>>>>>> 59142c46
<|MERGE_RESOLUTION|>--- conflicted
+++ resolved
@@ -85,7 +85,6 @@
    REQUIRE(error == MFEM_Approx(0.0));
 }
 
-<<<<<<< HEAD
 TEST_CASE("NURBS mesh reconstruction", "[NURBS]")
 {
    auto mesh_fname =
@@ -132,7 +131,7 @@
    // Cleanup
    for (auto *p : patches) { delete p; }
 }
-=======
+
 TEST_CASE("Location conversion check", "[NURBS]")
 {
 
@@ -291,5 +290,3 @@
    kv.PrintFunction(mfem::out, a, 21);
 
 }
-
->>>>>>> 59142c46
