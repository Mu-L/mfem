// Copyright (c) 2010-2025, Lawrence Livermore National Security, LLC. Produced
// at the Lawrence Livermore National Laboratory. All Rights reserved. See files
// LICENSE and NOTICE for details. LLNL-CODE-806117.
//
// This file is part of the MFEM library. For more information and source code
// availability visit https://mfem.org.
//
// MFEM is free software; you can redistribute it and/or modify it under the
// terms of the BSD-3 license. We welcome feedback and contributions, see file
// CONTRIBUTING.md for details.

#include "mfem.hpp"
using namespace mfem;

#include "unit_tests.hpp"

TEST_CASE("NURBS knot insertion and removal", "[NURBS]")
{
   auto mesh_fname = "../../data/pipe-nurbs.mesh";
   Mesh mesh1(mesh_fname, 1, 1);
   Mesh mesh2(mesh_fname, 1, 1);

   Vector k0(1);
   Vector k1(1);
   Vector k2(1);

   k0[0] = 0.5;
   k1[0] = 0.5;
   k2[0] = 0.5;

   Array<Vector*> knots(3);
   knots[0] = &k0;
   knots[1] = &k1;
   knots[2] = &k2;

   mesh1.KnotInsert(knots);

   REQUIRE(mesh1.GetNodes()->Size() > mesh2.GetNodes()->Size());

   mesh1.KnotRemove(knots);

   // At this point, mesh1 and mesh2 should coincide. Verify this by comparing
   // their Nodes GridFunctions.
   REQUIRE(mesh1.GetNodes()->Size() == mesh2.GetNodes()->Size());

   Vector d(*mesh1.GetNodes());
   d -= *mesh2.GetNodes();
   const real_t error = d.Norml2();
   REQUIRE(error == MFEM_Approx(0.0));
}

TEST_CASE("NURBS refinement and coarsening by spacing formulas", "[NURBS]")
{
   auto mesh_fname = GENERATE("../../data/beam-quad-nurbs-sf.mesh",
                              "../../data/square-nurbs-pw.mesh");

   Mesh mesh1(mesh_fname, 1, 1);
   Mesh mesh2(mesh_fname, 1, 1);

   const bool beam = mesh1.GetNE() > 1;

   Array<int> rf(2);
   // [24, 12] works for beam mesh
   rf[0] = 24;
   rf[1] = beam ? 12 : 24;

   mesh1.NURBSUniformRefinement(rf);

   rf[0] = 12;
   rf[1] = beam ? 6 : 12;

   mesh2.NURBSUniformRefinement(rf);

   REQUIRE(mesh1.GetNodes()->Size() > mesh2.GetNodes()->Size());

   mesh1.NURBSCoarsening(2);

   // At this point, mesh1 and mesh2 should coincide. Verify this by comparing
   // their Nodes GridFunctions.
   REQUIRE(mesh1.GetNodes()->Size() == mesh2.GetNodes()->Size());

   Vector d(*mesh1.GetNodes());
   d -= *mesh2.GetNodes();
   const real_t error = d.Norml2();
   REQUIRE(error == MFEM_Approx(0.0));
}

TEST_CASE("NURBS mesh reconstruction", "[NURBS]")
{
   auto mesh_fname =
      GENERATE("../../data/segment-nurbs.mesh",
               "../../data/square-nurbs.mesh",
               "../../data/beam-quad-nurbs.mesh",
               "../../data/pipe-nurbs.mesh",
               "../../miniapps/nurbs/meshes/two-squares-nurbs.mesh",
               "../../miniapps/nurbs/meshes/two-squares-nurbs-rot.mesh",
               "../../miniapps/nurbs/meshes/two-squares-nurbs-autoedge.mesh",
               "../../miniapps/nurbs/meshes/plus-nurbs.mesh",
               "../../miniapps/nurbs/meshes/plus-nurbs-permuted.mesh",
               "../../miniapps/nurbs/meshes/ijk-hex-nurbs.mesh");

   Mesh mesh1(mesh_fname, 1, 1);

   // Reconstruct mesh using patches + topology
   Array<NURBSPatch*> patches;
   mesh1.GetNURBSPatches(patches);
   const Mesh patchtopo = mesh1.NURBSext->GetPatchTopology();

   NURBSExtension ne(&patchtopo, patches);
   Mesh mesh2(ne);

   // Meshes should be identical
   REQUIRE(mesh1.GetNodes()->Size() > 0);
   REQUIRE(mesh1.GetNodes()->Size() == mesh2.GetNodes()->Size());

   Vector diff(*mesh1.GetNodes());
   diff -= *mesh2.GetNodes();
   const real_t error = diff.Norml2();
   REQUIRE(error == MFEM_Approx(0.0));

   // Compare weights (these are stored separately from nodes)
   REQUIRE(mesh1.NURBSext->GetWeights().Size() > 0);
   REQUIRE(mesh1.NURBSext->GetWeights().Size() ==
           mesh2.NURBSext->GetWeights().Size());

   Vector wdiff = mesh1.NURBSext->GetWeights();
   wdiff -= mesh2.NURBSext->GetWeights();
   const real_t werror = wdiff.Norml2();
   REQUIRE(werror == MFEM_Approx(0.0));

   // Cleanup
   for (auto *p : patches) { delete p; }
}

TEST_CASE("Location conversion check", "[NURBS]")
{

   KnotVector kv(3, Vector({0.0,
                            0.2,0.2,0.2,
                            0.5,0.5,0.5,
                            0.8,0.8,0.8,
                            1.0}));

   mfem::out<<"knotvector : ";
   kv.Print(mfem::out);

   constexpr int samples = 31;
   for (int i = 0; i < samples; i++)
   {
      const real_t u = i/real_t(samples-1);
      const int ks = kv.GetSpan (u);
      REQUIRE( ((kv[ks] <= u) && (u <= kv[ks+1])) );
      const real_t xi = kv.GetRefPoint(u, ks);
      REQUIRE( ((0.0 <= xi) && (xi <= 1.0)) );
      const real_t un = kv.GetKnotLocation(xi,ks);
      REQUIRE((un - u) == MFEM_Approx(0.0));

      mfem::out<<i<<" : "<<ks<<" ";
      mfem::out<<kv[ks] <<" "<<u<<" "<<kv[ks+1]<<" : ";
      mfem::out<<u<<" "<<un<<" = "<<un -u<<std::endl;
   }

   for (int i = 0; i < kv.Size(); i++)
   {
      const real_t u = kv[i];
      const int ks = kv.GetSpan (u);
      REQUIRE( ((kv[ks] <= u) && (u <= kv[ks+1])) );
      const real_t xi = kv.GetRefPoint(u, ks);
      REQUIRE( ((0.0 <= xi) && (xi <= 1.0)) );
      const real_t un = kv.GetKnotLocation(xi,ks);
      REQUIRE((un - u) == MFEM_Approx(0.0));

      mfem::out<<i<<" : "<<ks<<" ";
      mfem::out<<kv[ks] <<" "<<u<<" "<<kv[ks+1]<<" : ";
      mfem::out<<u<<" "<<un<<" = "<<un -u<<std::endl;
   }

   KnotVector kv2(1, Vector({0.0, 1.0/3.0, 2.0/3.0, 1.0}));
   mfem::out<<"knotvector2 : ";
   kv2.Print(mfem::out);

   for (int i = 0; i < samples; i++)
   {
      const real_t u = i/real_t(samples-1);
      const int ks = kv2.GetSpan (u);
      REQUIRE( ((kv2[ks] <= u) && (u <= kv2[ks+1])) );
      const real_t xi = kv2.GetRefPoint(u, ks);
      REQUIRE( ((0.0 <= xi) && (xi <= 1.0)) );
      const real_t un = kv2.GetKnotLocation(xi,ks);
      REQUIRE((un - u) == MFEM_Approx(0.0));

      mfem::out<<i<<" : "<<ks<<" ";
      mfem::out<<kv2[ks] <<" "<<u<<" "<<kv2[ks+1]<<" : ";
      mfem::out<<u<<" "<<un<<" = "<<un -u<<std::endl;
   }

   for (int i = 0; i < kv2.Size(); i++)
   {
      const real_t u = kv2[i];
      const int ks = kv2.GetSpan (u);
      REQUIRE( ((kv2[ks] <= u) && (u <= kv2[ks+1])) );
      const real_t xi = kv2.GetRefPoint(u, ks);
      REQUIRE( ((0.0 <= xi) && (xi <= 1.0)) );
      const real_t un = kv2.GetKnotLocation(xi,ks);
      REQUIRE((un - u) == MFEM_Approx(0.0));

      mfem::out<<i<<" : "<<ks<<" ";
      mfem::out<<kv2[ks] <<" "<<u<<" "<<kv2[ks+1]<<" : ";
      mfem::out<<u<<" "<<un<<" = "<<un -u<<std::endl;
   }

}

<<<<<<< HEAD

=======
>>>>>>> 7023ecd8
TEST_CASE("Greville, Botella and Demko points", "[NURBS]")
{

   KnotVector kv(3, Vector({0.0, 0.3, 0.3, 0.3, 0.6, 1.0}));

   mfem::out<<"Knotvector : "; kv.Print(mfem::out);

   // Greville
   Vector greville(kv.GetNCP());
   for (int i = 0; i < kv.GetNCP(); i++)
   {
      greville[i] = kv.GetGreville(i);
   }
   mfem::out<<"Greville points : "; greville.Print(mfem::out, 32);

   Vector gref({0.0,0.1,0.2,0.3,0.4,19./30,26./30, 1.0});
   for (int i = 0; i < kv.GetNCP(); i++)
   {
      REQUIRE((greville[i] - gref[i]) == MFEM_Approx(0.0));
   }

   // Botella
   Vector botella(kv.GetNCP());
   for (int i = 0; i < kv.GetNCP(); i++)
   {
      botella[i] = kv.GetBotella(i);
   }
   mfem::out<<"Botella  points : "; botella.Print(mfem::out, 32);

   Vector bref({0.0,0.1,0.2,0.3,
                0.444007481526490333,
                0.626666666666666594,
                0.828131261741523739, 1.0});
   for (int i = 0; i < kv.GetNCP(); i++)
   {
      REQUIRE((botella[i] - bref[i]) == MFEM_Approx(0.0));
   }

   // Demko
   Vector demko(kv.GetNCP());
   for (int i = 0; i < kv.GetNCP(); i++)
   {
      demko[i] = kv.GetDemko(i);
   }
   mfem::out<<"Demko    points : "; demko.Print(mfem::out, 32);

   Vector dref({0.0,0.075,0.225,0.3,
                0.406122105546614987,
                0.621569465634039919,
                0.87385648854468001,1.0});
   for (int i = 0; i < kv.GetNCP(); i++)
   {
      REQUIRE((demko[i] - dref[i]) == MFEM_Approx(0.0));
   }

   // Chebyshev spline
   Vector a(kv.GetNCP());
   Vector x(kv.GetNCP());
   for ( int i = 0; i <x.Size(); i++)
   {
      x[i] = std::pow(-1.0, i);
   }
   kv.GetInterpolant(x, demko, a);
   mfem::out<<"Chebyshev spline coeff : "; a.Print(mfem::out, 32);

   Vector aref({1.0, -5.0, 5.0, -1.0,
                3.24079982256718635,
                -5.51623733136825933,
                3.75648721902370486, -1.0});
   for (int i = 0; i < kv.GetNCP(); i++)
   {
      REQUIRE((a[i] - aref[i]) == MFEM_Approx(0.0));
   }

   mfem::out<<"Chebyshev spline \n";
   kv.PrintFunction(mfem::out, a, 21);

<<<<<<< HEAD
}
=======
}
>>>>>>> 7023ecd8
<|MERGE_RESOLUTION|>--- conflicted
+++ resolved
@@ -211,10 +211,6 @@
 
 }
 
-<<<<<<< HEAD
-
-=======
->>>>>>> 7023ecd8
 TEST_CASE("Greville, Botella and Demko points", "[NURBS]")
 {
 
@@ -292,8 +288,4 @@
    mfem::out<<"Chebyshev spline \n";
    kv.PrintFunction(mfem::out, a, 21);
 
-<<<<<<< HEAD
-}
-=======
-}
->>>>>>> 7023ecd8
+}