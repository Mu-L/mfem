--- conflicted
+++ resolved
@@ -235,11 +235,7 @@
          Y -= B;
          REQUIRE(Y.Norml2() < 1.e-12);
 
-<<<<<<< HEAD
-         mumps.ArrayMult(BB,XX);
-=======
          mumps.ArrayMult(BB, XX);
->>>>>>> 72640454
 
          for (int i = 0; i < XX.Size(); i++)
          {
