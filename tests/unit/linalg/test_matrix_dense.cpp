// Copyright (c) 2010-2022, Lawrence Livermore National Security, LLC. Produced
// at the Lawrence Livermore National Laboratory. All Rights reserved. See files
// LICENSE and NOTICE for details. LLNL-CODE-806117.
//
// This file is part of the MFEM library. For more information and source code
// availability visit https://mfem.org.
//
// MFEM is free software; you can redistribute it and/or modify it under the
// terms of the BSD-3 license. We welcome feedback and contributions, see file
// CONTRIBUTING.md for details.

#include "mfem.hpp"
#include "unit_tests.hpp"
#include "linalg/dtensor.hpp"

using namespace mfem;

TEST_CASE("DenseMatrix init-list construction", "[DenseMatrix]")
{
   double ContigData[6] = {6.0, 5.0, 4.0, 3.0, 2.0, 1.0};
   DenseMatrix Contiguous(ContigData, 2, 3);

   DenseMatrix Nested(
   {
      {6.0, 4.0, 2.0},
      {5.0, 3.0, 1.0}
   });

   for (int i = 0; i < Contiguous.Height(); i++)
   {
      for (int j = 0; j < Contiguous.Width(); j++)
      {
         REQUIRE(Nested(i,j) == Contiguous(i,j));
      }
   }
}

TEST_CASE("DenseMatrix LinearSolve methods",
          "[DenseMatrix]")
{
   SECTION("singular_system")
   {
      constexpr int N = 3;

      DenseMatrix A(N);
      A.SetRow(0, 0.0);
      A.SetRow(1, 0.0);
      A.SetRow(2, 0.0);

      double X[3];

      REQUIRE_FALSE(LinearSolve(A,X));
   }

   SECTION("1x1_system")
   {
      constexpr int N = 1;
      DenseMatrix A(N);
      A(0,0) = 2;

      double X[1] = { 12 };

      REQUIRE(LinearSolve(A,X));
      REQUIRE(X[0] == MFEM_Approx(6));
   }

   SECTION("2x2_system")
   {
      constexpr int N = 2;

      DenseMatrix A(N);
      A(0,0) = 2.0; A(0,1) = 1.0;
      A(1,0) = 3.0; A(1,1) = 4.0;

      double X[2] = { 1, 14 };

      REQUIRE(LinearSolve(A,X));
      REQUIRE(X[0] == MFEM_Approx(-2));
      REQUIRE(X[1] == MFEM_Approx(5));
   }

   SECTION("3x3_system")
   {
      constexpr int N = 3;

      DenseMatrix A(N);
      A(0,0) = 4; A(0,1) =  5; A(0,2) = -2;
      A(1,0) = 7; A(1,1) = -1; A(1,2) =  2;
      A(2,0) = 3; A(2,1) =  1; A(2,2) =  4;

      double X[3] = { -14, 42, 28 };

      REQUIRE(LinearSolve(A,X));
      REQUIRE(X[0] == MFEM_Approx(4));
      REQUIRE(X[1] == MFEM_Approx(-4));
      REQUIRE(X[2] == MFEM_Approx(5));
   }

}

TEST_CASE("DenseMatrix A*B^T methods",
          "[DenseMatrix]")
{
   double tol = 1e-12;

   double AtData[6] = {6.0, 5.0,
                       4.0, 3.0,
                       2.0, 1.0
                      };
   double BtData[12] = {1.0, 3.0, 5.0, 7.0,
                        2.0, 4.0, 6.0, 8.0,
                        1.0, 2.0, 3.0, 5.0
                       };

   DenseMatrix A(AtData, 2, 3);
   DenseMatrix B(BtData, 4, 3);
   DenseMatrix C(2,4);

   SECTION("MultABt")
   {
      double BData[12] = {1.0, 2.0, 1.0,
                          3.0, 4.0, 2.0,
                          5.0, 6.0, 3.0,
                          7.0, 8.0, 5.0
                         };
      DenseMatrix Bt(BData, 3, 4);

      double CtData[8] = {16.0, 12.0,
                          38.0, 29.0,
                          60.0, 46.0,
                          84.0, 64.0
                         };
      DenseMatrix Cexact(CtData, 2, 4);

      MultABt(A, B, C);
      C.Add(-1.0, Cexact);

      REQUIRE(C.MaxMaxNorm() < tol);

      Mult(A, Bt, Cexact);
      MultABt(A, B, C);
      C.Add(-1.0, Cexact);

      REQUIRE(C.MaxMaxNorm() < tol);
   }
   SECTION("MultADBt")
   {
      double DData[3] = {11.0, 7.0, 5.0};
      Vector D(DData, 3);

      double CtData[8] = {132.0, 102.0,
                          330.0, 259.0,
                          528.0, 416.0,
                          736.0, 578.0
                         };
      DenseMatrix Cexact(CtData, 2, 4);

      MultADBt(A, D, B, C);
      C.Add(-1.0, Cexact);

      REQUIRE(C.MaxMaxNorm() < tol);
   }
   SECTION("AddMultABt")
   {
      double CtData[8] = {17.0, 17.0,
                          40.0, 35.0,
                          63.0, 53.0,
                          88.0, 72.0
                         };
      DenseMatrix Cexact(CtData, 2, 4);

      C(0, 0) = 1.0; C(0, 1) = 2.0; C(0, 2) = 3.0; C(0, 3) = 4.0;
      C(1, 0) = 5.0; C(1, 1) = 6.0; C(1, 2) = 7.0; C(1, 3) = 8.0;

      AddMultABt(A, B, C);
      C.Add(-1.0, Cexact);

      REQUIRE(C.MaxMaxNorm() < tol);

      MultABt(A, B, C);
      C *= -1.0;
      AddMultABt(A, B, C);
      REQUIRE(C.MaxMaxNorm() < tol);
   }
   SECTION("AddMultADBt")
   {
      double DData[3] = {11.0, 7.0, 5.0};
      Vector D(DData, 3);

      double CtData[8] = {133.0, 107.0,
                          332.0, 265.0,
                          531.0, 423.0,
                          740.0, 586.0
                         };
      DenseMatrix Cexact(CtData, 2, 4);

      C(0, 0) = 1.0; C(0, 1) = 2.0; C(0, 2) = 3.0; C(0, 3) = 4.0;
      C(1, 0) = 5.0; C(1, 1) = 6.0; C(1, 2) = 7.0; C(1, 3) = 8.0;

      AddMultADBt(A, D, B, C);
      C.Add(-1.0, Cexact);

      REQUIRE(C.MaxMaxNorm() < tol);

      MultADBt(A, D, B, C);
      C *= -1.0;
      AddMultADBt(A, D, B, C);
      REQUIRE(C.MaxMaxNorm() < tol);

      DData[0] = 1.0; DData[1] = 1.0; DData[2] = 1.0;
      MultABt(A, B, C);
      C *= -1.0;
      AddMultADBt(A, D, B, C);
      REQUIRE(C.MaxMaxNorm() < tol);
   }
   SECTION("AddMult_a_ABt")
   {
      double a = 3.0;

      double CtData[8] = { 49.0,  41.0,
                           116.0,  93.0,
                           183.0, 145.0,
                           256.0, 200.0
                         };
      DenseMatrix Cexact(CtData, 2, 4);

      C(0, 0) = 1.0; C(0, 1) = 2.0; C(0, 2) = 3.0; C(0, 3) = 4.0;
      C(1, 0) = 5.0; C(1, 1) = 6.0; C(1, 2) = 7.0; C(1, 3) = 8.0;

      AddMult_a_ABt(a, A, B, C);
      C.Add(-1.0, Cexact);

      REQUIRE(C.MaxMaxNorm() < tol);

      MultABt(A, B, C);
      AddMult_a_ABt(-1.0, A, B, C);

      REQUIRE(C.MaxMaxNorm() < tol);
   }
}


TEST_CASE("LUFactors RightSolve", "[DenseMatrix]")
{
   double tol = 1e-12;

   // Zero on diagonal forces non-trivial pivot
   double AData[9] = { 0.0, 0.0, 3.0, 2.0, 2.0, 2.0, 2.0, 0.0, 4.0 };
   double BData[6] = { 1.0, 2.0, 3.0, 4.0, 5.0, 6.0 };
   int ipiv[3];

   DenseMatrix A(AData, 3, 3);
   DenseMatrix B(BData, 2, 3);

   DenseMatrixInverse Af1(A);
   DenseMatrix Ainv;
   Af1.GetInverseMatrix(Ainv);

   LUFactors Af2(AData, ipiv);
   Af2.Factor(3);

   DenseMatrix C(2,3);
   Mult(B, Ainv, C);
   Af2.RightSolve(3, 2, B.GetData());
   C -= B;

   REQUIRE(C.MaxMaxNorm() < tol);
}

TEST_CASE("DenseTensor LinearSolve methods",
          "[DenseMatrix]")
{

   int N = 3;
   DenseMatrix A(N);
   A(0,0) = 4; A(0,1) =  5; A(0,2) = -2;
   A(1,0) = 7; A(1,1) = -1; A(1,2) =  2;
   A(2,0) = 3; A(2,1) =  1; A(2,2) =  4;

   double X[3] = { -14, 42, 28 };

   int NE = 10;
   Vector X_batch(N*NE);
   DenseTensor A_batch(N,N,NE);

   auto a_batch = mfem::Reshape(A_batch.HostWrite(),N,N,NE);
   auto x_batch = mfem::Reshape(X_batch.HostWrite(),N,NE);
   // Column major
   for (int e=0; e<NE; ++e)
   {

      for (int r=0; r<N; ++r)
      {
         for (int c=0; c<N; ++c)
         {
            a_batch(c, r, e) = A.GetData()[c+r*N];
         }
         x_batch(r,e) = X[r];
      }
   }

   Array<int> P;
   BatchLUFactor(A_batch, P);
   BatchLUSolve(A_batch, P, X_batch);

   auto xans_batch = mfem::Reshape(X_batch.HostRead(),N,NE);
   REQUIRE(LinearSolve(A,X));
   for (int e=0; e<NE; ++e)
   {
      for (int r=0; r<N; ++r)
      {
         REQUIRE(xans_batch(r,e) == MFEM_Approx(X[r]));
      }
   }
}

TEST_CASE("DenseTensor copy", "[DenseMatrix][DenseTensor]")
{
   DenseTensor t1(2,3,4);
   for (int i=0; i<t1.TotalSize(); ++i)
   {
      t1.Data()[i] = i;
   }
   DenseTensor t2(t1);
   DenseTensor t3;
   t3 = t1;
   REQUIRE(t2.SizeI() == t1.SizeI());
   REQUIRE(t2.SizeJ() == t1.SizeJ());
   REQUIRE(t2.SizeK() == t1.SizeK());

   REQUIRE(t3.SizeI() == t1.SizeI());
   REQUIRE(t3.SizeJ() == t1.SizeJ());
   REQUIRE(t3.SizeK() == t1.SizeK());

   REQUIRE(t2.Data() != t1.Data());
   REQUIRE(t3.Data() != t1.Data());

   for (int i=0; i<t1.TotalSize(); ++i)
   {
      REQUIRE(t2.Data()[i] == t1.Data()[i]);
      REQUIRE(t3.Data()[i] == t1.Data()[i]);
   }
}

<<<<<<< HEAD
TEST_CASE("DenseMatrix CalcAdjugateRevDiff", "[DenseMatrix]")
{
   constexpr double eps_fd = 1e-5; // 2nd-order finite-difference step size

   SECTION("1x1 matrix")
   {
      double A_data[1] = { 3.1415926};
      double adjA_bar_data[1] = {-2.0};

      DenseMatrix A(A_data, 1, 1);
      DenseMatrix adjA_bar(adjA_bar_data, 1, 1);
      DenseMatrix A_bar(1, 1), adjA_fd(1, 1);
      DenseMatrix A_pert(1, 1), adjA_pert(1, 1);

      // Compute the derivative using reverse mode
      CalcAdjugateRevDiff(A, adjA_bar, A_bar);

      // Compute the derivative using central finite-difference approximation
      A_pert = A;
      A_pert(0, 0) += eps_fd;
      CalcAdjugate(A_pert, adjA_fd);
      A_pert(0, 0) -= 2.0 * eps_fd;
      CalcAdjugate(A_pert, adjA_pert);
      adjA_fd -= adjA_pert;
      adjA_fd *= 1/(2.0 * eps_fd);
      // sum up derivative with weights
      double A_bar_fd = adjA_fd(0, 0) * adjA_bar(0, 0);
      REQUIRE(A_bar(0, 0) == Approx(A_bar_fd));
   }

   SECTION("2x1 matrix")
   {
      double A_data[2] = {2.0, -3.0};
      double adjA_bar_data[2] = {-1.5, 4.0};

      DenseMatrix A(A_data, 2, 1);
      DenseMatrix adjA_bar(adjA_bar_data, 1, 2);
      DenseMatrix A_bar(2,1), adjA_fd(1,2);
      DenseMatrix A_pert(2,1), adjA_pert(1,2);

      // Compute the derivatives using reverse mode
      CalcAdjugateRevDiff(A, adjA_bar, A_bar);

      // Compute the derivatives using central finite-difference approximation
      for (int i = 0; i < 2; ++i)
      {
         // Pertrub A(i,0) and evaluate derivative of adjugate
         A_pert = A;
         A_pert(i, 0) += eps_fd;
         CalcAdjugate(A_pert, adjA_fd);
         A_pert(i, 0) -= 2.0 * eps_fd;
         CalcAdjugate(A_pert, adjA_pert);
         adjA_fd -= adjA_pert;
         adjA_fd *= 1 / (2.0 * eps_fd);
         // sum up derivative with weights
         double A_bar_fd = 0.0;
         for (int k = 0; k < 2; ++k)
         {
            A_bar_fd += adjA_fd(0, k) * adjA_bar(0, k);
         }
         REQUIRE(A_bar(i, 0) == Approx(A_bar_fd));
      }
   }

   SECTION("2x2 matrix")
   {
      double A_data[4] = {2.0, -3.0, 4.0, -1.0};
      double adjA_bar_data[4] = {1.0, 4.0, 2.0, -3.0};

      DenseMatrix A(A_data, 2, 2);
      DenseMatrix adjA_bar(adjA_bar_data, 2, 2);
      DenseMatrix A_bar(2,2), adjA_fd(2,2);
      DenseMatrix A_pert(2,2), adjA_pert(2,2);

      // Compute the derivatives using reverse mode
      CalcAdjugateRevDiff(A, adjA_bar, A_bar);

      // Compute the derivatives using central finite-difference approximation
      for (int i = 0; i < 2; ++i)
      {
         for (int j = 0; j < 2; ++j)
         {
            // Pertrub A(i,j) and evaluate derivative of adjugate
            A_pert = A;
            A_pert(i,j) += eps_fd;
            CalcAdjugate(A_pert, adjA_fd);
            A_pert(i,j) -= 2.0*eps_fd;
            CalcAdjugate(A_pert, adjA_pert);
            adjA_fd -= adjA_pert;
            adjA_fd *= 1/(2.0*eps_fd);
            // sum up derivative with weights
            double A_bar_fd = 0.0;
            for (int k = 0; k < 2; ++k)
            {
               for (int l = 0; l < 2; ++l)
               {
                  A_bar_fd += adjA_fd(k,l)*adjA_bar(k,l);
               }
            }
            REQUIRE(A_bar(i,j) == Approx(A_bar_fd));
         }
      }
   }

   SECTION("3x1 matrix")
   {
      double A_data[3] = {2.0, -3.0, 3.1415926};
      double adjA_bar_data[3] = {-1.5, 4.0, 2.71828};

      DenseMatrix A(A_data, 3, 1);
      DenseMatrix adjA_bar(adjA_bar_data, 1, 3);
      DenseMatrix A_bar(3, 1), adjA_fd(1, 3);
      DenseMatrix A_pert(3, 1), adjA_pert(1, 3);

      // Compute the derivatives using reverse mode
      CalcAdjugateRevDiff(A, adjA_bar, A_bar);

      // Compute the derivatives using central finite-difference approximation
      for (int i = 0; i < 3; ++i)
      {
         // Pertrub A(i,0) and evaluate derivative of adjugate
         A_pert = A;
         A_pert(i, 0) += eps_fd;
         CalcAdjugate(A_pert, adjA_fd);
         A_pert(i, 0) -= 2.0 * eps_fd;
         CalcAdjugate(A_pert, adjA_pert);
         adjA_fd -= adjA_pert;
         adjA_fd *= 1 / (2.0 * eps_fd);
         // sum up derivative with weights
         double A_bar_fd = 0.0;
         for (int k = 0; k < 3; ++k)
         {
            A_bar_fd += adjA_fd(0, k) * adjA_bar(0, k);
         }
         REQUIRE(A_bar(i, 0) == Approx(A_bar_fd));
      }
   }

   SECTION("3x3 matrix")
   {
      double A_data[9] = {1.0, 5.0, 3.0, -2.0, 6.0, -9.0, 4.0, -7.0, 8.0};
      double adjA_bar_data[9] = {3.0, 6.0, -8.0, 1.0, -7.0, 5.0, 2.0, 4.0, -9.0};

      DenseMatrix A(A_data, 3, 3);
      DenseMatrix adjA_bar(adjA_bar_data, 3, 3);
      DenseMatrix A_bar(3,3), adjA_fd(3,3);
      DenseMatrix A_pert(3,3), adjA_pert(3,3);

      // Compute the derivatives using reverse mode
      CalcAdjugateRevDiff(A, adjA_bar, A_bar);

      // Compute the derivatives using central finite-difference approximation
      for (int i = 0; i < 3; ++i)
      {
         for (int j = 0; j < 3; ++j)
         {
            // Pertrub A(i,j) and evaluate derivative of adjugate
            A_pert = A;
            A_pert(i,j) += eps_fd;
            CalcAdjugate(A_pert, adjA_fd);
            A_pert(i,j) -= 2.0*eps_fd;
            CalcAdjugate(A_pert, adjA_pert);
            adjA_fd -= adjA_pert;
            adjA_fd *= 1/(2.0*eps_fd);
            // sum up derivative with weights
            double A_bar_fd = 0.0;
            for (int k = 0; k < 3; ++k)
            {
               for (int l = 0; l < 3; ++l)
               {
                  A_bar_fd += adjA_fd(k,l)*adjA_bar(k,l);
               }
            }
            REQUIRE(A_bar(i,j) == Approx(A_bar_fd));
         }
      }
   }
}

TEST_CASE("DenseMatrix WeightRevDiff", "[DenseMatrix]")
{
   // This also tests DenseMatrix::DetRevDiff indirectly
   constexpr double eps_fd = 1e-5; // 2nd-order finite-difference step size
   double A_data[9] = {1.0, 5.0, 3.0, -2.0, 6.0, -9.0, 4.0, -7.0, 8.0};

   for (int height = 1; height <= 3; ++height)
   {
      for (int width = 1; width <= height; ++width)
      {
         DenseMatrix A(A_data, height, width);
         DenseMatrix weight_bar(height, width);
         DenseMatrix A_pert(height, width);

         // Compute the gradient of A.Weight() using reverse mode AD
         A.WeightRevDiff(weight_bar);

         // Compute the gradient of A.Weight using 2nd order finite-difference
         for (int i = 0; i < height; ++i)
         {
            for (int j = 0; j < width; ++j)
            {
               // Perturb A(i,j) in + and - directions and evaluate Weight()
               A_pert = A;
               A_pert(i,j) += eps_fd;
               double dweight = A_pert.Weight();
               A_pert(i,j) -= 2.0*eps_fd;
               dweight -= A_pert.Weight();
               dweight /= (2.0*eps_fd);
               REQUIRE(weight_bar(i,j) == Approx(dweight));
            }
         }
      }
   }
}

TEST_CASE("DenseMatrix CalcOrthoRevDiff", "[DenseMatrix]")
{
   constexpr double eps_fd = 1e-5; // 2nd-order finite-difference step size

   SECTION("2x1 matrix")
   {
      double A_data[2] = {2.0, -3.0};
      double n_bar_data[2] = {-1.5, 4.0};
      Vector n_bar(n_bar_data, 2);
      Vector n_pert(2), n_fd(2);
      DenseMatrix A(A_data, 2, 1);
      DenseMatrix A_bar(2,1), A_pert(2,1);

      // Compute the derivatives using reverse mode
      CalcOrthoRevDiff(A, n_bar, A_bar);

      // Compute the derivatives using central finite-difference approximation
      for (int i = 0; i < 2; ++i)
      {
         // Pertrub A(i,0) and evaluate derivative of adjugate
         A_pert = A;
         A_pert(i, 0) += eps_fd;
         CalcOrtho(A_pert, n_fd);
         A_pert(i, 0) -= 2.0 * eps_fd;
         CalcOrtho(A_pert, n_pert);
         n_fd -= n_pert;
         n_fd *= 1 / (2.0 * eps_fd);
         // sum up derivative with weights
         double A_bar_fd = 0.0;
         for (int k = 0; k < 2; ++k)
         {
            A_bar_fd += n_fd(k) * n_bar(k);
         }
         REQUIRE(A_bar(i, 0) == Approx(A_bar_fd));
      }
   }

   SECTION("3x2 matrix")
   {
      double A_data[6] = {1.0, 5.0, 3.0, -2.0, 6.0, -9.0};
      double n_bar_data[3] = {1.0, 4.0, -3.0};
      Vector n_bar(n_bar_data, 3);
      Vector n_pert(3), n_fd(3);
      DenseMatrix A(A_data, 3, 2);
      DenseMatrix A_bar(3,2), A_pert(3,2);

      // Compute the derivatives using reverse mode
      CalcOrthoRevDiff(A, n_bar, A_bar);

      // Compute the derivatives using central finite-difference approximation
      for (int i = 0; i < 3; ++i)
      {
         for (int j = 0; j < 2; ++j)
         {
            // Pertrub A(i,j) and evaluate derivative of adjugate
            A_pert = A;
            A_pert(i,j) += eps_fd;
            CalcOrtho(A_pert, n_fd);
            A_pert(i,j) -= 2.0*eps_fd;
            CalcOrtho(A_pert, n_pert);
            n_fd -= n_pert;
            n_fd *= 1/(2.0*eps_fd);
            // sum up derivative with weights
            double A_bar_fd = 0.0;
            for (int k = 0; k < 3; ++k)
            {
               A_bar_fd += n_fd(k)*n_bar(k);
            }
            REQUIRE(A_bar(i,j) == Approx(A_bar_fd));
         }
      }
   }
=======
TEST_CASE("MatrixInverse", "[DenseMatrix]")
{
   double tol = 1e-10;

   // Matrix A (SPD)
   DenseMatrix A(
   {
      {
         1.559453389560368e+00, 5.965183717114262e-01,
         1.903876670171460e+00, 1.384516640661015e+00
      },
      {
         5.965183717114262e-01, 3.656585217096903e-01,
         7.317620734480207e-01, 4.653402963736278e-01
      },
      {
         1.903876670171460e+00, 7.317620734480207e-01,
         2.706704015120572e+00, 1.697243809652791e+00
      },
      {
         1.384516640661015e+00, 4.653402963736278e-01,
         1.697243809652791e+00, 1.320372849564658e+00
      }
   });

   // RHS matrix B
   DenseMatrix B(
   {
      {
         6.175090593002799e-01, 9.989213039418627e-01,
         1.691674567847143e-01, 6.774773197526213e-01
      },
      {
         7.162984888260597e-01, 4.577976465165907e-01,
         8.477214625276694e-01, 3.907031906476549e-01
      },
      {
         5.953027962207859e-01, 1.037064248746427e-02,
         7.764894404084814e-01, 2.585226682834829e-01
      },
      {
         3.675754332095076e-02, 9.507296088377276e-01,
         3.587644396028470e-01, 5.723263850552165e-01
      }
   });

   // RHS vector x
   Vector x({1.920973609694743e-01,
             2.483675821733969e-01,
             2.753206172398688e-01,
             2.497813883310917e-01});

   SECTION("DenseMatrixInverse")
   {
      /** DenseMatrixInverse for an SPD matrix A
          treated as a general matrix */
      DenseMatrixInverse lu(A);
      /** DenseMatrixInverse for an SPD matrix A
          treated as an SPD matrix */
      DenseMatrixInverse chol(A,true);

      DenseMatrix invA1;
      lu.GetInverseMatrix(invA1);
      DenseMatrix invA2;
      chol.GetInverseMatrix(invA2);

      invA2-=invA1;
      /** Verify that the inverse matrices match
          i.e., (L L^t)^-1 = (L U)^-1  */
      REQUIRE(invA2.MaxMaxNorm() == MFEM_Approx(0.,tol));

      DenseMatrix B1(4), B2(4);
      lu.Mult(B,B1);
      chol.Mult(B,B2);
      B1-=B2;
      /** Verify that the linear solves match for a RHS matrix B
          i.e., (L L^t)^-1 * B = (L U)^-1 * B  */
      REQUIRE(B1.MaxMaxNorm() == MFEM_Approx(0.,tol));

      Vector y1(4), y2(4);
      lu.Mult(x,y1);
      chol.Mult(x,y2);
      y1-=y2;
      /** Verify that the linear solves match for a RHS vector x
          i.e., (L L^t)^-1 * x = (L U)^-1 * x  */
      REQUIRE(y1.Norml2() == MFEM_Approx(0.,tol));
   }

   SECTION("CholeskyFactors")
   {
      DenseMatrix A1(A);
      Array<int> ipiv(4);
      LUFactors lu(A1.GetData(), ipiv.GetData());
      lu.Factor(4);
      DenseMatrix B1(B);
      lu.RightSolve(4,4,B1.Data());

      DenseMatrix A2(A);
      CholeskyFactors chol(A2.GetData());
      chol.Factor(4);
      DenseMatrix B2(B);
      chol.RightSolve(4,4,B2.Data());

      B1-=B2;
      /** Verify that the right solves match
          i.e., B (L L^t)^-1 = B (L U)^-1  */
      REQUIRE(B1.MaxMaxNorm() == MFEM_Approx(0.,tol));

      // Exact L such that A = L L^t
      DenseMatrix L_exact(
      {
         {
            1.248780761206853e+00, 0.000000000000000e+00,
            0.000000000000000e+00, 0.000000000000000e+00
         },
         {
            4.776806227659496e-01, 3.707826106273389e-01,
            0.000000000000000e+00, 0.000000000000000e+00
         },
         {
            1.524588405999709e+00, 9.427988552156243e-03,
            6.182599133404151e-01, 0.000000000000000e+00
         },
         {
            1.108694723422055e+00, -1.733136552957947e-01,
            1.386906623495105e-02,  2.468580274379029e-01
         }
      });

      B2 = B;
      chol.LMult(4,4,B2.GetData());
      Mult(L_exact,B,B1);
      B1-=B2;
      /** Check the action of L to a RHS matrix B
          i.e, L B = L_exact B */
      REQUIRE(B1.MaxMaxNorm() == MFEM_Approx(0.,tol));
      Vector y1(4);
      Vector y2(x);

      L_exact.Mult(x,y1);
      chol.LMult(4,1,y2.GetData());
      y1-=y2;
      /** Check the action of L to a RHS vector x
          i.e, L x = L_exact x */
      REQUIRE(y1.Norml2() == MFEM_Approx(0.,tol));

      y2 = x;
      L_exact.MultTranspose(x,y1);
      chol.UMult(4,1,y2.GetData());
      y1-=y2;
      /** Check the action of L to a RHS vector x
          i.e, L x = L_exact x */
      REQUIRE(y1.Norml2() == MFEM_Approx(0.,tol));

      y2 = x;
      L_exact.Invert();
      L_exact.Mult(x,y1);
      chol.LSolve(4,1,y2.GetData());
      y1-=y2;
      /** Verify lower triangular solve wit a RHS vector x
          i.e, L^-1 x = L_exact^-1 x */
      REQUIRE(y1.Norml2() == MFEM_Approx(0.,tol));

      y2 = x;

      L_exact.MultTranspose(x,y1);
      chol.USolve(4,1,y2.GetData());
      y1-=y2;
      /** Verify upper triangular solve wit a RHS vector x
          i.e, L^-t x = L_exact^-t x */
      REQUIRE(y1.Norml2() == MFEM_Approx(0.,tol));

      B2 = B;
      chol.LSolve(4,4,B2.GetData());
      Mult(L_exact,B,B1);
      B1-=B2;
      /** Verify lower triangular solve with a RHS matrix B
          i.e, L^-1 B = L_exact^-1 B */
      REQUIRE(B1.MaxMaxNorm() == MFEM_Approx(0.,tol));

      B2 = B;
      chol.USolve(4,4,B2.GetData());
      MultAtB(L_exact,B,B1);
      B1-=B2;
      /** Verify upper triangular solve with a RHS matrix B
          i.e, L^-t B = L_exact^-t B */
      REQUIRE(B1.MaxMaxNorm() == MFEM_Approx(0.,tol));
   }

>>>>>>> 81e2ebdf
}
#ifdef MFEM_USE_LAPACK

enum class TestCase { GenEigSPD, GenEigGE, SVD};
std::string TestCaseName(TestCase testcase)
{
   switch (testcase)
   {
      case TestCase::GenEigSPD:
         return "Generalized Eigenvalue problem for an SPD matrix";
      case TestCase::GenEigGE:
         return "Generalized Eigenvalue problem for a general matrix";
      case TestCase::SVD:
         return "Singular Value Decomposition for a general matrix";
   }
   return "";
}

TEST_CASE("Eigensystem Problems",
          "[DenseMatrix]")
{
   auto testcase = GENERATE(TestCase::GenEigSPD, TestCase::GenEigGE,
                            TestCase::SVD);

   CAPTURE(TestCaseName(testcase));

   DenseMatrix M({{0.279841, 0.844288, 0.498302, 0.323955},
      {0.884680, 0.243511, 0.397405, 0.265708},
      {0.649685, 0.700754, 0.586396, 0.023724},
      {0.081588, 0.728236, 0.083123, 0.488041}
   });

   switch (testcase)
   {
      case TestCase::GenEigSPD:
      {
         DenseMatrix A({{0.56806, 0.29211, 0.48315, 0.70024},
            {0.29211, 0.85147, 0.68123, 0.70689},
            {0.48315, 0.68123, 1.07229, 1.02681},
            {0.70024, 0.70689, 1.02681, 1.15468}});

         DenseMatrixGeneralizedEigensystem geig(A,M,true,true);
         geig.Eval();
         Vector & Lambda = geig.EigenvaluesRealPart();
         DenseMatrix & V = geig.RightEigenvectors();
         DenseMatrix & W = geig.LeftEigenvectors();

         // check A * V - M * V * L
         DenseMatrix AV(4); Mult(A,V,AV);
         DenseMatrix MV(4); Mult(M,V,MV);
         MV.RightScaling(Lambda);  AV-=MV;

         REQUIRE(AV.MaxMaxNorm() == MFEM_Approx(0.));

         // check W^t * A - L * W^t * M
         DenseMatrix WtA(4); MultAtB(W,A,WtA);
         DenseMatrix WtM(4); MultAtB(W,M,WtM);
         WtM.LeftScaling(Lambda); WtA-=WtM;

         REQUIRE(WtA.MaxMaxNorm() == MFEM_Approx(0.));
      }
      break;
      case TestCase::GenEigGE:
      {
         DenseMatrix A({{0.486278, 0.041135, 0.480727, 0.616026},
            {0.523599, 0.119827, 0.087808, 0.415241},
            {0.214454, 0.661631, 0.909626, 0.744259},
            {0.107007, 0.630604, 0.077862, 0.221006}});

         DenseMatrixGeneralizedEigensystem geig(A,M,true,true);
         geig.Eval();
         Vector & Lambda_r = geig.EigenvaluesRealPart();
         Vector & Lambda_i = geig.EigenvaluesImagPart();
         DenseMatrix & V = geig.RightEigenvectors();

         DenseMatrix Vr(4), Vi(4);
         Vr.SetCol(0,V.GetColumn(0));
         Vr.SetCol(1,V.GetColumn(0));
         Vr.SetCol(2,V.GetColumn(2));
         Vr.SetCol(3,V.GetColumn(3));

         // Imag part of eigenvectors
         Vector vi(4); V.GetColumn(1,vi);
         Vi.SetCol(0,vi); vi *= -1.;
         Vi.SetCol(1,vi);
         Vi.SetCol(2,0.);
         Vi.SetCol(3,0.);

         // check A * V -  M * V * L
         // or  A * Vr = M*Vr * Lambda_r -  M*Vi * Lambda_i
         // and A * Vi = M*Vr * Lambda_i +  M*Vi * Lambda_r
         DenseMatrix AVr(4); Mult(A,Vr, AVr);
         DenseMatrix AVi(4); Mult(A,Vi, AVi);
         DenseMatrix MVr(4); Mult(M,Vr,MVr);
         DenseMatrix MVi(4); Mult(M,Vi,MVi);

         DenseMatrix MVrlr = MVr; MVrlr.RightScaling(Lambda_r);
         DenseMatrix MVrli = MVr; MVrli.RightScaling(Lambda_i);
         DenseMatrix MVilr = MVi; MVilr.RightScaling(Lambda_r);
         DenseMatrix MVili = MVi; MVili.RightScaling(Lambda_i);

         AVr -= MVrlr; AVr+= MVili;
         AVi -= MVrli; AVi-= MVilr;

         REQUIRE(AVr.MaxMaxNorm() == MFEM_Approx(0.));
         REQUIRE(AVi.MaxMaxNorm() == MFEM_Approx(0.));

         DenseMatrix & W = geig.LeftEigenvectors();
         DenseMatrix Wr(4), Wi(4);
         Wr.SetCol(0,W.GetColumn(0));
         Wr.SetCol(1,W.GetColumn(0));
         Wr.SetCol(2,W.GetColumn(2));
         Wr.SetCol(3,W.GetColumn(3));

         // Imag part of eigenvectors
         Vector wi(4); W.GetColumn(1,wi);
         Wi.SetCol(0,wi); wi *= -1.;
         Wi.SetCol(1,wi);
         Wi.SetCol(2,0.);
         Wi.SetCol(3,0.);

         // check W' * A - L * W' * M
         // or  Wr^t * A = Lambda_r * Wr^t * M + Lambda_i * Wi^t * M
         // and Wi^t * A = Lambda_r * Wi^t * M - Lambda_i * Wr^t * M
         DenseMatrix WrtA(4); MultAtB(Wr,A, WrtA);
         DenseMatrix WitA(4); MultAtB(Wi,A, WitA);
         DenseMatrix WrtM(4); MultAtB(Wr,M,WrtM);
         DenseMatrix WitM(4); MultAtB(Wi,M,WitM);

         DenseMatrix lrWrtM = WrtM; lrWrtM.LeftScaling(Lambda_r);
         DenseMatrix liWrtM = WrtM; liWrtM.LeftScaling(Lambda_i);
         DenseMatrix lrWitM = WitM; lrWitM.LeftScaling(Lambda_r);
         DenseMatrix liWitM = WitM; liWitM.LeftScaling(Lambda_i);

         WrtA -= lrWrtM; WrtA-= liWitM;
         WitA -= lrWitM; WitA+= liWrtM;

         REQUIRE(WrtA.MaxMaxNorm() == MFEM_Approx(0.));
         REQUIRE(WitA.MaxMaxNorm() == MFEM_Approx(0.));
      }
      break;
      case TestCase::SVD:
      {
         DenseMatrixSVD svd(M,true,true);
         svd.Eval(M);
         Vector &sigma = svd.Singularvalues();
         DenseMatrix &U = svd.LeftSingularvectors();
         DenseMatrix &V = svd.RightSingularvectors();

         DenseMatrix Vt(V); Vt.Transpose();
         DenseMatrix USVt(4); MultADBt(U,sigma,Vt,USVt);

         USVt -= M;

         REQUIRE(USVt.MaxMaxNorm() == MFEM_Approx(0.));
      }
      break;
   }
}

#endif // if MFEM_USE_LAPACK<|MERGE_RESOLUTION|>--- conflicted
+++ resolved
@@ -342,7 +342,6 @@
    }
 }
 
-<<<<<<< HEAD
 TEST_CASE("DenseMatrix CalcAdjugateRevDiff", "[DenseMatrix]")
 {
    constexpr double eps_fd = 1e-5; // 2nd-order finite-difference step size
@@ -630,7 +629,6 @@
          }
       }
    }
-=======
 TEST_CASE("MatrixInverse", "[DenseMatrix]")
 {
    double tol = 1e-10;
@@ -820,7 +818,6 @@
       REQUIRE(B1.MaxMaxNorm() == MFEM_Approx(0.,tol));
    }
 
->>>>>>> 81e2ebdf
 }
 #ifdef MFEM_USE_LAPACK
 
