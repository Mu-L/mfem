--- conflicted
+++ resolved
@@ -258,63 +258,7 @@
    // 4. Define a finite element space on the mesh. Here we use continuous
    //    Lagrange finite elements of the specified order. If order < 1, we
    //    instead use an isoparametric/isogeometric space.
-<<<<<<< HEAD
    auto [fespace, fec_] = FiniteElementSpace::NURBSConstructor(&mesh, &order);
-=======
-   FiniteElementCollection *fec;
-   NURBSExtension *NURBSext = nullptr;
-   FiniteElementSpace *fespace = nullptr;
-   int own_fec = 0;
-
-   if (order.Size() == 0)
-   {
-      mfem_error("Order has size 0");
-   }
-   else if (order[0] == 0)
-   {
-      mfem_error("Order 0 is not a valid option");
-   }
-   else if (order[0] == -1) // Isoparametric
-   {
-      if (mesh->GetNodes())
-      {
-         fec = mesh->GetNodes()->OwnFEC();
-         own_fec = 0;
-         cout << "Using isoparametric FEs: " << fec->Name() << endl;
-      }
-      else
-      {
-         cout <<"Mesh does not have FEs --> Assume order 1.\n";
-         fec = new H1_FECollection(1, dim);
-         own_fec = 1;
-      }
-      fespace = new FiniteElementSpace(mesh, NURBSext, fec);
-   }
-   else if (mesh->NURBSext && (order[0] > 0))
-   {
-      if (order.Size() == 1)
-      {
-         fec = new NURBSFECollection(order[0]);
-         own_fec = 1;
-         fespace = new FiniteElementSpace(mesh, master, slave, fec);
-      }
-      else
-      {
-         fec = new NURBSFECollection(-1);
-         own_fec = 1;
-         NURBSext = new NURBSExtension(mesh->NURBSext, order);
-         NURBSext->ConnectBoundaries(master, slave);
-         fespace = new FiniteElementSpace(mesh, NURBSext, fec);
-      }
-   }
-   else
-   {
-      if (order.Size() > 1) { cout <<"Wrong number of orders set, needs one.\n"; }
-      fec = new H1_FECollection(abs(order[0]), dim);
-      own_fec = 1;
-      fespace = new FiniteElementSpace(mesh, fec);
-   }
->>>>>>> 56a0f347
 
    // If isogeometric, get fec from mesh
    FiniteElementCollection* fec = !fec_.get() ? mesh.GetNodes()->OwnFEC() :
@@ -421,15 +365,9 @@
    ConstantCoefficient mone(-1.0);
    ConstantCoefficient zero(0.0);
 
-<<<<<<< HEAD
    LinearForm b(&fespace);
    b.AddDomainIntegrator(new DomainLFIntegrator(one));
    b.AddBoundaryIntegrator( new BoundaryLFIntegrator(one),neu_bdr);
-=======
-   LinearForm *b = new LinearForm(fespace);
-   b->AddDomainIntegrator(new DomainLFIntegrator(one));
-   b->AddBoundaryIntegrator( new BoundaryLFIntegrator(one), neu_bdr);
->>>>>>> 56a0f347
    if (!strongBC)
       b.AddBdrFaceIntegrator(
          new DGDirichletLFIntegrator(zero, one, -1.0, kappa), ess_bdr);
@@ -520,13 +458,8 @@
    {
       std::list<Data> sol;
 
-<<<<<<< HEAD
-      Vector      vals,coords;
+      Vector vals, coords;
       GridFunction *nodes = mesh.GetNodes();
-=======
-      Vector vals, coords;
-      GridFunction *nodes = mesh->GetNodes();
->>>>>>> 56a0f347
       if (!nodes)
       {
          nodes = new GridFunction(&fespace);
