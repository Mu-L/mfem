--- conflicted
+++ resolved
@@ -20,16 +20,11 @@
 MFEM_LIB_FILE = mfem_is_not_built
 -include $(CONFIG_MK)
 
-<<<<<<< HEAD
 SEQ_MINIAPPS = nurbs_ex1 nurbs_patch_ex1 nurbs_ex3 nurbs_ex5 nurbs_ex10\
    nurbs_ex24 nurbs_curveint nurbs_printfunc nurbs_solenoidal nurbs_naca_cmesh \
    nurbs_mesh_info
 PAR_MINIAPPS = nurbs_ex1p nurbs_ex10p nurbs_ex11p
-=======
-SEQ_MINIAPPS = nurbs_ex1 nurbs_patch_ex1 nurbs_ex3 nurbs_ex5 nurbs_ex24 \
-   nurbs_curveint nurbs_printfunc nurbs_solenoidal nurbs_naca_cmesh nurbs_surface
-PAR_MINIAPPS = nurbs_ex1p nurbs_ex11p
->>>>>>> 7aa32717
+
 ifeq ($(MFEM_USE_MPI),NO)
    MINIAPPS = $(SEQ_MINIAPPS)
 else
@@ -206,10 +201,6 @@
 
 clean-exec:
 	@rm -f refined.mesh sin-fit.mesh ex5.mesh exsol.mesh mesh.* sol.* mode_*
-<<<<<<< HEAD
-	@rm -f naca-cmesh.mesh sol_?.gf k?_*.dat
-=======
-	@rm -f naca-cmesh.mesh sol_?.gf *-Surface.mesh
->>>>>>> 7aa32717
+	@rm -f naca-cmesh.mesh sol_?.gf k?_*.dat *-Surface.mesh
 	@rm -rf Example1* Example3* Example5* Solenoidal_* ParaView
 	@rm -rf CurveInt Naca_cmesh glvis_naca-cmesh.mesh solution.dat