--- conflicted
+++ resolved
@@ -55,23 +55,12 @@
 %: %.cpp
 %.o: %.cpp
 
-<<<<<<< HEAD
-%.o: $(SRC)%.cpp $(wildcard $(SRC)%.hpp) $(MFEM_LIB_FILE) $(CONFIG_MK) | lib-common
-=======
 %.o: $(SRC)%.cpp $(SRC)sbm_aux.hpp $(wildcard $(SRC)%.hpp) $(MFEM_LIB_FILE)\
  $(CONFIG_MK) | lib-common
->>>>>>> 8cde51cf
 	$(MFEM_CXX) $(MFEM_FLAGS) -c $< -o $@
 
 all: $(MINIAPPS)
 
-<<<<<<< HEAD
-distance: sbm_aux.hpp $(DISTANCE_OBJ)
-	$(MFEM_CXX) $(MFEM_LINK_FLAGS) -o $@ $(DISTANCE_OBJ) $(COMMON_LIB) $(MFEM_LIBS)
-
-diffusion: sbm_aux.hpp $(DIFFUSION_OBJ)
-	$(MFEM_CXX) $(MFEM_LINK_FLAGS) -o $@ $(DIFFUSION_OBJ) $(COMMON_LIB) $(MFEM_LIBS)
-=======
 distance: $(DISTANCE_OBJ)
 	$(MFEM_CXX) $(MFEM_LINK_FLAGS) -o $@ $(DISTANCE_OBJ) $(COMMON_LIB) $(MFEM_LIBS)
 
@@ -80,7 +69,6 @@
 
 extrapolate: $(EXTRAPOLATE_OBJ)
 	$(MFEM_CXX) $(MFEM_LINK_FLAGS) -o $@ $(EXTRAPOLATE_OBJ) $(COMMON_LIB) $(MFEM_LIBS)
->>>>>>> 8cde51cf
 
 # Rule for building lib-common
 lib-common:
