// Copyright (c) 2010-2024, Lawrence Livermore National Security, LLC. Produced
// at the Lawrence Livermore National Laboratory. All Rights reserved. See files
// LICENSE and NOTICE for details. LLNL-CODE-806117.
//
// This file is part of the MFEM library. For more information and source code
// availability visit https://mfem.org.
//
// MFEM is free software; you can redistribute it and/or modify it under the
// terms of the BSD-3 license. We welcome feedback and contributions, see file
// CONTRIBUTING.md for details.

#ifndef MFEM_DIVFREE_SOLVER_HPP
#define MFEM_DIVFREE_SOLVER_HPP

#include "darcy_solver.hpp"

namespace mfem
{
namespace blocksolvers
{
/// Parameters for the divergence free solver
struct DFSParameters : IterSolveParameters
{
   /** There are three components in the solver: a particular solution
       satisfying the divergence constraint, the remaining div-free component of
       the flux, and the pressure. When coupled_solve == false, the three
       components will be solved one by one in the aforementioned order.
       Otherwise, they will be solved at the same time. */
   bool coupled_solve = false;
   bool verbose = false;
   IterSolveParameters coarse_solve_param;
   IterSolveParameters BBT_solve_param;
};

/// Data for the divergenve free solver
struct DFSData
{
   std::vector<OperatorPtr> agg_hdivdof;  // agglomerates to H(div) dofs table
   std::vector<OperatorPtr> agg_l2dof;    // agglomerates to L2 dofs table
   std::vector<OperatorPtr> P_hdiv;   // Interpolation matrix for H(div) space
   std::vector<OperatorPtr> P_l2;     // Interpolation matrix for L2 space
   std::vector<OperatorPtr> P_hcurl;  // Interpolation for kernel space of div
   std::vector<OperatorPtr> Q_l2;     // Q_l2[l] = (W_{l+1})^{-1} P_l2[l]^T W_l
   Array<int> coarsest_ess_hdivdofs;  // coarsest level essential H(div) dofs
   std::vector<OperatorPtr> C;        // discrete curl: ND -> RT, map to Null(B)
   DFSParameters param;
};

/// Finite element spaces concerning divergence free solvers
/// The main usage of this class is to collect data needed for the solver.
class DFSSpaces
{
   RT_FECollection hdiv_fec_;
   L2_FECollection l2_fec_;
   std::unique_ptr<FiniteElementCollection> hcurl_fec_;
   L2_FECollection l2_0_fec_;

   std::unique_ptr<ParFiniteElementSpace> coarse_hdiv_fes_;
   std::unique_ptr<ParFiniteElementSpace> coarse_l2_fes_;
   std::unique_ptr<ParFiniteElementSpace> coarse_hcurl_fes_;
   std::unique_ptr<ParFiniteElementSpace> l2_0_fes_;

   std::unique_ptr<ParFiniteElementSpace> hdiv_fes_;
   std::unique_ptr<ParFiniteElementSpace> l2_fes_;
   std::unique_ptr<ParFiniteElementSpace> hcurl_fes_;

   std::vector<SparseMatrix> el_l2dof_;
   const Array<int>& ess_bdr_attr_;
   Array<int> all_bdr_attr_;

   int level_;
   DFSData data_;

   void MakeDofRelationTables(int level);
   void DataFinalize();
public:
   DFSSpaces(int order, int num_refine, ParMesh *mesh,
             const Array<int>& ess_attr, const DFSParameters& param);

   /** This should be called each time when the mesh (where the FE spaces are
       defined) is refined. The spaces will be updated, and the prolongation for
       the spaces and other data needed for the div-free solver are stored. */
   void CollectDFSData();

   const DFSData& GetDFSData() const { return data_; }
   ParFiniteElementSpace* GetHdivFES() const { return hdiv_fes_.get(); }
   ParFiniteElementSpace* GetL2FES() const { return l2_fes_.get(); }
};

/// Solvers for DFS
/// Solver for B * B^T
/// Compute the product B * B^T and solve it with CG preconditioned by BoomerAMG
class BBTSolver : public Solver
{
   OperatorPtr BBT_;
   OperatorPtr BBT_prec_;
   CGSolver BBT_solver_;
public:
   BBTSolver(const HypreParMatrix &B, IterSolveParameters param);
   virtual void Mult(const Vector &x, Vector &y) const { BBT_solver_.Mult(x, y); }
   virtual void SetOperator(const Operator &op) { }
};

/// Block diagonal solver for symmetric A, each block is inverted by direct solver
class SymDirectSubBlockSolver : public DirectSubBlockSolver
{
public:
   SymDirectSubBlockSolver(const SparseMatrix& A, const SparseMatrix& block_dof)
      : DirectSubBlockSolver(A, block_dof) { }
   virtual void MultTranspose(const Vector &x, Vector &y) const { Mult(x, y); }
};

/// non-overlapping additive Schwarz smoother for saddle point systems
///                      [ M  B^T ]
///                      [ B   0  ]
class SaddleSchwarzSmoother : public Solver
{
   const SparseMatrix& agg_hdivdof_;
   const SparseMatrix& agg_l2dof_;
   OperatorPtr coarse_l2_projector_;

   Array<int> offsets_;
   mutable Array<int> offsets_loc_;
   mutable Array<int> hdivdofs_loc_;
   mutable Array<int> l2dofs_loc_;
   std::vector<OperatorPtr> solvers_loc_;
public:
   /** SaddleSchwarzSmoother solves local saddle point problems defined on a
       list of non-overlapping aggregates (of elements).
       @param M the [1,1] block of the saddle point system
       @param B the [2,1] block of the saddle point system
       @param agg_hdivdof aggregate to H(div) dofs relation table (boolean matrix)
       @param agg_l2dof aggregate to L2 dofs relation table (boolean matrix)
       @param P_l2 prolongation matrix of the discrete L2 space
       @param Q_l2 projection matrix of the discrete L2 space:
                      Q_l2 := (P_l2 W P_l2)^{-1} * P_l2 * W,
                   where W is the mass matrix of the discrete L2 space. */
   SaddleSchwarzSmoother(const HypreParMatrix& M,
                         const HypreParMatrix& B,
                         const SparseMatrix& agg_hdivdof,
                         const SparseMatrix& agg_l2dof,
                         const HypreParMatrix& P_l2,
                         const HypreParMatrix& Q_l2);
   virtual void Mult(const Vector &x, Vector &y) const;
   virtual void MultTranspose(const Vector &x, Vector &y) const { Mult(x, y); }
   virtual void SetOperator(const Operator &op) { }
};

/// Solver for local problems in SaddleSchwarzSmoother
class LocalSolver : public Solver
{
   DenseMatrix local_system_;
   DenseMatrixInverse local_solver_;
   const int offset_;
public:
   LocalSolver(const DenseMatrix &M, const DenseMatrix &B);
   virtual void Mult(const Vector &x, Vector &y) const;
   virtual void SetOperator(const Operator &op) { }
};

<<<<<<< HEAD
/// Divergence free solver.
=======
/// Wrapper for the block-diagonal-preconditioned MINRES defined in ex5p.cpp
class BDPMinresSolver : public DarcySolver
{
   BlockOperator op_;
   BlockDiagonalPreconditioner prec_;
   OperatorPtr BT_;
   OperatorPtr S_;   // S_ = B diag(M)^{-1} B^T
   MINRESSolver solver_;
   Array<int> ess_zero_dofs_;
public:
   BDPMinresSolver(const HypreParMatrix& M, const HypreParMatrix& B,
                   IterSolveParameters param);
   virtual void Mult(const Vector & x, Vector & y) const;
   virtual void SetOperator(const Operator &op) { }
   void SetEssZeroDofs(const Array<int>& dofs) { dofs.Copy(ess_zero_dofs_); }
   virtual int GetNumIterations() const { return solver_.GetNumIterations(); }
};

>>>>>>> e658d58f
/** Divergence free solver.
    The basic idea of the solver is to exploit a multilevel decomposition of
    Raviart-Thomas space to find a particular solution satisfying the divergence
    constraint, and then solve the remaining (divergence-free) component in the
    kernel space of the discrete divergence operator.

    For more details see
    1. Vassilevski, Multilevel Block Factorization Preconditioners (Appendix F.3),
       Springer, 2008.
    2. Voronin, Lee, Neumuller, Sepulveda, Vassilevski, Space-time discretizations
       using constrained first-order system least squares (CFOSLS).
       J. Comput. Phys. 373: 863-876, 2018. */
class DivFreeSolver : public DarcySolver
{
   const DFSData& data_;
   DFSParameters param_;
   OperatorPtr BT_;
   BBTSolver BBT_solver_;
   std::vector<Array<int>> ops_offsets_;
   Array<BlockOperator*> ops_;
   Array<BlockOperator*> blk_Ps_;
   Array<Solver*> smoothers_;
   OperatorPtr prec_;
   OperatorPtr solver_;

   void SolveParticular(const Vector& rhs, Vector& sol) const;
   void SolveDivFree(const Vector& rhs, Vector& sol) const;
   void SolvePotential(const Vector &rhs, Vector& sol) const;
public:
   DivFreeSolver(const HypreParMatrix& M, const HypreParMatrix &B,
                 const DFSData& data);
   ~DivFreeSolver();
   virtual void Mult(const Vector &x, Vector &y) const;
   virtual void SetOperator(const Operator &op) { }
   virtual int GetNumIterations() const;
};

} // namespace blocksolvers

} // namespace mfem

#endif // MFEM_DIVFREE_SOLVER_HPP<|MERGE_RESOLUTION|>--- conflicted
+++ resolved
@@ -158,9 +158,6 @@
    virtual void SetOperator(const Operator &op) { }
 };
 
-<<<<<<< HEAD
-/// Divergence free solver.
-=======
 /// Wrapper for the block-diagonal-preconditioned MINRES defined in ex5p.cpp
 class BDPMinresSolver : public DarcySolver
 {
@@ -179,7 +176,7 @@
    virtual int GetNumIterations() const { return solver_.GetNumIterations(); }
 };
 
->>>>>>> e658d58f
+/// Divergence free solver.
 /** Divergence free solver.
     The basic idea of the solver is to exploit a multilevel decomposition of
     Raviart-Thomas space to find a particular solution satisfying the divergence
