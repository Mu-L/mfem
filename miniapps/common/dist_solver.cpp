// Copyright (c) 2010-2024, Lawrence Livermore National Security, LLC. Produced
// at the Lawrence Livermore National Laboratory. All Rights reserved. See files
// LICENSE and NOTICE for details. LLNL-CODE-806117.
//
// This file is part of the MFEM library. For more information and source code
// availability visit https://mfem.org.
//
// MFEM is free software; you can redistribute it and/or modify it under the
// terms of the BSD-3 license. We welcome feedback and contributions, see file
// CONTRIBUTING.md for details.

#include "dist_solver.hpp"
namespace mfem
{

namespace common
{


#ifdef MFEM_USE_MPI
void DiffuseField(ParGridFunction &field, int smooth_steps)
{
   // Setup the Laplacian operator.
   ParBilinearForm *Lap = new ParBilinearForm(field.ParFESpace());
   Lap->AddDomainIntegrator(new DiffusionIntegrator());
   Lap->Assemble();
   Lap->Finalize();
   HypreParMatrix *A = Lap->ParallelAssemble();

   HypreSmoother *S = new HypreSmoother(*A,0,smooth_steps);
   S->iterative_mode = true;

   Vector tmp(A->Width());
   field.SetTrueVector();
   Vector fieldtrue = field.GetTrueVector();
   tmp = 0.0;
   S->Mult(tmp, fieldtrue);

   field.SetFromTrueDofs(fieldtrue);

   delete A;
   delete S;
   delete Lap;
}
#endif

<<<<<<< HEAD
void DiffuseField(GridFunction &field, int smooth_steps)
{
   // Setup the Laplacian operator
   BilinearForm *Lap = new BilinearForm(field.FESpace());
   Lap->AddDomainIntegrator(new DiffusionIntegrator());
   Lap->Assemble();
   Lap->Finalize();

   // Setup the smoothing operator
   DSmoother *S = new DSmoother(0,1.0,smooth_steps);
   S->iterative_mode = true;
   S->SetOperator(Lap->SpMat());

   Vector tmp(field.Size());
   tmp = 0.0;
   S->Mult(tmp, field);

   delete S;
   delete Lap;
}

double AvgElementSize(Mesh &mesh)
{
   // Compute average mesh size (assumes similar cells).
   double dx, glob_area = 0.0;
   double glob_zones = mesh.GetNE();
   for (int i = 0; i < glob_zones; i++)
   {
      glob_area += mesh.GetElementVolume(i);
   }

#ifdef MFEM_USE_MPI
   ParMesh *pmesh = dynamic_cast<ParMesh *>(&mesh);
   if (pmesh)
=======
real_t AvgElementSize(ParMesh &pmesh)
{
   // Compute average mesh size (assumes similar cells).
   real_t dx, loc_area = 0.0;
   for (int i = 0; i < pmesh.GetNE(); i++)
>>>>>>> 7a0137c4
   {
      MPI_Allreduce(MPI_IN_PLACE, &glob_area, 1, MPI_DOUBLE,
                    MPI_SUM, pmesh->GetComm());
      glob_zones = pmesh->GetGlobalNE();
   }
<<<<<<< HEAD
#endif
   switch (mesh.GetElementBaseGeometry(0))
=======
   real_t glob_area;
   MPI_Allreduce(&loc_area, &glob_area, 1, MPITypeMap<real_t>::mpi_type,
                 MPI_SUM, pmesh.GetComm());
   const int glob_zones = pmesh.GetGlobalNE();
   switch (pmesh.GetElementBaseGeometry(0))
>>>>>>> 7a0137c4
   {
      case Geometry::SEGMENT:
         dx = glob_area / glob_zones; break;
      case Geometry::SQUARE:
         dx = sqrt(glob_area / glob_zones); break;
      case Geometry::TRIANGLE:
         dx = sqrt(2.0 * glob_area / glob_zones); break;
      case Geometry::CUBE:
         dx = pow(glob_area / glob_zones, 1.0/3.0); break;
      case Geometry::TETRAHEDRON:
         dx = pow(6.0 * glob_area / glob_zones, 1.0/3.0); break;
      default: MFEM_ABORT("Unknown zone type!"); dx = 0.0;
   }

   return dx;
}

void DistanceSolver::ScalarDistToVector(GridFunction *dist_s,
                                        GridFunction *dist_v)
{
   FiniteElementSpace *fes = dist_s->FESpace();
   MFEM_VERIFY(fes->GetOrdering()==Ordering::byNODES,
               "Only Ordering::byNODES is supported.");

   const int dim = fes->GetMesh()->Dimension();
   const int size = dist_s->Size();

   GridFunction *der = new GridFunction(fes);

   Vector magn(size);
   magn = 0.0;
   for (int d = 0; d < dim; d++)
   {
      dist_s->GetDerivative(1, d, *der);
      for (int i = 0; i < size; i++)
      {
         double dv = (*der)(i);
         magn(i) += std::pow(dv, 2.0);
         // The vector must point towards the level zero set.
         (*dist_v)(i + d*size) = ((*dist_s)(i) > 0.0) ? -dv : dv;
      }
   }

   for (int i = 0; i < size; i++)
   {
      const double vec_magn = std::sqrt(magn(i) + 1e-12);
      for (int d = 0; d < dim; d++)
      {
         (*dist_v)(i + d*size) *= fabs((*dist_s)(i)) / vec_magn;
      }
   }

   delete der;
}

#ifdef MFEM_USE_MPI
void DistanceSolver::ScalarDistToVector(ParGridFunction &dist_s,
                                        ParGridFunction &dist_v)
{
   ParFiniteElementSpace &pfes = *dist_s.ParFESpace();
   MFEM_VERIFY(pfes.GetOrdering()==Ordering::byNODES,
               "Only Ordering::byNODES is supported.");

   const int dim = pfes.GetMesh()->Dimension();
   const int size = dist_s.Size();

   ParGridFunction der(&pfes);
   Vector magn(size);
   magn = 0.0;
   for (int d = 0; d < dim; d++)
   {
      dist_s.GetDerivative(1, d, der);
      for (int i = 0; i < size; i++)
      {
         magn(i) += der(i) * der(i);
         // The vector must point towards the level zero set.
         dist_v(i + d*size) = (dist_s(i) > 0.0) ? -der(i) : der(i);
      }
   }

   for (int i = 0; i < size; i++)
   {
      const real_t vec_magn = std::sqrt(magn(i) + 1e-12);
      for (int d = 0; d < dim; d++)
      {
         dist_v(i + d*size) *= fabs(dist_s(i)) / vec_magn;
      }
   }
}
#endif

void DistanceSolver::ComputeVectorDistance(Coefficient &zero_level_set,
                                           GridFunction *distance)
{
   FiniteElementSpace *fes = distance->FESpace();
   MFEM_VERIFY(fes->GetVDim() == fes->GetMesh()->Dimension(),
               "This function expects a vector ParGridFunction!");

   FiniteElementSpace *fes_s = NULL;
   GridFunction *dist_s = NULL;
   bool serial = true;
#ifdef MFEM_USE_MPI
   ParGridFunction *pdistance = dynamic_cast<ParGridFunction *>(distance);
   if (pdistance)
   {
      serial = false;
      ParFiniteElementSpace *pfes = pdistance->ParFESpace();
      ParFiniteElementSpace *pfes_s = new ParFiniteElementSpace(pfes->GetParMesh(),
                                                                pfes->FEColl());
      ParGridFunction *pdist_s = new ParGridFunction(pfes_s);
      ComputeScalarDistance(zero_level_set, pdist_s);
      ScalarDistToVector(pdist_s, pdistance);
      delete pdist_s;
      delete pfes_s;
      return;
   }
#endif
   if (serial)
   {
      fes_s = new FiniteElementSpace(fes->GetMesh(), fes->FEColl());
      dist_s = new GridFunction(fes_s);
      ComputeScalarDistance(zero_level_set, dist_s);
      ScalarDistToVector(dist_s, distance);
      delete dist_s;
      delete fes_s;
   }
}

#ifdef MFEM_USE_MPI
void HeatDistanceSolver::ComputeScalarDistance(Coefficient &zero_level_set,
                                               ParGridFunction *distance)
{
   ParFiniteElementSpace *pfes = distance->ParFESpace();

   auto check_h1 = dynamic_cast<const H1_FECollection *>(pfes->FEColl());
   MFEM_VERIFY(check_h1 && pfes->GetVDim() == 1,
               "This solver supports only scalar H1 spaces.");

   // Compute average mesh size (assumes similar cells).
   ParMesh *pmesh = pfes->GetParMesh();

   // Step 0 - transform the input level set into a source-type bump.
   ParGridFunction source(pfes);
   source.ProjectCoefficient(zero_level_set);
   // Optional smoothing of the initial level set.
   if (smooth_steps > 0) { DiffuseField(source, smooth_steps); }
   // Transform so that the peak is at 0.
   // Assumes range [-1, 1].
   if (transform)
   {
      for (int i = 0; i < source.Size(); i++)
      {
         const real_t x = source(i);
         source(i) = ((x < -1.0) || (x > 1.0)) ? 0.0 : (1.0 - x) * (1.0 + x);
      }
   }

   int amg_print_level = 0;

   // Solver.
   CGSolver cg(MPI_COMM_WORLD);
   cg.SetRelTol(1e-12);
   cg.SetMaxIter(100);
   cg.SetPrintLevel(print_level);
   OperatorPtr A;
   Vector B, X;

   // Step 1 - diffuse.
   ParGridFunction diffused_source(pfes);
   for (int i = 0; i < diffuse_iter; i++)
   {
      // Set up RHS.
      ParLinearForm b(pfes);
      GridFunctionCoefficient src_coeff(&source);
      b.AddDomainIntegrator(new DomainLFIntegrator(src_coeff));
      b.Assemble();

      // Diffusion and mass terms in the LHS.
      ParBilinearForm a_d(pfes);
      a_d.AddDomainIntegrator(new MassIntegrator);
      ConstantCoefficient t_coeff(parameter_t);
      a_d.AddDomainIntegrator(new DiffusionIntegrator(t_coeff));
      a_d.Assemble();

      // Solve with Dirichlet BC.
      Array<int> ess_tdof_list;
      if (pmesh->bdr_attributes.Size())
      {
         Array<int> ess_bdr(pmesh->bdr_attributes.Max());
         ess_bdr = 1;
         pfes->GetEssentialTrueDofs(ess_bdr, ess_tdof_list);
      }
      ParGridFunction u_dirichlet(pfes);
      u_dirichlet = 0.0;
      a_d.FormLinearSystem(ess_tdof_list, u_dirichlet, b, A, X, B);
      auto *prec = new HypreBoomerAMG;
      prec->SetPrintLevel(amg_print_level);
      cg.SetPreconditioner(*prec);
      cg.SetOperator(*A);
      cg.Mult(B, X);
      a_d.RecoverFEMSolution(X, b, u_dirichlet);
      delete prec;

      // Diffusion and mass terms in the LHS.
      ParBilinearForm a_n(pfes);
      a_n.AddDomainIntegrator(new MassIntegrator);
      a_n.AddDomainIntegrator(new DiffusionIntegrator(t_coeff));
      a_n.Assemble();

      // Solve with Neumann BC.
      ParGridFunction u_neumann(pfes);
      ess_tdof_list.DeleteAll();
      a_n.FormLinearSystem(ess_tdof_list, u_neumann, b, A, X, B);
      auto *prec2 = new HypreBoomerAMG;
      prec2->SetPrintLevel(amg_print_level);
      cg.SetPreconditioner(*prec2);
      cg.SetOperator(*A);
      cg.Mult(B, X);
      a_n.RecoverFEMSolution(X, b, u_neumann);
      delete prec2;

      for (int ii = 0; ii < diffused_source.Size(); ii++)
      {
         // This assumes that the magnitudes of the two solutions are somewhat
         // similar; otherwise one of the solutions would dominate and the BC
         // won't look correct. To avoid this, it's good to have the source
         // away from the boundary (i.e. have more resolution).
         diffused_source(ii) = 0.5 * (u_neumann(ii) + u_dirichlet(ii));
      }
      source = diffused_source;
   }

   // Step 2 - solve for the distance using the normalized gradient.
   {
      // RHS - normalized gradient.
      ParLinearForm b2(pfes);
      NormalizedGradCoefficient grad_u(diffused_source, pmesh->Dimension());
      b2.AddDomainIntegrator(new DomainLFGradIntegrator(grad_u));
      b2.Assemble();

      // LHS - diffusion.
      ParBilinearForm a2(pfes);
      a2.AddDomainIntegrator(new DiffusionIntegrator);
      a2.Assemble();

      // No BC.
      Array<int> no_ess_tdofs;

      a2.FormLinearSystem(no_ess_tdofs, *distance, b2, A, X, B);

      auto *prec = new HypreBoomerAMG;
      prec->SetPrintLevel(amg_print_level);
      OrthoSolver ortho(pfes->GetComm());
      ortho.SetSolver(*prec);
      cg.SetPreconditioner(ortho);
      cg.SetOperator(*A);
      cg.Mult(B, X);
      a2.RecoverFEMSolution(X, b2, *distance);
      delete prec;
   }

   // Shift the distance values to have minimum at zero.
<<<<<<< HEAD
   double d_min_loc = distance->Min();
   double d_min_glob;
   MPI_Allreduce(&d_min_loc, &d_min_glob, 1, MPI_DOUBLE,
                 MPI_MIN, pfes->GetComm());
   (*distance) -= d_min_glob;
=======
   real_t d_min_loc = distance.Min();
   real_t d_min_glob;
   MPI_Allreduce(&d_min_loc, &d_min_glob, 1, MPITypeMap<real_t>::mpi_type,
                 MPI_MIN, pfes.GetComm());
   distance -= d_min_glob;
>>>>>>> 7a0137c4

   if (vis_glvis)
   {
      char vishost[] = "localhost";
      int  visport   = 19916;

      ParFiniteElementSpace fespace_vec(pmesh, pfes->FEColl(),
                                        pmesh->Dimension());
      NormalizedGradCoefficient grad_u(diffused_source, pmesh->Dimension());
      ParGridFunction x(&fespace_vec);
      x.ProjectCoefficient(grad_u);

      socketstream sol_sock_x(vishost, visport);
      sol_sock_x << "parallel " << pfes->GetNRanks() << " "
                 << pfes->GetMyRank() << "\n";
      sol_sock_x.precision(8);
      sol_sock_x << "solution\n" << *pmesh << x;
      sol_sock_x << "window_geometry " << 0 << " " << 0 << " "
                 << 500 << " " << 500 << "\n"
                 << "window_title '" << "Heat Directions" << "'\n"
                 << "keys evvRj*******A\n" << std::flush;
   }
}
#endif

void HeatDistanceSolver::ComputeScalarDistance(Coefficient &zero_level_set,
                                               GridFunction *distance)
{
   FiniteElementSpace *fes = distance->FESpace();

   auto check_h1 = dynamic_cast<const H1_FECollection *>(fes->FEColl());
   MFEM_VERIFY(check_h1 && fes->GetVDim() == 1,
               "This solver supports only scalar H1 spaces.");

   // Compute average mesh size (assumes similar cells).
   Mesh *mesh = fes->GetMesh();

   // Step 0 - transform the input level set into a source-type bump.
   GridFunction source(fes);
   source.ProjectCoefficient(zero_level_set);
   // Optional smoothing of the initial level set.
   if (smooth_steps > 0) { DiffuseField(source, smooth_steps); }
   // Transform so that the peak is at 0.
   // Assumes range [-1, 1].
   if (transform)
   {
      for (int i = 0; i < source.Size(); i++)
      {
         const double x = source(i);
         source(i) = ((x < -1.0) || (x > 1.0)) ? 0.0 : (1.0 - x) * (1.0 + x);
      }
   }

   // Solver.
   CGSolver cg;
   cg.SetRelTol(1e-12);
   cg.SetMaxIter(1000);
   cg.SetPrintLevel(print_level);
   OperatorPtr A;
   Vector B, X;

   // Step 1 - diffuse.
   GridFunction diffused_source(fes);
   for (int i = 0; i < diffuse_iter; i++)
   {
      // Set up RHS.
      LinearForm b(fes);
      GridFunctionCoefficient src_coeff(&source);
      b.AddDomainIntegrator(new DomainLFIntegrator(src_coeff));
      b.Assemble();

      // Diffusion and mass terms in the LHS.
      BilinearForm a_d(fes);
      a_d.AddDomainIntegrator(new MassIntegrator);
      ConstantCoefficient t_coeff(parameter_t);
      a_d.AddDomainIntegrator(new DiffusionIntegrator(t_coeff));
      a_d.Assemble();

      // Solve with Dirichlet BC.
      Array<int> ess_tdof_list;
      if (mesh->bdr_attributes.Size())
      {
         Array<int> ess_bdr(mesh->bdr_attributes.Max());
         ess_bdr = 1;
         fes->GetEssentialTrueDofs(ess_bdr, ess_tdof_list);
      }
      GridFunction u_dirichlet(fes);
      u_dirichlet = 0.0;
      a_d.FormLinearSystem(ess_tdof_list, u_dirichlet, b, A, X, B);
      cg.SetOperator(*A);
      cg.Mult(B, X);
      a_d.RecoverFEMSolution(X, b, u_dirichlet);

      // Diffusion and mass terms in the LHS.
      BilinearForm a_n(fes);
      a_n.AddDomainIntegrator(new MassIntegrator);
      a_n.AddDomainIntegrator(new DiffusionIntegrator(t_coeff));
      a_n.Assemble();

      // Solve with Neumann BC.
      GridFunction u_neumann(fes);
      ess_tdof_list.DeleteAll();
      a_n.FormLinearSystem(ess_tdof_list, u_neumann, b, A, X, B);
      cg.SetOperator(*A);
      cg.Mult(B, X);
      a_n.RecoverFEMSolution(X, b, u_neumann);

      for (int ii = 0; ii < diffused_source.Size(); ii++)
      {
         // This assumes that the magnitudes of the two solutions are somewhat
         // similar; otherwise one of the solutions would dominate and the BC
         // won't look correct. To avoid this, it's good to have the source
         // away from the boundary (i.e. have more resolution).
         diffused_source(ii) = 0.5 * (u_neumann(ii) + u_dirichlet(ii));
      }
      source = diffused_source;
   }



   // Step 2 - solve for the distance using the normalized gradient.
   {
      // RHS - normalized gradient.
      LinearForm b2(fes);
      NormalizedGradCoefficient grad_u(diffused_source, mesh->Dimension());
      b2.AddDomainIntegrator(new DomainLFGradIntegrator(grad_u));
      b2.Assemble();

      // LHS - diffusion.
      BilinearForm a2(fes);
      a2.AddDomainIntegrator(new DiffusionIntegrator);
      a2.Assemble();

      // No BC.
      Array<int> no_ess_tdofs;

      a2.FormLinearSystem(no_ess_tdofs, *distance, b2, A, X, B);

      cg.SetOperator(*A);
      cg.Mult(B, X);
      a2.RecoverFEMSolution(X, b2, *distance);
   }



   // Shift the distance values to have minimum at zero.
   double d_min_loc = distance->Min();
   *distance -= d_min_loc;

   if (vis_glvis)
   {
      char vishost[] = "localhost";
      int  visport   = 19916;

      FiniteElementSpace fespace_vec(mesh, fes->FEColl(),
                                     mesh->Dimension());
      NormalizedGradCoefficient grad_u(diffused_source, mesh->Dimension());
      GridFunction x(&fespace_vec);
      x.ProjectCoefficient(grad_u);

      socketstream sol_sock_x(vishost, visport);
      sol_sock_x.precision(8);
      sol_sock_x << "solution\n" << *mesh << x;
      sol_sock_x << "window_geometry " << 0 << " " << 0 << " "
                 << 500 << " " << 500 << "\n"
                 << "window_title '" << "Heat Directions" << "'\n"
                 << "keys evvRj*******A\n" << std::flush;
   }
}

real_t NormalizationDistanceSolver::NormalizationCoeff::
Eval(ElementTransformation &T,const IntegrationPoint &ip)
{
   T.SetIntPoint(&ip);
   Vector u_grad;
   u.GetGradient(T, u_grad);
   const real_t u_value  = u.GetValue(T, ip);

   return u_value / sqrt(u_value * u_value + u_grad * u_grad + 1e-12);
}

void NormalizationDistanceSolver::ComputeScalarDistance(Coefficient &u_coeff,
                                                        GridFunction *dist)
{
   FiniteElementSpace &fes = *dist->FESpace();

   GridFunction u_gf(&fes);
   u_gf.ProjectCoefficient(u_coeff);

   NormalizationCoeff rv_coeff(u_gf);
   dist->ProjectDiscCoefficient(rv_coeff, GridFunction::AvgType::ARITHMETIC);
}

#ifdef MFEM_USE_MPI
void NormalizationDistanceSolver::ComputeScalarDistance(Coefficient &u_coeff,
                                                        ParGridFunction *dist)
{
   ParFiniteElementSpace &pfes = *dist->ParFESpace();

   ParGridFunction u_gf(&pfes);
   u_gf.ProjectCoefficient(u_coeff);

   NormalizationCoeff rv_coeff(u_gf);
   dist->ProjectDiscCoefficient(rv_coeff, GridFunction::AvgType::ARITHMETIC);
}
#endif

void PLapDistanceSolver::ComputeScalarDistance(Coefficient &func,
                                               GridFunction *fdist)
{
   FiniteElementSpace* fesd=fdist->FESpace();

   auto check_h1 = dynamic_cast<const H1_FECollection *>(fesd->FEColl());
   auto check_l2 = dynamic_cast<const L2_FECollection *>(fesd->FEColl());
   MFEM_VERIFY((check_h1 || check_l2) && fesd->GetVDim() == 1,
               "This solver supports only scalar H1 or L2 spaces.");

   Mesh* mesh=fesd->GetMesh();
   const int dim=mesh->Dimension();

   const int order = fesd->GetOrder(0);
   H1_FECollection fecp(order, dim);
   FiniteElementSpace fesp(mesh, &fecp, 1, Ordering::byVDIM);

   GridFunction wf(&fesp);
   wf.ProjectCoefficient(func);
   GradientGridFunctionCoefficient gf(&wf); //gradient of wf


   GridFunction xf(&fesp);
   Vector *sv = new Vector(xf.GetTrueVector());
   //   HypreParVector *sv = xf.GetTrueDofs();
   *sv=1.0;

   NonlinearForm *nf = new NonlinearForm(&fesp);

   PUMPLaplacian* pint = new PUMPLaplacian(&func,&gf,false);
   nf->AddDomainIntegrator(pint);

   pint->SetPower(2);

   //define the solvers
   GMRESSolver *gmres;
   gmres = new GMRESSolver;
   gmres->SetAbsTol(newton_abs_tol/10);
   gmres->SetRelTol(newton_rel_tol/10);
   gmres->SetMaxIter(100);
   gmres->SetPrintLevel(0);

   NewtonSolver ns;
   ns.iterative_mode = true;
   ns.SetSolver(*gmres);
   ns.SetOperator(*nf);
   ns.SetPrintLevel(print_level);
   ns.SetRelTol(newton_rel_tol);
   ns.SetAbsTol(newton_abs_tol);
   ns.SetMaxIter(newton_iter);

   Vector b; // RHS is zero
   ns.Mult(b, *sv);

   for (int pp=3; pp<maxp; pp++)
   {
      if ((print_level.summary || print_level.iterations))
      {
         std::cout << "pp = " << pp << std::endl;
      }
      pint->SetPower(pp);
      ns.Mult(b, *sv);
   }

   xf.SetFromTrueDofs(*sv);
   GridFunctionCoefficient gfx(&xf);
   PProductCoefficient tsol(func,gfx);
   fdist->ProjectCoefficient(tsol);

   delete gmres;
   delete nf;
   delete sv;
}

#ifdef MFEM_USE_MPI
void PLapDistanceSolver::ComputeScalarDistance(Coefficient &func,
                                               ParGridFunction *fdist)
{
   ParFiniteElementSpace* fesd=fdist->ParFESpace();

   auto check_h1 = dynamic_cast<const H1_FECollection *>(fesd->FEColl());
   auto check_l2 = dynamic_cast<const L2_FECollection *>(fesd->FEColl());
   MFEM_VERIFY((check_h1 || check_l2) && fesd->GetVDim() == 1,
               "This solver supports only scalar H1 or L2 spaces.");

   ParMesh* mesh=fesd->GetParMesh();
   const int dim=mesh->Dimension();

   MPI_Comm lcomm=fesd->GetComm();
   int myrank;
   MPI_Comm_rank(lcomm,&myrank);

   const int order = fesd->GetOrder(0);
   H1_FECollection fecp(order, dim);
   ParFiniteElementSpace fesp(mesh, &fecp, 1, Ordering::byVDIM);

   ParGridFunction wf(&fesp);
   wf.ProjectCoefficient(func);
   GradientGridFunctionCoefficient gf(&wf); //gradient of wf


   ParGridFunction xf(&fesp);
   HypreParVector *sv = xf.GetTrueDofs();
   *sv=1.0;

   ParNonlinearForm *nf = new ParNonlinearForm(&fesp);

   PUMPLaplacian* pint = new PUMPLaplacian(&func,&gf,false);
   nf->AddDomainIntegrator(pint);

   pint->SetPower(2);

   //define the solvers
   HypreBoomerAMG *prec = new HypreBoomerAMG();
   prec->SetPrintLevel(0);

   GMRESSolver *gmres;
   gmres = new GMRESSolver(lcomm);
   gmres->SetAbsTol(newton_abs_tol/10);
   gmres->SetRelTol(newton_rel_tol/10);
   gmres->SetMaxIter(100);
   gmres->SetPrintLevel(0);
   gmres->SetPreconditioner(*prec);

   NewtonSolver ns(lcomm);
   ns.iterative_mode = true;
   ns.SetSolver(*gmres);
   ns.SetOperator(*nf);
   ns.SetPrintLevel(print_level);
   ns.SetRelTol(newton_rel_tol);
   ns.SetAbsTol(newton_abs_tol);
   ns.SetMaxIter(newton_iter);

   Vector b; // RHS is zero
   ns.Mult(b, *sv);

   for (int pp=3; pp<maxp; pp++)
   {
      if (myrank == 0 && (print_level.summary || print_level.iterations))
      {
         std::cout << "pp = " << pp << std::endl;
      }
      pint->SetPower(pp);
      ns.Mult(b, *sv);
   }

   xf.SetFromTrueDofs(*sv);
   GridFunctionCoefficient gfx(&xf);
   PProductCoefficient tsol(func,gfx);
   fdist->ProjectCoefficient(tsol);

   delete gmres;
   delete prec;
   delete nf;
   delete sv;
}
#endif

real_t ScreenedPoisson::GetElementEnergy(const FiniteElement &el,
                                         ElementTransformation &trans,
                                         const Vector &elfun)
{
   real_t energy = 0.0;
   int ndof = el.GetDof();
   int ndim = el.GetDim();
   const IntegrationRule *ir = NULL;
   int order = 2 * el.GetOrder() + trans.OrderGrad(&el);
   ir = &IntRules.Get(el.GetGeomType(), order);

   Vector shapef(ndof);
   real_t fval;
   real_t pval;
   DenseMatrix B(ndof, ndim);
   Vector qval(ndim);

   B=0.0;

   real_t w;
   real_t ngrad2;

   for (int i = 0; i < ir->GetNPoints(); i++)
   {
      const IntegrationPoint &ip = ir->IntPoint(i);
      trans.SetIntPoint(&ip);
      w = trans.Weight();
      w = ip.weight * w;

      fval=func->Eval(trans,ip);

      el.CalcPhysDShape(trans, B);
      el.CalcPhysShape(trans,shapef);

      B.MultTranspose(elfun,qval);

      ngrad2=0.0;
      for (int jj=0; jj<ndim; jj++)
      {
         ngrad2 = ngrad2 + qval(jj)*qval(jj);
      }

      energy = energy + w * ngrad2 * diffcoef * 0.5;

      // add the external load -1 if fval > 0.0; 1 if fval < 0.0;
      pval=shapef*elfun;

      energy = energy + w * pval * pval * 0.5;

      if (fval>0.0)
      {
         energy = energy - w*pval;
      }
      else  if (fval<0.0)
      {
         energy = energy + w*pval;
      }
   }

   return energy;
}

void ScreenedPoisson::AssembleElementVector(const FiniteElement &el,
                                            ElementTransformation &trans,
                                            const Vector &elfun,
                                            Vector &elvect)
{
   int ndof = el.GetDof();
   int ndim = el.GetDim();
   const IntegrationRule *ir = NULL;
   int order = 2 * el.GetOrder() + trans.OrderGrad(&el);
   ir = &IntRules.Get(el.GetGeomType(), order);

   elvect.SetSize(ndof);
   elvect=0.0;

   Vector shapef(ndof);
   real_t fval;
   real_t pval;

   DenseMatrix B(ndof, ndim); //[diff_x,diff_y,diff_z]

   Vector qval(ndim); //[diff_x,diff_y,diff_z,u]
   Vector lvec(ndof); //residual at ip

   B=0.0;
   qval=0.0;

   real_t w;

   for (int i = 0; i < ir->GetNPoints(); i++)
   {
      const IntegrationPoint &ip = ir->IntPoint(i);
      trans.SetIntPoint(&ip);
      w = trans.Weight();
      w = ip.weight * w;

      fval=func->Eval(trans,ip);

      el.CalcPhysDShape(trans, B);
      el.CalcPhysShape(trans,shapef);

      B.MultTranspose(elfun,qval);
      B.Mult(qval,lvec);

      elvect.Add(w * diffcoef,lvec);

      pval=shapef*elfun;

      elvect.Add(w * pval, shapef);


      //add the load
      //add the external load -1 if fval > 0.0; 1 if fval < 0.0;
      pval=shapef*elfun;
      if (fval>0.0)
      {
         elvect.Add( -w, shapef);
      }
      else if (fval<0.0)
      {
         elvect.Add(  w, shapef);
      }
   }
}

void ScreenedPoisson::AssembleElementGrad(const FiniteElement &el,
                                          ElementTransformation &trans,
                                          const Vector &elfun,
                                          DenseMatrix &elmat)
{
   int ndof = el.GetDof();
   int ndim = el.GetDim();
   const IntegrationRule *ir = NULL;
   int order = 2 * el.GetOrder() + trans.OrderGrad(&el);
   ir = &IntRules.Get(el.GetGeomType(), order);

   elmat.SetSize(ndof,ndof);
   elmat=0.0;

   Vector shapef(ndof);

   DenseMatrix B(ndof, ndim); //[diff_x,diff_y,diff_z]
   B = 0.0;

   real_t w;

   for (int i = 0; i < ir->GetNPoints(); i++)
   {
      const IntegrationPoint &ip = ir->IntPoint(i);
      trans.SetIntPoint(&ip);
      w = trans.Weight();
      w = ip.weight * w;

      el.CalcPhysDShape(trans, B);
      el.CalcPhysShape(trans,shapef);

      AddMult_a_VVt(w, shapef, elmat);
      AddMult_a_AAt(w * diffcoef, B, elmat);
   }
}

#ifdef MFEM_USE_MPI
void PDEFilter::Filter(Coefficient &func, ParGridFunction &ffield)
{
   if (sint == nullptr)
   {
      sint = new ScreenedPoisson(func, rr);
      pnf->AddDomainIntegrator(sint);
      *psv = 0.0;
      gmres->SetOperator(pnf->GetGradient(*psv));
   }
   else { sint->SetInput(func); }

   // form RHS
   *psv = 0.0;
   Vector rhs(psv->Size());
   pnf->Mult(*psv, rhs);
   // filter the input field
   gmres->Mult(rhs, *psv);

   pgf->SetFromTrueDofs(*psv);
   pgf->Neg();

   GridFunctionCoefficient gfc(pgf);
   ffield.ProjectCoefficient(gfc);
}
#endif

real_t PUMPLaplacian::GetElementEnergy(const FiniteElement &el,
                                       ElementTransformation &trans,
                                       const Vector &elfun)
{
   real_t energy = 0.0;
   int ndof = el.GetDof();
   int ndim = el.GetDim();
   const IntegrationRule *ir = NULL;
   int order = 2 * el.GetOrder() + trans.OrderGrad(&el);
   ir = &IntRules.Get(el.GetGeomType(), order);

   Vector shapef(ndof);
   real_t fval;
   real_t pval;
   real_t tval;
   Vector vgrad(ndim);
   DenseMatrix dshape(ndof, ndim);
   DenseMatrix B(ndof, ndim);
   Vector qval(ndim);
   Vector tmpv(ndof);

   B=0.0;

   real_t w;
   real_t ngrad2;

   for (int i = 0; i < ir->GetNPoints(); i++)
   {
      const IntegrationPoint &ip = ir->IntPoint(i);
      trans.SetIntPoint(&ip);
      w = trans.Weight();
      w = ip.weight * w;

      fval=func->Eval(trans,ip);
      fgrad->Eval(vgrad,trans,ip);
      tval=fval;
      if (fval<0.0)
      {
         fval=-fval;
         vgrad*=-1.0;
      }

      el.CalcPhysDShape(trans, dshape);
      el.CalcPhysShape(trans,shapef);

      for (int jj=0; jj<ndim; jj++)
      {
         dshape.GetColumn(jj,tmpv);
         tmpv*=fval;
         tmpv.Add(vgrad[jj],shapef);
         B.SetCol(jj,tmpv);
      }
      B.MultTranspose(elfun,qval);

      ngrad2=0.0;
      for (int jj=0; jj<ndim; jj++)
      {
         ngrad2 = ngrad2 + qval(jj)*qval(jj);
      }

      energy = energy + w * std::pow(ngrad2+ee*ee,pp/2.0)/pp;

      // add the external load -1 if fval > 0.0; 1 if fval < 0.0;
      pval=shapef*elfun;
      if (tval>0.0)
      {
         energy = energy - w * pval * tval;
      }
      else  if (tval<0.0)
      {
         energy = energy + w * pval * tval;
      }
   }

   return energy;
}

void PUMPLaplacian::AssembleElementVector(const FiniteElement &el,
                                          ElementTransformation &trans,
                                          const Vector &elfun,
                                          Vector &elvect)
{
   int ndof = el.GetDof();
   int ndim = el.GetDim();
   const IntegrationRule *ir = NULL;
   int order = 2 * el.GetOrder() + trans.OrderGrad(&el)+1;
   ir = &IntRules.Get(el.GetGeomType(), order);

   elvect.SetSize(ndof);
   elvect=0.0;

   Vector shapef(ndof);
   real_t fval;
   real_t tval;
   Vector vgrad(3);

   DenseMatrix dshape(ndof, ndim);
   DenseMatrix B(ndof, ndim); // [diff_x,diff_y,diff_z]

   Vector qval(ndim); // [diff_x,diff_y,diff_z,u]
   Vector lvec(ndof); // residual at ip
   Vector tmpv(ndof);

   B=0.0;
   qval=0.0;

   real_t w;
   real_t ngrad2;
   real_t aa;

   for (int i = 0; i < ir->GetNPoints(); i++)
   {
      const IntegrationPoint &ip = ir->IntPoint(i);
      trans.SetIntPoint(&ip);
      w = trans.Weight();
      w = ip.weight * w;

      fval=func->Eval(trans,ip);
      fgrad->Eval(vgrad,trans,ip);
      tval=fval;
      if (fval<0.0)
      {
         fval=-fval;
         vgrad*=-1.0;
      }

      el.CalcPhysDShape(trans, dshape);
      el.CalcPhysShape(trans,shapef);

      for (int jj=0; jj<ndim; jj++)
      {
         dshape.GetColumn(jj,tmpv);
         tmpv*=fval;
         tmpv.Add(vgrad[jj],shapef);
         B.SetCol(jj,tmpv);
      }

      B.MultTranspose(elfun,qval);

      ngrad2=0.0;
      for (int jj=0; jj<ndim; jj++)
      {
         ngrad2 = ngrad2 + qval(jj)*qval(jj);
      }

      aa = ngrad2 + ee*ee;
      aa = std::pow(aa, (pp - 2.0) / 2.0);
      B.Mult(qval,lvec);
      elvect.Add(w * aa,lvec);

      // add the load
      // add the external load -1 if tval > 0.0; 1 if tval < 0.0;
      if (tval>0.0)
      {
         elvect.Add( -w*fval, shapef);
      }
      else  if (tval<0.0)
      {
         elvect.Add(  w*fval, shapef);
      }
   }
}

void PUMPLaplacian::AssembleElementGrad(const FiniteElement &el,
                                        ElementTransformation &trans,
                                        const Vector &elfun,
                                        DenseMatrix &elmat)
{
   int ndof = el.GetDof();
   int ndim = el.GetDim();
   const IntegrationRule *ir = NULL;
   int order = 2 * el.GetOrder() + trans.OrderGrad(&el)+1;
   ir = &IntRules.Get(el.GetGeomType(), order);

   elmat.SetSize(ndof,ndof);
   elmat=0.0;

   Vector shapef(ndof);
   real_t fval;
   Vector vgrad(ndim);

   Vector qval(ndim); // [diff_x,diff_y,diff_z,u]
   DenseMatrix dshape(ndof, ndim);
   DenseMatrix B(ndof, ndim); // [diff_x,diff_y,diff_z]
   Vector lvec(ndof);
   Vector tmpv(ndof);

   B=0.0;

   real_t w;
   real_t ngrad2;
   real_t aa, aa0, aa1;

   for (int i = 0; i < ir->GetNPoints(); i++)
   {
      const IntegrationPoint &ip = ir->IntPoint(i);
      trans.SetIntPoint(&ip);
      w = trans.Weight();
      w = ip.weight * w;

      fval=func->Eval(trans,ip);
      fgrad->Eval(vgrad,trans,ip);
      if (fval<0.0)
      {
         fval=-fval;
         vgrad*=-1.0;
      }

      el.CalcPhysDShape(trans, dshape);
      el.CalcPhysShape(trans,shapef);

      for (int jj=0; jj<ndim; jj++)
      {
         dshape.GetColumn(jj,tmpv);
         tmpv*=fval;
         tmpv.Add(vgrad[jj],shapef);
         B.SetCol(jj,tmpv);
      }

      B.MultTranspose(elfun,qval);
      B.Mult(qval,lvec);

      ngrad2=0.0;
      for (int jj=0; jj<ndim; jj++)
      {
         ngrad2 = ngrad2 + qval(jj)*qval(jj);
      }

      aa = ngrad2 + ee * ee;
      aa1 = std::pow(aa, (pp - 2.0) / 2.0);
      aa0 = (pp-2.0) * std::pow(aa, (pp - 4.0) / 2.0);

      AddMult_a_VVt(w * aa0, lvec, elmat);
      AddMult_a_AAt(w * aa1, B, elmat);
   }
}

void PDEFilter::Filter(Coefficient &func, GridFunction &ffield)
{
   if (sint == nullptr)
   {
      sint = new ScreenedPoisson(func, rr);
      nf->AddDomainIntegrator(sint);
      *sv = 0.0;
      gmres->SetOperator(nf->GetGradient(*sv));
   }
   else { sint->SetInput(func); }

   // form RHS
   *sv = 0.0;
   Vector rhs(sv->Size());
   nf->Mult(*sv, rhs);
   // filter the input field
   gmres->Mult(rhs, *sv);

   gf->SetFromTrueDofs(*sv);
   gf->Neg();

   GridFunctionCoefficient gfc(gf);
   ffield.ProjectCoefficient(gfc);
}

} // namespace common

} // namespace mfem
<|MERGE_RESOLUTION|>--- conflicted
+++ resolved
@@ -44,7 +44,6 @@
 }
 #endif
 
-<<<<<<< HEAD
 void DiffuseField(GridFunction &field, int smooth_steps)
 {
    // Setup the Laplacian operator
@@ -66,11 +65,11 @@
    delete Lap;
 }
 
-double AvgElementSize(Mesh &mesh)
+real_t AvgElementSize(Mesh &mesh)
 {
    // Compute average mesh size (assumes similar cells).
-   double dx, glob_area = 0.0;
-   double glob_zones = mesh.GetNE();
+   real_t dx, glob_area = 0.0;
+   real_t glob_zones = mesh.GetNE();
    for (int i = 0; i < glob_zones; i++)
    {
       glob_area += mesh.GetElementVolume(i);
@@ -79,28 +78,13 @@
 #ifdef MFEM_USE_MPI
    ParMesh *pmesh = dynamic_cast<ParMesh *>(&mesh);
    if (pmesh)
-=======
-real_t AvgElementSize(ParMesh &pmesh)
-{
-   // Compute average mesh size (assumes similar cells).
-   real_t dx, loc_area = 0.0;
-   for (int i = 0; i < pmesh.GetNE(); i++)
->>>>>>> 7a0137c4
-   {
-      MPI_Allreduce(MPI_IN_PLACE, &glob_area, 1, MPI_DOUBLE,
+   {
+      MPI_Allreduce(MPI_IN_PLACE, &glob_area, 1, MPITypeMap<real_t>::mpi_type,
                     MPI_SUM, pmesh->GetComm());
       glob_zones = pmesh->GetGlobalNE();
    }
-<<<<<<< HEAD
 #endif
    switch (mesh.GetElementBaseGeometry(0))
-=======
-   real_t glob_area;
-   MPI_Allreduce(&loc_area, &glob_area, 1, MPITypeMap<real_t>::mpi_type,
-                 MPI_SUM, pmesh.GetComm());
-   const int glob_zones = pmesh.GetGlobalNE();
-   switch (pmesh.GetElementBaseGeometry(0))
->>>>>>> 7a0137c4
    {
       case Geometry::SEGMENT:
          dx = glob_area / glob_zones; break;
@@ -137,7 +121,7 @@
       dist_s->GetDerivative(1, d, *der);
       for (int i = 0; i < size; i++)
       {
-         double dv = (*der)(i);
+         real_t dv = (*der)(i);
          magn(i) += std::pow(dv, 2.0);
          // The vector must point towards the level zero set.
          (*dist_v)(i + d*size) = ((*dist_s)(i) > 0.0) ? -dv : dv;
@@ -146,7 +130,7 @@
 
    for (int i = 0; i < size; i++)
    {
-      const double vec_magn = std::sqrt(magn(i) + 1e-12);
+      const real_t vec_magn = std::sqrt(magn(i) + 1e-12);
       for (int d = 0; d < dim; d++)
       {
          (*dist_v)(i + d*size) *= fabs((*dist_s)(i)) / vec_magn;
@@ -363,19 +347,11 @@
    }
 
    // Shift the distance values to have minimum at zero.
-<<<<<<< HEAD
-   double d_min_loc = distance->Min();
-   double d_min_glob;
-   MPI_Allreduce(&d_min_loc, &d_min_glob, 1, MPI_DOUBLE,
+   real_t d_min_loc = distance->Min();
+   real_t d_min_glob;
+   MPI_Allreduce(&d_min_loc, &d_min_glob, 1, MPITypeMap<real_t>::mpi_type,
                  MPI_MIN, pfes->GetComm());
    (*distance) -= d_min_glob;
-=======
-   real_t d_min_loc = distance.Min();
-   real_t d_min_glob;
-   MPI_Allreduce(&d_min_loc, &d_min_glob, 1, MPITypeMap<real_t>::mpi_type,
-                 MPI_MIN, pfes.GetComm());
-   distance -= d_min_glob;
->>>>>>> 7a0137c4
 
    if (vis_glvis)
    {
@@ -424,7 +400,7 @@
    {
       for (int i = 0; i < source.Size(); i++)
       {
-         const double x = source(i);
+         const real_t x = source(i);
          source(i) = ((x < -1.0) || (x > 1.0)) ? 0.0 : (1.0 - x) * (1.0 + x);
       }
    }
@@ -522,7 +498,7 @@
 
 
    // Shift the distance values to have minimum at zero.
-   double d_min_loc = distance->Min();
+   real_t d_min_loc = distance->Min();
    *distance -= d_min_loc;
 
    if (vis_glvis)
