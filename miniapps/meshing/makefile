# Copyright (c) 2010-2020, Lawrence Livermore National Security, LLC. Produced
# at the Lawrence Livermore National Laboratory. All Rights reserved. See files
# LICENSE and NOTICE for details. LLNL-CODE-806117.
#
# This file is part of the MFEM library. For more information and source code
# availability visit https://mfem.org.
#
# MFEM is free software; you can redistribute it and/or modify it under the
# terms of the BSD-3 license. We welcome feedback and contributions, see file
# CONTRIBUTING.md for details.

# Use the MFEM build directory
MFEM_DIR ?= ../..
MFEM_BUILD_DIR ?= ../..
SRC = $(if $(MFEM_DIR:../..=),$(MFEM_DIR)/miniapps/meshing/,)
CONFIG_MK = $(MFEM_BUILD_DIR)/config/config.mk
# Use the MFEM install directory
# MFEM_INSTALL_DIR = ../../mfem
# CONFIG_MK = $(MFEM_INSTALL_DIR)/share/mfem/config.mk

# Include defaults.mk to get XLINKER
DEFAULTS_MK = $(MFEM_DIR)/config/defaults.mk
include $(DEFAULTS_MK)

MFEM_LIB_FILE = mfem_is_not_built
-include $(CONFIG_MK)

<<<<<<< HEAD
SEQ_MINIAPPS = annulus mobius-strip klein-bottle toroid twist \
=======
SEQ_MINIAPPS = mobius-strip klein-bottle toroid trimmer twist \
>>>>>>> 646728df
	mesh-explorer shaper extruder mesh-optimizer \
	minimal-surface
PAR_MINIAPPS = pmesh-optimizer pminimal-surface
ifeq ($(MFEM_USE_MPI),NO)
   MINIAPPS = $(SEQ_MINIAPPS)
else
   MINIAPPS = $(PAR_MINIAPPS) $(SEQ_MINIAPPS)
endif

COMMON_LIB = -L$(MFEM_BUILD_DIR)/miniapps/common -lmfem-common

# If MFEM_SHARED is set, add the ../common rpath
COMMON_LIB += $(if $(MFEM_SHARED:YES=),,\
   $(if $(MFEM_USE_CUDA:YES=),$(CXX_XLINKER),$(CUDA_XLINKER))-rpath,$(abspath\
   $(MFEM_BUILD_DIR)/miniapps/common))

.SUFFIXES:
.SUFFIXES: .o .cpp .mk
.PHONY: all lib-common clean clean-build clean-exec

# Remove built-in rule
%: %.cpp

# Replace the default implicit rule for *.cpp files
%: $(SRC)%.cpp $(MFEM_LIB_FILE) $(CONFIG_MK) | lib-common
	$(MFEM_CXX) $(MFEM_FLAGS) $< -o $@ $(COMMON_LIB) $(MFEM_LIBS)

all: $(MINIAPPS)

# Rule for building lib-common
lib-common:
	$(MAKE) -C $(MFEM_BUILD_DIR)/miniapps/common

# Rules to copy the *.mesh files - needed for running the sample runs when
# building out-of-source:
ifneq ($(SRC),)
MESH_FILES = blade.mesh icf.mesh
$(MESH_FILES): %: $(SRC)%
	ln -sf $(<) .
mesh-optimizer pmesh-optimizer: | $(MESH_FILES)
endif

MFEM_TESTS = MINIAPPS
include $(MFEM_TEST_MK)

# Testing: Parallel vs. serial runs
RUN_MPI = $(MFEM_MPIEXEC) $(MFEM_MPIEXEC_NP) $(MFEM_MPI_NP)
%-test-par: %
	@$(call mfem-test-file,$<, $(RUN_MPI), Meshing miniapp,$(<).mesh)
%-test-seq: %
	@$(call mfem-test-file,$<,, Meshing miniapp,$(<).mesh)
toroid-test-seq: toroid
	@$(call mfem-test-file,$<,, Meshing miniapp,$(<)-wedge-o3-s0.mesh)
twist-test-seq: twist
	@$(call mfem-test-file,$<,, Meshing miniapp,$(<)-hex-o3-s2-p.mesh)
mesh-optimizer-test-seq: mesh-optimizer
	@$(call mfem-test,$<,, Meshing miniapp)
pmesh-optimizer-test-par: pmesh-optimizer
	@$(call mfem-test,$<, $(RUN_MPI), Parallel meshing miniapp)
minimal-surface-test-seq: minimal-surface
	@$(call mfem-test,$<,, Meshing miniapp)
pminimal-surface-test-par: pminimal-surface
	@$(call mfem-test,$<, $(RUN_MPI), Parallel meshing miniapp)

# Testing: Specific execution options
mesh-explorer-test-seq:
	@true
shaper-test-seq:
	@true

# Testing: "test" target and mfem-test* variables are defined in config/test.mk

# Generate an error message if the MFEM library is not built and exit
$(MFEM_LIB_FILE):
	$(error The MFEM library is not built)

clean: clean-build clean-exec

clean-build:
<<<<<<< HEAD
	rm -f *.o *~ annulus mobius-strip klein-bottle toroid twist
	rm -f mesh-explorer shaper extruder
=======
	rm -f *.o *~ mobius-strip klein-bottle toroid twist
	rm -f mesh-explorer shaper extruder trimmer
>>>>>>> 646728df
	rm -f mesh-optimizer pmesh-optimizer
	rm -f minimal-surface pminimal-surface
	rm -rf *.dSYM *.TVD.*breakpoints

clean-exec:
	@rm -f mobius-strip.mesh klein-bottle.mesh mesh-explorer.mesh
<<<<<<< HEAD
	@rm -f annulus-*.mesh toroid-*.mesh twist-*.mesh
=======
	@rm -f toroid-*.mesh twist-*.mesh trimmer.mesh
>>>>>>> 646728df
	@rm -f partitioning.txt shaper.mesh extruder.mesh
	@rm -f optimized* perturbed*<|MERGE_RESOLUTION|>--- conflicted
+++ resolved
@@ -25,11 +25,7 @@
 MFEM_LIB_FILE = mfem_is_not_built
 -include $(CONFIG_MK)
 
-<<<<<<< HEAD
-SEQ_MINIAPPS = annulus mobius-strip klein-bottle toroid twist \
-=======
-SEQ_MINIAPPS = mobius-strip klein-bottle toroid trimmer twist \
->>>>>>> 646728df
+SEQ_MINIAPPS = annulus mobius-strip klein-bottle toroid trimmer twist \
 	mesh-explorer shaper extruder mesh-optimizer \
 	minimal-surface
 PAR_MINIAPPS = pmesh-optimizer pminimal-surface
@@ -109,23 +105,14 @@
 clean: clean-build clean-exec
 
 clean-build:
-<<<<<<< HEAD
 	rm -f *.o *~ annulus mobius-strip klein-bottle toroid twist
-	rm -f mesh-explorer shaper extruder
-=======
-	rm -f *.o *~ mobius-strip klein-bottle toroid twist
 	rm -f mesh-explorer shaper extruder trimmer
->>>>>>> 646728df
 	rm -f mesh-optimizer pmesh-optimizer
 	rm -f minimal-surface pminimal-surface
 	rm -rf *.dSYM *.TVD.*breakpoints
 
 clean-exec:
 	@rm -f mobius-strip.mesh klein-bottle.mesh mesh-explorer.mesh
-<<<<<<< HEAD
-	@rm -f annulus-*.mesh toroid-*.mesh twist-*.mesh
-=======
-	@rm -f toroid-*.mesh twist-*.mesh trimmer.mesh
->>>>>>> 646728df
+	@rm -f annulus-*.mesh toroid-*.mesh twist-*.mesh trimmer.mesh
 	@rm -f partitioning.txt shaper.mesh extruder.mesh
 	@rm -f optimized* perturbed*