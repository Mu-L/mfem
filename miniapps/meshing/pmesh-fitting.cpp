--- conflicted
+++ resolved
@@ -512,33 +512,18 @@
       }
       pmesh->SetAttributes();
 
-      GridFunctionCoefficient coeff_mat(&mat);
-      surf_fit_mat_gf.ProjectDiscCoefficient(coeff_mat,
-                                             GridFunction::ARITHMETIC);
-      surf_fit_mat_gf.SetTrueVector();
-      surf_fit_mat_gf.SetFromTrueVector();
-      surf_fit_mat_gf.HostReadWrite();
-
       // Set DOFs for fitting
       surf_fit_marker = false;
       surf_fit_mat_gf = 0.;
+      surf_fit_mat_gf.HostReadWrite();
 
       // Strategy 1: Choose face between elements of different attributes.
       if (marking_type == 0)
       {
          mat.ExchangeFaceNbrData();
          const Vector &FaceNbrData = mat.FaceNbrData();
-<<<<<<< HEAD
          mat.HostReadWrite();
-         for (int j = 0; j < surf_fit_marker.Size(); j++)
-         {
-            surf_fit_marker[j] = false;
-         }
-         surf_fit_mat_gf = 0.0;
-         surf_fit_mat_gf.HostReadWrite();
-
-=======
->>>>>>> 30bf4cae
+
          Array<int> dof_list;
          Array<int> dofs;
 
