--- conflicted
+++ resolved
@@ -192,13 +192,6 @@
 
     grad[0]= 0.5*M_PI * k_w * std::cos(M_PI * x[0])*std::sin(M_PI * x[1]) / std::pow(std::cosh(k_w*g), 2);
     grad[1]= 0.5*M_PI * k_w * std::cos(M_PI * x[1])*std::sin(M_PI * x[0]) / std::pow(std::cosh(k_w*g), 2);
-<<<<<<< HEAD
-=======
-    // double k_t = 0.5;
-    // double T_ref = 1.0;
-
-    // double val = 0.5+0.5*std::tanh(k_w*((std::sin( M_PI *x[0] )*std::sin(M_PI *x[1]))-k_t*T_ref));
->>>>>>> dd7fac00
   }
   else if (ftype == 2) // circular shock wave front centered at origin
   {
@@ -1150,11 +1143,7 @@
 
           QuantityOfInterest QoIEvaluator_FD2(PMesh, qoiType, 1);
           QoIEvaluator_FD2.setTrueSolCoeff(  trueSolution );
-<<<<<<< HEAD
           // QoIEvaluator_FD2.setTrueSolCoeff(  &zerocoeff );
-=======
-          //QoIEvaluator_FD2.setTrueSolCoeff(  &zerocoeff );
->>>>>>> dd7fac00
           if(qoiType == QoIType::ENERGY){QoIEvaluator_FD2.setTrueSolCoeff( QCoef );}
           QoIEvaluator_FD2.setTrueSolGradCoeff(trueSolutionGrad);
           QoIEvaluator_FD2.SetDesign( gridfuncOptVar );
@@ -1254,14 +1243,12 @@
         tFD_diff -=tFD_sens;
         tFD_diff.Print();
         std::cout<<"norm: "<<tFD_diff.Norml2()<<std::endl;
-<<<<<<< HEAD
         for( int Ia = 0; Ia<gridfuncOptVar.Size(); Ia++)
         {
           tFD_diff[Ia] *= (1.0-gridfuncLSBoundIndicator[Ia]);
         }
         // tFD_diff.Print();
         std::cout<<"norm: "<<tFD_diff.Norml2()<<std::endl;
-=======
 
         paraview_dc.SetCycle(i);
         paraview_dc.SetTime(i*1.0);
@@ -1275,7 +1262,6 @@
 
         std::cout<<"expl: "<<dQdxExpl->Norml2()<<std::endl;
         std::cout<<"impl: "<<dQdxImpl->Norml2()<<std::endl;
->>>>>>> dd7fac00
       }
 
       if( BreakAfterFirstIt )
