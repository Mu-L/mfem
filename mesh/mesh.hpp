// Copyright (c) 2010-2022, Lawrence Livermore National Security, LLC. Produced
// at the Lawrence Livermore National Laboratory. All Rights reserved. See files
// LICENSE and NOTICE for details. LLNL-CODE-806117.
//
// This file is part of the MFEM library. For more information and source code
// availability visit https://mfem.org.
//
// MFEM is free software; you can redistribute it and/or modify it under the
// terms of the BSD-3 license. We welcome feedback and contributions, see file
// CONTRIBUTING.md for details.

#ifndef MFEM_MESH
#define MFEM_MESH

#include "../config/config.hpp"
#include "../general/stable3d.hpp"
#include "../general/globals.hpp"
#include "triangle.hpp"
#include "tetrahedron.hpp"
#include "vertex.hpp"
#include "vtk.hpp"
#include "ncmesh.hpp"
#include "../fem/eltrans.hpp"
#include "../fem/coefficient.hpp"
#include "../general/zstr.hpp"
#ifdef MFEM_USE_ADIOS2
#include "../general/adios2stream.hpp"
#endif
#include <iostream>

namespace mfem
{

// Data type mesh

class GeometricFactors;
class FaceGeometricFactors;
class KnotVector;
class NURBSExtension;
class FiniteElementSpace;
class GridFunction;
struct Refinement;

/** An enum type to specify if interior or boundary faces are desired. */
enum class FaceType : bool {Interior, Boundary};

#ifdef MFEM_USE_MPI
class ParMesh;
class ParNCMesh;
#endif

class Mesh
{
#ifdef MFEM_USE_MPI
   friend class ParMesh;
   friend class ParNCMesh;
#endif
   friend class NCMesh;
   friend class NURBSExtension;

#ifdef MFEM_USE_ADIOS2
   friend class adios2stream;
#endif

protected:
   int Dim;
   int spaceDim;

   int NumOfVertices, NumOfElements, NumOfBdrElements;
   int NumOfEdges, NumOfFaces;
   /** These variables store the number of Interior and Boundary faces. Calling
       fes->GetMesh()->GetNBE() doesn't return the expected value in 3D because
       periodic meshes in 3D have some of their faces marked as boundary for
       visualization purpose in GLVis. */
   mutable int nbInteriorFaces, nbBoundaryFaces;

   int meshgen; // see MeshGenerator()
   int mesh_geoms; // sum of (1 << geom) for all geom of all dimensions

   // Counter for Mesh transformations: refinement, derefinement, rebalancing.
   // Used for checking during Update operations on objects depending on the
   // Mesh, such as FiniteElementSpace, GridFunction, etc.
   long sequence;

   Array<Element *> elements;
   // Vertices are only at the corners of elements, where you would expect them
   // in the lowest-order mesh. In some cases, e.g. in a Mesh that defines the
   // patch topology for a NURBS mesh (see LoadPatchTopo()) the vertices may be
   // empty while NumOfVertices is positive.
   Array<Vertex> vertices;
   Array<Element *> boundary;
   Array<Element *> faces;

   /** @brief This structure stores the low level information necessary to
       interpret the configuration of elements on a specific face. This
       information can be accessed using methods like GetFaceElements(),
       GetFaceInfos(), FaceIsInterior(), etc.

       For accessing higher level deciphered information look at
       Mesh::FaceInformation, and its accessor Mesh::GetFaceInformation().

       Each face contains information on the indices, local reference faces,
       orientations, and potential nonconformity for the two neighboring
       elements on a face.
       Each face can either be an interior, boundary, or shared interior face.
       Each interior face is shared by two elements referred as Elem1 and Elem2.
       For boundary faces only the information on Elem1 is relevant.
       Shared interior faces correspond to faces where Elem1 and Elem2 are
       distributed on different MPI ranks.
       Regarding conformity, three cases are distinguished, conforming faces,
       nonconforming slave faces, and nonconforming master faces. Master and
       slave referring to the coarse and fine elements respectively on a
       nonconforming face.
       Nonconforming slave faces always have the slave element as Elem1 and
       the master element as Elem2. On the other side, nonconforming master
       faces always have the master element as Elem1, and one of the slave
       element as Elem2. Except for ghost nonconforming slave faces, where
       Elem1 is the master side and Elem2 is the slave side.

       The indices of Elem1 and Elem2 can be indirectly extracted from
       FaceInfo::Elem1No and FaceInfo::Elem2No, read the note below for special
       cases on the index of Elem2.

       The local face identifiers are deciphered from FaceInfo::Elem1Inf and
       FaceInfo::Elem2Inf through the formula: LocalFaceIndex = ElemInf/64,
       the semantic of the computed local face identifier can be found in
       fem/geom.cpp. The local face identifier corresponds to an index
       in the Constants<Geometry>::Edges arrays for 2D element geometries, and
       to an index in the Constants<Geometry>::FaceVert arrays for 3D element
       geometries.

       The orientation of each element relative to a face is obtained through
       the formula: Orientation = ElemInf%64, the semantic of the orientation
       can also be found in fem/geom.cpp. The orientation corresponds to
       an index in the Constants<Geometry>::Orient arrays, providing the
       sequence of vertices identifying the orientation of an edge/face. By
       convention the orientation of Elem1 is always set to 0, serving as the
       reference orientation. The orientation of Elem2 relatively to Elem1 is
       therefore determined just by using the orientation of Elem2. An important
       special case is the one of nonconforming faces, the orientation should
       be composed with the PointMatrix, which also contains orientation
       information. A special treatment should be done for 2D, the orientation
       in the PointMatrix is not included, therefore when applying the
       PointMatrix transformation, the PointMatrix should be flipped, except for
       shared nonconforming slave faces where the transformation can be applied
       as is.

       Another special case is the case of shared nonconforming faces. Ghost
       faces use a different design based on so called "ghost" faces.
       Ghost faces, as their name suggest are very well hidden, and they
       usually have a separate interface from "standard" faces.
   */
   struct FaceInfo
   {
      // Inf = 64 * LocalFaceIndex + FaceOrientation
      int Elem1No, Elem2No, Elem1Inf, Elem2Inf;
      int NCFace; /* -1 if this is a regular conforming/boundary face;
                     index into 'nc_faces_info' if >= 0. */
   };
   // NOTE: in NC meshes, master faces have Elem2No == -1. Slave faces on the
   // other hand have Elem2No and Elem2Inf set to the master face's element and
   // its local face number.
   //
   // A local face is one generated from a local element and has index i in
   // faces_info such that i < GetNumFaces(). Also, Elem1No always refers to the
   // element (slave or master, in the nonconforming case) that generated the
   // face.
   // Classification of a local (non-ghost) face based on its FaceInfo:
   // - Elem2No >= 0 --> local interior face; can be either:
   //    - NCFace == -1 --> conforming face, or
   //    - NCFace >= 0 --> nonconforming slave face; Elem2No is the index of
   //      the master volume element; Elem2Inf%64 is 0, see the note in
   //      Mesh::GenerateNCFaceInfo().
   // - Elem2No < 0 --> local "boundary" face; can be one of:
   //    - NCFace == -1 --> conforming face; can be either:
   //       - Elem2Inf < 0 --> true boundary face (no element on side 2)
   //       - Elem2Inf >= 0 --> shared face where element 2 is a face-neighbor
   //         element with index -1-Elem2No. This state is initialized by
   //         ParMesh::ExchangeFaceNbrData().
   //    - NCFace >= 0 --> nonconforming face; can be one of:
   //       - Elem2Inf < 0 --> master nonconforming face, interior or shared;
   //         In this case, Elem2No is -1; see GenerateNCFaceInfo().
   //       - Elem2Inf >= 0 --> shared slave nonconforming face where element 2
   //         is the master face-neighbor element with index -1-Elem2No; see
   //         ParNCMesh::GetFaceNeighbors().
   //
   // A ghost face is a nonconforming face that is generated by a non-local,
   // i.e. ghost, element. A ghost face has index i in faces_info such that
   // i >= GetNumFaces().
   // Classification of a ghost (non-local) face based on its FaceInfo:
   // - Elem1No == -1 --> master ghost face? These ghost faces also have:
   //   Elem2No == -1, Elem1Inf == Elem2Inf == -1, and NCFace == -1.
   // - Elem1No >= 0 --> slave ghost face; Elem1No is the index of the local
   //   master side element, i.e. side 1 IS NOT the side that generated the
   //   face. Elem2No is < 0 and -1-Elem2No is the index of the ghost
   //   face-neighbor element that generated this slave ghost face. In this
   //   case, Elem2Inf >= 0 and NCFace >= 0.
   // Relevant methods: GenerateFaces(), GenerateNCFaceInfo(),
   //                   ParNCMesh::GetFaceNeighbors(),
   //                   ParMesh::ExchangeFaceNbrData()

   struct NCFaceInfo
   {
      bool Slave; // true if this is a slave face, false if master face
      int MasterFace; // if Slave, this is the index of the master face
      // If not Slave, 'MasterFace' is the local face index of this master face
      // as a face in the unique adjacent element.
      const DenseMatrix* PointMatrix; // if Slave, position within master face
      // (NOTE: PointMatrix points to a matrix owned by NCMesh.)

      NCFaceInfo() = default;

      NCFaceInfo(bool slave, int master, const DenseMatrix* pm)
         : Slave(slave), MasterFace(master), PointMatrix(pm) {}
   };

   Array<FaceInfo> faces_info;
   Array<NCFaceInfo> nc_faces_info;

   Table *el_to_edge;
   Table *el_to_face;
   Table *el_to_el;
   Array<int> be_to_edge;  // for 2D
   Table *bel_to_edge;     // for 3D
   Array<int> be_to_face;
   mutable Table *face_edge;
   mutable Table *edge_vertex;

   IsoparametricTransformation Transformation, Transformation2;
   IsoparametricTransformation BdrTransformation;
   IsoparametricTransformation FaceTransformation, EdgeTransformation;
   FaceElementTransformations FaceElemTr;

   // refinement embeddings for forward compatibility with NCMesh
   CoarseFineTransformations CoarseFineTr;

   // Nodes are only active for higher order meshes, and share locations with
   // the vertices, plus all the higher- order control points within the
   // element and along the edges and on the faces.
   GridFunction *Nodes;
   int own_nodes;

   static const int vtk_quadratic_tet[10];
   static const int vtk_quadratic_pyramid[13];
   static const int vtk_quadratic_wedge[18];
   static const int vtk_quadratic_hex[27];

#ifdef MFEM_USE_MEMALLOC
   friend class Tetrahedron;
   MemAlloc <Tetrahedron, 1024> TetMemory;
#endif

   // used during NC mesh initialization only
   Array<Triple<int, int, int> > tmp_vertex_parents;

public:
   typedef Geometry::Constants<Geometry::SEGMENT>     seg_t;
   typedef Geometry::Constants<Geometry::TRIANGLE>    tri_t;
   typedef Geometry::Constants<Geometry::SQUARE>      quad_t;
   typedef Geometry::Constants<Geometry::TETRAHEDRON> tet_t;
   typedef Geometry::Constants<Geometry::CUBE>        hex_t;
   typedef Geometry::Constants<Geometry::PRISM>       pri_t;
   typedef Geometry::Constants<Geometry::PYRAMID>     pyr_t;

   enum Operation { NONE, REFINE, DEREFINE, REBALANCE };

   /// A list of all unique element attributes used by the Mesh.
   Array<int> attributes;
   /// A list of all unique boundary attributes used by the Mesh.
   Array<int> bdr_attributes;

   NURBSExtension *NURBSext; ///< Optional NURBS mesh extension.
   NCMesh *ncmesh;           ///< Optional nonconforming mesh extension.
   Array<GeometricFactors*> geom_factors; ///< Optional geometric factors.
   Array<FaceGeometricFactors*>
   face_geom_factors; ///< Optional face geometric factors.

   // Global parameter that can be used to control the removal of unused
   // vertices performed when reading a mesh in MFEM format. The default value
   // (true) is set in mesh_readers.cpp.
   static bool remove_unused_vertices;

protected:
   Operation last_operation;

   void Init();
   void InitTables();
   void SetEmpty();  // Init all data members with empty values
   void DestroyTables();
   void DeleteTables() { DestroyTables(); InitTables(); }
   void DestroyPointers(); // Delete data specifically allocated by class Mesh.
   void Destroy();         // Delete all owned data.
   void ResetLazyData();

   Element *ReadElementWithoutAttr(std::istream &);
   static void PrintElementWithoutAttr(const Element *, std::ostream &);

   Element *ReadElement(std::istream &);
   static void PrintElement(const Element *, std::ostream &);

   // Readers for different mesh formats, used in the Load() method.
   // The implementations of these methods are in mesh_readers.cpp.
   void ReadMFEMMesh(std::istream &input, int version, int &curved);
   void ReadLineMesh(std::istream &input);
   void ReadNetgen2DMesh(std::istream &input, int &curved);
   void ReadNetgen3DMesh(std::istream &input);
   void ReadTrueGridMesh(std::istream &input);
   void CreateVTKMesh(const Vector &points, const Array<int> &cell_data,
                      const Array<int> &cell_offsets,
                      const Array<int> &cell_types,
                      const Array<int> &cell_attributes,
                      int &curved, int &read_gf, bool &finalize_topo);
   void ReadVTKMesh(std::istream &input, int &curved, int &read_gf,
                    bool &finalize_topo);
   void ReadXML_VTKMesh(std::istream &input, int &curved, int &read_gf,
                        bool &finalize_topo, const std::string &xml_prefix="");
   void ReadNURBSMesh(std::istream &input, int &curved, int &read_gf);
   void ReadInlineMesh(std::istream &input, bool generate_edges = false);
   void ReadGmshMesh(std::istream &input, int &curved, int &read_gf);
   /* Note NetCDF (optional library) is used for reading cubit files */
#ifdef MFEM_USE_NETCDF
   void ReadCubit(const char *filename, int &curved, int &read_gf);
#endif

   /// Determine the mesh generator bitmask #meshgen, see MeshGenerator().
   /** Also, initializes #mesh_geoms. */
   void SetMeshGen();

   /// Return the length of the segment from node i to node j.
   double GetLength(int i, int j) const;

   /** Compute the Jacobian of the transformation from the perfect
       reference element at the center of the element. */
   void GetElementJacobian(int i, DenseMatrix &J);

   void MarkForRefinement();
   void MarkTriMeshForRefinement();
   void GetEdgeOrdering(DSTable &v_to_v, Array<int> &order);
   virtual void MarkTetMeshForRefinement(DSTable &v_to_v);

   // Methods used to prepare and apply permutation of the mesh nodes assuming
   // that the mesh elements may be rotated (e.g. to mark triangle or tet edges
   // for refinement) between the two calls - PrepareNodeReorder() and
   // DoNodeReorder(). The latter method assumes that the 'faces' have not been
   // updated after the element rotations.
   void PrepareNodeReorder(DSTable **old_v_to_v, Table **old_elem_vert);
   void DoNodeReorder(DSTable *old_v_to_v, Table *old_elem_vert);

   STable3D *GetFacesTable();
   STable3D *GetElementToFaceTable(int ret_ftbl = 0);

   /** Red refinement. Element with index i is refined. The default
       red refinement for now is Uniform. */
   void RedRefinement(int i, const DSTable &v_to_v,
                      int *edge1, int *edge2, int *middle)
   { UniformRefinement(i, v_to_v, edge1, edge2, middle); }

   /** Green refinement. Element with index i is refined. The default
       refinement for now is Bisection. */
   void GreenRefinement(int i, const DSTable &v_to_v,
                        int *edge1, int *edge2, int *middle)
   { Bisection(i, v_to_v, edge1, edge2, middle); }

   /// Bisect a triangle: element with index @a i is bisected.
   void Bisection(int i, const DSTable &, int *, int *, int *);

   /// Bisect a tetrahedron: element with index @a i is bisected.
   void Bisection(int i, HashTable<Hashed2> &);

   /// Bisect a boundary triangle: boundary element with index @a i is bisected.
   void BdrBisection(int i, const HashTable<Hashed2> &);

   /** Uniform Refinement. Element with index i is refined uniformly. */
   void UniformRefinement(int i, const DSTable &, int *, int *, int *);

   /** @brief Averages the vertices with given @a indexes and saves the result
       in #vertices[result]. */
   void AverageVertices(const int *indexes, int n, int result);

   void InitRefinementTransforms();
   int FindCoarseElement(int i);

   /// Update the nodes of a curved mesh after refinement
   void UpdateNodes();

   /// Helper to set vertex coordinates given a high-order curvature function.
   void SetVerticesFromNodes(const GridFunction *nodes);

   void UniformRefinement2D_base(bool update_nodes = true);

   /// Refine a mixed 2D mesh uniformly.
   virtual void UniformRefinement2D() { UniformRefinement2D_base(); }

   /* If @a f2qf is not NULL, adds all quadrilateral faces to @a f2qf which
      represents a "face-to-quad-face" index map. When all faces are quads, the
      array @a f2qf is kept empty since it is not needed. */
   void UniformRefinement3D_base(Array<int> *f2qf = NULL,
                                 DSTable *v_to_v_p = NULL,
                                 bool update_nodes = true);

   /// Refine a mixed 3D mesh uniformly.
   virtual void UniformRefinement3D() { UniformRefinement3D_base(); }

   /// Refine NURBS mesh.
   virtual void NURBSUniformRefinement();

   /// This function is not public anymore. Use GeneralRefinement instead.
   virtual void LocalRefinement(const Array<int> &marked_el, int type = 3);

   /// This function is not public anymore. Use GeneralRefinement instead.
   virtual void NonconformingRefinement(const Array<Refinement> &refinements,
                                        int nc_limit = 0);

   /// NC version of GeneralDerefinement.
   virtual bool NonconformingDerefinement(Array<double> &elem_error,
                                          double threshold, int nc_limit = 0,
                                          int op = 1);
   /// Derefinement helper.
   double AggregateError(const Array<double> &elem_error,
                         const int *fine, int nfine, int op);

   /// Read NURBS patch/macro-element mesh
   void LoadPatchTopo(std::istream &input, Array<int> &edge_to_knot);

   void UpdateNURBS();

   void PrintTopo(std::ostream &out, const Array<int> &e_to_k) const;

   /// Used in GetFaceElementTransformations (...)
   void GetLocalPtToSegTransformation(IsoparametricTransformation &, int);
   void GetLocalSegToTriTransformation (IsoparametricTransformation &loc,
                                        int i);
   void GetLocalSegToQuadTransformation (IsoparametricTransformation &loc,
                                         int i);
   /// Used in GetFaceElementTransformations (...)
   void GetLocalTriToTetTransformation (IsoparametricTransformation &loc,
                                        int i);
   /// Used in GetFaceElementTransformations (...)
   void GetLocalTriToWdgTransformation (IsoparametricTransformation &loc,
                                        int i);
   /// Used in GetFaceElementTransformations (...)
   void GetLocalTriToPyrTransformation (IsoparametricTransformation &loc,
                                        int i);
   /// Used in GetFaceElementTransformations (...)
   void GetLocalQuadToHexTransformation (IsoparametricTransformation &loc,
                                         int i);
   /// Used in GetFaceElementTransformations (...)
   void GetLocalQuadToWdgTransformation (IsoparametricTransformation &loc,
                                         int i);
   /// Used in GetFaceElementTransformations (...)
   void GetLocalQuadToPyrTransformation (IsoparametricTransformation &loc,
                                         int i);

   /** Used in GetFaceElementTransformations to account for the fact that a
       slave face occupies only a portion of its master face. */
   void ApplyLocalSlaveTransformation(FaceElementTransformations &FT,
                                      const FaceInfo &fi, bool is_ghost);

   bool IsSlaveFace(const FaceInfo &fi) const;

   /// Returns the orientation of "test" relative to "base"
   static int GetTriOrientation (const int * base, const int * test);
   /// Returns the orientation of "test" relative to "base"
   static int GetQuadOrientation (const int * base, const int * test);
   /// Returns the orientation of "test" relative to "base"
   static int GetTetOrientation (const int * base, const int * test);

   static void GetElementArrayEdgeTable(const Array<Element*> &elem_array,
                                        const DSTable &v_to_v,
                                        Table &el_to_edge);

   /** Return vertex to vertex table. The connections stored in the table
       are from smaller to bigger vertex index, i.e. if i<j and (i, j) is
       in the table, then (j, i) is not stored. */
   void GetVertexToVertexTable(DSTable &) const;

   /** Return element to edge table and the indices for the boundary edges.
       The entries in the table are ordered according to the order of the
       nodes in the elements. For example, if T is the element to edge table
       T(i, 0) gives the index of edge in element i that connects vertex 0
       to vertex 1, etc. Returns the number of the edges. */
   int GetElementToEdgeTable(Table &, Array<int> &);

   /// Used in GenerateFaces()
   void AddPointFaceElement(int lf, int gf, int el);

   void AddSegmentFaceElement (int lf, int gf, int el, int v0, int v1);

   void AddTriangleFaceElement (int lf, int gf, int el,
                                int v0, int v1, int v2);

   void AddQuadFaceElement (int lf, int gf, int el,
                            int v0, int v1, int v2, int v3);
   /** For a serial Mesh, return true if the face is interior. For a parallel
       ParMesh return true if the face is interior or shared. In parallel, this
       method only works if the face neighbor data is exchanged. */
   bool FaceIsTrueInterior(int FaceNo) const
   {
      return FaceIsInterior(FaceNo) || (faces_info[FaceNo].Elem2Inf >= 0);
   }

   void FreeElement(Element *E);

   void GenerateFaces();
   void GenerateNCFaceInfo();

   /// Begin construction of a mesh
   void InitMesh(int Dim_, int spaceDim_, int NVert, int NElem, int NBdrElem);

   // Used in the methods FinalizeXXXMesh() and FinalizeTopology()
   void FinalizeCheck();

   void Loader(std::istream &input, int generate_edges = 0,
               std::string parse_tag = "");

   // If NURBS mesh, write NURBS format. If NCMesh, write mfem v1.1 format.
   // If section_delimiter is empty, write mfem v1.0 format. Otherwise, write
   // mfem v1.2 format with the given section_delimiter at the end.
   void Printer(std::ostream &out = mfem::out,
                std::string section_delimiter = "") const;

   /** Creates mesh for the parallelepiped [0,sx]x[0,sy]x[0,sz], divided into
       nx*ny*nz hexahedra if type=HEXAHEDRON or into 6*nx*ny*nz tetrahedrons if
       type=TETRAHEDRON. The parameter @a sfc_ordering controls how the elements
       (when type=HEXAHEDRON) are ordered: true - use space-filling curve
       ordering, or false - use lexicographic ordering. */
   void Make3D(int nx, int ny, int nz, Element::Type type,
               double sx, double sy, double sz, bool sfc_ordering);

   /** Creates mesh for the rectangle [0,sx]x[0,sy], divided into nx*ny
       quadrilaterals if type = QUADRILATERAL or into 2*nx*ny triangles if
       type = TRIANGLE. If generate_edges = 0 (default) edges are not generated,
       if 1 edges are generated. The parameter @a sfc_ordering controls how the
       elements (when type=QUADRILATERAL) are ordered: true - use space-filling
       curve ordering, or false - use lexicographic ordering. */
   void Make2D(int nx, int ny, Element::Type type, double sx, double sy,
               bool generate_edges, bool sfc_ordering);

   /// Creates a 1D mesh for the interval [0,sx] divided into n equal intervals.
   void Make1D(int n, double sx = 1.0);

   /// Internal function used in Mesh::MakeRefined
   void MakeRefined_(Mesh &orig_mesh, const Array<int> ref_factors,
                     int ref_type);

   /// Initialize vertices/elements/boundary/tables from a nonconforming mesh.
   void InitFromNCMesh(const NCMesh &ncmesh);

   /// Create from a nonconforming mesh.
   explicit Mesh(const NCMesh &ncmesh);

   // used in GetElementData() and GetBdrElementData()
   void GetElementData(const Array<Element*> &elem_array, int geom,
                       Array<int> &elem_vtx, Array<int> &attr) const;

   double GetElementSize(ElementTransformation *T, int type = 0);

   // Internal helper used in MakeSimplicial (and ParMesh::MakeSimplicial).
   void MakeSimplicial_(const Mesh &orig_mesh, int *vglobal);

public:

   Mesh() { SetEmpty(); }

   /** Copy constructor. Performs a deep copy of (almost) all data, so that the
       source mesh can be modified (e.g. deleted, refined) without affecting the
       new mesh. If 'copy_nodes' is false, use a shallow (pointer) copy for the
       nodes, if present. */
   explicit Mesh(const Mesh &mesh, bool copy_nodes = true);

   /// Move constructor, useful for using a Mesh as a function return value.
   Mesh(Mesh &&mesh);

   /// Move assignment operstor.
   Mesh& operator=(Mesh &&mesh);

   /// Explicitly delete the copy assignment operator.
   Mesh& operator=(const Mesh &mesh) = delete;

   /** @name Named mesh constructors.

       Each of these constructors uses the move constructor, and can be used as
       the right-hand side of an assignment when creating new meshes. */
   ///@{

   /** Creates mesh by reading a file in MFEM, Netgen, or VTK format. If
       generate_edges = 0 (default) edges are not generated, if 1 edges are
       generated. */
   static Mesh LoadFromFile(const char *filename,
                            int generate_edges = 0, int refine = 1,
                            bool fix_orientation = true);

   /** Creates 1D mesh , divided into n equal intervals. */
   static Mesh MakeCartesian1D(int n, double sx = 1.0);

   /** Creates mesh for the rectangle [0,sx]x[0,sy], divided into nx*ny
       quadrilaterals if type = QUADRILATERAL or into 2*nx*ny triangles if
       type = TRIANGLE. If generate_edges = 0 (default) edges are not generated,
       if 1 edges are generated. If scf_ordering = true (default), elements are
       ordered along a space-filling curve, instead of row by row. */
   static Mesh MakeCartesian2D(
      int nx, int ny, Element::Type type, bool generate_edges = false,
      double sx = 1.0, double sy = 1.0, bool sfc_ordering = true);

   /** Creates mesh for the parallelepiped [0,sx]x[0,sy]x[0,sz], divided into
       nx*ny*nz hexahedra if type=HEXAHEDRON or into 6*nx*ny*nz tetrahedrons if
       type=TETRAHEDRON. If sfc_ordering = true (default), elements are ordered
       along a space-filling curve, instead of row by row and layer by layer. */
   static Mesh MakeCartesian3D(
      int nx, int ny, int nz, Element::Type type,
      double sx = 1.0, double sy = 1.0, double sz = 1.0,
      bool sfc_ordering = true);

   /// Create a refined (by any factor) version of @a orig_mesh.
   /** @param[in] orig_mesh  The starting coarse mesh.
       @param[in] ref_factor The refinement factor, an integer > 1.
       @param[in] ref_type   Specify the positions of the new vertices. The
                             options are BasisType::ClosedUniform or
                             BasisType::GaussLobatto.

       The refinement data which can be accessed with GetRefinementTransforms()
       is set to reflect the performed refinements.

       @note The constructed Mesh is straight-sided. */
   static Mesh MakeRefined(Mesh &orig_mesh, int ref_factor, int ref_type);

   /// Create a refined mesh, where each element of the original mesh may be
   /// refined by a different factor.
   /** @param[in] orig_mesh   The starting coarse mesh.
       @param[in] ref_factors An array of integers whose size is the number of
                              elements of @a orig_mesh. The @a ith element of
                              @a orig_mesh is refined by refinement factor
                              @a ref_factors[i].
       @param[in] ref_type    Specify the positions of the new vertices. The
                              options are BasisType::ClosedUniform or
                              BasisType::GaussLobatto.

       The refinement data which can be accessed with GetRefinementTransforms()
       is set to reflect the performed refinements.

       @note The constructed Mesh is straight-sided. */
   /// refined @a ref_factors[i] times in each dimension.
   static Mesh MakeRefined(Mesh &orig_mesh, const Array<int> &ref_factors,
                           int ref_type);

   /** Create a mesh by splitting each element of @a orig_mesh into simplices.
       Quadrilaterals are split into two triangles, prisms are split into
       3 tetrahedra, and hexahedra are split into either 5 or 6 tetrahedra
       depending on the configuration.
       @warning The curvature of the original mesh is not carried over to the
       new mesh. Periodic meshes are not supported. */
   static Mesh MakeSimplicial(const Mesh &orig_mesh);

   /// Create a periodic mesh by identifying vertices of @a orig_mesh.
   /** Each vertex @a i will be mapped to vertex @a v2v[i], such that all
       vertices that are coincident under the periodic mapping get mapped to
       the same index. The mapping @a v2v can be generated from translation
       vectors using Mesh::CreatePeriodicVertexMapping.
       @note MFEM requires that each edge of the resulting mesh be uniquely
       identifiable by a pair of distinct vertices. As a consequence, periodic
       boundaries must be connected by at least three edges. */
   static Mesh MakePeriodic(const Mesh &orig_mesh, const std::vector<int> &v2v);

   ///@}

   /// @brief Creates a mapping @a v2v from the vertex indices of the mesh such
   /// that coincident vertices under the given @a translations are identified.
   /** Each Vector in @a translations should be of size @a sdim (the spatial
       dimension of the mesh). Two vertices are considered coincident if the
       translated coordinates of one vertex are within the given tolerance (@a
       tol, relative to the mesh diameter) of the coordinates of the other
       vertex.
       @warning This algorithm does not scale well with the number of boundary
       vertices in the mesh, and may run slowly on very large meshes. */
   std::vector<int> CreatePeriodicVertexMapping(
      const std::vector<Vector> &translations, double tol = 1e-8) const;

   /// Construct a Mesh from the given primary data.
   /** The array @a vertices is used as external data, i.e. the Mesh does not
       copy the data and will not delete the pointer.

       The data from the other arrays is copied into the internal Mesh data
       structures.

       This method calls the method FinalizeTopology(). The method Finalize()
       may be called after this constructor and after optionally setting the
       Mesh nodes. */
   Mesh(double *vertices, int num_vertices,
        int *element_indices, Geometry::Type element_type,
        int *element_attributes, int num_elements,
        int *boundary_indices, Geometry::Type boundary_type,
        int *boundary_attributes, int num_boundary_elements,
        int dimension, int space_dimension = -1);

   /** @anchor mfem_Mesh_init_ctor
       @brief _Init_ constructor: begin the construction of a Mesh object. */
   Mesh(int Dim_, int NVert, int NElem, int NBdrElem = 0, int spaceDim_ = -1)
   {
      if (spaceDim_ == -1) { spaceDim_ = Dim_; }
      InitMesh(Dim_, spaceDim_, NVert, NElem, NBdrElem);
   }

   /** @name Methods for Mesh construction.

       These methods are intended to be used with the @ref mfem_Mesh_init_ctor
       "init constructor". */
   ///@{

   Element *NewElement(int geom);

   int AddVertex(double x, double y = 0.0, double z = 0.0);
   int AddVertex(const double *coords);
   /// Mark vertex @a i as nonconforming, with parent vertices @a p1 and @a p2.
   void AddVertexParents(int i, int p1, int p2);

   int AddSegment(int v1, int v2, int attr = 1);
   int AddSegment(const int *vi, int attr = 1);

   int AddTriangle(int v1, int v2, int v3, int attr = 1);
   int AddTriangle(const int *vi, int attr = 1);
   int AddTri(const int *vi, int attr = 1) { return AddTriangle(vi, attr); }

   int AddQuad(int v1, int v2, int v3, int v4, int attr = 1);
   int AddQuad(const int *vi, int attr = 1);

   int AddTet(int v1, int v2, int v3, int v4, int attr = 1);
   int AddTet(const int *vi, int attr = 1);

   int AddWedge(int v1, int v2, int v3, int v4, int v5, int v6, int attr = 1);
   int AddWedge(const int *vi, int attr = 1);

   int AddPyramid(int v1, int v2, int v3, int v4, int v5, int attr = 1);
   int AddPyramid(const int *vi, int attr = 1);

   int AddHex(int v1, int v2, int v3, int v4, int v5, int v6, int v7, int v8,
              int attr = 1);
   int AddHex(const int *vi, int attr = 1);
   void AddHexAsTets(const int *vi, int attr = 1);
   void AddHexAsWedges(const int *vi, int attr = 1);
   void AddHexAsPyramids(const int *vi, int attr = 1);

   /// The parameter @a elem should be allocated using the NewElement() method
   int AddElement(Element *elem);
   int AddBdrElement(Element *elem);

   int AddBdrSegment(int v1, int v2, int attr = 1);
   int AddBdrSegment(const int *vi, int attr = 1);

   int AddBdrTriangle(int v1, int v2, int v3, int attr = 1);
   int AddBdrTriangle(const int *vi, int attr = 1);

   int AddBdrQuad(int v1, int v2, int v3, int v4, int attr = 1);
   int AddBdrQuad(const int *vi, int attr = 1);
   void AddBdrQuadAsTriangles(const int *vi, int attr = 1);

   int AddBdrPoint(int v, int attr = 1);

   void GenerateBoundaryElements();
   /// Finalize the construction of a triangular Mesh.
   void FinalizeTriMesh(int generate_edges = 0, int refine = 0,
                        bool fix_orientation = true);
   /// Finalize the construction of a quadrilateral Mesh.
   void FinalizeQuadMesh(int generate_edges = 0, int refine = 0,
                         bool fix_orientation = true);
   /// Finalize the construction of a tetrahedral Mesh.
   void FinalizeTetMesh(int generate_edges = 0, int refine = 0,
                        bool fix_orientation = true);
   /// Finalize the construction of a wedge Mesh.
   void FinalizeWedgeMesh(int generate_edges = 0, int refine = 0,
                          bool fix_orientation = true);
   /// Finalize the construction of a hexahedral Mesh.
   void FinalizeHexMesh(int generate_edges = 0, int refine = 0,
                        bool fix_orientation = true);
   /// Finalize the construction of any type of Mesh.
   /** This method calls FinalizeTopology() and Finalize(). */
   void FinalizeMesh(int refine = 0, bool fix_orientation = true);

   ///@}

   /** @brief Finalize the construction of the secondary topology (connectivity)
       data of a Mesh. */
   /** This method does not require any actual coordinate data (either vertex
       coordinates for linear meshes or node coordinates for meshes with nodes)
       to be available. However, the data generated by this method is generally
       required by the FiniteElementSpace class.

       After calling this method, setting the Mesh vertices or nodes, it may be
       appropriate to call the method Finalize(). */
   void FinalizeTopology(bool generate_bdr = true);

   /// Finalize the construction of a general Mesh.
   /** This method will:
       - check and optionally fix the orientation of regular elements
       - check and fix the orientation of boundary elements
       - assume that #vertices are defined, if #Nodes == NULL
       - assume that #Nodes are defined, if #Nodes != NULL.
       @param[in] refine  If true, prepare the Mesh for conforming refinement of
                          triangular or tetrahedral meshes.
       @param[in] fix_orientation
                          If true, fix the orientation of inverted mesh elements
                          by permuting their vertices.

       Before calling this method, call FinalizeTopology() and ensure that the
       Mesh vertices or nodes are set. */
   virtual void Finalize(bool refine = false, bool fix_orientation = false);

   virtual void SetAttributes();

   /** This is our integration with the Gecko library. The method finds an
       element ordering that will increase memory coherency by putting elements
       that are in physical proximity closer in memory. It can also be used to
       obtain a space-filling curve ordering for ParNCMesh partitioning.
       @param[out] ordering Output element ordering.
       @param iterations Total number of V cycles. The ordering may improve with
       more iterations. The best iteration is returned at the end.
       @param window Initial window size. This determines the number of
       permutations tested at each multigrid level and strongly influences the
       quality of the result, but the cost of increasing 'window' is exponential.
       @param period The window size is incremented every 'period' iterations.
       @param seed Seed for initial random ordering (0 = skip random reorder).
       @param verbose Print the progress of the optimization to mfem::out.
       @param time_limit Optional time limit for the optimization, in seconds.
       When reached, ordering from the best iteration so far is returned
       (0 = no limit).
       @return The final edge product cost of the ordering. The function may be
       called in an external loop with different seeds, and the best ordering can
       then be retained. */
   double GetGeckoElementOrdering(Array<int> &ordering,
                                  int iterations = 4, int window = 4,
                                  int period = 2, int seed = 0,
                                  bool verbose = false, double time_limit = 0);

   /** Return an ordering of the elements that approximately follows the Hilbert
       curve. The method performs a spatial (Hilbert) sort on the centers of all
       elements and returns the resulting sequence, which can then be passed to
       ReorderElements. This is a cheap alternative to GetGeckoElementOrdering.*/
   void GetHilbertElementOrdering(Array<int> &ordering);

   /** Rebuilds the mesh with a different order of elements. For each element i,
       the array ordering[i] contains its desired new index. Note that the method
       reorders vertices, edges and faces along with the elements. */
   void ReorderElements(const Array<int> &ordering, bool reorder_vertices = true);

   /// Deprecated: see @a MakeCartesian3D.
   MFEM_DEPRECATED
   Mesh(int nx, int ny, int nz, Element::Type type, bool generate_edges = false,
        double sx = 1.0, double sy = 1.0, double sz = 1.0,
        bool sfc_ordering = true)
   {
      Make3D(nx, ny, nz, type, sx, sy, sz, sfc_ordering);
      Finalize(true); // refine = true
   }

   /// Deprecated: see @a MakeCartesian2D.
   MFEM_DEPRECATED
   Mesh(int nx, int ny, Element::Type type, bool generate_edges = false,
        double sx = 1.0, double sy = 1.0, bool sfc_ordering = true)
   {
      Make2D(nx, ny, type, sx, sy, generate_edges, sfc_ordering);
      Finalize(true); // refine = true
   }

   /// Deprecated: see @a MakeCartesian1D.
   MFEM_DEPRECATED
   explicit Mesh(int n, double sx = 1.0)
   {
      Make1D(n, sx);
      // Finalize(); // reminder: not needed
   }

   /** Creates mesh by reading a file in MFEM, Netgen, or VTK format. If
       generate_edges = 0 (default) edges are not generated, if 1 edges are
       generated. See also @a Mesh::LoadFromFile. */
   explicit Mesh(const char *filename, int generate_edges = 0, int refine = 1,
                 bool fix_orientation = true);

   /** Creates mesh by reading data stream in MFEM, Netgen, or VTK format. If
       generate_edges = 0 (default) edges are not generated, if 1 edges are
       generated. */
   explicit Mesh(std::istream &input, int generate_edges = 0, int refine = 1,
                 bool fix_orientation = true);

   /// Create a disjoint mesh from the given mesh array
   Mesh(Mesh *mesh_array[], int num_pieces);

   /// Deprecated: see @a MakeRefined.
   MFEM_DEPRECATED
   Mesh(Mesh *orig_mesh, int ref_factor, int ref_type);

   /** This is similar to the mesh constructor with the same arguments, but here
       the current mesh is destroyed and another one created based on the data
       stream again given in MFEM, Netgen, or VTK format. If generate_edges = 0
       (default) edges are not generated, if 1 edges are generated. */
   /// \see mfem::ifgzstream() for on-the-fly decompression of compressed ascii
   /// inputs.
   virtual void Load(std::istream &input, int generate_edges = 0,
                     int refine = 1, bool fix_orientation = true)
   {
      Loader(input, generate_edges);
      Finalize(refine, fix_orientation);
   }

   /// Clear the contents of the Mesh.
   void Clear() { Destroy(); SetEmpty(); }

   /** @brief Get the mesh generator/type.

       The purpose of this is to be able to quickly tell what type of elements
       one has in the mesh. Examination of this bitmask along with knowledge
       of the mesh dimension can be used to identify which element types are
       present.

       @return A bitmask:
       - bit 0 - simplices are present in the mesh (triangles, tets),
       - bit 1 - tensor product elements are present in the mesh (quads, hexes),
       - bit 2 - the mesh has wedge elements.
       - bit 3 - the mesh has pyramid elements.

       In parallel, the result takes into account elements on all processors.
   */
   inline int MeshGenerator() { return meshgen; }

   /** @brief Returns number of vertices.  Vertices are only at the corners of
       elements, where you would expect them in the lowest-order mesh. */
   inline int GetNV() const { return NumOfVertices; }

   /// Returns number of elements.
   inline int GetNE() const { return NumOfElements; }

   /// Returns number of boundary elements.
   inline int GetNBE() const { return NumOfBdrElements; }

   /// Return the number of edges.
   inline int GetNEdges() const { return NumOfEdges; }

   /// Return the number of faces in a 3D mesh.
   inline int GetNFaces() const { return NumOfFaces; }

   /// Return the number of faces (3D), edges (2D) or vertices (1D).
   int GetNumFaces() const;

   /** @brief Return the number of faces (3D), edges (2D) or vertices (1D)
       including ghost faces. */
   int GetNumFacesWithGhost() const;

   /** @brief Returns the number of faces according to the requested type, does
       not count master nonconforming faces.

       If type==Boundary returns only the number of true boundary faces
       contrary to GetNBE() that returns all "boundary" elements which may
       include actual interior faces.
       Similarly, if type==Interior, only the true interior faces are counted
       excluding all master nonconforming faces. */
   virtual int GetNFbyType(FaceType type) const;

   /// Utility function: sum integers from all processors (Allreduce).
   virtual long ReduceInt(int value) const { return value; }

   /// Return the total (global) number of elements.
   long GetGlobalNE() const { return ReduceInt(NumOfElements); }

   /** @brief Return the mesh geometric factors corresponding to the given
       integration rule.

       The IntegrationRule used with GetGeometricFactors needs to remain valid
       until the internally stored GeometricFactors objects are destroyed (by
       either calling Mesh::DeleteGeometricFactors or the Mesh destructor). If
       the device MemoryType parameter @a d_mt is specified, then the returned
       object will use that type unless it was previously allocated with a
       different type. */
   const GeometricFactors* GetGeometricFactors(
      const IntegrationRule& ir,
      const int flags,
      MemoryType d_mt = MemoryType::DEFAULT);

   /** @brief Return the mesh geometric factors for the faces corresponding
       to the given integration rule.

       The IntegrationRule used with GetFaceGeometricFactors needs to remain
       valid until the internally stored FaceGeometricFactors objects are
       destroyed (by either calling Mesh::DeleteGeometricFactors or the Mesh
       destructor). */
   const FaceGeometricFactors* GetFaceGeometricFactors(const IntegrationRule& ir,
                                                       const int flags,
                                                       FaceType type);

   /// Destroy all GeometricFactors stored by the Mesh.
   /** This method can be used to force recomputation of the GeometricFactors,
       for example, after the mesh nodes are modified externally. */
   void DeleteGeometricFactors();

   /// Equals 1 + num_holes - num_loops
   inline int EulerNumber() const
   { return NumOfVertices - NumOfEdges + NumOfFaces - NumOfElements; }
   /// Equals 1 - num_holes
   inline int EulerNumber2D() const
   { return NumOfVertices - NumOfEdges + NumOfElements; }

   int Dimension() const { return Dim; }
   int SpaceDimension() const { return spaceDim; }

   /// @brief Return pointer to vertex i's coordinates.
   /// @warning For high-order meshes (when #Nodes != NULL) vertices may not be
   /// updated and should not be used!
   const double *GetVertex(int i) const { return vertices[i](); }

   /// @brief Return pointer to vertex i's coordinates.
   /// @warning For high-order meshes (when Nodes != NULL) vertices may not
   /// being updated and should not be used!
   double *GetVertex(int i) { return vertices[i](); }

   void GetElementData(int geom, Array<int> &elem_vtx, Array<int> &attr) const
   { GetElementData(elements, geom, elem_vtx, attr); }

   /// Checks if the mesh has boundary elements
   virtual bool HasBoundaryElements() const { return (NumOfBdrElements > 0); }

   void GetBdrElementData(int geom, Array<int> &bdr_elem_vtx,
                          Array<int> &bdr_attr) const
   { GetElementData(boundary, geom, bdr_elem_vtx, bdr_attr); }

   /** @brief Set the internal Vertex array to point to the given @a vertices
       array without assuming ownership of the pointer. */
   /** If @a zerocopy is `true`, the vertices must be given as an array of 3
       doubles per vertex. If @a zerocopy is `false` then the current Vertex
       data is first copied to the @a vertices array. */
   void ChangeVertexDataOwnership(double *vertices, int len_vertices,
                                  bool zerocopy = false);

   const Element* const *GetElementsArray() const
   { return elements.GetData(); }

   const Element *GetElement(int i) const { return elements[i]; }

   Element *GetElement(int i) { return elements[i]; }

   const Element *GetBdrElement(int i) const { return boundary[i]; }

   Element *GetBdrElement(int i) { return boundary[i]; }

   const Element *GetFace(int i) const { return faces[i]; }

   Geometry::Type GetFaceGeometry(int i) const
   {
      return faces[i]->GetGeometryType();
   }

   Geometry::Type GetElementGeometry(int i) const
   {
      return elements[i]->GetGeometryType();
   }

   Geometry::Type GetBdrElementGeometry(int i) const
   {
      return boundary[i]->GetGeometryType();
   }

   // deprecated: "base geometry" no longer means anything
   Geometry::Type GetFaceBaseGeometry(int i) const
   { return GetFaceGeometry(i); }

   Geometry::Type GetElementBaseGeometry(int i) const
   { return GetElementGeometry(i); }

   Geometry::Type GetBdrElementBaseGeometry(int i) const
   { return GetBdrElementGeometry(i); }

   /** @brief Return true iff the given @a geom is encountered in the mesh.
       Geometries of dimensions lower than Dimension() are counted as well. */
   bool HasGeometry(Geometry::Type geom) const
   { return mesh_geoms & (1 << geom); }

   /** @brief Return the number of geometries of the given dimension present in
       the mesh. */
   /** For a parallel mesh only the local geometries are counted. */
   int GetNumGeometries(int dim) const;

   /// Return all element geometries of the given dimension present in the mesh.
   /** For a parallel mesh only the local geometries are returned.

       The returned geometries are sorted. */
   void GetGeometries(int dim, Array<Geometry::Type> &el_geoms) const;

   /// List of mesh geometries stored as Array<Geometry::Type>.
   class GeometryList : public Array<Geometry::Type>
   {
   protected:
      Geometry::Type geom_buf[Geometry::NumGeom];
   public:
      /// Construct a GeometryList of all element geometries in @a mesh.
      GeometryList(Mesh &mesh)
         : Array<Geometry::Type>(geom_buf, Geometry::NumGeom)
      { mesh.GetGeometries(mesh.Dimension(), *this); }
      /** @brief Construct a GeometryList of all geometries of dimension @a dim
          in @a mesh. */
      GeometryList(Mesh &mesh, int dim)
         : Array<Geometry::Type>(geom_buf, Geometry::NumGeom)
      { mesh.GetGeometries(dim, *this); }
   };

   /// Returns the indices of the vertices of element i.
   void GetElementVertices(int i, Array<int> &v) const
   { elements[i]->GetVertices(v); }

   /// Returns the indices of the vertices of boundary element i.
   void GetBdrElementVertices(int i, Array<int> &v) const
   { boundary[i]->GetVertices(v); }

   /// Return the indices and the orientations of all edges of element i.
   void GetElementEdges(int i, Array<int> &edges, Array<int> &cor) const;

   /// Return the indices and the orientations of all edges of bdr element i.
   void GetBdrElementEdges(int i, Array<int> &edges, Array<int> &cor) const;

   /** Return the indices and the orientations of all edges of face i.
       Works for both 2D (face=edge) and 3D faces. */
   void GetFaceEdges(int i, Array<int> &edges, Array<int> &o) const;

   /// Returns the indices of the vertices of face i.
   void GetFaceVertices(int i, Array<int> &vert) const
   {
      if (Dim == 1)
      {
         vert.SetSize(1); vert[0] = i;
      }
      else
      {
         faces[i]->GetVertices(vert);
      }
   }

   /// Returns the indices of the vertices of edge i.
   void GetEdgeVertices(int i, Array<int> &vert) const;

   /// Returns the face-to-edge Table (3D)
   Table *GetFaceEdgeTable() const;

   /// Returns the edge-to-vertex Table (3D)
   Table *GetEdgeVertexTable() const;

   /// Return the indices and the orientations of all faces of element i.
   void GetElementFaces(int i, Array<int> &faces, Array<int> &ori) const;

   /// Return the index and the orientation of the face of bdr element i. (3D)
   void GetBdrElementFace(int i, int *f, int *o) const;

   /** Return the vertex index of boundary element i. (1D)
       Return the edge index of boundary element i. (2D)
       Return the face index of boundary element i. (3D) */
   int GetBdrElementEdgeIndex(int i) const;

   /** @brief For the given boundary element, bdr_el, return its adjacent
       element and its info, i.e. 64*local_bdr_index+bdr_orientation. */
   void GetBdrElementAdjacentElement(int bdr_el, int &el, int &info) const;

   /// Returns the type of element i.
   Element::Type GetElementType(int i) const;

   /// Returns the type of boundary element i.
   Element::Type GetBdrElementType(int i) const;

   /* Return point matrix of element i of dimension Dim X #v, where for every
      vertex we give its coordinates in space of dimension Dim. */
   void GetPointMatrix(int i, DenseMatrix &pointmat) const;

   /* Return point matrix of boundary element i of dimension Dim X #v, where for
      every vertex we give its coordinates in space of dimension Dim. */
   void GetBdrPointMatrix(int i, DenseMatrix &pointmat) const;

   static FiniteElement *GetTransformationFEforElementType(Element::Type);

   /** Builds the transformation defining the i-th element in the user-defined
       variable. */
   void GetElementTransformation(int i, IsoparametricTransformation *ElTr);

   /// Returns the transformation defining the i-th element
   ElementTransformation *GetElementTransformation(int i);

   /** Return the transformation defining the i-th element assuming
       the position of the vertices/nodes are given by 'nodes'. */
   void GetElementTransformation(int i, const Vector &nodes,
                                 IsoparametricTransformation *ElTr);

   /// Returns the transformation defining the i-th boundary element
   ElementTransformation * GetBdrElementTransformation(int i);
   void GetBdrElementTransformation(int i, IsoparametricTransformation *ElTr);

   /** @brief Returns the transformation defining the given face element in a
       user-defined variable. */
   void GetFaceTransformation(int i, IsoparametricTransformation *FTr);

   /** @brief A helper method that constructs a transformation from the
       reference space of a face to the reference space of an element. */
   /** The local index of the face as a face in the element and its orientation
       are given by the input parameter @a info, as @a info = 64*loc_face_idx +
       loc_face_orientation. */
   void GetLocalFaceTransformation(int face_type, int elem_type,
                                   IsoparametricTransformation &Transf,
                                   int info);

   /// Returns the transformation defining the given face element
   ElementTransformation *GetFaceTransformation(int FaceNo);

   /** Returns the transformation defining the given edge element.
       The transformation is stored in a user-defined variable. */
   void GetEdgeTransformation(int i, IsoparametricTransformation *EdTr);

   /// Returns the transformation defining the given face element
   ElementTransformation *GetEdgeTransformation(int EdgeNo);

   /// Returns (a pointer to an object containing) the following data:
   ///
   /// 1) Elem1No - the index of the first element that contains this face this
   ///    is the element that has the same outward unit normal vector as the
   ///    face;
   ///
   /// 2) Elem2No - the index of the second element that contains this face this
   ///    element has outward unit normal vector as the face multiplied with -1;
   ///
   /// 3) Elem1, Elem2 - pointers to the ElementTransformation's of the first
   ///    and the second element respectively;
   ///
   /// 4) Face - pointer to the ElementTransformation of the face;
   ///
   /// 5) Loc1, Loc2 - IntegrationPointTransformation's mapping the face
   ///    coordinate system to the element coordinate system (both in their
   ///    reference elements). Used to transform IntegrationPoints from face to
   ///    element. More formally, let:
   ///       TL1, TL2 be the transformations represented by Loc1, Loc2,
   ///       TE1, TE2 - the transformations represented by Elem1, Elem2,
   ///       TF - the transformation represented by Face, then
   ///       TF(x) = TE1(TL1(x)) = TE2(TL2(x)) for all x in the reference face.
   ///
   /// 6) FaceGeom - the base geometry for the face.
   ///
   /// The mask specifies which fields in the structure to return:
   ///    mask & 1 - Elem1, mask & 2 - Elem2
   ///    mask & 4 - Loc1, mask & 8 - Loc2, mask & 16 - Face.
   /// These mask values are defined in the ConfigMasks enum type as part of the
   /// FaceElementTransformations class in fem/eltrans.hpp.
   virtual FaceElementTransformations *GetFaceElementTransformations(
      int FaceNo,
      int mask = 31);

   FaceElementTransformations *GetInteriorFaceTransformations (int FaceNo)
   {
      if (faces_info[FaceNo].Elem2No < 0) { return NULL; }
      return GetFaceElementTransformations (FaceNo);
   }

   FaceElementTransformations *GetBdrFaceTransformations (int BdrElemNo);

<<<<<<< HEAD
   /// Return the local face index for the given shared face.
=======
   /// Return the local face index for the given boundary face.
>>>>>>> a6c782be
   int GetBdrFace(int BdrElemNo) const;

   /// Return true if the given face is interior. @sa FaceIsTrueInterior().
   bool FaceIsInterior(int FaceNo) const
   {
      return (faces_info[FaceNo].Elem2No >= 0);
   }

   /** This enumerated type describes the three main face topologies:
       - Boundary, for faces on the boundary of the computational domain,
       - Conforming, for conforming faces interior to the computational domain,
       - Nonconforming, for nonconforming faces interior to the computational
         domain. */
   enum class FaceTopology { Boundary,
                             Conforming,
                             Nonconforming,
                             NA
                           };

   /** This enumerated type describes the location of the two elements sharing a
       face, Local meaning that the element is local to the MPI rank, FaceNbr
       meaning that the element is distributed on a different MPI rank, this
       typically means that methods with FaceNbr should be used to access the
       relevant information, e.g., ParFiniteElementSpace::GetFaceNbrElementVDofs.
    */
   enum class ElementLocation { Local, FaceNbr, NA };

   /** This enumerated type describes the topological relation of an element to
       a face:
       - Coincident meaning that the element's face is topologically equal to
         the mesh face.
       - Superset meaning that the element's face is topologically coarser than
         the mesh face, i.e., the element's face contains the mesh face.
       - Subset meaning that the element's face is topologically finer than the
         mesh face, i.e., the element's face is contained in the mesh face.
       Superset and Subset are only relevant for nonconforming faces.
       Master nonconforming faces have a conforming element on one side, and a
       fine element on the other side. Slave nonconforming faces have a
       conforming element on one side, and a coarse element on the other side.
    */
   enum class ElementConformity { Coincident, Superset, Subset, NA };

   /** This enumerated type describes the corresponding FaceInfo internal
       representation (encoded cases), c.f. FaceInfo's documentation:
       Classification of a local (non-ghost) face based on its FaceInfo:
         - Elem2No >= 0 --> local interior face; can be either:
            - NCFace == -1 --> LocalConforming,
            - NCFace >= 0 --> LocalSlaveNonconforming,
         - Elem2No < 0 --> local "boundary" face; can be one of:
            - NCFace == -1 --> conforming face; can be either:
               - Elem2Inf < 0 --> Boundary,
               - Elem2Inf >= 0 --> SharedConforming,
            - NCFace >= 0 --> nonconforming face; can be one of:
               - Elem2Inf < 0 --> MasterNonconforming (shared or not shared),
               - Elem2Inf >= 0 --> SharedSlaveNonconforming.
       Classification of a ghost (non-local) face based on its FaceInfo:
         - Elem1No == -1 --> GhostMaster (includes other unused ghost faces),
         - Elem1No >= 0 --> GhostSlave.
    */
   enum class FaceInfoTag { Boundary,
                            LocalConforming,
                            LocalSlaveNonconforming,
                            SharedConforming,
                            SharedSlaveNonconforming,
                            MasterNonconforming,
                            GhostSlave,
                            GhostMaster
                          };

   /** @brief This structure is used as a human readable output format that
       decipheres the information contained in Mesh::FaceInfo when using the
       Mesh::GetFaceInformation() method.

       The element indices in this structure don't need further processing,
       contrary to the ones obtained through Mesh::GetFacesElements and can
       directly be used, e.g., Elem1 and Elem2 indices.
       Likewise the orientations for Elem1 and Elem2 already take into account
       special cases and can be used as is.
   */
   struct FaceInformation
   {
      FaceTopology topology;

      struct
      {
         ElementLocation location;
         ElementConformity conformity;
         int index;
         int local_face_id;
         int orientation;
      } element[2];

      FaceInfoTag tag;
      int ncface;
      const DenseMatrix* point_matrix;

      /** @brief Return true if the face is a local interior face which is NOT
          a master nonconforming face. */
      bool IsLocal() const
      {
         return element[1].location == Mesh::ElementLocation::Local;
      }

      /** @brief Return true if the face is a shared interior face which is NOT
          a master nonconforming face. */
      bool IsShared() const
      {
         return element[1].location == Mesh::ElementLocation::FaceNbr;
      }

      /** @brief return true if the face is an interior face to the computation
          domain, either a local or shared interior face (not a boundary face)
          which is NOT a master nonconforming face.
       */
      bool IsInterior() const
      {
         return topology == FaceTopology::Conforming ||
                topology == FaceTopology::Nonconforming;
      }

      /** @brief Return true if the face is a boundary face. */
      bool IsBoundary() const
      {
         return topology == FaceTopology::Boundary;
      }

      /// @brief Return true if the face is of the same type as @a type.
      bool IsOfFaceType(FaceType type) const
      {
         switch (type)
         {
            case FaceType::Interior:
               return IsInterior();
            case FaceType::Boundary:
               return IsBoundary();
            default:
               return false;
         }
      }

      /// @brief Return true if the face is a conforming face.
      bool IsConforming() const
      {
         return topology == FaceTopology::Conforming;
      }

      /// @brief Return true if the face is a nonconforming fine face.
      bool IsNonconformingFine() const
      {
         return topology == FaceTopology::Nonconforming &&
                (element[0].conformity == ElementConformity::Superset ||
                 element[1].conformity == ElementConformity::Superset);
      }

      /// @brief Return true if the face is a nonconforming coarse face.
      /** Note that ghost nonconforming master faces cannot be clearly
          identified as such with the currently available information, so this
          method will return false for such faces. */
      bool IsNonconformingCoarse() const
      {
         return topology == FaceTopology::Nonconforming &&
                element[1].conformity == ElementConformity::Subset;
      }

      /// @brief cast operator from FaceInformation to FaceInfo.
      operator Mesh::FaceInfo() const;
   };

   /** This method aims to provide face information in a deciphered format, i.e.
       Mesh::FaceInformation, compared to the raw encoded information returned
       by Mesh::GetFaceElements() and Mesh::GetFaceInfos(). */
   FaceInformation GetFaceInformation(int f) const;

   void GetFaceElements (int Face, int *Elem1, int *Elem2) const;
   void GetFaceInfos (int Face, int *Inf1, int *Inf2) const;
   void GetFaceInfos (int Face, int *Inf1, int *Inf2, int *NCFace) const;

   Geometry::Type GetFaceGeometryType(int Face) const;
   Element::Type  GetFaceElementType(int Face) const;

   /// Check (and optionally attempt to fix) the orientation of the elements
   /** @param[in] fix_it  If `true`, attempt to fix the orientations of some
                          elements: triangles, quads, and tets.
       @return The number of elements with wrong orientation.

       @note For meshes with nodes (e.g. high-order or periodic meshes), fixing
       the element orientations may require additional permutation of the nodal
       GridFunction of the mesh which is not performed by this method. Instead,
       the method Finalize() should be used with the parameter
       @a fix_orientation set to `true`.

       @note This method performs a simple check if an element is inverted, e.g.
       for most elements types, it checks if the Jacobian of the mapping from
       the reference element is non-negative at the center of the element. */
   int CheckElementOrientation(bool fix_it = true);

   /// Check the orientation of the boundary elements
   /** @return The number of boundary elements with wrong orientation. */
   int CheckBdrElementOrientation(bool fix_it = true);

   /// Return the attribute of element i.
   int GetAttribute(int i) const { return elements[i]->GetAttribute(); }

   /// Set the attribute of element i.
   void SetAttribute(int i, int attr) { elements[i]->SetAttribute(attr); }

   /// Set the attribute of face element i.
   void SetFaceAttribute(int i, int attr) { faces[i]->SetAttribute(attr); }

   int GetFaceAttribute(int i) const { return faces[i]->GetAttribute(); }

   /// Return the attribute of boundary element i.
   int GetBdrAttribute(int i) const { return boundary[i]->GetAttribute(); }

   /// Set the attribute of boundary element i.
   void SetBdrAttribute(int i, int attr) { boundary[i]->SetAttribute(attr); }

   const Table &ElementToElementTable();

   const Table &ElementToFaceTable() const;

   const Table &ElementToEdgeTable() const;

   ///  The returned Table must be destroyed by the caller
   Table *GetVertexToElementTable();

   /** Return the "face"-element Table. Here "face" refers to face (3D),
       edge (2D), or vertex (1D).
       The returned Table must be destroyed by the caller. */
   Table *GetFaceToElementTable() const;

   /** This method modifies a tetrahedral mesh so that Nedelec spaces of order
       greater than 1 can be defined on the mesh. Specifically, we
       1) rotate all tets in the mesh so that the vertices {v0, v1, v2, v3}
       satisfy: v0 < v1 < min(v2, v3).
       2) rotate all boundary triangles so that the vertices {v0, v1, v2}
       satisfy: v0 < min(v1, v2).

       @note Refinement does not work after a call to this method! */
   MFEM_DEPRECATED virtual void ReorientTetMesh();

   int *CartesianPartitioning(int nxyz[]);
   int *GeneratePartitioning(int nparts, int part_method = 1);
   void CheckPartitioning(int *partitioning_);

   void CheckDisplacements(const Vector &displacements, double &tmax);

   // Vertices are only at the corners of elements, where you would expect them
   // in the lowest-order mesh.
   void MoveVertices(const Vector &displacements);
   void GetVertices(Vector &vert_coord) const;
   void SetVertices(const Vector &vert_coord);

   // Nodes are only active for higher order meshes, and share locations with
   // the vertices, plus all the higher- order control points within the element
   // and along the edges and on the faces.
   void GetNode(int i, double *coord) const;
   void SetNode(int i, const double *coord);

   // Node operations for curved mesh.
   // They call the corresponding '...Vertices' method if the
   // mesh is not curved (i.e. Nodes == NULL).
   void MoveNodes(const Vector &displacements);
   void GetNodes(Vector &node_coord) const;
   void SetNodes(const Vector &node_coord);

   /// Return a pointer to the internal node GridFunction (may be NULL).
   GridFunction *GetNodes() { return Nodes; }
   const GridFunction *GetNodes() const { return Nodes; }
   /// Return the mesh nodes ownership flag.
   bool OwnsNodes() const { return own_nodes; }
   /// Set the mesh nodes ownership flag.
   void SetNodesOwner(bool nodes_owner) { own_nodes = nodes_owner; }
   /// Replace the internal node GridFunction with the given GridFunction.
   void NewNodes(GridFunction &nodes, bool make_owner = false);
   /** Swap the internal node GridFunction pointer and ownership flag members
       with the given ones. */
   void SwapNodes(GridFunction *&nodes, int &own_nodes_);

   /// Return the mesh nodes/vertices projected on the given GridFunction.
   void GetNodes(GridFunction &nodes) const;
   /** Replace the internal node GridFunction with a new GridFunction defined
       on the given FiniteElementSpace. The new node coordinates are projected
       (derived) from the current nodes/vertices. */
   void SetNodalFESpace(FiniteElementSpace *nfes);
   /** Replace the internal node GridFunction with the given GridFunction. The
       given GridFunction is updated with node coordinates projected (derived)
       from the current nodes/vertices. */
   void SetNodalGridFunction(GridFunction *nodes, bool make_owner = false);
   /** Return the FiniteElementSpace on which the current mesh nodes are
       defined or NULL if the mesh does not have nodes. */
   const FiniteElementSpace *GetNodalFESpace() const;
   /** Make sure that the mesh has valid nodes, i.e. its geometry is described
       by a vector finite element grid function (even if it is a low-order mesh
       with straight edges). */
   void EnsureNodes();

   /** Set the curvature of the mesh nodes using the given polynomial degree,
       'order', and optionally: discontinuous or continuous FE space, 'discont',
       new space dimension, 'space_dim' (if != -1), and 'ordering' (byVDim by
       default). */
   virtual void SetCurvature(int order, bool discont = false, int space_dim = -1,
                             int ordering = 1);

   /// Refine all mesh elements.
   /** @param[in] ref_algo %Refinement algorithm. Currently used only for pure
       tetrahedral meshes. If set to zero (default), a tet mesh will be refined
       using algorithm A, that produces elements with better quality compared to
       algorithm B used when the parameter is non-zero.

       For tetrahedral meshes, after using algorithm A, the mesh cannot be
       refined locally using methods like GeneralRefinement() unless it is
       re-finalized using Finalize() with the parameter @a refine set to true.
       Note that calling Finalize() in this way will generally invalidate any
       FiniteElementSpace%s and GridFunction%s defined on the mesh. */
   void UniformRefinement(int ref_algo = 0);

   /** Refine selected mesh elements. Refinement type can be specified for each
       element. The function can do conforming refinement of triangles and
       tetrahedra and nonconforming refinement (i.e., with hanging-nodes) of
       triangles, quadrilaterals and hexahedra. If 'nonconforming' = -1,
       suitable refinement method is selected automatically (namely, conforming
       refinement for triangles). Use nonconforming = 0/1 to force the method.
       For nonconforming refinements, nc_limit optionally specifies the maximum
       level of hanging nodes (unlimited by default). */
   void GeneralRefinement(const Array<Refinement> &refinements,
                          int nonconforming = -1, int nc_limit = 0);

   /** Simplified version of GeneralRefinement taking a simple list of elements
       to refine, without refinement types. */
   void GeneralRefinement(const Array<int> &el_to_refine,
                          int nonconforming = -1, int nc_limit = 0);

   /// Refine each element with given probability. Uses GeneralRefinement.
   void RandomRefinement(double prob, bool aniso = false,
                         int nonconforming = -1, int nc_limit = 0);

   /// Refine elements sharing the specified vertex. Uses GeneralRefinement.
   void RefineAtVertex(const Vertex& vert,
                       double eps = 0.0, int nonconforming = -1);

   /** Refine element i if elem_error[i] > threshold, for all i.
       Returns true if at least one element was refined, false otherwise. */
   bool RefineByError(const Array<double> &elem_error, double threshold,
                      int nonconforming = -1, int nc_limit = 0);

   /** Refine element i if elem_error(i) > threshold, for all i.
       Returns true if at least one element was refined, false otherwise. */
   bool RefineByError(const Vector &elem_error, double threshold,
                      int nonconforming = -1, int nc_limit = 0);

   /** Derefine the mesh based on an error measure associated with each
       element. A derefinement is performed if the sum of errors of its fine
       elements is smaller than 'threshold'. If 'nc_limit' > 0, derefinements
       that would increase the maximum level of hanging nodes of the mesh are
       skipped. Returns true if the mesh changed, false otherwise. */
   bool DerefineByError(Array<double> &elem_error, double threshold,
                        int nc_limit = 0, int op = 1);

   /// Same as DerefineByError for an error vector.
   bool DerefineByError(const Vector &elem_error, double threshold,
                        int nc_limit = 0, int op = 1);

   ///@{ @name NURBS mesh refinement methods
   void KnotInsert(Array<KnotVector *> &kv);
   void KnotInsert(Array<Vector *> &kv);
   /* For each knot vector:
         new_degree = max(old_degree, min(old_degree + rel_degree, degree)). */
   void DegreeElevate(int rel_degree, int degree = 16);
   ///@}

   /** Make sure that a quad/hex mesh is considered to be nonconforming (i.e.,
       has an associated NCMesh object). Simplex meshes can be both conforming
       (default) or nonconforming. */
   void EnsureNCMesh(bool simplices_nonconforming = false);

   bool Conforming() const { return ncmesh == NULL; }
   bool Nonconforming() const { return ncmesh != NULL; }

   /** Return fine element transformations following a mesh refinement.
       Space uses this to construct a global interpolation matrix. */
   const CoarseFineTransformations &GetRefinementTransforms();

   /// Return type of last modification of the mesh.
   Operation GetLastOperation() const { return last_operation; }

   /** Return update counter. The counter starts at zero and is incremented
       each time refinement, derefinement, or rebalancing method is called.
       It is used for checking proper sequence of Space:: and GridFunction::
       Update() calls. */
   long GetSequence() const { return sequence; }

   /// Print the mesh to the given stream using Netgen/Truegrid format.
   virtual void PrintXG(std::ostream &os = mfem::out) const;

   /// Print the mesh to the given stream using the default MFEM mesh format.
   /// \see mfem::ofgzstream() for on-the-fly compression of ascii outputs
   virtual void Print(std::ostream &os = mfem::out) const { Printer(os); }

   /// Save the mesh to a file using Mesh::Print. The given @a precision will be
   /// used for ASCII output.
   virtual void Save(const char *fname, int precision=16) const;

   /// Print the mesh to the given stream using the adios2 bp format
#ifdef MFEM_USE_ADIOS2
   virtual void Print(adios2stream &os) const;
#endif
   /// Print the mesh in VTK format (linear and quadratic meshes only).
   /// \see mfem::ofgzstream() for on-the-fly compression of ascii outputs
   void PrintVTK(std::ostream &os);
   /** Print the mesh in VTK format. The parameter ref > 0 specifies an element
       subdivision number (useful for high order fields and curved meshes).
       If the optional field_data is set, we also add a FIELD section in the
       beginning of the file with additional dataset information. */
   /// \see mfem::ofgzstream() for on-the-fly compression of ascii outputs
   void PrintVTK(std::ostream &os, int ref, int field_data=0);
   /** Print the mesh in VTU format. The parameter ref > 0 specifies an element
       subdivision number (useful for high order fields and curved meshes).
       If @a bdr_elements is true, then output (only) the boundary elements,
       otherwise output only the non-boundary elements. */
   void PrintVTU(std::ostream &os,
                 int ref=1,
                 VTKFormat format=VTKFormat::ASCII,
                 bool high_order_output=false,
                 int compression_level=0,
                 bool bdr_elements=false);
   /** Print the mesh in VTU format with file name fname. */
   virtual void PrintVTU(std::string fname,
                         VTKFormat format=VTKFormat::ASCII,
                         bool high_order_output=false,
                         int compression_level=0,
                         bool bdr=false);
   /** Print the boundary elements of the mesh in VTU format, and output the
       boundary attributes as a data array (useful for boundary conditions). */
   void PrintBdrVTU(std::string fname,
                    VTKFormat format=VTKFormat::ASCII,
                    bool high_order_output=false,
                    int compression_level=0);

   void GetElementColoring(Array<int> &colors, int el0 = 0);

   /** @brief Prints the mesh with boundary elements given by the boundary of
       the subdomains, so that the boundary of subdomain i has boundary
       attribute i+1. */
   /// \see mfem::ofgzstream() for on-the-fly compression of ascii outputs
   void PrintWithPartitioning (int *partitioning,
                               std::ostream &os, int elem_attr = 0) const;

   void PrintElementsWithPartitioning (int *partitioning,
                                       std::ostream &out,
                                       int interior_faces = 0);

   /// Print set of disjoint surfaces:
   /*!
    * If Aface_face(i,j) != 0, print face j as a boundary
    * element with attribute i+1.
    */
   void PrintSurfaces(const Table &Aface_face, std::ostream &out) const;

   void ScaleSubdomains (double sf);
   void ScaleElements (double sf);

   void Transform(void (*f)(const Vector&, Vector&));
   void Transform(VectorCoefficient &deformation);

   /// Remove unused vertices and rebuild mesh connectivity.
   void RemoveUnusedVertices();

   /** Remove boundary elements that lie in the interior of the mesh, i.e. that
       have two adjacent faces in 3D, or edges in 2D. */
   void RemoveInternalBoundaries();

   /** @brief Get the size of the i-th element relative to the perfect
       reference element. */
   double GetElementSize(int i, int type = 0);

   double GetElementSize(int i, const Vector &dir);

   double GetElementVolume(int i);

   void GetElementCenter(int i, Vector &center);

   /// Returns the minimum and maximum corners of the mesh bounding box.
   /** For high-order meshes, the geometry is first refined @a ref times. */
   void GetBoundingBox(Vector &min, Vector &max, int ref = 2);

   void GetCharacteristics(double &h_min, double &h_max,
                           double &kappa_min, double &kappa_max,
                           Vector *Vh = NULL, Vector *Vk = NULL);

   /// Auxiliary method used by PrintCharacteristics().
   /** It is also used in the `mesh-explorer` miniapp. */
   static void PrintElementsByGeometry(int dim,
                                       const Array<int> &num_elems_by_geom,
                                       std::ostream &out);

   /** @brief Compute and print mesh characteristics such as number of vertices,
       number of elements, number of boundary elements, minimal and maximal
       element sizes, minimal and maximal element aspect ratios, etc. */
   /** If @a Vh or @a Vk are not NULL, return the element sizes and aspect
       ratios for all elements in the given Vector%s. */
   void PrintCharacteristics(Vector *Vh = NULL, Vector *Vk = NULL,
                             std::ostream &os = mfem::out);

   /** @brief In serial, this method calls PrintCharacteristics(). In parallel,
       additional information about the parallel decomposition is also printed.
   */
   virtual void PrintInfo(std::ostream &os = mfem::out)
   {
      PrintCharacteristics(NULL, NULL, os);
   }

   void MesquiteSmooth(const int mesquite_option = 0);

   /** @brief Find the ids of the elements that contain the given points, and
       their corresponding reference coordinates.

       The DenseMatrix @a point_mat describes the given points - one point for
       each column; it should have SpaceDimension() rows.

       The InverseElementTransformation object, @a inv_trans, is used to attempt
       the element transformation inversion. If NULL pointer is given, the
       method will use a default constructed InverseElementTransformation. Note
       that the algorithms in the base class InverseElementTransformation can be
       completely overwritten by deriving custom classes that override the
       Transform() method.

       If no element is found for the i-th point, elem_ids[i] is set to -1.

       In the ParMesh implementation, the @a point_mat is expected to be the
       same on all ranks. If the i-th point is found by multiple ranks, only one
       of them will mark that point as found, i.e. set its elem_ids[i] to a
       non-negative number; the other ranks will set their elem_ids[i] to -2 to
       indicate that the point was found but assigned to another rank.

       @returns The total number of points that were found.

       @note This method is not 100 percent reliable, i.e. it is not guaranteed
       to find a point, even if it lies inside a mesh element. */
   virtual int FindPoints(DenseMatrix& point_mat, Array<int>& elem_ids,
                          Array<IntegrationPoint>& ips, bool warn = true,
                          InverseElementTransformation *inv_trans = NULL);

   /// Swaps internal data with another mesh. By default, non-geometry members
   /// like 'ncmesh' and 'NURBSExt' are only swapped when 'non_geometry' is set.
   void Swap(Mesh& other, bool non_geometry);

   /// Destroys Mesh.
   virtual ~Mesh() { DestroyPointers(); }

#ifdef MFEM_DEBUG
   /// Output an NCMesh-compatible debug dump.
   void DebugDump(std::ostream &out) const;
#endif
};

/** Overload operator<< for std::ostream and Mesh; valid also for the derived
    class ParMesh */
std::ostream &operator<<(std::ostream &out, const Mesh &mesh);


/** @brief Structure for storing mesh geometric factors: coordinates, Jacobians,
    and determinants of the Jacobians. */
/** Typically objects of this type are constructed and owned by objects of class
    Mesh. See Mesh::GetGeometricFactors(). */
class GeometricFactors
{

private:
   void Compute(const GridFunction &nodes,
                MemoryType d_mt = MemoryType::DEFAULT);

public:
   const Mesh *mesh;
   const IntegrationRule *IntRule;
   int computed_factors;

   enum FactorFlags
   {
      COORDINATES  = 1 << 0,
      JACOBIANS    = 1 << 1,
      DETERMINANTS = 1 << 2,
   };

   GeometricFactors(const Mesh *mesh, const IntegrationRule &ir, int flags,
                    MemoryType d_mt = MemoryType::DEFAULT);

   GeometricFactors(const GridFunction &nodes, const IntegrationRule &ir,
                    int flags,
                    MemoryType d_mt = MemoryType::DEFAULT);

   /// Mapped (physical) coordinates of all quadrature points.
   /** This array uses a column-major layout with dimensions (NQ x SDIM x NE)
       where
       - NQ = number of quadrature points per element,
       - SDIM = space dimension of the mesh = mesh.SpaceDimension(), and
       - NE = number of elements in the mesh. */
   Vector X;

   /// Jacobians of the element transformations at all quadrature points.
   /** This array uses a column-major layout with dimensions (NQ x SDIM x DIM x
       NE) where
       - NQ = number of quadrature points per element,
       - SDIM = space dimension of the mesh = mesh.SpaceDimension(),
       - DIM = dimension of the mesh = mesh.Dimension(), and
       - NE = number of elements in the mesh. */
   Vector J;

   /// Determinants of the Jacobians at all quadrature points.
   /** This array uses a column-major layout with dimensions (NQ x NE) where
       - NQ = number of quadrature points per element, and
       - NE = number of elements in the mesh. */
   Vector detJ;
};

/** @brief Structure for storing face geometric factors: coordinates, Jacobians,
    determinants of the Jacobians, and normal vectors. */
/** Typically objects of this type are constructed and owned by objects of class
    Mesh. See Mesh::GetFaceGeometricFactors(). */
class FaceGeometricFactors
{
public:
   const Mesh *mesh;
   const IntegrationRule *IntRule;
   int computed_factors;
   FaceType type;

   enum FactorFlags
   {
      COORDINATES  = 1 << 0,
      JACOBIANS    = 1 << 1,
      DETERMINANTS = 1 << 2,
      NORMALS      = 1 << 3,
   };

   FaceGeometricFactors(const Mesh *mesh, const IntegrationRule &ir, int flags,
                        FaceType type);

   /// Mapped (physical) coordinates of all quadrature points.
   /** This array uses a column-major layout with dimensions (NQ x SDIM x NF)
       where
       - NQ = number of quadrature points per face,
       - SDIM = space dimension of the mesh = mesh.SpaceDimension(), and
       - NF = number of faces in the mesh. */
   Vector X;

   /// Jacobians of the element transformations at all quadrature points.
   /** This array uses a column-major layout with dimensions (NQ x SDIM x DIM x
       NF) where
       - NQ = number of quadrature points per face,
       - SDIM = space dimension of the mesh = mesh.SpaceDimension(),
       - DIM = dimension of the mesh = mesh.Dimension(), and
       - NF = number of faces in the mesh. */
   Vector J;

   /// Determinants of the Jacobians at all quadrature points.
   /** This array uses a column-major layout with dimensions (NQ x NF) where
       - NQ = number of quadrature points per face, and
       - NF = number of faces in the mesh. */
   Vector detJ;

   /// Normals at all quadrature points.
   /** This array uses a column-major layout with dimensions (NQ x DIM x NF) where
       - NQ = number of quadrature points per face,
       - SDIM = space dimension of the mesh = mesh.SpaceDimension(), and
       - NF = number of faces in the mesh. */
   Vector normal;
};

/// Class used to extrude the nodes of a mesh
class NodeExtrudeCoefficient : public VectorCoefficient
{
private:
   int n, layer;
   double p[2], s;
   Vector tip;
public:
   NodeExtrudeCoefficient(const int dim, const int n_, const double s_);
   void SetLayer(const int l) { layer = l; }
   using VectorCoefficient::Eval;
   virtual void Eval(Vector &V, ElementTransformation &T,
                     const IntegrationPoint &ip);
   virtual ~NodeExtrudeCoefficient() { }
};


/// Extrude a 1D mesh
Mesh *Extrude1D(Mesh *mesh, const int ny, const double sy,
                const bool closed = false);

/// Extrude a 2D mesh
Mesh *Extrude2D(Mesh *mesh, const int nz, const double sz);

// shift cyclically 3 integers left-to-right
inline void ShiftRight(int &a, int &b, int &c)
{
   int t = a;
   a = c;  c = b;  b = t;
}

/// @brief Print function for Mesh::FaceInformation.
std::ostream& operator<<(std::ostream& os, const Mesh::FaceInformation& info);

}

#endif<|MERGE_RESOLUTION|>--- conflicted
+++ resolved
@@ -1250,11 +1250,8 @@
 
    FaceElementTransformations *GetBdrFaceTransformations (int BdrElemNo);
 
-<<<<<<< HEAD
-   /// Return the local face index for the given shared face.
-=======
+
    /// Return the local face index for the given boundary face.
->>>>>>> a6c782be
    int GetBdrFace(int BdrElemNo) const;
 
    /// Return true if the given face is interior. @sa FaceIsTrueInterior().
