--- conflicted
+++ resolved
@@ -347,14 +347,9 @@
    /** Also, initializes #mesh_geoms. */
    void SetMeshGen();
 
-<<<<<<< HEAD
    /** Computes the squared edge lengths for all edges in the mesh. @a v_to_v
        is the vertex connectivity constructed by GetVertexToVertexTable(). */
-   void GetEdgeLengths2(const DSTable &v_to_v, Array<double> &lengths) const;
-=======
-   /// Return the length of the segment from node i to node j.
-   real_t GetLength(int i, int j) const;
->>>>>>> fda322fc
+   void GetEdgeLengths2(const DSTable &v_to_v, Array<real_t> &lengths) const;
 
    void MarkForRefinement();
    void MarkTriMeshForRefinement(const DSTable &v_to_v);
