--- conflicted
+++ resolved
@@ -1102,6 +1102,12 @@
        have two adjacent faces in 3D, or edges in 2D. */
    void RemoveInternalBoundaries();
 
+   /** Remove boundary elements that lie in the interior of the mesh, except
+       for those with boundary attributes in `keep` */
+   void RemoveInternalBoundaries(const Array<int> &keep);
+
+   void RemoveInternalBoundariesNotAdjacentTo(const Array<int> &regions);
+   
    /// @}
 
    /// @name Element ordering methods
@@ -1782,21 +1788,18 @@
    /// Also, this pointer should NOT be deleted by the caller.
    FaceElementTransformations *GetBdrFaceTransformations(int BdrElemNo);
 
-<<<<<<< HEAD
-   /// Builds the transformation defining the given internal face.
-   /// @note The returned object should NOT be deleted by the caller.
-   FaceElementTransformations *GetInternalBdrFaceTransformations(int IntBdrElemNo);
-
-   /// Return the local face index for the given boundary face.
-   int GetBdrFace(int BdrElemNo) const;
-=======
    /// @brief Variant of GetBdrFaceTransformations using a user allocated
    /// FaceElementTransformations object.
    void GetBdrFaceTransformations(int BdrElemNo,
                                   FaceElementTransformations &FElTr,
                                   IsoparametricTransformation &ElTr1,
                                   IsoparametricTransformation &ElTr2) const;
->>>>>>> 8ed11a5c
+
+   /// Builds the transformation defining the given internal face.
+   /// @note The returned object should NOT be deleted by the caller.
+   FaceElementTransformations *GetInternalBdrFaceTransformations(
+      int IntBdrElemNo);
+
 
    /// @}
 
@@ -2395,48 +2398,7 @@
     * If Aface_face(i,j) != 0, print face j as a boundary
     * element with attribute i+1.
     */
-<<<<<<< HEAD
    void PrintSurfaces(const Table &Aface_face, std::ostream &out) const;
-
-   void ScaleSubdomains (double sf);
-   void ScaleElements (double sf);
-
-   void Transform(void (*f)(const Vector&, Vector&));
-   void Transform(VectorCoefficient &deformation);
-
-   /// Remove unused vertices and rebuild mesh connectivity.
-   void RemoveUnusedVertices();
-
-   /** Remove boundary elements that lie in the interior of the mesh, i.e. that
-       have two adjacent faces in 3D, or edges in 2D. */
-   void RemoveInternalBoundaries();
-
-   /** Remove boundary elements that lie in the interior of the mesh, except
-       for those with boundary attributes in `keep` */
-   void RemoveInternalBoundaries(const Array<int> &keep);
-
-   void RemoveInternalBoundariesNotAdjacentTo(const Array<int> &regions);
-
-   /** @brief Get the size of the i-th element relative to the perfect
-       reference element. */
-   double GetElementSize(int i, int type = 0);
-
-   double GetElementSize(int i, const Vector &dir);
-
-   double GetElementVolume(int i);
-
-   void GetElementCenter(int i, Vector &center);
-
-   /// Returns the minimum and maximum corners of the mesh bounding box.
-   /** For high-order meshes, the geometry is first refined @a ref times. */
-   void GetBoundingBox(Vector &min, Vector &max, int ref = 2);
-
-   void GetCharacteristics(double &h_min, double &h_max,
-                           double &kappa_min, double &kappa_max,
-                           Vector *Vh = NULL, Vector *Vk = NULL);
-=======
-   void PrintSurfaces(const Table &Aface_face, std::ostream &os) const;
->>>>>>> 8ed11a5c
 
    /// Auxiliary method used by PrintCharacteristics().
    /** It is also used in the `mesh-explorer` miniapp. */
