--- conflicted
+++ resolved
@@ -259,20 +259,8 @@
 
       boundary.SetSize(NumOfBdrElements);
       be2face.SetSize(NumOfBdrElements);
-<<<<<<< HEAD
-      Array<int> parent_face_to_be;
-      if (Dim == 3)
-      {
-         parent_face_to_be = parent.GetFaceToBdrElMap();
-      }
-      else
-      {
-         parent_face_to_be = parent.GetFaceToBdrElMap();
-      }
-=======
       Array<int> parent_face_to_be = parent.GetFaceToBdrElMap();
       int max_bdr_attr = parent.bdr_attributes.Max();
->>>>>>> 89caa3ac
       for (int i = 0, j = 0; i < num_of_faces_or_edges; i++)
       {
          if (GetFaceInformation(i).IsBoundary())
@@ -293,16 +281,7 @@
             }
             else
             {
-               int pbeid = parent_face_to_be[parent_edge_ids_[i]];
-               if (pbeid != -1)
-               {
-                  boundary[j]->SetAttribute(parent.GetBdrAttribute(pbeid));
-               }
-               else
-               {
-                  boundary[j]->SetAttribute(SubMesh::GENERATED_ATTRIBUTE);
-               }
-               //               boundary[j]->SetAttribute(SubMesh::GENERATED_ATTRIBUTE);
+               boundary[j]->SetAttribute(SubMesh::GENERATED_ATTRIBUTE);
             }
             be2face[j++] = i;
          }
