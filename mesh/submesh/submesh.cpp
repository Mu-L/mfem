--- conflicted
+++ resolved
@@ -55,46 +55,24 @@
 
    FinalizeTopology(true);
 
-   if (from == From::Domain && Dim >= 2)
-   {
-      int num_of_faces_or_edges = (Dim == 2) ? NumOfEdges : NumOfFaces;
-      if (Dim == 2)
-      {
-         parent_edge_ids_ = SubMeshUtils::BuildFaceMap(parent, *this,
-                                                       parent_element_ids_);
-      }
-      else
-      {
-         parent_face_ids_ = SubMeshUtils::BuildFaceMap(parent, *this,
-                                                       parent_element_ids_);
-      }
+   if (Dim == 3)
+   {
+      parent_face_ids_ = SubMeshUtils::BuildFaceMap(parent, *this,
+                                                    parent_element_ids_);
+
       Array<int> parent_face_to_be = parent.GetFaceToBdrElMap();
-<<<<<<< HEAD
-      for (int i = 0, j = 0; i < num_of_faces_or_edges; i++)
-=======
       int max_bdr_attr = parent.bdr_attributes.Max();
 
       for (int i = 0; i < NumOfBdrElements; i++)
->>>>>>> 7940416b
-      {
-         if (GetFaceInformation(i).IsBoundary())
-         {
-<<<<<<< HEAD
-            boundary[j] = faces[i]->Duplicate(this);
-
-            int pbeid = Dim == 3 ?
-                        parent_face_to_be[parent_face_ids_[i]] :
-                        parent_face_to_be[parent_edge_ids_[i]];
-            if (pbeid != -1)
-            {
-               boundary[j]->SetAttribute(parent.GetBdrAttribute(pbeid));
-            }
-            else
-            {
-               boundary[j]->SetAttribute(SubMesh::GENERATED_ATTRIBUTE);
-            }
-            j++;
-=======
+      {
+         int pbeid = parent_face_to_be[parent_face_ids_[GetBdrFace(i)]];
+         if (pbeid != -1)
+         {
+            int attr = parent.GetBdrElement(pbeid)->GetAttribute();
+            GetBdrElement(i)->SetAttribute(attr);
+         }
+         else
+         {
             // This case happens when a domain is extracted, but the root parent
             // mesh didn't have a boundary element on the surface that defined
             // it's boundary. It still creates a valid mesh, so we allow it.
@@ -130,6 +108,31 @@
    }
    else if (Dim == 2)
    {
+      if (from == From::Domain)
+      {
+         parent_edge_ids_ = SubMeshUtils::BuildFaceMap(parent, *this,
+                                                       parent_element_ids_);
+         Array<int> parent_face_to_be = parent.GetFaceToBdrElMap();
+         int max_bdr_attr = parent.bdr_attributes.Max();
+
+         for (int i = 0; i < NumOfBdrElements; i++)
+         {
+            int pbeid = parent_face_to_be[parent_edge_ids_[GetBdrFace(i)]];
+            if (pbeid != -1)
+            {
+               int attr = parent.GetBdrElement(pbeid)->GetAttribute();
+               GetBdrElement(i)->SetAttribute(attr);
+            }
+            else
+            {
+               // This case happens when a domain is extracted, but the root parent
+               // mesh didn't have a boundary element on the surface that defined
+               // it's boundary. It still creates a valid mesh, so we allow it.
+               GetBdrElement(i)->SetAttribute(max_bdr_attr + 1);
+            }
+         }
+      }
+
       parent_face_ori_.SetSize(NumOfElements);
 
       for (int i = 0; i < NumOfElements; i++)
@@ -165,7 +168,6 @@
          else
          {
             parent_face_ori_[i] = GetQuadOrientation(par_vert, sub_par_vert);
->>>>>>> 7940416b
          }
       }
    }
