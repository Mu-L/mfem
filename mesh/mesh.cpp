--- conflicted
+++ resolved
@@ -985,8 +985,6 @@
    return elem_attrs_cache;
 }
 
-<<<<<<< HEAD
-=======
 void Mesh::ComputeFaceInfo(FaceType ftype) const
 {
    auto &fidcs = face_indices[static_cast<int>(ftype)];
@@ -1027,7 +1025,6 @@
    return inv_face_indices[static_cast<int>(ftype)];
 }
 
->>>>>>> b6f75592
 void Mesh::DeleteGeometricFactors()
 {
    for (int i = 0; i < geom_factors.Size(); i++)
@@ -4583,10 +4580,7 @@
 
    // copy attribute caches
    elem_attrs_cache = mesh.elem_attrs_cache;
-<<<<<<< HEAD
-=======
    bdr_attrs_cache = mesh.bdr_attrs_cache;
->>>>>>> b6f75592
 }
 
 Mesh::Mesh(Mesh &&mesh) : Mesh()
@@ -10998,15 +10992,12 @@
 
    // copy attribute caches
    mfem::Swap(elem_attrs_cache, other.elem_attrs_cache);
-<<<<<<< HEAD
-=======
    mfem::Swap(bdr_attrs_cache, other.bdr_attrs_cache);
 
    mfem::Swap(face_indices[0], other.face_indices[0]);
    mfem::Swap(face_indices[1], other.face_indices[1]);
    inv_face_indices[0].swap(other.inv_face_indices[0]);
    inv_face_indices[1].swap(other.inv_face_indices[1]);
->>>>>>> b6f75592
 }
 
 void Mesh::GetElementData(const Array<Element*> &elem_array, int geom,
