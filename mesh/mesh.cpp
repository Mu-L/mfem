--- conflicted
+++ resolved
@@ -3471,11 +3471,7 @@
    // MFEM nonconforming mesh format
    // (NOTE: previous v1.1 is now under this branch for backward compatibility)
    int mfem_nc_version = 0;
-<<<<<<< HEAD
-   if (mesh_type == "MFEM nonconforming mesh v1.0") { mfem_nc_version = 10; }
-=======
    if (mesh_type == "MFEM NC mesh v1.0") { mfem_nc_version = 10; }
->>>>>>> f99d8c31
    else if (mesh_type == "MFEM mesh v1.1") { mfem_nc_version = 1 /*legacy*/; }
 
    if (mfem_version)
