// Copyright (c) 2010-2025, Lawrence Livermore National Security, LLC. Produced
// at the Lawrence Livermore National Laboratory. All Rights reserved. See files
// LICENSE and NOTICE for details. LLNL-CODE-806117.
//
// This file is part of the MFEM library. For more information and source code
// availability visit https://mfem.org.
//
// MFEM is free software; you can redistribute it and/or modify it under the
// terms of the BSD-3 license. We welcome feedback and contributions, see file
// CONTRIBUTING.md for details.

// Implementation of data type mesh

#include "mesh_headers.hpp"
#include "vtkhdf.hpp"
#include "../fem/fem.hpp"
#include "../general/sort_pairs.hpp"
#include "../general/binaryio.hpp"
#include "../general/text.hpp"
#include "../general/device.hpp"
#include "../general/tic_toc.hpp"
#include "../general/gecko.hpp"
#include "../general/kdtree.hpp"
#include "../general/sets.hpp"
#include "../fem/quadinterpolator.hpp"

// headers already included by mesh.hpp: <iostream>, <array>, <map>, <memory>
#include <sstream>
#include <fstream>
#include <limits>
#include <cmath>
#include <cstring>
#include <ctime>
#include <functional>
#include <set>
#include <numeric>
#include <unordered_map>
#include <unordered_set>

// Include the METIS header, if using version 5. If using METIS 4, the needed
// declarations are inlined below, i.e. no header is needed.
#if defined(MFEM_USE_METIS) && defined(MFEM_USE_METIS_5)
#include "metis.h"
#endif

// METIS 4 prototypes
#if defined(MFEM_USE_METIS) && !defined(MFEM_USE_METIS_5)
typedef int idx_t;
typedef int idxtype;
extern "C" {
   void METIS_PartGraphRecursive(int*, idxtype*, idxtype*, idxtype*, idxtype*,
                                 int*, int*, int*, int*, int*, idxtype*);
   void METIS_PartGraphKway(int*, idxtype*, idxtype*, idxtype*, idxtype*,
                            int*, int*, int*, int*, int*, idxtype*);
   void METIS_PartGraphVKway(int*, idxtype*, idxtype*, idxtype*, idxtype*,
                             int*, int*, int*, int*, int*, idxtype*);
}
#endif

using namespace std;

namespace mfem
{

void Mesh::GetElementJacobian(int i, DenseMatrix &J, const IntegrationPoint *ip)
{
   Geometry::Type geom = GetElementBaseGeometry(i);
   ElementTransformation *eltransf = GetElementTransformation(i);
   if (ip == NULL)
   {
      eltransf->SetIntPoint(&Geometries.GetCenter(geom));
   }
   else
   {
      eltransf->SetIntPoint(ip);
   }
   Geometries.JacToPerfJac(geom, eltransf->Jacobian(), J);
}

void Mesh::GetElementCenter(int i, Vector &center)
{
   center.SetSize(spaceDim);
   int geom = GetElementBaseGeometry(i);
   ElementTransformation *eltransf = GetElementTransformation(i);
   eltransf->Transform(Geometries.GetCenter(geom), center);
}

real_t Mesh::GetElementSize(ElementTransformation *T, int type) const
{
   DenseMatrix J(spaceDim, Dim);

   Geometry::Type geom = T->GetGeometryType();
   T->SetIntPoint(&Geometries.GetCenter(geom));
   Geometries.JacToPerfJac(geom, T->Jacobian(), J);

   if (type == 0)
   {
      return pow(fabs(J.Weight()), 1./Dim);
   }
   else if (type == 1)
   {
      return J.CalcSingularvalue(Dim-1);   // h_min
   }
   else
   {
      return J.CalcSingularvalue(0);   // h_max
   }
}

real_t Mesh::GetElementSize(int i, int type)
{
   return GetElementSize(GetElementTransformation(i), type);
}

real_t Mesh::GetElementSize(int i, const Vector &dir)
{
   DenseMatrix J(spaceDim, Dim);
   Vector d_hat(Dim);
   GetElementJacobian(i, J);
   J.MultTranspose(dir, d_hat);
   return sqrt((d_hat * d_hat) / (dir * dir));
}

real_t Mesh::GetElementVolume(int i)
{
   ElementTransformation *et = GetElementTransformation(i);
   const IntegrationRule &ir = IntRules.Get(GetElementBaseGeometry(i),
                                            et->OrderJ());
   real_t volume = 0.0;
   for (int j = 0; j < ir.GetNPoints(); j++)
   {
      const IntegrationPoint &ip = ir.IntPoint(j);
      et->SetIntPoint(&ip);
      volume += ip.weight * et->Weight();
   }

   return volume;
}

// Similar to VisualizationSceneSolution3d::FindNewBox in GLVis
void Mesh::GetBoundingBox(Vector &min, Vector &max, int ref)
{
   min.SetSize(spaceDim);
   max.SetSize(spaceDim);

   for (int d = 0; d < spaceDim; d++)
   {
      min(d) = infinity();
      max(d) = -infinity();
   }

   if (Nodes == NULL)
   {
      real_t *coord;
      for (int i = 0; i < NumOfVertices; i++)
      {
         coord = GetVertex(i);
         for (int d = 0; d < spaceDim; d++)
         {
            if (coord[d] < min(d)) { min(d) = coord[d]; }
            if (coord[d] > max(d)) { max(d) = coord[d]; }
         }
      }
   }
   else
   {
      const bool use_boundary = false; // make this a parameter?
      int ne = use_boundary ? GetNBE() : GetNE();
      int fn, fo;
      DenseMatrix pointmat;
      RefinedGeometry *RefG;
      IntegrationRule eir;
      FaceElementTransformations *Tr;
      ElementTransformation *T;

      for (int i = 0; i < ne; i++)
      {
         if (use_boundary)
         {
            GetBdrElementFace(i, &fn, &fo);
            RefG = GlobGeometryRefiner.Refine(GetFaceGeometry(fn), ref);
            Tr = GetFaceElementTransformations(fn, 5);
            eir.SetSize(RefG->RefPts.GetNPoints());
            Tr->Loc1.Transform(RefG->RefPts, eir);
            Tr->Elem1->Transform(eir, pointmat);
         }
         else
         {
            T = GetElementTransformation(i);
            RefG = GlobGeometryRefiner.Refine(GetElementBaseGeometry(i), ref);
            T->Transform(RefG->RefPts, pointmat);
         }
         for (int j = 0; j < pointmat.Width(); j++)
         {
            for (int d = 0; d < pointmat.Height(); d++)
            {
               if (pointmat(d,j) < min(d)) { min(d) = pointmat(d,j); }
               if (pointmat(d,j) > max(d)) { max(d) = pointmat(d,j); }
            }
         }
      }
   }
}

void Mesh::GetCharacteristics(real_t &h_min, real_t &h_max,
                              real_t &kappa_min, real_t &kappa_max,
                              Vector *Vh, Vector *Vk)
{
   int i, dim, sdim;
   DenseMatrix J;
   real_t h, kappa;

   dim = Dimension();
   sdim = SpaceDimension();

   if (Vh) { Vh->SetSize(NumOfElements); }
   if (Vk) { Vk->SetSize(NumOfElements); }

   h_min = kappa_min = infinity();
   h_max = kappa_max = -h_min;
   if (dim == 0) { if (Vh) { *Vh = 1.0; } if (Vk) {*Vk = 1.0; } return; }
   J.SetSize(sdim, dim);
   for (i = 0; i < NumOfElements; i++)
   {
      GetElementJacobian(i, J);
      h = pow(fabs(J.Weight()), 1.0/real_t(dim));
      kappa = (dim == sdim) ?
              J.CalcSingularvalue(0) / J.CalcSingularvalue(dim-1) : -1.0;
      if (Vh) { (*Vh)(i) = h; }
      if (Vk) { (*Vk)(i) = kappa; }

      if (h < h_min) { h_min = h; }
      if (h > h_max) { h_max = h; }
      if (kappa < kappa_min) { kappa_min = kappa; }
      if (kappa > kappa_max) { kappa_max = kappa; }
   }
}

// static method
void Mesh::PrintElementsByGeometry(int dim,
                                   const Array<int> &num_elems_by_geom,
                                   std::ostream &os)
{
   for (int g = Geometry::DimStart[dim], first = 1;
        g < Geometry::DimStart[dim+1]; g++)
   {
      if (!num_elems_by_geom[g]) { continue; }
      if (!first) { os << " + "; }
      else { first = 0; }
      os << num_elems_by_geom[g] << ' ' << Geometry::Name[g] << "(s)";
   }
}

void Mesh::PrintCharacteristics(Vector *Vh, Vector *Vk, std::ostream &os)
{
   real_t h_min, h_max, kappa_min, kappa_max;

   os << "Mesh Characteristics:";

   this->GetCharacteristics(h_min, h_max, kappa_min, kappa_max, Vh, Vk);

   Array<int> num_elems_by_geom(Geometry::NumGeom);
   num_elems_by_geom = 0;
   for (int i = 0; i < GetNE(); i++)
   {
      num_elems_by_geom[GetElementBaseGeometry(i)]++;
   }

   os << '\n'
      << "Dimension          : " << Dimension() << '\n'
      << "Space dimension    : " << SpaceDimension();
   if (Dim == 0)
   {
      os << '\n'
         << "Number of vertices : " << GetNV() << '\n'
         << "Number of elements : " << GetNE() << '\n'
         << "Number of bdr elem : " << GetNBE() << '\n';
   }
   else if (Dim == 1)
   {
      os << '\n'
         << "Number of vertices : " << GetNV() << '\n'
         << "Number of elements : " << GetNE() << '\n'
         << "Number of bdr elem : " << GetNBE() << '\n'
         << "h_min              : " << h_min << '\n'
         << "h_max              : " << h_max << '\n';
   }
   else if (Dim == 2)
   {
      os << '\n'
         << "Number of vertices : " << GetNV() << '\n'
         << "Number of edges    : " << GetNEdges() << '\n'
         << "Number of elements : " << GetNE() << "  --  ";
      PrintElementsByGeometry(2, num_elems_by_geom, os);
      os << '\n'
         << "Number of bdr elem : " << GetNBE() << '\n'
         << "Euler Number       : " << EulerNumber2D() << '\n'
         << "h_min              : " << h_min << '\n'
         << "h_max              : " << h_max << '\n'
         << "kappa_min          : " << kappa_min << '\n'
         << "kappa_max          : " << kappa_max << '\n';
   }
   else
   {
      Array<int> num_bdr_elems_by_geom(Geometry::NumGeom);
      num_bdr_elems_by_geom = 0;
      for (int i = 0; i < GetNBE(); i++)
      {
         num_bdr_elems_by_geom[GetBdrElementGeometry(i)]++;
      }
      Array<int> num_faces_by_geom(Geometry::NumGeom);
      num_faces_by_geom = 0;
      for (int i = 0; i < GetNFaces(); i++)
      {
         num_faces_by_geom[GetFaceGeometry(i)]++;
      }

      os << '\n'
         << "Number of vertices : " << GetNV() << '\n'
         << "Number of edges    : " << GetNEdges() << '\n'
         << "Number of faces    : " << GetNFaces() << "  --  ";
      PrintElementsByGeometry(Dim-1, num_faces_by_geom, os);
      os << '\n'
         << "Number of elements : " << GetNE() << "  --  ";
      PrintElementsByGeometry(Dim, num_elems_by_geom, os);
      os << '\n'
         << "Number of bdr elem : " << GetNBE() << "  --  ";
      PrintElementsByGeometry(Dim-1, num_bdr_elems_by_geom, os);
      os << '\n'
         << "Euler Number       : " << EulerNumber() << '\n'
         << "h_min              : " << h_min << '\n'
         << "h_max              : " << h_max << '\n'
         << "kappa_min          : " << kappa_min << '\n'
         << "kappa_max          : " << kappa_max << '\n';
   }
   os << '\n' << std::flush;
}

FiniteElement *Mesh::GetTransformationFEforElementType(Element::Type ElemType)
{
   switch (ElemType)
   {
      case Element::POINT :          return &PointFE;
      case Element::SEGMENT :        return &SegmentFE;
      case Element::TRIANGLE :       return &TriangleFE;
      case Element::QUADRILATERAL :  return &QuadrilateralFE;
      case Element::TETRAHEDRON :    return &TetrahedronFE;
      case Element::HEXAHEDRON :     return &HexahedronFE;
      case Element::WEDGE :          return &WedgeFE;
      case Element::PYRAMID :        return &PyramidFE;
      default:
         MFEM_ABORT("Unknown element type \"" << ElemType << "\"");
         break;
   }
   MFEM_ABORT("Unknown element type");
   return NULL;
}


void Mesh::GetElementTransformation(int i,
                                    IsoparametricTransformation *ElTr) const
{
   ElTr->Attribute = GetAttribute(i);
   ElTr->ElementNo = i;
   ElTr->ElementType = ElementTransformation::ELEMENT;
   ElTr->mesh = this;
   ElTr->Reset();
   if (Nodes == NULL)
   {
      GetPointMatrix(i, ElTr->GetPointMat());
      ElTr->SetFE(GetTransformationFEforElementType(GetElementType(i)));
   }
   else
   {
      DenseMatrix &pm = ElTr->GetPointMat();
      Array<int> vdofs;
      Nodes->FESpace()->GetElementVDofs(i, vdofs);
      Nodes->HostRead();
      const GridFunction &nodes = *Nodes;
      int n = vdofs.Size()/spaceDim;
      pm.SetSize(spaceDim, n);
      for (int k = 0; k < spaceDim; k++)
      {
         for (int j = 0; j < n; j++)
         {
            pm(k,j) = nodes(vdofs[n*k+j]);
         }
      }
      ElTr->SetFE(Nodes->FESpace()->GetFE(i));
   }
}

ElementTransformation *Mesh::GetTypicalElementTransformation()
{
   if (GetNE() > 0) { return GetElementTransformation(0); }

   Transformation.Attribute = -1;
   Transformation.ElementNo = -1;
   Transformation.ElementType = ElementTransformation::ELEMENT;
   Transformation.mesh = this;
   Transformation.Reset();
   const Geometry::Type geom = GetTypicalElementGeometry();
   if (Nodes == NULL)
   {
      Element::Type el_type = Element::TypeFromGeometry(geom);
      Transformation.SetFE(GetTransformationFEforElementType(el_type));
   }
   else
   {
      Transformation.SetFE(GetNodalFESpace()->GetTypicalFE());
   }
   Transformation.SetIdentityTransformation(geom);
   return &Transformation;
}

ElementTransformation *Mesh::GetElementTransformation(int i)
{
   GetElementTransformation(i, &Transformation);
   return &Transformation;
}

void Mesh::GetElementTransformation(int i, const Vector &nodes,
                                    IsoparametricTransformation *ElTr) const
{
   ElTr->Attribute = GetAttribute(i);
   ElTr->ElementNo = i;
   ElTr->ElementType = ElementTransformation::ELEMENT;
   ElTr->mesh = this;
   DenseMatrix &pm = ElTr->GetPointMat();
   ElTr->Reset();
   nodes.HostRead();
   if (Nodes == NULL)
   {
      MFEM_ASSERT(nodes.Size() == spaceDim*GetNV(), "");
      int       nv = elements[i]->GetNVertices();
      const int *v = elements[i]->GetVertices();
      int n = vertices.Size();
      pm.SetSize(spaceDim, nv);
      for (int k = 0; k < spaceDim; k++)
      {
         for (int j = 0; j < nv; j++)
         {
            pm(k, j) = nodes(k*n+v[j]);
         }
      }
      ElTr->SetFE(GetTransformationFEforElementType(GetElementType(i)));
   }
   else
   {
      MFEM_ASSERT(nodes.Size() == Nodes->Size(), "");
      Array<int> vdofs;
      Nodes->FESpace()->GetElementVDofs(i, vdofs);
      int n = vdofs.Size()/spaceDim;
      pm.SetSize(spaceDim, n);
      for (int k = 0; k < spaceDim; k++)
      {
         for (int j = 0; j < n; j++)
         {
            pm(k,j) = nodes(vdofs[n*k+j]);
         }
      }
      ElTr->SetFE(Nodes->FESpace()->GetFE(i));
   }
}

void Mesh::GetBdrElementTransformation(int i,
                                       IsoparametricTransformation* ElTr) const
{
   ElTr->Attribute = GetBdrAttribute(i);
   ElTr->ElementNo = i; // boundary element number
   ElTr->ElementType = ElementTransformation::BDR_ELEMENT;
   ElTr->mesh = this;
   DenseMatrix &pm = ElTr->GetPointMat();
   ElTr->Reset();
   if (Nodes == NULL)
   {
      GetBdrPointMatrix(i, pm);
      ElTr->SetFE(GetTransformationFEforElementType(GetBdrElementType(i)));
   }
   else
   {
      const FiniteElement *bdr_el = Nodes->FESpace()->GetBE(i);
      Nodes->HostRead();
      const GridFunction &nodes = *Nodes;
      if (bdr_el)
      {
         Array<int> vdofs;
         Nodes->FESpace()->GetBdrElementVDofs(i, vdofs);
         int n = vdofs.Size()/spaceDim;
         pm.SetSize(spaceDim, n);
         for (int k = 0; k < spaceDim; k++)
         {
            for (int j = 0; j < n; j++)
            {
               int idx = vdofs[n*k+j];
               pm(k,j) = nodes((idx<0)? -1-idx:idx);
            }
         }
         ElTr->SetFE(bdr_el);
      }
      else // L2 Nodes (e.g., periodic mesh)
      {
         int elem_id, face_info;
         GetBdrElementAdjacentElement(i, elem_id, face_info);
         Geometry::Type face_geom = GetBdrElementGeometry(i);
         face_info = EncodeFaceInfo(
                        DecodeFaceInfoLocalIndex(face_info),
                        Geometry::GetInverseOrientation(
                           face_geom, DecodeFaceInfoOrientation(face_info))
                     );

         IntegrationPointTransformation Loc1;
         GetLocalFaceTransformation(GetBdrElementType(i),
                                    GetElementType(elem_id),
                                    Loc1.Transf, face_info);
         const FiniteElement *face_el =
            Nodes->FESpace()->GetTraceElement(elem_id, face_geom);
         MFEM_VERIFY(dynamic_cast<const NodalFiniteElement*>(face_el),
                     "Mesh requires nodal Finite Element.");

         IntegrationRule eir(face_el->GetDof());
         Loc1.Transf.ElementNo = elem_id;
         Loc1.Transf.mesh = this;
         Loc1.Transf.ElementType = ElementTransformation::ELEMENT;
         Loc1.Transform(face_el->GetNodes(), eir);
         Nodes->GetVectorValues(Loc1.Transf, eir, pm);

         ElTr->SetFE(face_el);
      }
   }
}

ElementTransformation *Mesh::GetBdrElementTransformation(int i)
{
   GetBdrElementTransformation(i, &BdrTransformation);
   return &BdrTransformation;
}

void Mesh::GetFaceTransformation(int FaceNo,
                                 IsoparametricTransformation *FTr) const
{
   FTr->Attribute = (Dim == 1) ? 1 : faces[FaceNo]->GetAttribute();
   FTr->ElementNo = FaceNo;
   FTr->ElementType = ElementTransformation::FACE;
   FTr->mesh = this;
   DenseMatrix &pm = FTr->GetPointMat();
   FTr->Reset();
   if (Nodes == NULL)
   {
      const int *v = (Dim == 1) ? &FaceNo : faces[FaceNo]->GetVertices();
      const int nv = (Dim == 1) ? 1 : faces[FaceNo]->GetNVertices();
      pm.SetSize(spaceDim, nv);
      for (int i = 0; i < spaceDim; i++)
      {
         for (int j = 0; j < nv; j++)
         {
            pm(i, j) = vertices[v[j]](i);
         }
      }
      FTr->SetFE(GetTransformationFEforElementType(GetFaceElementType(FaceNo)));
   }
   else // curved mesh
   {
      const FiniteElement *face_el = Nodes->FESpace()->GetFaceElement(FaceNo);
      Nodes->HostRead();
      const GridFunction &nodes = *Nodes;
      if (face_el)
      {
         Array<int> vdofs;
         Nodes->FESpace()->GetFaceVDofs(FaceNo, vdofs);
         int n = vdofs.Size()/spaceDim;
         pm.SetSize(spaceDim, n);
         for (int i = 0; i < spaceDim; i++)
         {
            for (int j = 0; j < n; j++)
            {
               pm(i, j) = nodes(vdofs[n*i+j]);
            }
         }
         FTr->SetFE(face_el);
      }
      else // L2 Nodes (e.g., periodic mesh), go through the volume of Elem1
      {
         const FaceInfo &face_info = faces_info[FaceNo];
         Geometry::Type face_geom = GetFaceGeometry(FaceNo);
         Element::Type  face_type = GetFaceElementType(FaceNo);

         IntegrationPointTransformation Loc1;
         GetLocalFaceTransformation(face_type,
                                    GetElementType(face_info.Elem1No),
                                    Loc1.Transf, face_info.Elem1Inf);

         face_el = Nodes->FESpace()->GetTraceElement(face_info.Elem1No,
                                                     face_geom);
         MFEM_VERIFY(dynamic_cast<const NodalFiniteElement*>(face_el),
                     "Mesh requires nodal Finite Element.");

         IntegrationRule eir(face_el->GetDof());
         Loc1.Transf.ElementNo = face_info.Elem1No;
         Loc1.Transf.ElementType = ElementTransformation::ELEMENT;
         Loc1.Transf.mesh = this;
         Loc1.Transform(face_el->GetNodes(), eir);
         Nodes->GetVectorValues(Loc1.Transf, eir, pm);

         FTr->SetFE(face_el);
      }
   }
}

ElementTransformation *Mesh::GetFaceTransformation(int FaceNo)
{
   GetFaceTransformation(FaceNo, &FaceTransformation);
   return &FaceTransformation;
}

void Mesh::GetEdgeTransformation(int EdgeNo,
                                 IsoparametricTransformation *EdTr) const
{
   if (Dim == 2)
   {
      GetFaceTransformation(EdgeNo, EdTr);
      return;
   }
   if (Dim == 1)
   {
      mfem_error("Mesh::GetEdgeTransformation not defined in 1D \n");
   }

   EdTr->Attribute = 1;
   EdTr->ElementNo = EdgeNo;
   EdTr->ElementType = ElementTransformation::EDGE;
   EdTr->mesh = this;
   DenseMatrix &pm = EdTr->GetPointMat();
   EdTr->Reset();
   if (Nodes == NULL)
   {
      Array<int> v;
      GetEdgeVertices(EdgeNo, v);
      const int nv = 2;
      pm.SetSize(spaceDim, nv);
      for (int i = 0; i < spaceDim; i++)
      {
         for (int j = 0; j < nv; j++)
         {
            pm(i, j) = vertices[v[j]](i);
         }
      }
      EdTr->SetFE(GetTransformationFEforElementType(Element::SEGMENT));
   }
   else
   {
      const FiniteElement *edge_el = Nodes->FESpace()->GetEdgeElement(EdgeNo);
      Nodes->HostRead();
      const GridFunction &nodes = *Nodes;
      if (edge_el)
      {
         Array<int> vdofs;
         Nodes->FESpace()->GetEdgeVDofs(EdgeNo, vdofs);
         int n = vdofs.Size()/spaceDim;
         pm.SetSize(spaceDim, n);
         for (int i = 0; i < spaceDim; i++)
         {
            for (int j = 0; j < n; j++)
            {
               pm(i, j) = nodes(vdofs[n*i+j]);
            }
         }
         EdTr->SetFE(edge_el);
      }
      else
      {
         MFEM_ABORT("Not implemented.");
      }
   }
}

ElementTransformation *Mesh::GetEdgeTransformation(int EdgeNo)
{
   GetEdgeTransformation(EdgeNo, &EdgeTransformation);
   return &EdgeTransformation;
}


void Mesh::GetLocalPtToSegTransformation(
   IsoparametricTransformation &Transf, int i) const
{
   const IntegrationRule *SegVert;
   DenseMatrix &locpm = Transf.GetPointMat();
   Transf.Reset();

   Transf.SetFE(&PointFE);
   SegVert = Geometries.GetVertices(Geometry::SEGMENT);
   locpm.SetSize(1, 1);
   locpm(0, 0) = SegVert->IntPoint(i/64).x;
   //  (i/64) is the local face no. in the segment
   //  (i%64) is the orientation of the point (not used)
}

void Mesh::GetLocalSegToTriTransformation(
   IsoparametricTransformation &Transf, int i) const
{
   const int *tv, *so;
   const IntegrationRule *TriVert;
   DenseMatrix &locpm = Transf.GetPointMat();
   Transf.Reset();

   Transf.SetFE(&SegmentFE);
   tv = tri_t::Edges[i/64];  //  (i/64) is the local face no. in the triangle
   so = seg_t::Orient[i%64]; //  (i%64) is the orientation of the segment
   TriVert = Geometries.GetVertices(Geometry::TRIANGLE);
   locpm.SetSize(2, 2);
   for (int j = 0; j < 2; j++)
   {
      locpm(0, so[j]) = TriVert->IntPoint(tv[j]).x;
      locpm(1, so[j]) = TriVert->IntPoint(tv[j]).y;
   }
}

void Mesh::GetLocalSegToQuadTransformation(
   IsoparametricTransformation &Transf, int i) const
{
   const int *qv, *so;
   const IntegrationRule *QuadVert;
   DenseMatrix &locpm = Transf.GetPointMat();
   Transf.Reset();

   Transf.SetFE(&SegmentFE);
   qv = quad_t::Edges[i/64]; //  (i/64) is the local face no. in the quad
   so = seg_t::Orient[i%64]; //  (i%64) is the orientation of the segment
   QuadVert = Geometries.GetVertices(Geometry::SQUARE);
   locpm.SetSize(2, 2);
   for (int j = 0; j < 2; j++)
   {
      locpm(0, so[j]) = QuadVert->IntPoint(qv[j]).x;
      locpm(1, so[j]) = QuadVert->IntPoint(qv[j]).y;
   }
}

void Mesh::GetLocalTriToTetTransformation(
   IsoparametricTransformation &Transf, int i) const
{
   DenseMatrix &locpm = Transf.GetPointMat();
   Transf.Reset();

   Transf.SetFE(&TriangleFE);
   //  (i/64) is the local face no. in the tet
   const int *tv = tet_t::FaceVert[i/64];
   //  (i%64) is the orientation of the tetrahedron face
   //         w.r.t. the face element
   const int *to = tri_t::Orient[i%64];
   const IntegrationRule *TetVert =
      Geometries.GetVertices(Geometry::TETRAHEDRON);
   locpm.SetSize(3, 3);
   for (int j = 0; j < 3; j++)
   {
      const IntegrationPoint &vert = TetVert->IntPoint(tv[to[j]]);
      locpm(0, j) = vert.x;
      locpm(1, j) = vert.y;
      locpm(2, j) = vert.z;
   }
}

void Mesh::GetLocalTriToWdgTransformation(
   IsoparametricTransformation &Transf, int i) const
{
   DenseMatrix &locpm = Transf.GetPointMat();
   Transf.Reset();

   Transf.SetFE(&TriangleFE);
   //  (i/64) is the local face no. in the pri
   MFEM_VERIFY(i < 128, "Local face index " << i/64
               << " is not a triangular face of a wedge.");
   const int *pv = pri_t::FaceVert[i/64];
   //  (i%64) is the orientation of the wedge face
   //         w.r.t. the face element
   const int *to = tri_t::Orient[i%64];
   const IntegrationRule *PriVert =
      Geometries.GetVertices(Geometry::PRISM);
   locpm.SetSize(3, 3);
   for (int j = 0; j < 3; j++)
   {
      const IntegrationPoint &vert = PriVert->IntPoint(pv[to[j]]);
      locpm(0, j) = vert.x;
      locpm(1, j) = vert.y;
      locpm(2, j) = vert.z;
   }
}

void Mesh::GetLocalTriToPyrTransformation(
   IsoparametricTransformation &Transf, int i) const
{
   DenseMatrix &locpm = Transf.GetPointMat();

   Transf.SetFE(&TriangleFE);
   //  (i/64) is the local face no. in the pyr
   MFEM_VERIFY(i >= 64, "Local face index " << i/64
               << " is not a triangular face of a pyramid.");
   const int *pv = pyr_t::FaceVert[i/64];
   //  (i%64) is the orientation of the pyramid face
   //         w.r.t. the face element
   const int *to = tri_t::Orient[i%64];
   const IntegrationRule *PyrVert =
      Geometries.GetVertices(Geometry::PYRAMID);
   locpm.SetSize(3, 3);
   for (int j = 0; j < 3; j++)
   {
      const IntegrationPoint &vert = PyrVert->IntPoint(pv[to[j]]);
      locpm(0, j) = vert.x;
      locpm(1, j) = vert.y;
      locpm(2, j) = vert.z;
   }
}

void Mesh::GetLocalQuadToHexTransformation(
   IsoparametricTransformation &Transf, int i) const
{
   DenseMatrix &locpm = Transf.GetPointMat();
   Transf.Reset();

   Transf.SetFE(&QuadrilateralFE);
   //  (i/64) is the local face no. in the hex
   const int *hv = hex_t::FaceVert[i/64];
   //  (i%64) is the orientation of the quad
   const int *qo = quad_t::Orient[i%64];
   const IntegrationRule *HexVert = Geometries.GetVertices(Geometry::CUBE);
   locpm.SetSize(3, 4);
   for (int j = 0; j < 4; j++)
   {
      const IntegrationPoint &vert = HexVert->IntPoint(hv[qo[j]]);
      locpm(0, j) = vert.x;
      locpm(1, j) = vert.y;
      locpm(2, j) = vert.z;
   }
}

void Mesh::GetLocalQuadToWdgTransformation(
   IsoparametricTransformation &Transf, int i) const
{
   DenseMatrix &locpm = Transf.GetPointMat();
   Transf.Reset();

   Transf.SetFE(&QuadrilateralFE);
   //  (i/64) is the local face no. in the pri
   MFEM_VERIFY(i >= 128, "Local face index " << i/64
               << " is not a quadrilateral face of a wedge.");
   const int *pv = pri_t::FaceVert[i/64];
   //  (i%64) is the orientation of the quad
   const int *qo = quad_t::Orient[i%64];
   const IntegrationRule *PriVert = Geometries.GetVertices(Geometry::PRISM);
   locpm.SetSize(3, 4);
   for (int j = 0; j < 4; j++)
   {
      const IntegrationPoint &vert = PriVert->IntPoint(pv[qo[j]]);
      locpm(0, j) = vert.x;
      locpm(1, j) = vert.y;
      locpm(2, j) = vert.z;
   }
}

void Mesh::GetLocalQuadToPyrTransformation(
   IsoparametricTransformation &Transf, int i) const
{
   DenseMatrix &locpm = Transf.GetPointMat();

   Transf.SetFE(&QuadrilateralFE);
   //  (i/64) is the local face no. in the pyr
   MFEM_VERIFY(i < 64, "Local face index " << i/64
               << " is not a quadrilateral face of a pyramid.");
   const int *pv = pyr_t::FaceVert[i/64];
   //  (i%64) is the orientation of the quad
   const int *qo = quad_t::Orient[i%64];
   const IntegrationRule *PyrVert = Geometries.GetVertices(Geometry::PYRAMID);
   locpm.SetSize(3, 4);
   for (int j = 0; j < 4; j++)
   {
      const IntegrationPoint &vert = PyrVert->IntPoint(pv[qo[j]]);
      locpm(0, j) = vert.x;
      locpm(1, j) = vert.y;
      locpm(2, j) = vert.z;
   }
}

const GeometricFactors* Mesh::GetGeometricFactors(const IntegrationRule& ir,
                                                  const int flags,
                                                  MemoryType d_mt)
{
   for (int i = 0; i < geom_factors.Size(); i++)
   {
      GeometricFactors *gf = geom_factors[i];
      if (gf->IntRule == &ir && (gf->computed_factors & flags) == flags)
      {
         return gf;
      }
   }

   this->EnsureNodes();

   GeometricFactors *gf = new GeometricFactors(this, ir, flags, d_mt);
   geom_factors.Append(gf);
   return gf;
}

const FaceGeometricFactors* Mesh::GetFaceGeometricFactors(
   const IntegrationRule& ir,
   const int flags, FaceType type, MemoryType d_mt)
{
   for (int i = 0; i < face_geom_factors.Size(); i++)
   {
      FaceGeometricFactors *gf = face_geom_factors[i];
      if (gf->IntRule == &ir && (gf->computed_factors & flags) == flags &&
          gf->type==type)
      {
         return gf;
      }
   }

   this->EnsureNodes();

   FaceGeometricFactors *gf = new FaceGeometricFactors(this, ir, flags, type,
                                                       d_mt);
   face_geom_factors.Append(gf);
   return gf;
}

const Array<int>& Mesh::GetBdrElementAttributes() const
{
   if (bdr_attrs_cache.Size() == 0)
   {
      std::unordered_map<int, int> f_to_be;
      for (int i = 0; i < GetNBE(); ++i)
      {
         const int f = GetBdrElementFaceIndex(i);
         f_to_be[f] = i;
      }
      const int nf_bdr = GetNFbyType(FaceType::Boundary);
      // MFEM_VERIFY(size_t(nf_bdr) == f_to_be.size(), "Incompatible sizes");
      bdr_attrs_cache.SetSize(nf_bdr);
      int f_ind = 0;
      int missing_bdr_elems = 0;
<<<<<<< HEAD
      for (int f = 0; f < GetNumFaces(); ++f)
=======
      const int nf = GetNumFaces();
      for (int f = 0; f < nf; ++f)
>>>>>>> 7c8b5b3a
      {
         if (!GetFaceInformation(f).IsOfFaceType(FaceType::Boundary))
         {
            continue;
         }
         int attribute = 1; // default value
         auto iter = f_to_be.find(f);
         if (iter != f_to_be.end())
         {
            const int be = iter->second;
            attribute = GetBdrAttribute(be);
         }
         else
         {
            // If a boundary face does not correspond to the a boundary element,
            // we assign it the default attribute of 1. We also generate a
            // warning at runtime with the number of such missing elements.
            ++missing_bdr_elems;
         }
         bdr_attrs_cache[f_ind] = attribute;
         ++f_ind;
      }
      if (missing_bdr_elems)
      {
         MFEM_VERIFY(false, "Missing " << missing_bdr_elems
                     << " boundary elements "
                     "for boundary faces.");
      }
   }
   return bdr_attrs_cache;
}

const Array<int>& Mesh::GetElementAttributes() const
{
   if (elem_attrs_cache.Size() == 0)
   {
      // re-compute cache
      elem_attrs_cache.SetSize(GetNE());
      elem_attrs_cache.HostWrite();
      for (int i = 0; i < GetNE(); ++i)
      {
         elem_attrs_cache[i] = GetAttribute(i);
      }
   }
   return elem_attrs_cache;
}

<<<<<<< HEAD
void Mesh::ComputeFaceInfo(FaceType ftype) const
{
   auto &fidcs = face_indices[static_cast<int>(ftype)];
   auto &ifidcs = inv_face_indices[static_cast<int>(ftype)];
   fidcs.SetSize(GetNFbyType(ftype));
   fidcs.HostWrite();
   ifidcs.reserve(fidcs.Size());
   int f_idx = 0;
   for (int i = 0; i < GetNumFacesWithGhost(); ++i)
   {
      const FaceInformation face = GetFaceInformation(i);
      if (face.IsNonconformingCoarse() || !face.IsOfFaceType(ftype))
      {
         continue;
      }
      fidcs[f_idx] = i;
      ifidcs[i] = f_idx;
      ++f_idx;
   }
}

const Array<int> &Mesh::GetFaceIndices(FaceType ftype) const
{
   if (face_indices[static_cast<int>(ftype)].Size() == 0)
   {
      ComputeFaceInfo(ftype);
   }
   return face_indices[static_cast<int>(ftype)];
}

const std::unordered_map<int, int> &
Mesh::GetInvFaceIndices(FaceType ftype) const
{
   if (inv_face_indices[static_cast<int>(ftype)].empty())
   {
      ComputeFaceInfo(ftype);
   }
   return inv_face_indices[static_cast<int>(ftype)];
}

=======
>>>>>>> 7c8b5b3a
void Mesh::DeleteGeometricFactors()
{
   for (int i = 0; i < geom_factors.Size(); i++)
   {
      delete geom_factors[i];
   }
   geom_factors.SetSize(0);
   for (int i = 0; i < face_geom_factors.Size(); i++)
   {
      delete face_geom_factors[i];
   }
   face_geom_factors.SetSize(0);

   ++nodes_sequence;
}

void Mesh::GetLocalFaceTransformation(int face_type, int elem_type,
                                      IsoparametricTransformation &Transf,
                                      int info) const
{
   switch (face_type)
   {
      case Element::POINT:
         GetLocalPtToSegTransformation(Transf, info);
         break;

      case Element::SEGMENT:
         if (elem_type == Element::TRIANGLE)
         {
            GetLocalSegToTriTransformation(Transf, info);
         }
         else
         {
            MFEM_ASSERT(elem_type == Element::QUADRILATERAL, "");
            GetLocalSegToQuadTransformation(Transf, info);
         }
         break;

      case Element::TRIANGLE:
         if (elem_type == Element::TETRAHEDRON)
         {
            GetLocalTriToTetTransformation(Transf, info);
         }
         else if (elem_type == Element::WEDGE)
         {
            GetLocalTriToWdgTransformation(Transf, info);
         }
         else if (elem_type == Element::PYRAMID)
         {
            GetLocalTriToPyrTransformation(Transf, info);
         }
         else
         {
            MFEM_ABORT("Mesh::GetLocalFaceTransformation not defined for "
                       "face type " << face_type
                       << " and element type " << elem_type << "\n");
         }
         break;

      case Element::QUADRILATERAL:
         if (elem_type == Element::HEXAHEDRON)
         {
            GetLocalQuadToHexTransformation(Transf, info);
         }
         else if (elem_type == Element::WEDGE)
         {
            GetLocalQuadToWdgTransformation(Transf, info);
         }
         else if (elem_type == Element::PYRAMID)
         {
            GetLocalQuadToPyrTransformation(Transf, info);
         }
         else
         {
            MFEM_ABORT("Mesh::GetLocalFaceTransformation not defined for "
                       "face type " << face_type
                       << " and element type " << elem_type << "\n");
         }
         break;
   }
}

FaceElementTransformations *Mesh::GetFaceElementTransformations(int FaceNo,
                                                                int mask)
{
   GetFaceElementTransformations(FaceNo, FaceElemTr, Transformation,
                                 Transformation2, mask);
   return &FaceElemTr;
}

void Mesh::GetFaceElementTransformations(int FaceNo,
                                         FaceElementTransformations &FElTr,
                                         IsoparametricTransformation &ElTr1,
                                         IsoparametricTransformation &ElTr2,
                                         int mask) const
{
   const FaceInfo &face_info = faces_info[FaceNo];

   int cmask = 0;
   FElTr.SetConfigurationMask(cmask);
   FElTr.Elem1 = NULL;
   FElTr.Elem2 = NULL;

   // setup the transformation for the first element
   FElTr.Elem1No = face_info.Elem1No;
   if (mask & FaceElementTransformations::HAVE_ELEM1)
   {
      GetElementTransformation(FElTr.Elem1No, &ElTr1);
      FElTr.Elem1 = &ElTr1;
      cmask |= 1;
   }

   //  setup the transformation for the second element
   //     return NULL in the Elem2 field if there's no second element, i.e.
   //     the face is on the "boundary"
   FElTr.Elem2No = face_info.Elem2No;
   if ((mask & FaceElementTransformations::HAVE_ELEM2) &&
       FElTr.Elem2No >= 0)
   {
#ifdef MFEM_DEBUG
      if (NURBSext && (mask & FaceElementTransformations::HAVE_ELEM1))
      { MFEM_ABORT("NURBS mesh not supported!"); }
#endif
      GetElementTransformation(FElTr.Elem2No, &ElTr2);
      FElTr.Elem2 = &ElTr2;
      cmask |= 2;
   }

   // setup the face transformation
   if (mask & FaceElementTransformations::HAVE_FACE)
   {
      GetFaceTransformation(FaceNo, &FElTr);
      cmask |= 16;
   }
   else
   {
      FElTr.SetGeometryType(GetFaceGeometry(FaceNo));
   }

   // setup Loc1 & Loc2
   int face_type = GetFaceElementType(FaceNo);
   if (mask & FaceElementTransformations::HAVE_LOC1)
   {
      int elem_type = GetElementType(face_info.Elem1No);
      GetLocalFaceTransformation(face_type, elem_type,
                                 FElTr.Loc1.Transf, face_info.Elem1Inf);
      cmask |= 4;
   }
   if ((mask & FaceElementTransformations::HAVE_LOC2) &&
       FElTr.Elem2No >= 0)
   {
      int elem_type = GetElementType(face_info.Elem2No);
      GetLocalFaceTransformation(face_type, elem_type,
                                 FElTr.Loc2.Transf, face_info.Elem2Inf);

      // NC meshes: prepend slave edge/face transformation to Loc2
      if (Nonconforming() && IsSlaveFace(face_info))
      {
         ApplyLocalSlaveTransformation(FElTr, face_info, false);
      }
      cmask |= 8;
   }

   FElTr.SetConfigurationMask(cmask);

   // This check can be useful for internal debugging, however it will fail on
   // periodic boundary faces, so we keep it disabled in general.
#if 0
#ifdef MFEM_DEBUG
   real_t dist = FElTr.CheckConsistency();
   if (dist >= 1e-12)
   {
      mfem::out << "\nInternal error: face id = " << FaceNo
                << ", dist = " << dist << '\n';
      FElTr.CheckConsistency(1); // print coordinates
      MFEM_ABORT("internal error");
   }
#endif
#endif
}

FaceElementTransformations *Mesh::GetInteriorFaceTransformations(int FaceNo)
{
   GetInteriorFaceTransformations(FaceNo, FaceElemTr, Transformation,
                                  Transformation2);
   return (FaceElemTr.geom == Geometry::INVALID) ? nullptr : &FaceElemTr;
}

void Mesh::GetInteriorFaceTransformations(int FaceNo,
                                          FaceElementTransformations &FElTr,
                                          IsoparametricTransformation &ElTr1,
                                          IsoparametricTransformation &ElTr2) const
{
   if (faces_info[FaceNo].Elem2No < 0)
   {
      FElTr.SetGeometryType(Geometry::INVALID);
      return;
   }
   GetFaceElementTransformations(FaceNo, FElTr, ElTr1, ElTr2);
}

FaceElementTransformations *Mesh::GetBdrFaceTransformations(int BdrElemNo)
{
   GetBdrFaceTransformations(BdrElemNo, FaceElemTr, Transformation,
                             Transformation2);
   return (FaceElemTr.geom == Geometry::INVALID) ? nullptr : &FaceElemTr;
}

void Mesh::GetBdrFaceTransformations(int BdrElemNo,
                                     FaceElementTransformations &FElTr,
                                     IsoparametricTransformation &ElTr1,
                                     IsoparametricTransformation &ElTr2) const
{
   // Check if the face is interior, shared, or nonconforming.
   int fn = GetBdrElementFaceIndex(BdrElemNo);
   if (FaceIsTrueInterior(fn) || faces_info[fn].NCFace >= 0)
   {
      FElTr.SetGeometryType(Geometry::INVALID);
      return;
   }
   GetFaceElementTransformations(fn, FElTr, ElTr1, ElTr2, 21);
   FElTr.Attribute = boundary[BdrElemNo]->GetAttribute();
   FElTr.ElementNo = BdrElemNo;
   FElTr.ElementType = ElementTransformation::BDR_FACE;
   FElTr.mesh = this;
}

bool Mesh::IsSlaveFace(const FaceInfo &fi) const
{
   return fi.NCFace >= 0 && nc_faces_info[fi.NCFace].Slave;
}

void Mesh::ApplyLocalSlaveTransformation(FaceElementTransformations &FT,
                                         const FaceInfo &fi, bool is_ghost) const
{
#ifdef MFEM_THREAD_SAFE
   DenseMatrix composition;
#else
   static DenseMatrix composition;
#endif
   MFEM_ASSERT(fi.NCFace >= 0, "");
   MFEM_ASSERT(nc_faces_info[fi.NCFace].Slave, "internal error");
   if (!is_ghost)
   {
      // side 1 -> child side, side 2 -> parent side
      IsoparametricTransformation &LT = FT.Loc2.Transf;
      LT.Transform(*nc_faces_info[fi.NCFace].PointMatrix, composition);
      // In 2D, we need to flip the point matrix since it is aligned with the
      // parent side.
      if (Dim == 2)
      {
         // swap points (columns) 0 and 1
         std::swap(composition(0,0), composition(0,1));
         std::swap(composition(1,0), composition(1,1));
      }
      LT.SetPointMat(composition);
   }
   else // is_ghost == true
   {
      // side 1 -> parent side, side 2 -> child side
      IsoparametricTransformation &LT = FT.Loc1.Transf;
      LT.Transform(*nc_faces_info[fi.NCFace].PointMatrix, composition);
      // In 2D, there is no need to flip the point matrix since it is already
      // aligned with the parent side, see also ParNCMesh::GetFaceNeighbors.
      // In 3D the point matrix was flipped during construction in
      // ParNCMesh::GetFaceNeighbors and due to that it is already aligned with
      // the parent side.
      LT.SetPointMat(composition);
   }
}

Mesh::FaceInformation Mesh::GetFaceInformation(int f) const
{
   FaceInformation face;
   int e1, e2;
   int inf1, inf2;
   int ncface;
   GetFaceElements(f, &e1, &e2);
   GetFaceInfos(f, &inf1, &inf2, &ncface);
   face.element[0].index = e1;
   face.element[0].location = ElementLocation::Local;
   face.element[0].orientation = inf1%64;
   face.element[0].local_face_id = inf1/64;
   face.element[1].local_face_id = inf2/64;
   face.ncface = ncface;
   face.point_matrix = nullptr;
   // The following figures out face.location, face.conformity,
   // face.element[1].index, and face.element[1].orientation.
   if (f < GetNumFaces()) // Non-ghost face
   {
      if (e2>=0)
      {
         if (ncface==-1)
         {
            face.tag = FaceInfoTag::LocalConforming;
            face.topology = FaceTopology::Conforming;
            face.element[1].location = ElementLocation::Local;
            face.element[0].conformity = ElementConformity::Coincident;
            face.element[1].conformity = ElementConformity::Coincident;
            face.element[1].index = e2;
            face.element[1].orientation = inf2%64;
         }
         else // ncface >= 0
         {
            face.tag = FaceInfoTag::LocalSlaveNonconforming;
            face.topology = FaceTopology::Nonconforming;
            face.element[1].location = ElementLocation::Local;
            face.element[0].conformity = ElementConformity::Coincident;
            face.element[1].conformity = ElementConformity::Superset;
            face.element[1].index = e2;
            MFEM_ASSERT(inf2%64==0, "unexpected slave face orientation.");
            face.element[1].orientation = inf2%64;
            face.point_matrix = nc_faces_info[ncface].PointMatrix;
         }
      }
      else // e2<0
      {
         if (ncface==-1)
         {
            if (inf2<0)
            {
               face.tag = FaceInfoTag::Boundary;
               face.topology = FaceTopology::Boundary;
               face.element[1].location = ElementLocation::NA;
               face.element[0].conformity = ElementConformity::Coincident;
               face.element[1].conformity = ElementConformity::NA;
               face.element[1].index = -1;
               face.element[1].orientation = -1;
            }
            else // inf2 >= 0
            {
               face.tag = FaceInfoTag::SharedConforming;
               face.topology = FaceTopology::Conforming;
               face.element[0].conformity = ElementConformity::Coincident;
               face.element[1].conformity = ElementConformity::Coincident;
               face.element[1].location = ElementLocation::FaceNbr;
               face.element[1].index = -1 - e2;
               face.element[1].orientation = inf2%64;
            }
         }
         else // ncface >= 0
         {
            if (inf2 < 0)
            {
               face.tag = FaceInfoTag::MasterNonconforming;
               face.topology = FaceTopology::Nonconforming;
               face.element[1].location = ElementLocation::NA;
               face.element[0].conformity = ElementConformity::Coincident;
               face.element[1].conformity = ElementConformity::Subset;
               face.element[1].index = -1;
               face.element[1].orientation = -1;
            }
            else
            {
               face.tag = FaceInfoTag::SharedSlaveNonconforming;
               face.topology = FaceTopology::Nonconforming;
               face.element[1].location = ElementLocation::FaceNbr;
               face.element[0].conformity = ElementConformity::Coincident;
               face.element[1].conformity = ElementConformity::Superset;
               face.element[1].index = -1 - e2;
               face.element[1].orientation = inf2%64;
            }
            face.point_matrix = nc_faces_info[ncface].PointMatrix;
         }
      }
   }
   else // Ghost face
   {
      if (e1==-1)
      {
         face.tag = FaceInfoTag::GhostMaster;
         face.topology = FaceTopology::NA;
         face.element[1].location = ElementLocation::NA;
         face.element[0].conformity = ElementConformity::NA;
         face.element[1].conformity = ElementConformity::NA;
         face.element[1].index = -1;
         face.element[1].orientation = -1;
      }
      else
      {
         face.tag = FaceInfoTag::GhostSlave;
         face.topology = FaceTopology::Nonconforming;
         face.element[1].location = ElementLocation::FaceNbr;
         face.element[0].conformity = ElementConformity::Superset;
         face.element[1].conformity = ElementConformity::Coincident;
         face.element[1].index = -1 - e2;
         face.element[1].orientation = inf2%64;
         face.point_matrix = nc_faces_info[ncface].PointMatrix;
      }
   }
   return face;
}

Mesh::FaceInformation::operator Mesh::FaceInfo() const
{
   FaceInfo res {-1, -1, -1, -1, -1};
   switch (tag)
   {
      case FaceInfoTag::LocalConforming:
         res.Elem1No = element[0].index;
         res.Elem2No = element[1].index;
         res.Elem1Inf = element[0].orientation + element[0].local_face_id*64;
         res.Elem2Inf = element[1].orientation + element[1].local_face_id*64;
         res.NCFace = ncface;
         break;
      case FaceInfoTag::LocalSlaveNonconforming:
         res.Elem1No = element[0].index;
         res.Elem2No = element[1].index;
         res.Elem1Inf = element[0].orientation + element[0].local_face_id*64;
         res.Elem2Inf = element[1].orientation + element[1].local_face_id*64;
         res.NCFace = ncface;
         break;
      case FaceInfoTag::Boundary:
         res.Elem1No = element[0].index;
         res.Elem1Inf = element[0].orientation + element[0].local_face_id*64;
         break;
      case FaceInfoTag::SharedConforming:
         res.Elem1No = element[0].index;
         res.Elem2No = -1 - element[1].index;
         res.Elem1Inf = element[0].orientation + element[0].local_face_id*64;
         res.Elem2Inf = element[1].orientation + element[1].local_face_id*64;
         break;
      case FaceInfoTag::MasterNonconforming:
         res.Elem1No = element[0].index;
         res.Elem1Inf = element[0].orientation + element[0].local_face_id*64;
         break;
      case FaceInfoTag::SharedSlaveNonconforming:
         res.Elem1No = element[0].index;
         res.Elem2No = -1 - element[1].index;
         res.Elem1Inf = element[0].orientation + element[0].local_face_id*64;
         res.Elem2Inf = element[1].orientation + element[1].local_face_id*64;
         break;
      case FaceInfoTag::GhostMaster:
         break;
      case FaceInfoTag::GhostSlave:
         res.Elem1No = element[0].index;
         res.Elem2No = -1 - element[1].index;
         res.Elem1Inf = element[0].orientation + element[0].local_face_id*64;
         res.Elem2Inf = element[1].orientation + element[1].local_face_id*64;
         break;
   }
   return res;
}

std::ostream &operator<<(std::ostream &os, const Mesh::FaceInformation& info)
{
   os << "face topology=";
   switch (info.topology)
   {
      case Mesh::FaceTopology::Boundary:
         os << "Boundary";
         break;
      case Mesh::FaceTopology::Conforming:
         os << "Conforming";
         break;
      case Mesh::FaceTopology::Nonconforming:
         os << "Non-conforming";
         break;
      case Mesh::FaceTopology::NA:
         os << "NA";
         break;
   }
   os << '\n';
   os << "element[0].location=";
   switch (info.element[0].location)
   {
      case Mesh::ElementLocation::Local:
         os << "Local";
         break;
      case Mesh::ElementLocation::FaceNbr:
         os << "FaceNbr";
         break;
      case Mesh::ElementLocation::NA:
         os << "NA";
         break;
   }
   os << '\n';
   os << "element[1].location=";
   switch (info.element[1].location)
   {
      case Mesh::ElementLocation::Local:
         os << "Local";
         break;
      case Mesh::ElementLocation::FaceNbr:
         os << "FaceNbr";
         break;
      case Mesh::ElementLocation::NA:
         os << "NA";
         break;
   }
   os << '\n';
   os << "element[0].conformity=";
   switch (info.element[0].conformity)
   {
      case Mesh::ElementConformity::Coincident:
         os << "Coincident";
         break;
      case Mesh::ElementConformity::Superset:
         os << "Superset";
         break;
      case Mesh::ElementConformity::Subset:
         os << "Subset";
         break;
      case Mesh::ElementConformity::NA:
         os << "NA";
         break;
   }
   os << '\n';
   os << "element[1].conformity=";
   switch (info.element[1].conformity)
   {
      case Mesh::ElementConformity::Coincident:
         os << "Coincident";
         break;
      case Mesh::ElementConformity::Superset:
         os << "Superset";
         break;
      case Mesh::ElementConformity::Subset:
         os << "Subset";
         break;
      case Mesh::ElementConformity::NA:
         os << "NA";
         break;
   }
   os << '\n';
   os << "element[0].index=" << info.element[0].index << '\n'
      << "element[1].index=" << info.element[1].index << '\n'
      << "element[0].local_face_id=" << info.element[0].local_face_id << '\n'
      << "element[1].local_face_id=" << info.element[1].local_face_id << '\n'
      << "element[0].orientation=" << info.element[0].orientation << '\n'
      << "element[1].orientation=" << info.element[1].orientation << '\n'
      << "ncface=" << info.ncface << std::endl;
   return os;
}

void Mesh::GetFaceElements(int Face, int *Elem1, int *Elem2) const
{
   *Elem1 = faces_info[Face].Elem1No;
   *Elem2 = faces_info[Face].Elem2No;
}

void Mesh::GetFaceInfos(int Face, int *Inf1, int *Inf2) const
{
   *Inf1 = faces_info[Face].Elem1Inf;
   *Inf2 = faces_info[Face].Elem2Inf;
}

void Mesh::GetFaceInfos(int Face, int *Inf1, int *Inf2, int *NCFace) const
{
   *Inf1   = faces_info[Face].Elem1Inf;
   *Inf2   = faces_info[Face].Elem2Inf;
   *NCFace = faces_info[Face].NCFace;
}

Geometry::Type Mesh::GetFaceGeometry(int Face) const
{
   switch (Dim)
   {
      case 1: return Geometry::POINT;
      case 2: return Geometry::SEGMENT;
      case 3:
         if (Face < NumOfFaces) // local (non-ghost) face
         {
            return faces[Face]->GetGeometryType();
         }
         // ghost face
         const int nc_face_id = faces_info[Face].NCFace;

         MFEM_ASSERT(nc_face_id >= 0, "parent ghost faces are not supported");
         return faces[nc_faces_info[nc_face_id].MasterFace]->GetGeometryType();
   }
   return Geometry::INVALID;
}

Geometry::Type Mesh::GetTypicalFaceGeometry() const
{
   Geometry::Type elem_geom = GetTypicalElementGeometry();
   switch (elem_geom)
   {
      case Geometry::SEGMENT: return Geometry::POINT;
      case Geometry::TRIANGLE: return Geometry::SEGMENT;
      case Geometry::SQUARE: return Geometry::SEGMENT;
      case Geometry::TETRAHEDRON: return Geometry::TRIANGLE;
      case Geometry::CUBE: return Geometry::SQUARE;
      case Geometry::PRISM: return Geometry::TRIANGLE;
      case Geometry::PYRAMID: return Geometry::TRIANGLE;
      default: return Geometry::INVALID;
   }
}

Element::Type Mesh::GetFaceElementType(int Face) const
{
   return (Dim == 1) ? Element::POINT : faces[Face]->GetType();
}

Array<int> Mesh::GetFaceToBdrElMap() const
{
   Array<int> face_to_be(Dim == 2 ? NumOfEdges : NumOfFaces);
   face_to_be = -1;
   for (int i = 0; i < NumOfBdrElements; i++)
   {
      face_to_be[GetBdrElementFaceIndex(i)] = i;
   }
   return face_to_be;
}

Geometry::Type Mesh::GetTypicalElementGeometry() const
{
   if (GetNE() > 0) { return GetElementGeometry(0); }

   const int dim = Dimension();
   if (dim == 1)
   {
      return Geometry::SEGMENT;
   }
   Geometry::Type geom = Geometry::INVALID;
   if (dim == 2)
   {
      geom = ((meshgen & 1) ? Geometry::TRIANGLE :
              ((meshgen & 2) ? Geometry::SQUARE : Geometry::INVALID));
   }
   else if (dim == 3)
   {
      geom = ((meshgen & 1) ? Geometry::TETRAHEDRON :
              ((meshgen & 2) ? Geometry::CUBE :
               ((meshgen & 4) ? Geometry::PRISM :
                ((meshgen & 8) ? Geometry::PYRAMID : Geometry::INVALID))));
   }
   MFEM_VERIFY(geom != Geometry::INVALID,
               "Could not determine a typical element Geometry!");
   return geom;
}


void Mesh::GetExteriorFaceMarker(Array<int> & face_marker) const
{
   const int num_faces = GetNumFaces();

   face_marker.SetSize(num_faces);

   for (int f = 0; f < num_faces; f++)
   {
      if (FaceIsTrueInterior(f))
      {
         face_marker[f] = 0;
      }
      else
      {
         face_marker[f] = 1;
      }
   }
}

void Mesh::UnmarkInternalBoundaries(Array<int> &bdr_marker, bool excl) const
{
   const int max_bdr_attr = bdr_attributes.Max();

   MFEM_VERIFY(bdr_marker.Size() >= max_bdr_attr,
               "bdr_marker must be at least bdr_attriburtes.Max() in length");

   Array<bool> interior_bdr(max_bdr_attr); interior_bdr = false;
   Array<bool> exterior_bdr(max_bdr_attr); exterior_bdr = false;

   // Identify attributes which contain interior faces and those which
   // contain exterior faces.
   for (int be = 0; be < boundary.Size(); be++)
   {
      const int bea = boundary[be]->GetAttribute();

      if (bdr_marker[bea-1] != 0)
      {
         const int f = be_to_face[be];

         if (FaceIsTrueInterior(f))
         {
            interior_bdr[bea-1] = true;
         }
         else
         {
            exterior_bdr[bea-1] = true;
         }
      }
   }

   // Unmark attributes which are currently marked, contain interior faces,
   // and satisfy the appropriate exclusivity requirement.
   for (int b = 0; b < max_bdr_attr; b++)
   {
      if (bdr_marker[b] != 0 && interior_bdr[b])
      {
         if (!excl || !exterior_bdr[b])
         {
            bdr_marker[b] = 0;
         }
      }
   }
}

void Mesh::UnmarkNamedBoundaries(const std::string &set_name,
                                 Array<int> &bdr_marker) const
{
   const int max_bdr_attr = bdr_attributes.Max();

   MFEM_VERIFY(bdr_attribute_sets.AttributeSetExists(set_name),
               "Named set is not defined in this mesh!");
   MFEM_VERIFY(bdr_marker.Size() >= bdr_attributes.Max(),
               "bdr_marker must be at least bdr_attriburtes.Max() in length");

   Array<int> set_marker = bdr_attribute_sets.GetAttributeSetMarker(set_name);

   for (int b = 0; b < max_bdr_attr; b++)
   {
      if (set_marker[b])
      {
         bdr_marker[b] = 0;
      }
   }
}

void Mesh::MarkExternalBoundaries(Array<int> &bdr_marker, bool excl) const
{
   const int max_bdr_attr = bdr_attributes.Max();

   MFEM_VERIFY(bdr_marker.Size() >= max_bdr_attr,
               "bdr_marker must be at least bdr_attriburtes.Max() in length");

   Array<bool> interior_bdr(max_bdr_attr); interior_bdr = false;
   Array<bool> exterior_bdr(max_bdr_attr); exterior_bdr = false;

   // Mark boundary attributes containing exterior faces while keeping track of
   // those which also contain interior faces.
   for (int be = 0; be < boundary.Size(); be++)
   {
      const int bea = boundary[be]->GetAttribute();

      const int f = be_to_face[be];

      if (FaceIsTrueInterior(f))
      {
         interior_bdr[bea-1] = true;
      }
      else
      {
         exterior_bdr[bea-1] = true;
      }
   }

   // Mark attributes which were found to contain exterior faces and satisfy
   // the appropriate exclusivity requirement.
   for (int b = 0; b < max_bdr_attr; b++)
   {
      if (bdr_marker[b] == 0 && exterior_bdr[b])
      {
         if (!excl || !interior_bdr[b])
         {
            bdr_marker[b] = 1;
         }
      }
   }
}

void Mesh::MarkNamedBoundaries(const std::string &set_name,
                               Array<int> &bdr_marker) const
{
   const int max_bdr_attr = bdr_attributes.Max();

   MFEM_VERIFY(bdr_attribute_sets.AttributeSetExists(set_name),
               "Named set is not defined in this mesh!");
   MFEM_VERIFY(bdr_marker.Size() >= max_bdr_attr,
               "bdr_marker must be at least bdr_attriburtes.Max() in length");

   Array<int> set_marker = bdr_attribute_sets.GetAttributeSetMarker(set_name);

   for (int b = 0; b < max_bdr_attr; b++)
   {
      if (set_marker[b])
      {
         bdr_marker[b] = 1;
      }
   }
}

void Mesh::Init()
{
   // in order of declaration:
   Dim = spaceDim = 0;
   NumOfVertices = -1;
   NumOfElements = NumOfBdrElements = 0;
   NumOfEdges = NumOfFaces = 0;
   nbInteriorFaces = -1;
   nbBoundaryFaces = -1;
   meshgen = mesh_geoms = 0;
   sequence = 0;
   nodes_sequence = 0;
   Nodes = NULL;
   own_nodes = 1;
   NURBSext = NULL;
   ncmesh = NULL;
   last_operation = Mesh::NONE;
}

void Mesh::InitTables()
{
   el_to_edge =
      el_to_face = el_to_el = bel_to_edge = face_edge = edge_vertex = NULL;
   face_to_elem = NULL;
}

void Mesh::SetEmpty()
{
   Init();
   InitTables();
}

void Mesh::DestroyTables()
{
   delete el_to_edge;
   delete el_to_face;
   delete el_to_el;
   DeleteGeometricFactors();

   if (Dim == 3)
   {
      delete bel_to_edge;
   }

   delete face_edge;
   delete edge_vertex;

   delete face_to_elem;
   face_to_elem = NULL;
}

void Mesh::DestroyPointers()
{
   if (own_nodes) { delete Nodes; }

   delete ncmesh;

   delete NURBSext;

   for (int i = 0; i < NumOfElements; i++)
   {
      FreeElement(elements[i]);
   }

   for (int i = 0; i < NumOfBdrElements; i++)
   {
      FreeElement(boundary[i]);
   }

   for (int i = 0; i < faces.Size(); i++)
   {
      FreeElement(faces[i]);
   }

   DestroyTables();
}

void Mesh::Destroy()
{
   DestroyPointers();

   elements.DeleteAll();
   vertices.DeleteAll();
   boundary.DeleteAll();
   faces.DeleteAll();
   faces_info.DeleteAll();
   nc_faces_info.DeleteAll();
   be_to_face.DeleteAll();

   // TODO:
   // IsoparametricTransformations
   // Transformation, Transformation2, BdrTransformation, FaceTransformation,
   // EdgeTransformation;
   // FaceElementTransformations FaceElemTr;

   CoarseFineTr.Clear();

#ifdef MFEM_USE_MEMALLOC
   TetMemory.Clear();
#endif

   elem_attrs_cache.DeleteAll();
   bdr_attrs_cache.DeleteAll();
   attributes.DeleteAll();
   bdr_attributes.DeleteAll();

   face_indices[0].DeleteAll();
   face_indices[1].DeleteAll();
   inv_face_indices[0] = std::unordered_map<int, int>();
   inv_face_indices[1] = std::unordered_map<int, int>();
}

void Mesh::ResetLazyData()
{
   delete el_to_el;     el_to_el = NULL;
   delete face_edge;    face_edge = NULL;
   delete face_to_elem;    face_to_elem = NULL;
   delete edge_vertex;  edge_vertex = NULL;
   DeleteGeometricFactors();
   nbInteriorFaces = -1;
   nbBoundaryFaces = -1;
   // set size to 0 so re-computations can potentially avoid a new allocation
   bdr_attrs_cache.SetSize(0);
   elem_attrs_cache.SetSize(0);
}

void Mesh::SetAttributes(bool elem_attrs_changed, bool bdr_attrs_changed)
{
   if (bdr_attrs_changed)
   {
      bdr_attrs_cache.SetSize(0); // Invalidate the cache

      // Get sorted list of unique boundary element attributes
      std::set<int> attribs;
      for (int i = 0; i < GetNBE(); i++)
      {
         attribs.emplace(GetBdrAttribute(i));
      }

      bdr_attributes.SetSize(attribs.size());
      bdr_attributes.HostWrite();
      std::copy(attribs.begin(), attribs.end(), bdr_attributes.begin());
      if (bdr_attributes.Size() > 0 && bdr_attributes[0] <= 0)
      {
         MFEM_WARNING("Non-positive attributes on the boundary!");
      }
   }

   if (elem_attrs_changed)
   {
      // Re-compute the attributes cache
      elem_attrs_cache.SetSize(0);
      GetElementAttributes();
      // Get sorted list of unique element attributes
      std::set<int> attribs(elem_attrs_cache.begin(), elem_attrs_cache.end());
      attributes.SetSize(attribs.size());
      attributes.HostWrite();
      std::copy(attribs.begin(), attribs.end(), attributes.begin());

      if (attributes.Size() > 0 && attributes[0] <= 0)
      {
         MFEM_WARNING("Non-positive attributes in the domain!");
      }
   }
}

void Mesh::InitMesh(int Dim_, int spaceDim_, int NVert, int NElem, int NBdrElem)
{
   SetEmpty();

   Dim = Dim_;
   spaceDim = spaceDim_;

   NumOfVertices = 0;
   vertices.SetSize(NVert);  // just allocate space for vertices

   NumOfElements = 0;
   elements.SetSize(NElem);  // just allocate space for Element *

   NumOfBdrElements = 0;
   boundary.SetSize(NBdrElem);  // just allocate space for Element *
}

template<typename T>
static void CheckEnlarge(Array<T> &array, int size)
{
   if (size >= array.Size()) { array.SetSize(size + 1); }
}

int Mesh::AddVertex(real_t x, real_t y, real_t z)
{
   CheckEnlarge(vertices, NumOfVertices);
   real_t *v = vertices[NumOfVertices]();
   v[0] = x;
   v[1] = y;
   v[2] = z;
   return NumOfVertices++;
}

int Mesh::AddVertex(const real_t *coords)
{
   CheckEnlarge(vertices, NumOfVertices);
   vertices[NumOfVertices].SetCoords(spaceDim, coords);
   return NumOfVertices++;
}

int Mesh::AddVertex(const Vector &coords)
{
   MFEM_ASSERT(coords.Size() >= spaceDim,
               "invalid 'coords' size: " << coords.Size());
   return AddVertex(coords.GetData());
}

void Mesh::AddVertexParents(int i, int p1, int p2)
{
   tmp_vertex_parents.Append(Triple<int, int, int>(i, p1, p2));

   // if vertex coordinates are defined, make sure the hanging vertex has the
   // correct position
   if (i < vertices.Size())
   {
      real_t *vi = vertices[i](), *vp1 = vertices[p1](), *vp2 = vertices[p2]();
      for (int j = 0; j < 3; j++)
      {
         vi[j] = (vp1[j] + vp2[j]) * 0.5;
      }
   }
}

int Mesh::AddVertexAtMeanCenter(const int *vi, int nverts, int dim)
{
   Vector vii(dim);
   vii = 0.0;
   for (int i = 0; i < nverts; i++)
   {
      real_t *vp = vertices[vi[i]]();
      for (int j = 0; j < dim; j++)
      {
         vii(j) += vp[j];
      }
   }
   vii /= nverts;
   AddVertex(vii);
   return NumOfVertices;
}

int Mesh::AddSegment(int v1, int v2, int attr)
{
   CheckEnlarge(elements, NumOfElements);
   elements[NumOfElements] = new Segment(v1, v2, attr);
   return NumOfElements++;
}

int Mesh::AddSegment(const int *vi, int attr)
{
   CheckEnlarge(elements, NumOfElements);
   elements[NumOfElements] = new Segment(vi, attr);
   return NumOfElements++;
}

int Mesh::AddTriangle(int v1, int v2, int v3, int attr)
{
   CheckEnlarge(elements, NumOfElements);
   elements[NumOfElements] = new Triangle(v1, v2, v3, attr);
   return NumOfElements++;
}

int Mesh::AddTriangle(const int *vi, int attr)
{
   CheckEnlarge(elements, NumOfElements);
   elements[NumOfElements] = new Triangle(vi, attr);
   return NumOfElements++;
}

int Mesh::AddQuad(int v1, int v2, int v3, int v4, int attr)
{
   CheckEnlarge(elements, NumOfElements);
   elements[NumOfElements] = new Quadrilateral(v1, v2, v3, v4, attr);
   return NumOfElements++;
}

int Mesh::AddQuad(const int *vi, int attr)
{
   CheckEnlarge(elements, NumOfElements);
   elements[NumOfElements] = new Quadrilateral(vi, attr);
   return NumOfElements++;
}

int Mesh::AddTet(int v1, int v2, int v3, int v4, int attr)
{
   int vi[4] = {v1, v2, v3, v4};
   return AddTet(vi, attr);
}

int Mesh::AddTet(const int *vi, int attr)
{
   CheckEnlarge(elements, NumOfElements);
#ifdef MFEM_USE_MEMALLOC
   Tetrahedron *tet;
   tet = TetMemory.Alloc();
   tet->SetVertices(vi);
   tet->SetAttribute(attr);
   elements[NumOfElements] = tet;
#else
   elements[NumOfElements] = new Tetrahedron(vi, attr);
#endif
   return NumOfElements++;
}

int Mesh::AddWedge(int v1, int v2, int v3, int v4, int v5, int v6, int attr)
{
   CheckEnlarge(elements, NumOfElements);
   elements[NumOfElements] = new Wedge(v1, v2, v3, v4, v5, v6, attr);
   return NumOfElements++;
}

int Mesh::AddWedge(const int *vi, int attr)
{
   CheckEnlarge(elements, NumOfElements);
   elements[NumOfElements] = new Wedge(vi, attr);
   return NumOfElements++;
}

int Mesh::AddPyramid(int v1, int v2, int v3, int v4, int v5, int attr)
{
   CheckEnlarge(elements, NumOfElements);
   elements[NumOfElements] = new Pyramid(v1, v2, v3, v4, v5, attr);
   return NumOfElements++;
}

int Mesh::AddPyramid(const int *vi, int attr)
{
   CheckEnlarge(elements, NumOfElements);
   elements[NumOfElements] = new Pyramid(vi, attr);
   return NumOfElements++;
}

int Mesh::AddHex(int v1, int v2, int v3, int v4, int v5, int v6, int v7, int v8,
                 int attr)
{
   CheckEnlarge(elements, NumOfElements);
   elements[NumOfElements] =
      new Hexahedron(v1, v2, v3, v4, v5, v6, v7, v8, attr);
   return NumOfElements++;
}

int Mesh::AddHex(const int *vi, int attr)
{
   CheckEnlarge(elements, NumOfElements);
   elements[NumOfElements] = new Hexahedron(vi, attr);
   return NumOfElements++;
}

void Mesh::AddHexAsTets(const int *vi, int attr)
{
   static const int hex_to_tet[6][4] =
   {
      { 0, 1, 2, 6 }, { 0, 5, 1, 6 }, { 0, 4, 5, 6 },
      { 0, 2, 3, 6 }, { 0, 3, 7, 6 }, { 0, 7, 4, 6 }
   };
   int ti[4];

   for (int i = 0; i < 6; i++)
   {
      for (int j = 0; j < 4; j++)
      {
         ti[j] = vi[hex_to_tet[i][j]];
      }
      AddTet(ti, attr);
   }
}

void Mesh::AddHexAsWedges(const int *vi, int attr)
{
   static const int hex_to_wdg[2][6] =
   {
      { 0, 1, 2, 4, 5, 6 }, { 0, 2, 3, 4, 6, 7 }
   };
   int ti[6];

   for (int i = 0; i < 2; i++)
   {
      for (int j = 0; j < 6; j++)
      {
         ti[j] = vi[hex_to_wdg[i][j]];
      }
      AddWedge(ti, attr);
   }
}

void Mesh::AddHexAsPyramids(const int *vi, int attr)
{
   static const int hex_to_pyr[6][5] =
   {
      { 0, 1, 2, 3, 8 }, { 0, 4, 5, 1, 8 }, { 1, 5, 6, 2, 8 },
      { 2, 6, 7, 3, 8 }, { 3, 7, 4, 0, 8 }, { 7, 6, 5, 4, 8 }
   };
   int ti[5];

   for (int i = 0; i < 6; i++)
   {
      for (int j = 0; j < 5; j++)
      {
         ti[j] = vi[hex_to_pyr[i][j]];
      }
      AddPyramid(ti, attr);
   }
}

void Mesh::AddQuadAs4TrisWithPoints(int *vi, int attr)
{
   int num_faces = 4;
   static const int quad_to_tri[4][2] =
   {
      {0, 1}, {1, 2}, {2, 3}, {3, 0}
   };

   int elem_center_index = AddVertexAtMeanCenter(vi, 4, 2) - 1;

   int ti[3];
   ti[2] = elem_center_index;
   for (int i = 0; i < num_faces; i++)
   {
      for (int j = 0; j < 2; j++)
      {
         ti[j] = vi[quad_to_tri[i][j]];
      }
      AddTri(ti, attr);
   }
}

void Mesh::AddQuadAs5QuadsWithPoints(int *vi, int attr)
{
   int num_faces = 4;
   static const int quad_faces[4][2] =
   {
      {0, 1}, {1, 2}, {2, 3}, {3, 0}
   };

   Vector px(4), py(4);
   for (int i = 0; i < 4; i++)
   {
      real_t *vp = vertices[vi[i]]();
      px(i) = vp[0];
      py(i) = vp[1];
   }

   int vnew_index[4];
   real_t vnew[2];
   real_t r = 0.25, s = 0.25;
   vnew[0] = px(0)*(1-r)*(1-s) + px(1)*(r)*(1-s) + px(2)*r*s + px(3)*(1-r)*s;
   vnew[1] = py(0)*(1-r)*(1-s) + py(1)*(r)*(1-s) + py(2)*r*s + py(3)*(1-r)*s;
   AddVertex(vnew);
   vnew_index[0] = NumOfVertices-1;

   r = 0.75, s = 0.25;
   vnew[0] = px(0)*(1-r)*(1-s) + px(1)*(r)*(1-s) + px(2)*r*s + px(3)*(1-r)*s;
   vnew[1] = py(0)*(1-r)*(1-s) + py(1)*(r)*(1-s) + py(2)*r*s + py(3)*(1-r)*s;
   AddVertex(vnew);
   vnew_index[1] = NumOfVertices-1;

   r = 0.75, s = 0.75;
   vnew[0] = px(0)*(1-r)*(1-s) + px(1)*(r)*(1-s) + px(2)*r*s + px(3)*(1-r)*s;
   vnew[1] = py(0)*(1-r)*(1-s) + py(1)*(r)*(1-s) + py(2)*r*s + py(3)*(1-r)*s;
   AddVertex(vnew);
   vnew_index[2] = NumOfVertices-1;

   r = 0.25, s = 0.75;
   vnew[0] = px(0)*(1-r)*(1-s) + px(1)*(r)*(1-s) + px(2)*r*s + px(3)*(1-r)*s;
   vnew[1] = py(0)*(1-r)*(1-s) + py(1)*(r)*(1-s) + py(2)*r*s + py(3)*(1-r)*s;
   AddVertex(vnew);
   vnew_index[3] = NumOfVertices-1;

   static const int quad_faces_new[4][2] =
   {
      { 1, 0}, { 2, 1}, { 3, 2}, { 0, 3}
   };

   int ti[4];
   for (int i = 0; i < num_faces; i++)
   {
      for (int j = 0; j < 2; j++)
      {
         ti[j] = vi[quad_faces[i][j]];
         ti[j+2] = vnew_index[quad_faces_new[i][j]];
      }
      AddQuad(ti, attr);
   }
   AddQuad(vnew_index, attr);
}

void Mesh::AddHexAs24TetsWithPoints(int *vi,
                                    std::map<std::array<int, 4>, int> &hex_face_verts,
                                    int attr)
{
   auto get4arraysorted = [](Array<int> v)
   {
      v.Sort();
      return std::array<int, 4> {v[0], v[1], v[2], v[3]};
   };

   int num_faces = 6;
   static const int hex_to_tet[6][4] =
   {
      { 0, 1, 2, 3 }, { 1, 2, 6, 5 }, { 5, 4, 7, 6},
      { 0, 1, 5, 4 }, { 2, 3, 7, 6 }, { 0,3, 7, 4}
   };

   int elem_center_index = AddVertexAtMeanCenter(vi, 8, 3) - 1;

   Array<int> flist(4);

   // local vertex indices for each of the 4 edges of the face
   static const int tet_face[4][2] =
   {
      {0, 1}, {1, 2}, {3, 2}, {3, 0}
   };

   for (int i = 0; i < num_faces; i++)
   {
      for (int j = 0; j < 4; j++)
      {
         flist[j] = vi[hex_to_tet[i][j]];
      }
      int face_center_index;

      auto t = get4arraysorted(flist);
      auto it = hex_face_verts.find(t);
      if (it == hex_face_verts.end())
      {
         face_center_index = AddVertexAtMeanCenter(flist.GetData(),
                                                   flist.Size(), 3) - 1;
         hex_face_verts.insert({t, face_center_index});
      }
      else
      {
         face_center_index = it->second;
      }
      int fti[4];
      fti[2] = face_center_index;
      fti[3] = elem_center_index;
      for (int j = 0; j < 4; j++)
      {
         for (int k = 0; k < 2; k++)
         {
            fti[k] = flist[tet_face[j][k]];
         }
         AddTet(fti, attr);
      }
   }
}

int Mesh::AddElement(Element *elem)
{
   CheckEnlarge(elements, NumOfElements);
   elements[NumOfElements] = elem;
   return NumOfElements++;
}

int Mesh::AddBdrElement(Element *elem)
{
   CheckEnlarge(boundary, NumOfBdrElements);
   boundary[NumOfBdrElements] = elem;
   return NumOfBdrElements++;
}

void Mesh::AddBdrElements(Array<Element *> &bdr_elems,
                          const Array<int> &new_be_to_face)
{
   boundary.Reserve(boundary.Size() + bdr_elems.Size());
   MFEM_ASSERT(bdr_elems.Size() == new_be_to_face.Size(), "wrong size");
   for (int i = 0; i < bdr_elems.Size(); i++)
   {
      AddBdrElement(bdr_elems[i]);
   }
   be_to_face.Append(new_be_to_face);
}

int Mesh::AddBdrSegment(int v1, int v2, int attr)
{
   CheckEnlarge(boundary, NumOfBdrElements);
   boundary[NumOfBdrElements] = new Segment(v1, v2, attr);
   return NumOfBdrElements++;
}

int Mesh::AddBdrSegment(const int *vi, int attr)
{
   CheckEnlarge(boundary, NumOfBdrElements);
   boundary[NumOfBdrElements] = new Segment(vi, attr);
   return NumOfBdrElements++;
}

int Mesh::AddBdrTriangle(int v1, int v2, int v3, int attr)
{
   CheckEnlarge(boundary, NumOfBdrElements);
   boundary[NumOfBdrElements] = new Triangle(v1, v2, v3, attr);
   return NumOfBdrElements++;
}

int Mesh::AddBdrTriangle(const int *vi, int attr)
{
   CheckEnlarge(boundary, NumOfBdrElements);
   boundary[NumOfBdrElements] = new Triangle(vi, attr);
   return NumOfBdrElements++;
}

int Mesh::AddBdrQuad(int v1, int v2, int v3, int v4, int attr)
{
   CheckEnlarge(boundary, NumOfBdrElements);
   boundary[NumOfBdrElements] = new Quadrilateral(v1, v2, v3, v4, attr);
   return NumOfBdrElements++;
}

int Mesh::AddBdrQuad(const int *vi, int attr)
{
   CheckEnlarge(boundary, NumOfBdrElements);
   boundary[NumOfBdrElements] = new Quadrilateral(vi, attr);
   return NumOfBdrElements++;
}

void Mesh::AddBdrQuadAsTriangles(const int *vi, int attr)
{
   static const int quad_to_tri[2][3] = { { 0, 1, 2 }, { 0, 2, 3 } };
   int ti[3];

   for (int i = 0; i < 2; i++)
   {
      for (int j = 0; j < 3; j++)
      {
         ti[j] = vi[quad_to_tri[i][j]];
      }
      AddBdrTriangle(ti, attr);
   }
}

int Mesh::AddBdrPoint(int v, int attr)
{
   CheckEnlarge(boundary, NumOfBdrElements);
   boundary[NumOfBdrElements] = new Point(&v, attr);
   return NumOfBdrElements++;
}

void Mesh::GenerateBoundaryElements()
{
   for (auto &b : boundary)
   {
      FreeElement(b);
   }

   if (Dim == 3)
   {
      delete bel_to_edge;
      bel_to_edge = NULL;
   }

   // count the 'NumOfBdrElements'
   NumOfBdrElements = 0;
   for (const auto &fi : faces_info)
   {
      if (fi.Elem2No < 0) { ++NumOfBdrElements; }
   }

   // Add the boundary elements
   boundary.SetSize(NumOfBdrElements);
   be_to_face.SetSize(NumOfBdrElements);
   for (int i = 0, j = 0; i < faces_info.Size(); i++)
   {
      if (faces_info[i].Elem2No < 0)
      {
         boundary[j] = faces[i]->Duplicate(this);
         be_to_face[j++] = i;
      }
   }

   // Note: in 3D, 'bel_to_edge' is destroyed but it's not updated.
}

void Mesh::FinalizeCheck()
{
   MFEM_VERIFY(vertices.Size() == NumOfVertices ||
               vertices.Size() == 0,
               "incorrect number of vertices: preallocated: " << vertices.Size()
               << ", actually added: " << NumOfVertices);
   MFEM_VERIFY(elements.Size() == NumOfElements,
               "incorrect number of elements: preallocated: " << elements.Size()
               << ", actually added: " << NumOfElements);
   MFEM_VERIFY(boundary.Size() == NumOfBdrElements,
               "incorrect number of boundary elements: preallocated: "
               << boundary.Size() << ", actually added: " << NumOfBdrElements);
}

void Mesh::FinalizeTriMesh(int generate_edges, int refine, bool fix_orientation)
{
   FinalizeCheck();
   CheckElementOrientation(fix_orientation);

   if (refine)
   {
      MarkTriMeshForRefinement();
   }

   if (generate_edges)
   {
      el_to_edge = new Table;
      NumOfEdges = GetElementToEdgeTable(*el_to_edge);
      GenerateFaces();
      CheckBdrElementOrientation();
   }
   else
   {
      NumOfEdges = 0;
   }

   NumOfFaces = 0;

   SetAttributes();

   SetMeshGen();
}

void Mesh::FinalizeQuadMesh(int generate_edges, int refine,
                            bool fix_orientation)
{
   FinalizeCheck();
   if (fix_orientation)
   {
      CheckElementOrientation(fix_orientation);
   }

   if (generate_edges)
   {
      el_to_edge = new Table;
      NumOfEdges = GetElementToEdgeTable(*el_to_edge);
      GenerateFaces();
      CheckBdrElementOrientation();
   }
   else
   {
      NumOfEdges = 0;
   }

   NumOfFaces = 0;

   SetAttributes();

   SetMeshGen();
}


class GeckoProgress : public Gecko::Progress
{
   real_t limit;
   mutable StopWatch sw;
public:
   GeckoProgress(real_t limit) : limit(limit) { sw.Start(); }
   bool quit() const override { return limit > 0 && sw.UserTime() > limit; }
};

class GeckoVerboseProgress : public GeckoProgress
{
   using Float = Gecko::Float;
   using Graph = Gecko::Graph;
   using uint = Gecko::uint;
public:
   GeckoVerboseProgress(real_t limit) : GeckoProgress(limit) {}

   void beginorder(const Graph* graph, Float cost) const override
   { mfem::out << "Begin Gecko ordering, cost = " << cost << std::endl; }
   void endorder(const Graph* graph, Float cost) const override
   { mfem::out << "End ordering, cost = " << cost << std::endl; }

   void beginiter(const Graph* graph,
                  uint iter, uint maxiter, uint window) const override
   {
      mfem::out << "Iteration " << iter << "/" << maxiter << ", window "
                << window << std::flush;
   }
   void enditer(const Graph* graph, Float mincost, Float cost) const override
   { mfem::out << ", cost = " << cost << endl; }
};


real_t Mesh::GetGeckoElementOrdering(Array<int> &ordering,
                                     int iterations, int window,
                                     int period, int seed, bool verbose,
                                     real_t time_limit)
{
   Gecko::Graph graph;
   Gecko::FunctionalGeometric functional; // edge product cost

   GeckoProgress progress(time_limit);
   GeckoVerboseProgress vprogress(time_limit);

   // insert elements as nodes in the graph
   for (int elemid = 0; elemid < GetNE(); ++elemid)
   {
      graph.insert_node();
   }

   // insert graph edges for element neighbors
   // NOTE: indices in Gecko are 1 based hence the +1 on insertion
   const Table &my_el_to_el = ElementToElementTable();
   for (int elemid = 0; elemid < GetNE(); ++elemid)
   {
      const int *neighid = my_el_to_el.GetRow(elemid);
      for (int i = 0; i < my_el_to_el.RowSize(elemid); ++i)
      {
         graph.insert_arc(elemid + 1,  neighid[i] + 1);
      }
   }

   // get the ordering from Gecko and copy it into the Array<int>
   graph.order(&functional, iterations, window, period, seed,
               verbose ? &vprogress : &progress);

   ordering.SetSize(GetNE());
   Gecko::Node::Index NE = GetNE();
   for (Gecko::Node::Index gnodeid = 1; gnodeid <= NE; ++gnodeid)
   {
      ordering[gnodeid - 1] = graph.rank(gnodeid);
   }

   return graph.cost();
}


struct HilbertCmp
{
   int coord;
   bool dir;
   const Array<real_t> &points;
   real_t mid;

   HilbertCmp(int coord, bool dir, const Array<real_t> &points, real_t mid)
      : coord(coord), dir(dir), points(points), mid(mid) {}

   bool operator()(int i) const
   {
      return (points[3*i + coord] < mid) != dir;
   }
};

static void HilbertSort2D(int coord1, // major coordinate to sort points by
                          bool dir1,  // sort coord1 ascending/descending?
                          bool dir2,  // sort coord2 ascending/descending?
                          const Array<real_t> &points, int *beg, int *end,
                          real_t xmin, real_t ymin, real_t xmax, real_t ymax)
{
   if (end - beg <= 1) { return; }

   real_t xmid = (xmin + xmax)*0.5;
   real_t ymid = (ymin + ymax)*0.5;

   int coord2 = (coord1 + 1) % 2; // the 'other' coordinate

   // sort (partition) points into four quadrants
   int *p0 = beg, *p4 = end;
   int *p2 = std::partition(p0, p4, HilbertCmp(coord1,  dir1, points, xmid));
   int *p1 = std::partition(p0, p2, HilbertCmp(coord2,  dir2, points, ymid));
   int *p3 = std::partition(p2, p4, HilbertCmp(coord2, !dir2, points, ymid));

   if (p1 != p4)
   {
      HilbertSort2D(coord2, dir2, dir1, points, p0, p1,
                    ymin, xmin, ymid, xmid);
   }
   if (p1 != p0 || p2 != p4)
   {
      HilbertSort2D(coord1, dir1, dir2, points, p1, p2,
                    xmin, ymid, xmid, ymax);
   }
   if (p2 != p0 || p3 != p4)
   {
      HilbertSort2D(coord1, dir1, dir2, points, p2, p3,
                    xmid, ymid, xmax, ymax);
   }
   if (p3 != p0)
   {
      HilbertSort2D(coord2, !dir2, !dir1, points, p3, p4,
                    ymid, xmax, ymin, xmid);
   }
}

static void HilbertSort3D(int coord1, bool dir1, bool dir2, bool dir3,
                          const Array<real_t> &points, int *beg, int *end,
                          real_t xmin, real_t ymin, real_t zmin,
                          real_t xmax, real_t ymax, real_t zmax)
{
   if (end - beg <= 1) { return; }

   real_t xmid = (xmin + xmax)*0.5;
   real_t ymid = (ymin + ymax)*0.5;
   real_t zmid = (zmin + zmax)*0.5;

   int coord2 = (coord1 + 1) % 3;
   int coord3 = (coord1 + 2) % 3;

   // sort (partition) points into eight octants
   int *p0 = beg, *p8 = end;
   int *p4 = std::partition(p0, p8, HilbertCmp(coord1,  dir1, points, xmid));
   int *p2 = std::partition(p0, p4, HilbertCmp(coord2,  dir2, points, ymid));
   int *p6 = std::partition(p4, p8, HilbertCmp(coord2, !dir2, points, ymid));
   int *p1 = std::partition(p0, p2, HilbertCmp(coord3,  dir3, points, zmid));
   int *p3 = std::partition(p2, p4, HilbertCmp(coord3, !dir3, points, zmid));
   int *p5 = std::partition(p4, p6, HilbertCmp(coord3,  dir3, points, zmid));
   int *p7 = std::partition(p6, p8, HilbertCmp(coord3, !dir3, points, zmid));

   if (p1 != p8)
   {
      HilbertSort3D(coord3, dir3, dir1, dir2, points, p0, p1,
                    zmin, xmin, ymin, zmid, xmid, ymid);
   }
   if (p1 != p0 || p2 != p8)
   {
      HilbertSort3D(coord2, dir2, dir3, dir1, points, p1, p2,
                    ymin, zmid, xmin, ymid, zmax, xmid);
   }
   if (p2 != p0 || p3 != p8)
   {
      HilbertSort3D(coord2, dir2, dir3, dir1, points, p2, p3,
                    ymid, zmid, xmin, ymax, zmax, xmid);
   }
   if (p3 != p0 || p4 != p8)
   {
      HilbertSort3D(coord1, dir1, !dir2, !dir3, points, p3, p4,
                    xmin, ymax, zmid, xmid, ymid, zmin);
   }
   if (p4 != p0 || p5 != p8)
   {
      HilbertSort3D(coord1, dir1, !dir2, !dir3, points, p4, p5,
                    xmid, ymax, zmid, xmax, ymid, zmin);
   }
   if (p5 != p0 || p6 != p8)
   {
      HilbertSort3D(coord2, !dir2, dir3, !dir1, points, p5, p6,
                    ymax, zmid, xmax, ymid, zmax, xmid);
   }
   if (p6 != p0 || p7 != p8)
   {
      HilbertSort3D(coord2, !dir2, dir3, !dir1, points, p6, p7,
                    ymid, zmid, xmax, ymin, zmax, xmid);
   }
   if (p7 != p0)
   {
      HilbertSort3D(coord3, !dir3, !dir1, dir2, points, p7, p8,
                    zmid, xmax, ymin, zmin, xmid, ymid);
   }
}

void Mesh::GetHilbertElementOrdering(Array<int> &ordering)
{
   MFEM_VERIFY(spaceDim <= 3, "");

   Vector min, max, center;
   GetBoundingBox(min, max);

   Array<int> indices(GetNE());
   Array<real_t> points(3*GetNE());

   if (spaceDim < 3) { points = 0.0; }

   // calculate element centers
   for (int i = 0; i < GetNE(); i++)
   {
      GetElementCenter(i, center);
      for (int j = 0; j < spaceDim; j++)
      {
         points[3*i + j] = center(j);
      }
      indices[i] = i;
   }

   if (spaceDim == 1)
   {
      indices.Sort([&](int a, int b)
      { return points[3*a] < points[3*b]; });
   }
   else if (spaceDim == 2)
   {
      // recursively partition the points in 2D
      HilbertSort2D(0, false, false,
                    points, indices.begin(), indices.end(),
                    min(0), min(1), max(0), max(1));
   }
   else
   {
      // recursively partition the points in 3D
      HilbertSort3D(0, false, false, false,
                    points, indices.begin(), indices.end(),
                    min(0), min(1), min(2), max(0), max(1), max(2));
   }

   // return ordering in the format required by ReorderElements
   ordering.SetSize(GetNE());
   for (int i = 0; i < GetNE(); i++)
   {
      ordering[indices[i]] = i;
   }
}


void Mesh::ReorderElements(const Array<int> &ordering, bool reorder_vertices)
{
   if (NURBSext)
   {
      MFEM_WARNING("element reordering of NURBS meshes is not supported.");
      return;
   }
   if (ncmesh)
   {
      MFEM_WARNING("element reordering of non-conforming meshes is not"
                   " supported.");
      return;
   }
   MFEM_VERIFY(ordering.Size() == GetNE(), "invalid reordering array.")

   // Data members that need to be updated:

   // - elements   - reorder of the pointers and the vertex ids if reordering
   //                the vertices
   // - vertices   - if reordering the vertices
   // - boundary   - update the vertex ids, if reordering the vertices
   // - faces      - regenerate
   // - faces_info - regenerate

   // Deleted by DeleteTables():
   // - el_to_edge  - rebuild in 2D and 3D only
   // - el_to_face  - rebuild in 3D only
   // - bel_to_edge - rebuild in 3D only
   // - el_to_el    - no need to rebuild
   // - face_edge   - no need to rebuild
   // - edge_vertex - no need to rebuild
   // - geom_factors - no need to rebuild

   // - be_to_face

   // - Nodes

   // Save the locations of the Nodes so we can rebuild them later
   Array<Vector*> old_elem_node_vals;
   FiniteElementSpace *nodes_fes = NULL;
   if (Nodes)
   {
      old_elem_node_vals.SetSize(GetNE());
      nodes_fes = Nodes->FESpace();
      Array<int> old_dofs;
      Vector vals;
      for (int old_elid = 0; old_elid < GetNE(); ++old_elid)
      {
         nodes_fes->GetElementVDofs(old_elid, old_dofs);
         Nodes->GetSubVector(old_dofs, vals);
         old_elem_node_vals[old_elid] = new Vector(vals);
      }
   }

   // Get the newly ordered elements
   Array<Element *> new_elements(GetNE());
   for (int old_elid = 0; old_elid < ordering.Size(); ++old_elid)
   {
      int new_elid = ordering[old_elid];
      new_elements[new_elid] = elements[old_elid];
   }
   mfem::Swap(elements, new_elements);
   new_elements.DeleteAll();

   if (reorder_vertices)
   {
      // Get the new vertex ordering permutation vectors and fill the new
      // vertices
      Array<int> vertex_ordering(GetNV());
      vertex_ordering = -1;
      Array<Vertex> new_vertices(GetNV());
      int new_vertex_ind = 0;
      for (int new_elid = 0; new_elid < GetNE(); ++new_elid)
      {
         int *elem_vert = elements[new_elid]->GetVertices();
         int nv = elements[new_elid]->GetNVertices();
         for (int vi = 0; vi < nv; ++vi)
         {
            int old_vertex_ind = elem_vert[vi];
            if (vertex_ordering[old_vertex_ind] == -1)
            {
               vertex_ordering[old_vertex_ind] = new_vertex_ind;
               new_vertices[new_vertex_ind] = vertices[old_vertex_ind];
               new_vertex_ind++;
            }
         }
      }
      mfem::Swap(vertices, new_vertices);
      new_vertices.DeleteAll();

      // Replace the vertex ids in the elements with the reordered vertex
      // numbers
      for (int new_elid = 0; new_elid < GetNE(); ++new_elid)
      {
         int *elem_vert = elements[new_elid]->GetVertices();
         int nv = elements[new_elid]->GetNVertices();
         for (int vi = 0; vi < nv; ++vi)
         {
            elem_vert[vi] = vertex_ordering[elem_vert[vi]];
         }
      }

      // Replace the vertex ids in the boundary with reordered vertex numbers
      for (int belid = 0; belid < GetNBE(); ++belid)
      {
         int *be_vert = boundary[belid]->GetVertices();
         int nv = boundary[belid]->GetNVertices();
         for (int vi = 0; vi < nv; ++vi)
         {
            be_vert[vi] = vertex_ordering[be_vert[vi]];
         }
      }
   }

   // Destroy tables that need to be rebuild
   DeleteTables();

   if (Dim > 1)
   {
      // generate el_to_edge, be_to_face (2D), bel_to_edge (3D)
      el_to_edge = new Table;
      NumOfEdges = GetElementToEdgeTable(*el_to_edge);
   }
   if (Dim > 2)
   {
      // generate el_to_face, be_to_face
      GetElementToFaceTable();
   }
   // Update faces and faces_info
   GenerateFaces();

   // Build the nodes from the saved locations if they were around before
   if (Nodes)
   {
      // To force FE space update, we need to increase 'sequence':
      sequence++;
      nodes_sequence++;
      last_operation = Mesh::NONE;
      nodes_fes->Update(false); // want_transform = false
      Nodes->Update(); // just needed to update Nodes->sequence
      Array<int> new_dofs;
      for (int old_elid = 0; old_elid < GetNE(); ++old_elid)
      {
         int new_elid = ordering[old_elid];
         nodes_fes->GetElementVDofs(new_elid, new_dofs);
         Nodes->SetSubVector(new_dofs, *(old_elem_node_vals[old_elid]));
         delete old_elem_node_vals[old_elid];
      }
   }
}


void Mesh::MarkForRefinement()
{
   if (meshgen & 1)
   {
      if (Dim == 2)
      {
         MarkTriMeshForRefinement();
      }
      else if (Dim == 3)
      {
         DSTable v_to_v(NumOfVertices);
         GetVertexToVertexTable(v_to_v);
         MarkTetMeshForRefinement(v_to_v);
      }
   }
}

void Mesh::MarkTriMeshForRefinement()
{
   // Mark the longest triangle edge by rotating the indices so that
   // vertex 0 - vertex 1 is the longest edge in the triangle.
   DenseMatrix pmat;
   for (int i = 0; i < NumOfElements; i++)
   {
      if (elements[i]->GetType() == Element::TRIANGLE)
      {
         GetPointMatrix(i, pmat);
         static_cast<Triangle*>(elements[i])->MarkEdge(pmat);
      }
   }
}

void Mesh::GetEdgeOrdering(const DSTable &v_to_v, Array<int> &order)
{
   NumOfEdges = v_to_v.NumberOfEntries();
   order.SetSize(NumOfEdges);
   Array<Pair<real_t, int> > length_idx(NumOfEdges);

   for (int i = 0; i < NumOfVertices; i++)
   {
      for (DSTable::RowIterator it(v_to_v, i); !it; ++it)
      {
         int j = it.Index();
         length_idx[j].one = GetLength(i, it.Column());
         length_idx[j].two = j;
      }
   }

   // Sort by increasing edge-length.
   length_idx.Sort();

   for (int i = 0; i < NumOfEdges; i++)
   {
      order[length_idx[i].two] = i;
   }
}

void Mesh::MarkTetMeshForRefinement(const DSTable &v_to_v)
{
   // Mark the longest tetrahedral edge by rotating the indices so that
   // vertex 0 - vertex 1 is the longest edge in the element.
   Array<int> order;
   GetEdgeOrdering(v_to_v, order);

   for (int i = 0; i < NumOfElements; i++)
   {
      if (elements[i]->GetType() == Element::TETRAHEDRON)
      {
         elements[i]->MarkEdge(v_to_v, order);
      }
   }
   for (int i = 0; i < NumOfBdrElements; i++)
   {
      if (boundary[i]->GetType() == Element::TRIANGLE)
      {
         boundary[i]->MarkEdge(v_to_v, order);
      }
   }
}

void Mesh::PrepareNodeReorder(DSTable **old_v_to_v, Table **old_elem_vert)
{
   if (*old_v_to_v && *old_elem_vert)
   {
      return;
   }

   FiniteElementSpace *fes = Nodes->FESpace();

   if (*old_v_to_v == NULL)
   {
      bool need_v_to_v = false;
      Array<int> dofs;
      for (int i = 0; i < GetNEdges(); i++)
      {
         // Since edge indices may change, we need to permute edge interior dofs
         // any time an edge index changes and there is at least one dof on that
         // edge.
         fes->GetEdgeInteriorDofs(i, dofs);
         if (dofs.Size() > 0)
         {
            need_v_to_v = true;
            break;
         }
      }
      if (need_v_to_v)
      {
         *old_v_to_v = new DSTable(NumOfVertices);
         GetVertexToVertexTable(*(*old_v_to_v));
      }
   }
   if (*old_elem_vert == NULL)
   {
      bool need_elem_vert = false;
      Array<int> dofs;
      for (int i = 0; i < GetNE(); i++)
      {
         // Since element indices do not change, we need to permute element
         // interior dofs only when there are at least 2 interior dofs in an
         // element (assuming the nodal dofs are non-directional).
         fes->GetElementInteriorDofs(i, dofs);
         if (dofs.Size() > 1)
         {
            need_elem_vert = true;
            break;
         }
      }
      if (need_elem_vert)
      {
         *old_elem_vert = new Table;
         (*old_elem_vert)->MakeI(GetNE());
         for (int i = 0; i < GetNE(); i++)
         {
            (*old_elem_vert)->AddColumnsInRow(i, elements[i]->GetNVertices());
         }
         (*old_elem_vert)->MakeJ();
         for (int i = 0; i < GetNE(); i++)
         {
            (*old_elem_vert)->AddConnections(i, elements[i]->GetVertices(),
                                             elements[i]->GetNVertices());
         }
         (*old_elem_vert)->ShiftUpI();
      }
   }
}

void Mesh::DoNodeReorder(DSTable *old_v_to_v, Table *old_elem_vert)
{
   FiniteElementSpace *fes = Nodes->FESpace();
   const FiniteElementCollection *fec = fes->FEColl();
   Array<int> old_dofs, new_dofs;

   // assuming that all edges have the same number of dofs
   if (NumOfEdges) { fes->GetEdgeInteriorDofs(0, old_dofs); }
   const int num_edge_dofs = old_dofs.Size();

   // Save the original nodes
   Nodes->HostReadWrite(); // for "(*Nodes)() = "
   const Vector onodes = *Nodes;

   // vertex dofs do not need to be moved
   fes->GetVertexDofs(0, old_dofs);
   int offset = NumOfVertices * old_dofs.Size();

   // edge dofs:
   // edge enumeration may be different but edge orientation is the same
   if (num_edge_dofs > 0)
   {
      DSTable new_v_to_v(NumOfVertices);
      GetVertexToVertexTable(new_v_to_v);

      for (int i = 0; i < NumOfVertices; i++)
      {
         for (DSTable::RowIterator it(new_v_to_v, i); !it; ++it)
         {
            const int old_i = (*old_v_to_v)(i, it.Column());
            const int new_i = it.Index();
            if (new_i == old_i) { continue; }

            old_dofs.SetSize(num_edge_dofs);
            new_dofs.SetSize(num_edge_dofs);
            for (int j = 0; j < num_edge_dofs; j++)
            {
               old_dofs[j] = offset + old_i * num_edge_dofs + j;
               new_dofs[j] = offset + new_i * num_edge_dofs + j;
            }
            fes->DofsToVDofs(old_dofs);
            fes->DofsToVDofs(new_dofs);
            for (int j = 0; j < old_dofs.Size(); j++)
            {
               (*Nodes)(new_dofs[j]) = onodes(old_dofs[j]);
            }
         }
      }
      offset += NumOfEdges * num_edge_dofs;
   }

   // face dofs:
   // both enumeration and orientation of the faces may be different
   if (fes->GetNFDofs() > 0)
   {
      // generate the old face-vertex table using the unmodified 'faces'
      Table old_face_vertex;
      old_face_vertex.MakeI(NumOfFaces);
      for (int i = 0; i < NumOfFaces; i++)
      {
         old_face_vertex.AddColumnsInRow(i, faces[i]->GetNVertices());
      }
      old_face_vertex.MakeJ();
      for (int i = 0; i < NumOfFaces; i++)
         old_face_vertex.AddConnections(i, faces[i]->GetVertices(),
                                        faces[i]->GetNVertices());
      old_face_vertex.ShiftUpI();

      // update 'el_to_face', 'be_to_face', 'faces', and 'faces_info'
      STable3D *faces_tbl = GetElementToFaceTable(1);
      GenerateFaces();

      // compute the new face dof offsets
      Array<int> new_fdofs(NumOfFaces+1);
      new_fdofs[0] = 0;
      for (int i = 0; i < NumOfFaces; i++) // i = old face index
      {
         const int *old_v = old_face_vertex.GetRow(i);
         int new_i; // new face index
         switch (old_face_vertex.RowSize(i))
         {
            case 3:
               new_i = (*faces_tbl)(old_v[0], old_v[1], old_v[2]);
               break;
            case 4:
            default:
               new_i = (*faces_tbl)(old_v[0], old_v[1], old_v[2], old_v[3]);
               break;
         }
         fes->GetFaceInteriorDofs(i, old_dofs);
         new_fdofs[new_i+1] = old_dofs.Size();
      }
      new_fdofs.PartialSum();

      // loop over the old face numbers
      for (int i = 0; i < NumOfFaces; i++)
      {
         const int *old_v = old_face_vertex.GetRow(i), *new_v;
         const int *dof_ord;
         int new_i, new_or;
         switch (old_face_vertex.RowSize(i))
         {
            case 3:
               new_i = (*faces_tbl)(old_v[0], old_v[1], old_v[2]);
               new_v = faces[new_i]->GetVertices();
               new_or = GetTriOrientation(old_v, new_v);
               dof_ord = fec->DofOrderForOrientation(Geometry::TRIANGLE, new_or);
               break;
            case 4:
            default:
               new_i = (*faces_tbl)(old_v[0], old_v[1], old_v[2], old_v[3]);
               new_v = faces[new_i]->GetVertices();
               new_or = GetQuadOrientation(old_v, new_v);
               dof_ord = fec->DofOrderForOrientation(Geometry::SQUARE, new_or);
               break;
         }

         fes->GetFaceInteriorDofs(i, old_dofs);
         new_dofs.SetSize(old_dofs.Size());
         for (int j = 0; j < old_dofs.Size(); j++)
         {
            // we assume the dofs are non-directional, i.e. dof_ord[j] is >= 0
            const int old_j = dof_ord[j];
            new_dofs[old_j] = offset + new_fdofs[new_i] + j;
         }
         fes->DofsToVDofs(old_dofs);
         fes->DofsToVDofs(new_dofs);
         for (int j = 0; j < old_dofs.Size(); j++)
         {
            (*Nodes)(new_dofs[j]) = onodes(old_dofs[j]);
         }
      }

      offset += fes->GetNFDofs();
      delete faces_tbl;
   }

   // element dofs:
   // element orientation may be different
   if (old_elem_vert) // have elements with 2 or more dofs
   {
      // matters when the 'fec' is
      // (this code is executed only for triangles/tets)
      // - Pk on triangles, k >= 4
      // - Qk on quads,     k >= 3
      // - Pk on tets,      k >= 5
      // - Qk on hexes,     k >= 3
      // - DG spaces
      // - ...

      // loop over all elements
      for (int i = 0; i < GetNE(); i++)
      {
         const int *old_v = old_elem_vert->GetRow(i);
         const int *new_v = elements[i]->GetVertices();
         const int *dof_ord;
         int new_or;
         const Geometry::Type geom = elements[i]->GetGeometryType();
         switch (geom)
         {
            case Geometry::SEGMENT:
               new_or = (old_v[0] == new_v[0]) ? +1 : -1;
               break;
            case Geometry::TRIANGLE:
               new_or = GetTriOrientation(old_v, new_v);
               break;
            case Geometry::SQUARE:
               new_or = GetQuadOrientation(old_v, new_v);
               break;
            case Geometry::TETRAHEDRON:
               new_or = GetTetOrientation(old_v, new_v);
               break;
            default:
               new_or = 0;
               MFEM_ABORT(Geometry::Name[geom] << " elements (" << fec->Name()
                          << " FE collection) are not supported yet!");
               break;
         }
         dof_ord = fec->DofOrderForOrientation(geom, new_or);
         MFEM_VERIFY(dof_ord != NULL,
                     "FE collection '" << fec->Name()
                     << "' does not define reordering for "
                     << Geometry::Name[geom] << " elements!");
         fes->GetElementInteriorDofs(i, old_dofs);
         new_dofs.SetSize(old_dofs.Size());
         for (int j = 0; j < new_dofs.Size(); j++)
         {
            // we assume the dofs are non-directional, i.e. dof_ord[j] is >= 0
            const int old_j = dof_ord[j];
            new_dofs[old_j] = offset + j;
         }
         offset += new_dofs.Size();
         fes->DofsToVDofs(old_dofs);
         fes->DofsToVDofs(new_dofs);
         for (int j = 0; j < old_dofs.Size(); j++)
         {
            (*Nodes)(new_dofs[j]) = onodes(old_dofs[j]);
         }
      }
   }

   // Update Tables, faces, etc
   if (Dim > 2)
   {
      if (fes->GetNFDofs() == 0)
      {
         // needed for FE spaces that have face dofs, even if
         // the 'Nodes' do not have face dofs.
         GetElementToFaceTable();
         GenerateFaces();
      }
      CheckBdrElementOrientation();
   }
   if (el_to_edge)
   {
      // update 'el_to_edge', 'be_to_face' (2D), 'bel_to_edge' (3D)
      NumOfEdges = GetElementToEdgeTable(*el_to_edge);
      if (Dim == 2)
      {
         // update 'faces' and 'faces_info'
         GenerateFaces();
         CheckBdrElementOrientation();
      }
   }
   // To force FE space update, we need to increase 'sequence':
   sequence++;
   nodes_sequence++;
   last_operation = Mesh::NONE;
   fes->Update(false); // want_transform = false
   Nodes->Update(); // just needed to update Nodes->sequence
}

void Mesh::SetPatchAttribute(int i, int attr)
{
   MFEM_ASSERT(NURBSext, "SetPatchAttribute is only for NURBS meshes");
   NURBSext->SetPatchAttribute(i, attr);
   const Array<int>& elems = NURBSext->GetPatchElements(i);
   for (auto e : elems)
   {
      SetAttribute(e, attr);
   }
}

int Mesh::GetPatchAttribute(int i) const
{
   MFEM_ASSERT(NURBSext, "GetPatchAttribute is only for NURBS meshes");
   return NURBSext->GetPatchAttribute(i);
}

void Mesh::SetPatchBdrAttribute(int i, int attr)
{
   MFEM_ASSERT(NURBSext, "SetPatchBdrAttribute is only for NURBS meshes");
   NURBSext->SetPatchBdrAttribute(i, attr);

   const Array<int>& bdryelems = NURBSext->GetPatchBdrElements(i);
   for (auto be : bdryelems)
   {
      SetBdrAttribute(be, attr);
   }
}

int Mesh::GetPatchBdrAttribute(int i) const
{
   MFEM_ASSERT(NURBSext, "GetBdrPatchBdrAttribute is only for NURBS meshes");
   return NURBSext->GetPatchBdrAttribute(i);
}

void Mesh::GetNURBSPatches(Array<NURBSPatch*> &patches)
{
   MFEM_VERIFY(NURBSext, "Must be a NURBS mesh");
   // This sets the data in NURBSPatch(es) from the control points (Nodes)
   NURBSext->ConvertToPatches(*Nodes);

   // Deep copy patches
   NURBSext->GetPatches(patches);

   // Among other things, this deletes patches in NURBSext
   UpdateNURBS();
}

void Mesh::FinalizeTetMesh(int generate_edges, int refine, bool fix_orientation)
{
   FinalizeCheck();
   CheckElementOrientation(fix_orientation);

   if (!HasBoundaryElements())
   {
      GetElementToFaceTable();
      GenerateFaces();
      GenerateBoundaryElements();
   }

   if (refine)
   {
      DSTable v_to_v(NumOfVertices);
      GetVertexToVertexTable(v_to_v);
      MarkTetMeshForRefinement(v_to_v);
   }

   GetElementToFaceTable();
   GenerateFaces();

   CheckBdrElementOrientation();

   if (generate_edges == 1)
   {
      el_to_edge = new Table;
      NumOfEdges = GetElementToEdgeTable(*el_to_edge);
   }
   else
   {
      el_to_edge = NULL;  // Not really necessary -- InitTables was called
      bel_to_edge = NULL;
      NumOfEdges = 0;
   }

   SetAttributes();

   SetMeshGen();
}

void Mesh::FinalizeWedgeMesh(int generate_edges, int refine,
                             bool fix_orientation)
{
   FinalizeCheck();
   CheckElementOrientation(fix_orientation);

   if (!HasBoundaryElements())
   {
      GetElementToFaceTable();
      GenerateFaces();
      GenerateBoundaryElements();
   }

   GetElementToFaceTable();
   GenerateFaces();

   CheckBdrElementOrientation();

   if (generate_edges == 1)
   {
      el_to_edge = new Table;
      NumOfEdges = GetElementToEdgeTable(*el_to_edge);
   }
   else
   {
      el_to_edge = NULL;  // Not really necessary -- InitTables was called
      bel_to_edge = NULL;
      NumOfEdges = 0;
   }

   SetAttributes();

   SetMeshGen();
}

void Mesh::FinalizeHexMesh(int generate_edges, int refine, bool fix_orientation)
{
   FinalizeCheck();
   CheckElementOrientation(fix_orientation);

   GetElementToFaceTable();
   GenerateFaces();

   if (!HasBoundaryElements())
   {
      GenerateBoundaryElements();
   }

   CheckBdrElementOrientation();

   if (generate_edges)
   {
      el_to_edge = new Table;
      NumOfEdges = GetElementToEdgeTable(*el_to_edge);
   }
   else
   {
      NumOfEdges = 0;
   }

   SetAttributes();

   SetMeshGen();
}

void Mesh::FinalizeMesh(int refine, bool fix_orientation)
{
   FinalizeTopology();

   Finalize(refine, fix_orientation);
}

void Mesh::FinalizeTopology(bool generate_bdr)
{
   // Requirements: the following should be defined:
   //   1) Dim
   //   2) NumOfElements, elements
   //   3) NumOfBdrElements, boundary
   //   4) NumOfVertices
   // Optional:
   //   2) ncmesh may be defined
   //   3) el_to_edge may be allocated (it will be re-computed)

   FinalizeCheck();
   bool generate_edges = true;

   if (spaceDim == 0) { spaceDim = Dim; }
   if (ncmesh) { ncmesh->spaceDim = spaceDim; }

   // if the user defined any hanging nodes (see AddVertexParent),
   // we're initializing a non-conforming mesh
   if (tmp_vertex_parents.Size())
   {
      MFEM_VERIFY(ncmesh == NULL, "");
      ncmesh = new NCMesh(this);

      // we need to recreate the Mesh because NCMesh reorders the vertices
      // (see NCMesh::UpdateVertices())
      InitFromNCMesh(*ncmesh);
      ncmesh->OnMeshUpdated(this);
      GenerateNCFaceInfo();

      SetAttributes();

      tmp_vertex_parents.DeleteAll();
      return;
   }

   // set the mesh type: 'meshgen', ...
   SetMeshGen();

   // generate the faces
   if (Dim > 2)
   {
      GetElementToFaceTable();
      GenerateFaces();
      if (!HasBoundaryElements() && generate_bdr)
      {
         GenerateBoundaryElements();
         GetElementToFaceTable(); // update be_to_face
      }
   }
   else
   {
      NumOfFaces = 0;
   }

   // generate edges if requested
   if (Dim > 1 && generate_edges)
   {
      // el_to_edge may already be allocated (P2 VTK meshes)
      if (!el_to_edge) { el_to_edge = new Table; }
      NumOfEdges = GetElementToEdgeTable(*el_to_edge);
      if (Dim == 2)
      {
         GenerateFaces(); // 'Faces' in 2D refers to the edges
         if (!HasBoundaryElements() && generate_bdr)
         {
            GenerateBoundaryElements();
         }
      }
   }
   else
   {
      NumOfEdges = 0;
   }

   if (Dim == 1)
   {
      GenerateFaces();
      if (!HasBoundaryElements() && generate_bdr)
      {
         // be_to_face will be set inside GenerateBoundaryElements
         GenerateBoundaryElements();
      }
      else
      {
         be_to_face.SetSize(NumOfBdrElements);
         for (int i = 0; i < NumOfBdrElements; ++i)
         {
            be_to_face[i] = boundary[i]->GetVertices()[0];
         }
      }
   }

   if (ncmesh)
   {
      // tell NCMesh the numbering of edges/faces
      ncmesh->OnMeshUpdated(this);

      // update faces_info with NC relations
      GenerateNCFaceInfo();
   }

   // generate the arrays 'attributes' and 'bdr_attributes'
   SetAttributes();
}

void Mesh::Finalize(bool refine, bool fix_orientation)
{
   if (NURBSext || ncmesh)
   {
      MFEM_ASSERT(CheckElementOrientation(false) == 0, "");
      MFEM_ASSERT(CheckBdrElementOrientation() == 0, "");
      return;
   }

   // Requirements:
   //  1) FinalizeTopology() or equivalent was called
   //  2) if (Nodes == NULL), vertices must be defined
   //  3) if (Nodes != NULL), Nodes must be defined

   const bool check_orientation = true; // for regular elements, not boundary
   const bool curved = (Nodes != NULL);
   const bool may_change_topology =
      ( refine && (Dim > 1 && (meshgen & 1)) ) ||
      ( check_orientation && fix_orientation &&
        (Dim == 2 || (Dim == 3 && (meshgen & 1))) );

   DSTable *old_v_to_v = NULL;
   Table *old_elem_vert = NULL;

   if (curved && may_change_topology)
   {
      PrepareNodeReorder(&old_v_to_v, &old_elem_vert);
   }

   if (check_orientation)
   {
      // check and optionally fix element orientation
      CheckElementOrientation(fix_orientation);
   }
   if (refine)
   {
      MarkForRefinement();   // may change topology!
   }

   if (may_change_topology)
   {
      if (curved)
      {
         DoNodeReorder(old_v_to_v, old_elem_vert); // updates the mesh topology
         delete old_elem_vert;
         delete old_v_to_v;
      }
      else
      {
         FinalizeTopology(); // Re-computes some data unnecessarily.
      }

      // TODO: maybe introduce Mesh::NODE_REORDER operation and FESpace::
      // NodeReorderMatrix and do Nodes->Update() instead of DoNodeReorder?
   }

   // check and fix boundary element orientation
   CheckBdrElementOrientation();

#ifdef MFEM_DEBUG
   // For non-orientable surfaces/manifolds, the check below will fail, so we
   // only perform it when Dim == spaceDim.
   if (Dim >= 2 && Dim == spaceDim)
   {
      const int num_faces = GetNumFaces();
      for (int i = 0; i < num_faces; i++)
      {
         MFEM_VERIFY(faces_info[i].Elem2No < 0 ||
                     faces_info[i].Elem2Inf%2 != 0, "Invalid mesh topology."
                     " Interior face with incompatible orientations.");
      }
   }
#endif
}

void Mesh::Make3D(int nx, int ny, int nz, Element::Type type,
                  real_t sx, real_t sy, real_t sz, bool sfc_ordering)
{
   int x, y, z;

   int NVert, NElem, NBdrElem;

   NVert = (nx+1) * (ny+1) * (nz+1);
   NElem = nx * ny * nz;
   NBdrElem = 2*(nx*ny+nx*nz+ny*nz);
   if (type == Element::TETRAHEDRON)
   {
      NElem *= 6;
      NBdrElem *= 2;
   }
   else if (type == Element::WEDGE)
   {
      NElem *= 2;
      NBdrElem += 2*nx*ny;
   }
   else if (type == Element::PYRAMID)
   {
      NElem *= 6;
      NVert += nx * ny * nz;
   }

   InitMesh(3, 3, NVert, NElem, NBdrElem);

   real_t coord[3];
   int ind[9];

   // Sets vertices and the corresponding coordinates
   for (z = 0; z <= nz; z++)
   {
      coord[2] = ((real_t) z / nz) * sz;
      for (y = 0; y <= ny; y++)
      {
         coord[1] = ((real_t) y / ny) * sy;
         for (x = 0; x <= nx; x++)
         {
            coord[0] = ((real_t) x / nx) * sx;
            AddVertex(coord);
         }
      }
   }
   if (type == Element::PYRAMID)
   {
      for (z = 0; z < nz; z++)
      {
         coord[2] = (((real_t) z + 0.5) / nz) * sz;
         for (y = 0; y < ny; y++)
         {
            coord[1] = (((real_t) y + 0.5) / ny) * sy;
            for (x = 0; x < nx; x++)
            {
               coord[0] = (((real_t) x + 0.5) / nx) * sx;
               AddVertex(coord);
            }
         }
      }
   }

#define VTX(XC, YC, ZC) ((XC)+((YC)+(ZC)*(ny+1))*(nx+1))
#define VTXP(XC, YC, ZC) ((nx+1)*(ny+1)*(nz+1)+(XC)+((YC)+(ZC)*ny)*nx)

   // Sets elements and the corresponding indices of vertices
   if (sfc_ordering && type == Element::HEXAHEDRON)
   {
      Array<int> sfc;
      NCMesh::GridSfcOrdering3D(nx, ny, nz, sfc);
      MFEM_VERIFY(sfc.Size() == 3*nx*ny*nz, "");

      for (int k = 0; k < nx*ny*nz; k++)
      {
         x = sfc[3*k + 0];
         y = sfc[3*k + 1];
         z = sfc[3*k + 2];

         // *INDENT-OFF*
         ind[0] = VTX(x  , y  , z  );
         ind[1] = VTX(x+1, y  , z  );
         ind[2] = VTX(x+1, y+1, z  );
         ind[3] = VTX(x  , y+1, z  );
         ind[4] = VTX(x  , y  , z+1);
         ind[5] = VTX(x+1, y  , z+1);
         ind[6] = VTX(x+1, y+1, z+1);
         ind[7] = VTX(x  , y+1, z+1);
         // *INDENT-ON*

         AddHex(ind, 1);
      }
   }
   else
   {
      for (z = 0; z < nz; z++)
      {
         for (y = 0; y < ny; y++)
         {
            for (x = 0; x < nx; x++)
            {
               // *INDENT-OFF*
               ind[0] = VTX(x  , y  , z  );
               ind[1] = VTX(x+1, y  , z  );
               ind[2] = VTX(x+1, y+1, z  );
               ind[3] = VTX(x  , y+1, z  );
               ind[4] = VTX(x  , y  , z+1);
               ind[5] = VTX(x+1, y  , z+1);
               ind[6] = VTX(x+1, y+1, z+1);
               ind[7] = VTX(  x, y+1, z+1);
               // *INDENT-ON*
               if (type == Element::TETRAHEDRON)
               {
                  AddHexAsTets(ind, 1);
               }
               else if (type == Element::WEDGE)
               {
                  AddHexAsWedges(ind, 1);
               }
               else if (type == Element::PYRAMID)
               {
                  ind[8] = VTXP(x, y, z);
                  AddHexAsPyramids(ind, 1);
               }
               else
               {
                  AddHex(ind, 1);
               }
            }
         }
      }
   }

   // Sets boundary elements and the corresponding indices of vertices
   // bottom, bdr. attribute 1
   for (y = 0; y < ny; y++)
   {
      for (x = 0; x < nx; x++)
      {
         // *INDENT-OFF*
         ind[0] = VTX(x  , y  , 0);
         ind[1] = VTX(x  , y+1, 0);
         ind[2] = VTX(x+1, y+1, 0);
         ind[3] = VTX(x+1, y  , 0);
         // *INDENT-ON*
         if (type == Element::TETRAHEDRON)
         {
            AddBdrQuadAsTriangles(ind, 1);
         }
         else if (type == Element::WEDGE)
         {
            AddBdrQuadAsTriangles(ind, 1);
         }
         else
         {
            AddBdrQuad(ind, 1);
         }
      }
   }
   // top, bdr. attribute 6
   for (y = 0; y < ny; y++)
   {
      for (x = 0; x < nx; x++)
      {
         // *INDENT-OFF*
         ind[0] = VTX(x  , y  , nz);
         ind[1] = VTX(x+1, y  , nz);
         ind[2] = VTX(x+1, y+1, nz);
         ind[3] = VTX(x  , y+1, nz);
         // *INDENT-ON*
         if (type == Element::TETRAHEDRON)
         {
            AddBdrQuadAsTriangles(ind, 6);
         }
         else if (type == Element::WEDGE)
         {
            AddBdrQuadAsTriangles(ind, 6);
         }
         else
         {
            AddBdrQuad(ind, 6);
         }
      }
   }
   // left, bdr. attribute 5
   for (z = 0; z < nz; z++)
   {
      for (y = 0; y < ny; y++)
      {
         // *INDENT-OFF*
         ind[0] = VTX(0  , y  , z  );
         ind[1] = VTX(0  , y  , z+1);
         ind[2] = VTX(0  , y+1, z+1);
         ind[3] = VTX(0  , y+1, z  );
         // *INDENT-ON*
         if (type == Element::TETRAHEDRON)
         {
            AddBdrQuadAsTriangles(ind, 5);
         }
         else
         {
            AddBdrQuad(ind, 5);
         }
      }
   }
   // right, bdr. attribute 3
   for (z = 0; z < nz; z++)
   {
      for (y = 0; y < ny; y++)
      {
         // *INDENT-OFF*
         ind[0] = VTX(nx, y  , z  );
         ind[1] = VTX(nx, y+1, z  );
         ind[2] = VTX(nx, y+1, z+1);
         ind[3] = VTX(nx, y  , z+1);
         // *INDENT-ON*
         if (type == Element::TETRAHEDRON)
         {
            AddBdrQuadAsTriangles(ind, 3);
         }
         else
         {
            AddBdrQuad(ind, 3);
         }
      }
   }
   // front, bdr. attribute 2
   for (x = 0; x < nx; x++)
   {
      for (z = 0; z < nz; z++)
      {
         // *INDENT-OFF*
         ind[0] = VTX(x  , 0, z  );
         ind[1] = VTX(x+1, 0, z  );
         ind[2] = VTX(x+1, 0, z+1);
         ind[3] = VTX(x  , 0, z+1);
         // *INDENT-ON*
         if (type == Element::TETRAHEDRON)
         {
            AddBdrQuadAsTriangles(ind, 2);
         }
         else
         {
            AddBdrQuad(ind, 2);
         }
      }
   }
   // back, bdr. attribute 4
   for (x = 0; x < nx; x++)
   {
      for (z = 0; z < nz; z++)
      {
         // *INDENT-OFF*
         ind[0] = VTX(x  , ny, z  );
         ind[1] = VTX(x  , ny, z+1);
         ind[2] = VTX(x+1, ny, z+1);
         ind[3] = VTX(x+1, ny, z  );
         // *INDENT-ON*
         if (type == Element::TETRAHEDRON)
         {
            AddBdrQuadAsTriangles(ind, 4);
         }
         else
         {
            AddBdrQuad(ind, 4);
         }
      }
   }

#undef VTX
#undef VTXP

#if 0
   ofstream test_stream("debug.mesh");
   Print(test_stream);
   test_stream.close();
#endif

   FinalizeTopology();

   // Finalize(...) can be called after this method, if needed
}


void Mesh::Make2D4TrisFromQuad(int nx, int ny, real_t sx, real_t sy)
{
   SetEmpty();

   Dim = 2;
   spaceDim = 2;

   NumOfVertices = (nx+1) * (ny+1);
   NumOfElements = nx * ny * 4;
   NumOfBdrElements =  (2 * nx + 2 * ny);
   vertices.SetSize(NumOfVertices);
   elements.SetSize(NumOfElements);
   boundary.SetSize(NumOfBdrElements);
   NumOfElements = 0;

   int ind[4];

   // Sets vertices and the corresponding coordinates
   int k = 0;
   for (real_t j = 0; j < ny+1; j++)
   {
      real_t cy = (j / ny) * sy;
      for (real_t i = 0; i < nx+1; i++)
      {
         real_t cx = (i / nx) * sx;
         vertices[k](0) = cx;
         vertices[k](1) = cy;
         k++;
      }
   }

   for (int y = 0; y < ny; y++)
   {
      for (int x = 0; x < nx; x++)
      {
         ind[0] = x + y*(nx+1);
         ind[1] = x + 1 +y*(nx+1);
         ind[2] = x + 1 + (y+1)*(nx+1);
         ind[3] = x + (y+1)*(nx+1);
         AddQuadAs4TrisWithPoints(ind, 1);
      }
   }

   int m = (nx+1)*ny;
   for (int i = 0; i < nx; i++)
   {
      boundary[i] = new Segment(i, i+1, 1);
      boundary[nx+i] = new Segment(m+i+1, m+i, 3);
   }
   m = nx+1;
   for (int j = 0; j < ny; j++)
   {
      boundary[2*nx+j] = new Segment((j+1)*m, j*m, 4);
      boundary[2*nx+ny+j] = new Segment(j*m+nx, (j+1)*m+nx, 2);
   }

   SetMeshGen();
   CheckElementOrientation(true);

   el_to_edge = new Table;
   NumOfEdges = GetElementToEdgeTable(*el_to_edge);
   GenerateFaces();
   CheckBdrElementOrientation();

   NumOfFaces = 0;

   attributes.Append(1);
   bdr_attributes.Append(1); bdr_attributes.Append(2);
   bdr_attributes.Append(3); bdr_attributes.Append(4);

   FinalizeTopology();
}

void Mesh::Make2D5QuadsFromQuad(int nx, int ny,
                                real_t sx, real_t sy)
{
   SetEmpty();

   Dim = 2;
   spaceDim = 2;

   NumOfElements = nx * ny * 5;
   NumOfVertices = (nx+1) * (ny+1); //it will be enlarged later on
   NumOfBdrElements =  (2 * nx + 2 * ny);
   vertices.SetSize(NumOfVertices);
   elements.SetSize(NumOfElements);
   boundary.SetSize(NumOfBdrElements);
   NumOfElements = 0;

   int ind[4];

   // Sets vertices and the corresponding coordinates
   int k = 0;
   for (real_t j = 0; j < ny+1; j++)
   {
      real_t cy = (j / ny) * sy;
      for (real_t i = 0; i < nx+1; i++)
      {
         real_t cx = (i / nx) * sx;
         vertices[k](0) = cx;
         vertices[k](1) = cy;
         k++;
      }
   }

   for (int y = 0; y < ny; y++)
   {
      for (int x = 0; x < nx; x++)
      {
         ind[0] = x + y*(nx+1);
         ind[1] = x + 1 +y*(nx+1);
         ind[2] = x + 1 + (y+1)*(nx+1);
         ind[3] = x + (y+1)*(nx+1);
         AddQuadAs5QuadsWithPoints(ind, 1);
      }
   }

   int m = (nx+1)*ny;
   for (int i = 0; i < nx; i++)
   {
      boundary[i] = new Segment(i, i+1, 1);
      boundary[nx+i] = new Segment(m+i+1, m+i, 3);
   }
   m = nx+1;
   for (int j = 0; j < ny; j++)
   {
      boundary[2*nx+j] = new Segment((j+1)*m, j*m, 4);
      boundary[2*nx+ny+j] = new Segment(j*m+nx, (j+1)*m+nx, 2);
   }

   SetMeshGen();
   CheckElementOrientation(true);

   el_to_edge = new Table;
   NumOfEdges = GetElementToEdgeTable(*el_to_edge);
   GenerateFaces();
   CheckBdrElementOrientation();

   NumOfFaces = 0;

   attributes.Append(1);
   bdr_attributes.Append(1); bdr_attributes.Append(2);
   bdr_attributes.Append(3); bdr_attributes.Append(4);

   FinalizeTopology();
}

void Mesh::Make3D24TetsFromHex(int nx, int ny, int nz,
                               real_t sx, real_t sy, real_t sz)
{
   const int NVert = (nx+1) * (ny+1) * (nz+1);
   const int NElem = nx * ny * nz * 24;
   const int NBdrElem = 2*(nx*ny+nx*nz+ny*nz)*4;

   InitMesh(3, 3, NVert, NElem, NBdrElem);

   real_t coord[3];

   // Sets vertices and the corresponding coordinates
   for (real_t z = 0; z <= nz; z++)
   {
      coord[2] = ( z / nz) * sz;
      for (real_t y = 0; y <= ny; y++)
      {
         coord[1] = (y / ny) * sy;
         for (real_t x = 0; x <= nx; x++)
         {
            coord[0] = (x / nx) * sx;
            AddVertex(coord);
         }
      }
   }

   std::map<std::array<int, 4>, int> hex_face_verts;
   auto VertexIndex = [nx, ny](int xc, int yc, int zc)
   {
      return xc + (yc + zc*(ny+1))*(nx+1);
   };

   int ind[9];
   for (int z = 0; z < nz; z++)
   {
      for (int y = 0; y < ny; y++)
      {
         for (int x = 0; x < nx; x++)
         {
            // *INDENT-OFF*
            ind[0] = VertexIndex(x  , y  , z  );
            ind[1] = VertexIndex(x+1, y  , z  );
            ind[2] = VertexIndex(x+1, y+1, z  );
            ind[3] = VertexIndex(x  , y+1, z  );
            ind[4] = VertexIndex(x  , y  , z+1);
            ind[5] = VertexIndex(x+1, y  , z+1);
            ind[6] = VertexIndex(x+1, y+1, z+1);
            ind[7] = VertexIndex(  x, y+1, z+1);
            AddHexAs24TetsWithPoints(ind, hex_face_verts, 1);
         }
      }
   }

   hex_face_verts.clear();
   CheckElementOrientation(true);

   // Done adding Tets
   // Now figure out elements that are on the boundary
   GetElementToFaceTable(false);
   GenerateFaces();

   // Map to count number of tets sharing a face
   std::map<std::array<int, 3>, int> tet_face_count;
   // Map from tet face defined by three vertices to the local face number
   std::map<std::array<int, 3>, int> face_count_map;

   auto get3array = [](Array<int> v)
   {
       v.Sort();
       return std::array<int, 3>{v[0], v[1], v[2]};
   };

   Array<int> el_faces;
   Array<int> ori;
   Array<int> vertidxs;
   for (int i = 0; i < el_to_face->Size(); i++)
   {
       el_to_face->GetRow(i, el_faces);
       for (int j = 0; j < el_faces.Size(); j++)
       {
           GetFaceVertices(el_faces[j], vertidxs);
           auto t = get3array(vertidxs);
           auto it = tet_face_count.find(t);
           if (it == tet_face_count.end())  //edge does not already exist
           {
               tet_face_count.insert({t, 1});
               face_count_map.insert({t, el_faces[j]});
           }
           else
           {
               it->second++; // increase edge count value by 1.
           }
       }
   }

   for (const auto &edge : tet_face_count)
   {
       if (edge.second == 1)  //if this only appears once, it is a boundary edge
       {
           int facenum = (face_count_map.find(edge.first))->second;
           GetFaceVertices(facenum, vertidxs);
           AddBdrTriangle(vertidxs, 1);
       }
   }

#if 0
   ofstream test_stream("debug.mesh");
   Print(test_stream);
   test_stream.close();
#endif

   FinalizeTopology();
   // Finalize(...) can be called after this method, if needed
}

void Mesh::Make2D(int nx, int ny, Element::Type type,
                  real_t sx, real_t sy,
                  bool generate_edges, bool sfc_ordering)
{
   int i, j, k;

   SetEmpty();

   Dim = spaceDim = 2;

   // Creates quadrilateral mesh
   if (type == Element::QUADRILATERAL)
   {
      NumOfVertices = (nx+1) * (ny+1);
      NumOfElements = nx * ny;
      NumOfBdrElements = 2 * nx + 2 * ny;

      vertices.SetSize(NumOfVertices);
      elements.SetSize(NumOfElements);
      boundary.SetSize(NumOfBdrElements);

      real_t cx, cy;
      int ind[4];

      // Sets vertices and the corresponding coordinates
      k = 0;
      for (j = 0; j < ny+1; j++)
      {
         cy = ((real_t) j / ny) * sy;
         for (i = 0; i < nx+1; i++)
         {
            cx = ((real_t) i / nx) * sx;
            vertices[k](0) = cx;
            vertices[k](1) = cy;
            k++;
         }
      }

      // Sets elements and the corresponding indices of vertices
      if (sfc_ordering)
      {
         Array<int> sfc;
         NCMesh::GridSfcOrdering2D(nx, ny, sfc);
         MFEM_VERIFY(sfc.Size() == 2*nx*ny, "");

         for (k = 0; k < nx*ny; k++)
         {
            i = sfc[2*k + 0];
            j = sfc[2*k + 1];
            ind[0] = i + j*(nx+1);
            ind[1] = i + 1 +j*(nx+1);
            ind[2] = i + 1 + (j+1)*(nx+1);
            ind[3] = i + (j+1)*(nx+1);
            elements[k] = new Quadrilateral(ind);
         }
      }
      else
      {
         k = 0;
         for (j = 0; j < ny; j++)
         {
            for (i = 0; i < nx; i++)
            {
               ind[0] = i + j*(nx+1);
               ind[1] = i + 1 +j*(nx+1);
               ind[2] = i + 1 + (j+1)*(nx+1);
               ind[3] = i + (j+1)*(nx+1);
               elements[k] = new Quadrilateral(ind);
               k++;
            }
         }
      }

      // Sets boundary elements and the corresponding indices of vertices
      int m = (nx+1)*ny;
      for (i = 0; i < nx; i++)
      {
         boundary[i] = new Segment(i, i+1, 1);
         boundary[nx+i] = new Segment(m+i+1, m+i, 3);
      }
      m = nx+1;
      for (j = 0; j < ny; j++)
      {
         boundary[2*nx+j] = new Segment((j+1)*m, j*m, 4);
         boundary[2*nx+ny+j] = new Segment(j*m+nx, (j+1)*m+nx, 2);
      }
   }
   // Creates triangular mesh
   else if (type == Element::TRIANGLE)
   {
      NumOfVertices = (nx+1) * (ny+1);
      NumOfElements = 2 * nx * ny;
      NumOfBdrElements = 2 * nx + 2 * ny;

      vertices.SetSize(NumOfVertices);
      elements.SetSize(NumOfElements);
      boundary.SetSize(NumOfBdrElements);

      real_t cx, cy;
      int ind[3];

      // Sets vertices and the corresponding coordinates
      k = 0;
      for (j = 0; j < ny+1; j++)
      {
         cy = ((real_t) j / ny) * sy;
         for (i = 0; i < nx+1; i++)
         {
            cx = ((real_t) i / nx) * sx;
            vertices[k](0) = cx;
            vertices[k](1) = cy;
            k++;
         }
      }

      // Sets the elements and the corresponding indices of vertices
      k = 0;
      for (j = 0; j < ny; j++)
      {
         for (i = 0; i < nx; i++)
         {
            ind[0] = i + j*(nx+1);
            ind[1] = i + 1 + (j+1)*(nx+1);
            ind[2] = i + (j+1)*(nx+1);
            elements[k] = new Triangle(ind);
            k++;
            ind[1] = i + 1 + j*(nx+1);
            ind[2] = i + 1 + (j+1)*(nx+1);
            elements[k] = new Triangle(ind);
            k++;
         }
      }

      // Sets boundary elements and the corresponding indices of vertices
      int m = (nx+1)*ny;
      for (i = 0; i < nx; i++)
      {
         boundary[i] = new Segment(i, i+1, 1);
         boundary[nx+i] = new Segment(m+i+1, m+i, 3);
      }
      m = nx+1;
      for (j = 0; j < ny; j++)
      {
         boundary[2*nx+j] = new Segment((j+1)*m, j*m, 4);
         boundary[2*nx+ny+j] = new Segment(j*m+nx, (j+1)*m+nx, 2);
      }

      // MarkTriMeshForRefinement(); // done in Finalize(...)
   }
   else
   {
      MFEM_ABORT("Unsupported element type.");
   }

   SetMeshGen();
   CheckElementOrientation();

   if (generate_edges == 1)
   {
      el_to_edge = new Table;
      NumOfEdges = GetElementToEdgeTable(*el_to_edge);
      GenerateFaces();
      CheckBdrElementOrientation();
   }
   else
   {
      NumOfEdges = 0;
   }

   NumOfFaces = 0;

   attributes.Append(1);
   bdr_attributes.Append(1); bdr_attributes.Append(2);
   bdr_attributes.Append(3); bdr_attributes.Append(4);

   // Finalize(...) can be called after this method, if needed
}

void Mesh::Make1D(int n, real_t sx)
{
   int j, ind[1];

   SetEmpty();

   Dim = 1;
   spaceDim = 1;

   NumOfVertices = n + 1;
   NumOfElements = n;
   NumOfBdrElements = 2;
   vertices.SetSize(NumOfVertices);
   elements.SetSize(NumOfElements);
   boundary.SetSize(NumOfBdrElements);

   // Sets vertices and the corresponding coordinates
   for (j = 0; j < n+1; j++)
   {
      vertices[j](0) = ((real_t) j / n) * sx;
   }

   // Sets elements and the corresponding indices of vertices
   for (j = 0; j < n; j++)
   {
      elements[j] = new Segment(j, j+1, 1);
   }

   // Sets the boundary elements
   ind[0] = 0;
   boundary[0] = new Point(ind, 1);
   ind[0] = n;
   boundary[1] = new Point(ind, 2);

   NumOfEdges = 0;
   NumOfFaces = 0;

   SetMeshGen();
   GenerateFaces();

   // Set be_to_face
   be_to_face.SetSize(2);
   be_to_face[0] = 0;
   be_to_face[1] = n;

   attributes.Append(1);
   bdr_attributes.Append(1); bdr_attributes.Append(2);
}

Mesh::Mesh(const Mesh &mesh, bool copy_nodes)
  : attribute_sets(attributes), bdr_attribute_sets(bdr_attributes)
{
   Dim = mesh.Dim;
   spaceDim = mesh.spaceDim;

   NumOfVertices = mesh.NumOfVertices;
   NumOfElements = mesh.NumOfElements;
   NumOfBdrElements = mesh.NumOfBdrElements;
   NumOfEdges = mesh.NumOfEdges;
   NumOfFaces = mesh.NumOfFaces;
   nbInteriorFaces = mesh.nbInteriorFaces;
   nbBoundaryFaces = mesh.nbBoundaryFaces;

   meshgen = mesh.meshgen;
   mesh_geoms = mesh.mesh_geoms;

   // Create the new Mesh instance without a record of its refinement history
   sequence = 0;
   nodes_sequence = 0;
   last_operation = Mesh::NONE;

   // Duplicate the elements
   elements.SetSize(NumOfElements);
   for (int i = 0; i < NumOfElements; i++)
   {
      elements[i] = mesh.elements[i]->Duplicate(this);
   }

   // Copy the vertices
   mesh.vertices.Copy(vertices);

   // Duplicate the boundary
   boundary.SetSize(NumOfBdrElements);
   for (int i = 0; i < NumOfBdrElements; i++)
   {
      boundary[i] = mesh.boundary[i]->Duplicate(this);
   }

   // Copy the element-to-face Table, el_to_face
   el_to_face = (mesh.el_to_face) ? new Table(*mesh.el_to_face) : NULL;

   // Copy the boundary-to-face Array, be_to_face.
   mesh.be_to_face.Copy(be_to_face);

   // Copy the element-to-edge Table, el_to_edge
   el_to_edge = (mesh.el_to_edge) ? new Table(*mesh.el_to_edge) : NULL;

   // Copy the boundary-to-edge Table, bel_to_edge (3D)
   bel_to_edge = (mesh.bel_to_edge) ? new Table(*mesh.bel_to_edge) : NULL;

   // Duplicate the faces and faces_info.
   faces.SetSize(mesh.faces.Size());
   for (int i = 0; i < faces.Size(); i++)
   {
      Element *face = mesh.faces[i]; // in 1D the faces are NULL
      faces[i] = (face) ? face->Duplicate(this) : NULL;
   }
   mesh.faces_info.Copy(faces_info);
   mesh.nc_faces_info.Copy(nc_faces_info);

   // Do NOT copy the element-to-element Table, el_to_el
   el_to_el = NULL;

   // Do NOT copy the face-to-edge Table, face_edge
   face_edge = NULL;
   face_to_elem = NULL;

   // Copy the edge-to-vertex Table, edge_vertex
   edge_vertex = (mesh.edge_vertex) ? new Table(*mesh.edge_vertex) : NULL;

   // Copy the attributes and bdr_attributes
   mesh.attributes.Copy(attributes);
   mesh.bdr_attributes.Copy(bdr_attributes);

   // Copy attribute and bdr_attribute names
   mesh.attribute_sets.Copy(attribute_sets);
   mesh.bdr_attribute_sets.Copy(bdr_attribute_sets);

   // Deep copy the NURBSExtension.
#ifdef MFEM_USE_MPI
   ParNURBSExtension *pNURBSext =
      dynamic_cast<ParNURBSExtension *>(mesh.NURBSext);
   if (pNURBSext)
   {
      NURBSext = new ParNURBSExtension(*pNURBSext);
   }
   else
#endif
   {
      NURBSext = mesh.NURBSext ? new NURBSExtension(*mesh.NURBSext) : NULL;
   }

   // Deep copy the NCMesh.
#ifdef MFEM_USE_MPI
   if (dynamic_cast<const ParMesh*>(&mesh))
   {
      ncmesh = NULL; // skip; will be done in ParMesh copy ctor
   }
   else
#endif
   {
      ncmesh = mesh.ncmesh ? new NCMesh(*mesh.ncmesh) : NULL;
   }

   // Duplicate the Nodes, including the FiniteElementCollection and the
   // FiniteElementSpace
   if (mesh.Nodes && copy_nodes)
   {
      FiniteElementSpace *fes = mesh.Nodes->FESpace();
      const FiniteElementCollection *fec = fes->FEColl();
      FiniteElementCollection *fec_copy =
         FiniteElementCollection::New(fec->Name());
      FiniteElementSpace *fes_copy =
         new FiniteElementSpace(*fes, this, fec_copy);
      Nodes = new GridFunction(fes_copy);
      Nodes->MakeOwner(fec_copy);
      *Nodes = *mesh.Nodes;
      own_nodes = 1;
   }
   else
   {
      Nodes = mesh.Nodes;
      own_nodes = 0;
   }

   // copy attribute caches
   elem_attrs_cache = mesh.elem_attrs_cache;
   bdr_attrs_cache = mesh.bdr_attrs_cache;
}

Mesh::Mesh(Mesh &&mesh) : Mesh()
{
   Swap(mesh, true);
}

Mesh& Mesh::operator=(Mesh &&mesh)
{
   Swap(mesh, true);
   return *this;
}

Mesh Mesh::LoadFromFile(const std::string &filename, int generate_edges,
                        int refine, bool fix_orientation)
{
   Mesh mesh;
   named_ifgzstream imesh(filename);
   if (!imesh) { MFEM_ABORT("Mesh file not found: " << filename << '\n'); }
   else { mesh.Load(imesh, generate_edges, refine, fix_orientation); }
   return mesh;
}

Mesh Mesh::MakeCartesian1D(int n, real_t sx)
{
   Mesh mesh;
   mesh.Make1D(n, sx);
   // mesh.Finalize(); not needed in this case
   return mesh;
}

Mesh Mesh::MakeCartesian2D(
   int nx, int ny, Element::Type type, bool generate_edges,
   real_t sx, real_t sy, bool sfc_ordering)
{
   Mesh mesh;
   mesh.Make2D(nx, ny, type, sx, sy, generate_edges, sfc_ordering);
   mesh.Finalize(true); // refine = true
   return mesh;
}

Mesh Mesh::MakeCartesian3D(
   int nx, int ny, int nz, Element::Type type,
   real_t sx, real_t sy, real_t sz, bool sfc_ordering)
{
   Mesh mesh;
   mesh.Make3D(nx, ny, nz, type, sx, sy, sz, sfc_ordering);
   mesh.Finalize(true); // refine = true
   return mesh;
}

Mesh Mesh::MakeCartesian3DWith24TetsPerHex(int nx, int ny, int nz,
                              real_t sx, real_t sy, real_t sz)
{
   Mesh mesh;
   mesh.Make3D24TetsFromHex(nx, ny, nz, sx, sy, sz);
   mesh.Finalize(false, false);
   return mesh;
}

Mesh Mesh::MakeCartesian2DWith4TrisPerQuad(int nx, int ny,
                                           real_t sx, real_t sy)
{
   Mesh mesh;
   mesh.Make2D4TrisFromQuad(nx, ny, sx, sy);
   mesh.Finalize(false, false);
   return mesh;
}

Mesh Mesh::MakeCartesian2DWith5QuadsPerQuad(int nx, int ny,
                                            real_t sx, real_t sy)
{
   Mesh mesh;
   mesh.Make2D5QuadsFromQuad(nx, ny, sx, sy);
   mesh.Finalize(false, false);
   return mesh;
}

Mesh Mesh::MakeRefined(Mesh &orig_mesh, int ref_factor, int ref_type)
{
   Mesh mesh;
   Array<int> ref_factors(orig_mesh.GetNE());
   ref_factors = ref_factor;
   mesh.MakeRefined_(orig_mesh, ref_factors, ref_type);
   return mesh;
}

Mesh Mesh::MakeRefined(Mesh &orig_mesh, const Array<int> &ref_factors,
                       int ref_type)
{
   Mesh mesh;
   mesh.MakeRefined_(orig_mesh, ref_factors, ref_type);
   return mesh;
}

Mesh::Mesh(const std::string &filename, int generate_edges, int refine,
           bool fix_orientation)
 : attribute_sets(attributes), bdr_attribute_sets(bdr_attributes)
{
   // Initialization as in the default constructor
   SetEmpty();

   named_ifgzstream imesh(filename);
   if (!imesh)
   {
      // Abort with an error message.
      MFEM_ABORT("Mesh file not found: " << filename << '\n');
   }
   else
   {
      Load(imesh, generate_edges, refine, fix_orientation);
   }
}

Mesh::Mesh(std::istream &input, int generate_edges, int refine,
           bool fix_orientation)
 : attribute_sets(attributes), bdr_attribute_sets(bdr_attributes)
{
   SetEmpty();
   Load(input, generate_edges, refine, fix_orientation);
}

void Mesh::ChangeVertexDataOwnership(real_t *vertex_data, int len_vertex_data,
                                     bool zerocopy)
{
   // A dimension of 3 is now required since we use mfem::Vertex objects as PODs
   // and these object have a hardcoded double[3] entry
   MFEM_VERIFY(len_vertex_data >= NumOfVertices * 3,
               "Not enough vertices in external array : "
               "len_vertex_data = "<< len_vertex_data << ", "
               "NumOfVertices * 3 = " << NumOfVertices * 3);
   // Allow multiple calls to this method with the same vertex_data
   if (vertex_data == (real_t *)(vertices.GetData()))
   {
      MFEM_ASSERT(!vertices.OwnsData(), "invalid ownership");
      return;
   }
   if (!zerocopy)
   {
      memcpy(vertex_data, vertices.GetData(),
             NumOfVertices * 3 * sizeof(real_t));
   }
   // Vertex is POD double[3]
   vertices.MakeRef(reinterpret_cast<Vertex*>(vertex_data), NumOfVertices);
}

Mesh::Mesh(real_t *vertices_, int num_vertices,
           int *element_indices, Geometry::Type element_type,
           int *element_attributes, int num_elements,
           int *boundary_indices, Geometry::Type boundary_type,
           int *boundary_attributes, int num_boundary_elements,
           int dimension, int space_dimension)
 : attribute_sets(attributes), bdr_attribute_sets(bdr_attributes)
{
   if (space_dimension == -1)
   {
      space_dimension = dimension;
   }

   InitMesh(dimension, space_dimension, /*num_vertices*/ 0, num_elements,
            num_boundary_elements);

   int element_index_stride = Geometry::NumVerts[element_type];
   int boundary_index_stride = num_boundary_elements > 0 ?
                               Geometry::NumVerts[boundary_type] : 0;

   // assuming Vertex is POD
   vertices.MakeRef(reinterpret_cast<Vertex*>(vertices_), num_vertices);
   NumOfVertices = num_vertices;

   for (int i = 0; i < num_elements; i++)
   {
      elements[i] = NewElement(element_type);
      elements[i]->SetVertices(element_indices + i * element_index_stride);
      elements[i]->SetAttribute(element_attributes[i]);
   }
   NumOfElements = num_elements;

   for (int i = 0; i < num_boundary_elements; i++)
   {
      boundary[i] = NewElement(boundary_type);
      boundary[i]->SetVertices(boundary_indices + i * boundary_index_stride);
      boundary[i]->SetAttribute(boundary_attributes[i]);
   }
   NumOfBdrElements = num_boundary_elements;

   FinalizeTopology();
}

Mesh::Mesh( const NURBSExtension& ext )
 : attribute_sets(attributes), bdr_attribute_sets(bdr_attributes)
{
   SetEmpty();
   /// make an internal copy of the NURBSExtension
   NURBSext = new NURBSExtension( ext );

   Dim              = NURBSext->Dimension();
   NumOfVertices    = NURBSext->GetNV();
   NumOfElements    = NURBSext->GetNE();
   NumOfBdrElements = NURBSext->GetNBE();

   NURBSext->GetElementTopo(elements);
   NURBSext->GetBdrElementTopo(boundary);

   vertices.SetSize(NumOfVertices);
   if (NURBSext->HavePatches())
   {
      NURBSFECollection  *fec = new NURBSFECollection(NURBSext->GetOrder());
      FiniteElementSpace *fes = new FiniteElementSpace(this, fec, Dim,
                                                       Ordering::byVDIM);
      Nodes = new GridFunction(fes);
      Nodes->MakeOwner(fec);
      NURBSext->SetCoordsFromPatches(*Nodes);
      own_nodes = 1;
      spaceDim = Nodes->VectorDim();
      for (int i = 0; i < spaceDim; i++)
      {
         Vector vert_val;
         Nodes->GetNodalValues(vert_val, i+1);
         for (int j = 0; j < NumOfVertices; j++)
         {
            vertices[j](i) = vert_val(j);
         }
      }
   }
   else
   {
      MFEM_ABORT("NURBS mesh has no patches.");
   }
   FinalizeMesh();
}

Element *Mesh::NewElement(int geom)
{
   switch (geom)
   {
      case Geometry::POINT:     return (new Point);
      case Geometry::SEGMENT:   return (new Segment);
      case Geometry::TRIANGLE:  return (new Triangle);
      case Geometry::SQUARE:    return (new Quadrilateral);
      case Geometry::TETRAHEDRON:
#ifdef MFEM_USE_MEMALLOC
         return TetMemory.Alloc();
#else
         return (new Tetrahedron);
#endif
      case Geometry::CUBE:      return (new Hexahedron);
      case Geometry::PRISM:     return (new Wedge);
      case Geometry::PYRAMID:   return (new Pyramid);
      default:
         MFEM_ABORT("invalid Geometry::Type, geom = " << geom);
   }

   return NULL;
}

Element *Mesh::ReadElementWithoutAttr(std::istream &input)
{
   int geom, nv, *v;
   Element *el;

   input >> geom;
   el = NewElement(geom);
   MFEM_VERIFY(el, "Unsupported element type: " << geom);
   nv = el->GetNVertices();
   v  = el->GetVertices();
   for (int i = 0; i < nv; i++)
   {
      input >> v[i];
   }

   return el;
}

void Mesh::PrintElementWithoutAttr(const Element *el, std::ostream &os)
{
   os << el->GetGeometryType();
   const int nv = el->GetNVertices();
   const int *v = el->GetVertices();
   for (int j = 0; j < nv; j++)
   {
      os << ' ' << v[j];
   }
   os << '\n';
}

Element *Mesh::ReadElement(std::istream &input)
{
   int attr;
   Element *el;

   input >> attr;
   el = ReadElementWithoutAttr(input);
   el->SetAttribute(attr);

   return el;
}

void Mesh::PrintElement(const Element *el, std::ostream &os)
{
   os << el->GetAttribute() << ' ';
   PrintElementWithoutAttr(el, os);
}

void Mesh::SetMeshGen()
{
   meshgen = mesh_geoms = 0;
   for (int i = 0; i < NumOfElements; i++)
   {
      const Element::Type type = GetElement(i)->GetType();
      switch (type)
      {
         case Element::TETRAHEDRON:
            mesh_geoms |= (1 << Geometry::TETRAHEDRON);
         case Element::TRIANGLE:
            mesh_geoms |= (1 << Geometry::TRIANGLE);
         case Element::SEGMENT:
            mesh_geoms |= (1 << Geometry::SEGMENT);
         case Element::POINT:
            mesh_geoms |= (1 << Geometry::POINT);
            meshgen |= 1;
            break;

         case Element::HEXAHEDRON:
            mesh_geoms |= (1 << Geometry::CUBE);
         case Element::QUADRILATERAL:
            mesh_geoms |= (1 << Geometry::SQUARE);
            mesh_geoms |= (1 << Geometry::SEGMENT);
            mesh_geoms |= (1 << Geometry::POINT);
            meshgen |= 2;
            break;

         case Element::WEDGE:
            mesh_geoms |= (1 << Geometry::PRISM);
            mesh_geoms |= (1 << Geometry::SQUARE);
            mesh_geoms |= (1 << Geometry::TRIANGLE);
            mesh_geoms |= (1 << Geometry::SEGMENT);
            mesh_geoms |= (1 << Geometry::POINT);
            meshgen |= 4;
            break;

         case Element::PYRAMID:
            mesh_geoms |= (1 << Geometry::PYRAMID);
            mesh_geoms |= (1 << Geometry::SQUARE);
            mesh_geoms |= (1 << Geometry::TRIANGLE);
            mesh_geoms |= (1 << Geometry::SEGMENT);
            mesh_geoms |= (1 << Geometry::POINT);
            meshgen |= 8;
            break;

         default:
            MFEM_ABORT("invalid element type: " << type);
            break;
      }
   }
}

void Mesh::Loader(std::istream &input, int generate_edges,
                  std::string parse_tag)
{
   int curved = 0, read_gf = 1;
   bool finalize_topo = true;

   if (!input)
   {
      MFEM_ABORT("Input stream is not open");
   }

   Clear();

   string mesh_type;
   input >> ws;
   getline(input, mesh_type);
   filter_dos(mesh_type);

   // MFEM's conforming mesh formats
   int mfem_version = 0;
   if (mesh_type == "MFEM mesh v1.0") { mfem_version = 10; } // serial
   else if (mesh_type == "MFEM mesh v1.2") { mfem_version = 12; } // parallel
   else if (mesh_type == "MFEM mesh v1.3") { mfem_version = 13; } // attr sets

   // MFEM nonconforming mesh format
   // (NOTE: previous v1.1 is now under this branch for backward compatibility)
   int mfem_nc_version = 0;
   if (mesh_type == "MFEM NC mesh v1.0") { mfem_nc_version = 10; }
   else if (mesh_type == "MFEM NC mesh v1.1") { mfem_nc_version = 11; }
   else if (mesh_type == "MFEM mesh v1.1") { mfem_nc_version = 1 /*legacy*/; }

   if (mfem_version)
   {
      // Formats mfem_v12 and newer have a tag indicating the end of the mesh
      // section in the stream. A user provided parse tag can also be provided
      // via the arguments. For example, if this is called from parallel mesh
      // object, it can indicate to read until parallel mesh section begins.
      if (mfem_version >= 12 && parse_tag.empty())
      {
         parse_tag = "mfem_mesh_end";
      }
      ReadMFEMMesh(input, mfem_version, curved);
   }
   else if (mfem_nc_version)
   {
      MFEM_ASSERT(ncmesh == NULL, "internal error");
      int is_nc = 1;

#ifdef MFEM_USE_MPI
      ParMesh *pmesh = dynamic_cast<ParMesh*>(this);
      if (pmesh)
      {
         MFEM_VERIFY(mfem_nc_version >= 10,
                     "Legacy nonconforming format (MFEM mesh v1.1) cannot be "
                     "used to load a parallel nonconforming mesh, sorry.");

         ncmesh = new ParNCMesh(pmesh->GetComm(),
                                input, mfem_nc_version, curved, is_nc);
      }
      else
#endif
      {
         ncmesh = new NCMesh(input, mfem_nc_version, curved, is_nc);
      }
      InitFromNCMesh(*ncmesh);

      if (!is_nc)
      {
         // special case for backward compatibility with MFEM <=4.2:
         // if the "vertex_parents" section is missing in the v1.1 format,
         // the mesh is treated as conforming
         delete ncmesh;
         ncmesh = NULL;
      }
   }
   else if (mesh_type == "linemesh") // 1D mesh
   {
      ReadLineMesh(input);
   }
   else if (mesh_type == "areamesh2" || mesh_type == "curved_areamesh2")
   {
      if (mesh_type == "curved_areamesh2")
      {
         curved = 1;
      }
      ReadNetgen2DMesh(input, curved);
   }
   else if (mesh_type == "NETGEN" || mesh_type == "NETGEN_Neutral_Format")
   {
      ReadNetgen3DMesh(input);
   }
   else if (mesh_type == "TrueGrid")
   {
      ReadTrueGridMesh(input);
   }
   else if (mesh_type.rfind("# vtk DataFile Version") == 0)
   {
      int major_vtk_version = mesh_type[mesh_type.length()-3] - '0';
      // int minor_vtk_version = mesh_type[mesh_type.length()-1] - '0';
      MFEM_VERIFY(major_vtk_version >= 2 && major_vtk_version <= 4,
                  "Unsupported VTK format");
      ReadVTKMesh(input, curved, read_gf, finalize_topo);
   }
   else if (mesh_type.rfind("<VTKFile ") == 0 || mesh_type.rfind("<?xml") == 0)
   {
      ReadXML_VTKMesh(input, curved, read_gf, finalize_topo, mesh_type);
   }
   else if (mesh_type == "MFEM NURBS mesh v1.0")
   {
      ReadNURBSMesh(input, curved, read_gf);
   }
   else if (mesh_type == "MFEM NURBS mesh v1.1")
   {
     ReadNURBSMesh(input, curved, read_gf, true);
   }
   else if (mesh_type == "MFEM INLINE mesh v1.0")
   {
      ReadInlineMesh(input, generate_edges);
      return; // done with inline mesh construction
   }
   else if (mesh_type == "$MeshFormat") // Gmsh
   {
      ReadGmshMesh(input, curved, read_gf);
   }
   else if
   ((mesh_type.size() > 2 &&
     mesh_type[0] == 'C' && mesh_type[1] == 'D' && mesh_type[2] == 'F') ||
    (mesh_type.size() > 3 &&
     mesh_type[1] == 'H' && mesh_type[2] == 'D' && mesh_type[3] == 'F'))
   {
      named_ifgzstream *mesh_input = dynamic_cast<named_ifgzstream *>(&input);
      if (mesh_input)
      {
#ifdef MFEM_USE_NETCDF
         ReadCubit(mesh_input->filename, curved, read_gf);
#else
         MFEM_ABORT("NetCDF support requires configuration with"
                    " MFEM_USE_NETCDF=YES");
         return;
#endif
      }
      else
      {
         MFEM_ABORT("Can not determine Cubit mesh filename!"
                    " Use mfem::named_ifgzstream for input.");
         return;
      }
   }
   else
   {
      MFEM_ABORT("Unknown input mesh format: " << mesh_type);
      return;
   }

   // at this point the following should be defined:
   //  1) Dim
   //  2) NumOfElements, elements
   //  3) NumOfBdrElements, boundary
   //  4) NumOfVertices, with allocated space in vertices
   //  5) curved
   //  5a) if curved == 0, vertices must be defined
   //  5b) if curved != 0 and read_gf != 0,
   //         'input' must point to a GridFunction
   //  5c) if curved != 0 and read_gf == 0,
   //         vertices and Nodes must be defined
   // optional:
   //  1) el_to_edge may be allocated (as in the case of P2 VTK meshes)
   //  2) ncmesh may be allocated

   // FinalizeTopology() will:
   // - assume that generate_edges is true
   // - assume that refine is false
   // - does not check the orientation of regular and boundary elements
   if (finalize_topo)
   {
      // don't generate any boundary elements, especially in parallel
      bool generate_bdr = false;

      FinalizeTopology(generate_bdr);
   }

   if (curved && read_gf)
   {
      Nodes = new GridFunction(this, input);

      own_nodes = 1;
      spaceDim = Nodes->VectorDim();
      if (ncmesh) { ncmesh->spaceDim = spaceDim; }

      // Set vertex coordinates from the 'Nodes'
      SetVerticesFromNodes(Nodes);
   }

   // If a parse tag was supplied, keep reading the stream until the tag is
   // encountered.
   if (mfem_version >= 12)
   {
      string line;
      do
      {
         skip_comment_lines(input, '#');
         MFEM_VERIFY(input.good(), "Required mesh-end tag not found");
         getline(input, line);
         filter_dos(line);
         // mfem v1.2 may not have parse_tag in it, e.g. if trying to read a
         // serial mfem v1.2 mesh as parallel with "mfem_serial_mesh_end" as
         // parse_tag. That's why, regardless of parse_tag, we stop reading if
         // we find "mfem_mesh_end" which is required by mfem v1.2 format.
         if (line == "mfem_mesh_end") { break; }
      }
      while (line != parse_tag);
   }
   else if (mfem_nc_version >= 10)
   {
      string ident;
      skip_comment_lines(input, '#');
      input >> ident;
      MFEM_VERIFY(ident == "mfem_mesh_end",
                  "invalid mesh: end of file tag not found");
   }

   // Finalize(...) should be called after this, if needed.
}

Mesh::Mesh(Mesh *mesh_array[], int num_pieces)
 : attribute_sets(attributes), bdr_attribute_sets(bdr_attributes)
{
   int      i, j, ie, ib, iv, *v, nv;
   Element *el;
   Mesh    *m;

   SetEmpty();

   Dim = mesh_array[0]->Dimension();
   spaceDim = mesh_array[0]->SpaceDimension();

   if (mesh_array[0]->NURBSext)
   {
      // assuming the pieces form a partition of a NURBS mesh
      NURBSext = new NURBSExtension(mesh_array, num_pieces);

      NumOfVertices = NURBSext->GetNV();
      NumOfElements = NURBSext->GetNE();

      NURBSext->GetElementTopo(elements);

      // NumOfBdrElements = NURBSext->GetNBE();
      // NURBSext->GetBdrElementTopo(boundary);

      Array<int> lvert_vert, lelem_elem;

      // Here, for visualization purposes, we copy the boundary elements from
      // the individual pieces which include the interior boundaries.  This
      // creates 'boundary' array that is different from the one generated by
      // the NURBSExtension which, in particular, makes the boundary-dof table
      // invalid. This, in turn, causes GetBdrElementTransformation to not
      // function properly.
      NumOfBdrElements = 0;
      for (i = 0; i < num_pieces; i++)
      {
         NumOfBdrElements += mesh_array[i]->GetNBE();
      }
      boundary.SetSize(NumOfBdrElements);
      vertices.SetSize(NumOfVertices);
      ib = 0;
      for (i = 0; i < num_pieces; i++)
      {
         m = mesh_array[i];
         m->NURBSext->GetVertexLocalToGlobal(lvert_vert);
         m->NURBSext->GetElementLocalToGlobal(lelem_elem);
         // copy the element attributes
         for (j = 0; j < m->GetNE(); j++)
         {
            elements[lelem_elem[j]]->SetAttribute(m->GetAttribute(j));
         }
         // copy the boundary
         for (j = 0; j < m->GetNBE(); j++)
         {
            el = m->GetBdrElement(j)->Duplicate(this);
            v  = el->GetVertices();
            nv = el->GetNVertices();
            for (int k = 0; k < nv; k++)
            {
               v[k] = lvert_vert[v[k]];
            }
            boundary[ib++] = el;
         }
         // copy the vertices
         for (j = 0; j < m->GetNV(); j++)
         {
            vertices[lvert_vert[j]].SetCoords(m->SpaceDimension(),
                                              m->GetVertex(j));
         }
      }
   }
   else // not a NURBS mesh
   {
      NumOfElements    = 0;
      NumOfBdrElements = 0;
      NumOfVertices    = 0;
      for (i = 0; i < num_pieces; i++)
      {
         m = mesh_array[i];
         NumOfElements    += m->GetNE();
         NumOfBdrElements += m->GetNBE();
         NumOfVertices    += m->GetNV();
      }
      elements.SetSize(NumOfElements);
      boundary.SetSize(NumOfBdrElements);
      vertices.SetSize(NumOfVertices);
      ie = ib = iv = 0;
      for (i = 0; i < num_pieces; i++)
      {
         m = mesh_array[i];
         // copy the elements
         for (j = 0; j < m->GetNE(); j++)
         {
            el = m->GetElement(j)->Duplicate(this);
            v  = el->GetVertices();
            nv = el->GetNVertices();
            for (int k = 0; k < nv; k++)
            {
               v[k] += iv;
            }
            elements[ie++] = el;
         }
         // copy the boundary elements
         for (j = 0; j < m->GetNBE(); j++)
         {
            el = m->GetBdrElement(j)->Duplicate(this);
            v  = el->GetVertices();
            nv = el->GetNVertices();
            for (int k = 0; k < nv; k++)
            {
               v[k] += iv;
            }
            boundary[ib++] = el;
         }
         // copy the vertices
         for (j = 0; j < m->GetNV(); j++)
         {
            vertices[iv++].SetCoords(m->SpaceDimension(), m->GetVertex(j));
         }
      }
   }

   FinalizeTopology();

   // copy the nodes (curvilinear meshes)
   GridFunction *g = mesh_array[0]->GetNodes();
   if (g)
   {
      Array<GridFunction *> gf_array(num_pieces);
      for (i = 0; i < num_pieces; i++)
      {
         gf_array[i] = mesh_array[i]->GetNodes();
      }
      Nodes = new GridFunction(this, gf_array, num_pieces);
      own_nodes = 1;
   }

#ifdef MFEM_DEBUG
   CheckElementOrientation(false);
   CheckBdrElementOrientation(false);
#endif
}

Mesh::Mesh(Mesh *orig_mesh, int ref_factor, int ref_type)
   : attribute_sets(attributes), bdr_attribute_sets(bdr_attributes)
{
   Array<int> ref_factors(orig_mesh->GetNE());
   ref_factors = ref_factor;
   MakeRefined_(*orig_mesh, ref_factors, ref_type);
}

void Mesh::MakeRefined_(Mesh &orig_mesh, const Array<int> &ref_factors,
                        int ref_type)
{
   SetEmpty();
   Dim = orig_mesh.Dimension();
   spaceDim = orig_mesh.SpaceDimension();

   int orig_ne = orig_mesh.GetNE();
   MFEM_VERIFY(ref_factors.Size() == orig_ne,
               "Number of refinement factors must equal number of elements")
   MFEM_VERIFY(orig_ne == 0 ||
               ref_factors.Min() >= 1, "Refinement factor must be >= 1");
   const int q_type = BasisType::GetQuadrature1D(ref_type);
   MFEM_VERIFY(Quadrature1D::CheckClosed(q_type) != Quadrature1D::Invalid,
               "Invalid refinement type. Must use closed basis type.");

   int min_ref = orig_ne > 0 ? ref_factors.Min() : 1;
   int max_ref = orig_ne > 0 ? ref_factors.Max() : 1;

   bool var_order = (min_ref != max_ref);

   // variable order space can only be constructed over an NC mesh
   if (var_order) { orig_mesh.EnsureNCMesh(true); }

   // Construct a scalar H1 FE space of order ref_factor and use its dofs as
   // the indices of the new, refined vertices.
   H1_FECollection rfec(min_ref, Dim, ref_type);
   FiniteElementSpace rfes(&orig_mesh, &rfec);

   if (var_order)
   {
      rfes.SetRelaxedHpConformity(false);
      for (int i = 0; i < orig_ne; i++)
      {
         rfes.SetElementOrder(i, ref_factors[i]);
      }
      rfes.Update(false);
   }

   // Set the number of vertices, set the actual coordinates later
   NumOfVertices = rfes.GetNDofs();
   vertices.SetSize(NumOfVertices);

   Array<int> rdofs;
   DenseMatrix phys_pts;
   GeometryRefiner refiner(q_type);

   // Add refined elements and set vertex coordinates
   for (int el = 0; el < orig_ne; el++)
   {
      Geometry::Type geom = orig_mesh.GetElementGeometry(el);
      int attrib = orig_mesh.GetAttribute(el);
      int nvert = Geometry::NumVerts[geom];
      RefinedGeometry &RG = *refiner.Refine(geom, ref_factors[el]);

      rfes.GetElementDofs(el, rdofs);
      MFEM_ASSERT(rdofs.Size() == RG.RefPts.Size(), "");
      const FiniteElement *rfe = rfes.GetFE(el);
      orig_mesh.GetElementTransformation(el)->Transform(rfe->GetNodes(),
                                                        phys_pts);
      const int *c2h_map = rfec.GetDofMap(geom, ref_factors[el]);
      for (int i = 0; i < phys_pts.Width(); i++)
      {
         vertices[rdofs[i]].SetCoords(spaceDim, phys_pts.GetColumn(i));
      }
      for (int j = 0; j < RG.RefGeoms.Size()/nvert; j++)
      {
         Element *elem = NewElement(geom);
         elem->SetAttribute(attrib);
         int *v = elem->GetVertices();
         for (int k = 0; k < nvert; k++)
         {
            int cid = RG.RefGeoms[k+nvert*j]; // local Cartesian index
            v[k] = rdofs[c2h_map[cid]];
         }
         AddElement(elem);
      }
   }

   if (Dim > 2)
   {
      GetElementToFaceTable(false);
      GenerateFaces();
   }

   // Add refined boundary elements
   for (int el = 0; el < orig_mesh.GetNBE(); el++)
   {
      int i, info;
      orig_mesh.GetBdrElementAdjacentElement(el, i, info);
      Geometry::Type geom = orig_mesh.GetBdrElementGeometry(el);
      int attrib = orig_mesh.GetBdrAttribute(el);
      int nvert = Geometry::NumVerts[geom];
      RefinedGeometry &RG = *refiner.Refine(geom, ref_factors[i]);

      rfes.GetBdrElementDofs(el, rdofs);
      MFEM_ASSERT(rdofs.Size() == RG.RefPts.Size(), "");
      const int *c2h_map = rfec.GetDofMap(geom, ref_factors[i]);
      for (int j = 0; j < RG.RefGeoms.Size()/nvert; j++)
      {
         Element *elem = NewElement(geom);
         elem->SetAttribute(attrib);
         int *v = elem->GetVertices();
         for (int k = 0; k < nvert; k++)
         {
            int cid = RG.RefGeoms[k+nvert*j]; // local Cartesian index
            v[k] = rdofs[c2h_map[cid]];
         }
         AddBdrElement(elem);
      }
   }
   FinalizeTopology(false);
   sequence = orig_mesh.GetSequence() + 1;
   last_operation = Mesh::REFINE;

   // Set up the nodes of the new mesh (if the original mesh has nodes). The new
   // mesh is always straight-sided (i.e. degree 1 finite element space), but
   // the nodes are required for e.g. periodic meshes.
   if (orig_mesh.GetNodes())
   {
      bool discont = orig_mesh.GetNodalFESpace()->IsDGSpace();
      Ordering::Type dof_ordering = orig_mesh.GetNodalFESpace()->GetOrdering();
      Mesh::SetCurvature(1, discont, spaceDim, dof_ordering);
      FiniteElementSpace *nodal_fes = Nodes->FESpace();
      const FiniteElementCollection *nodal_fec = nodal_fes->FEColl();
      H1_FECollection vertex_fec(1, Dim);
      Array<int> dofs;
      int el_counter = 0;
      for (int iel = 0; iel < orig_ne; iel++)
      {
         Geometry::Type geom = orig_mesh.GetElementBaseGeometry(iel);
         int nvert = Geometry::NumVerts[geom];
         RefinedGeometry &RG = *refiner.Refine(geom, ref_factors[iel]);
         rfes.GetElementDofs(iel, rdofs);
         const FiniteElement *rfe = rfes.GetFE(iel);
         orig_mesh.GetElementTransformation(iel)->Transform(rfe->GetNodes(),
                                                            phys_pts);
         const int *node_map = NULL;
         const H1_FECollection *h1_fec =
            dynamic_cast<const H1_FECollection *>(nodal_fec);
         if (h1_fec != NULL) { node_map = h1_fec->GetDofMap(geom); }
         const int *vertex_map = vertex_fec.GetDofMap(geom);
         const int *c2h_map = rfec.GetDofMap(geom, ref_factors[iel]);
         for (int jel = 0; jel < RG.RefGeoms.Size()/nvert; jel++)
         {
            nodal_fes->GetElementVDofs(el_counter++, dofs);
            for (int iv_lex=0; iv_lex<nvert; ++iv_lex)
            {
               // convert from lexicographic to vertex index
               int iv = vertex_map[iv_lex];
               // index of vertex of current element in phys_pts matrix
               int pt_idx = c2h_map[RG.RefGeoms[iv+nvert*jel]];
               // index of current vertex into DOF array
               int node_idx = node_map ? node_map[iv_lex] : iv_lex;
               for (int d=0; d<spaceDim; ++d)
               {
                  (*Nodes)[dofs[node_idx + d*nvert]] = phys_pts(d,pt_idx);
               }
            }
         }
      }
   }

   // Setup the data for the coarse-fine refinement transformations
   CoarseFineTr.embeddings.SetSize(GetNE());
   // First, compute total number of point matrices that we need per geometry
   // and the offsets into that array
   using GeomRef = std::pair<Geometry::Type, int>;
   std::map<GeomRef, int> point_matrices_offsets;
   int n_point_matrices[Geometry::NumGeom] = {}; // initialize to zero
   for (int el_coarse = 0; el_coarse < orig_ne; ++el_coarse)
   {
      Geometry::Type geom = orig_mesh.GetElementBaseGeometry(el_coarse);
      // Have we seen this pair of (goemetry, refinement level) before?
      GeomRef id(geom, ref_factors[el_coarse]);
      if (point_matrices_offsets.find(id) == point_matrices_offsets.end())
      {
         RefinedGeometry &RG = *refiner.Refine(geom, ref_factors[el_coarse]);
         int nvert = Geometry::NumVerts[geom];
         int nref_el = RG.RefGeoms.Size()/nvert;
         // If not, then store the offset and add to the size required
         point_matrices_offsets[id] = n_point_matrices[geom];
         n_point_matrices[geom] += nref_el;
      }
   }

   // Set up the sizes
   for (int geom = 0; geom < Geometry::NumGeom; ++geom)
   {
      int nmatrices = n_point_matrices[geom];
      int nvert = Geometry::NumVerts[geom];
      CoarseFineTr.point_matrices[geom].SetSize(Dim, nvert, nmatrices);
   }

   // Compute the point matrices and embeddings
   int el_fine = 0;
   for (int el_coarse = 0; el_coarse < orig_ne; ++el_coarse)
   {
      Geometry::Type geom = orig_mesh.GetElementBaseGeometry(el_coarse);
      int ref = ref_factors[el_coarse];
      int offset = point_matrices_offsets[GeomRef(geom, ref)];
      int nvert = Geometry::NumVerts[geom];
      RefinedGeometry &RG = *refiner.Refine(geom, ref);
      for (int j = 0; j < RG.RefGeoms.Size()/nvert; j++)
      {
         DenseMatrix &Pj = CoarseFineTr.point_matrices[geom](offset + j);
         for (int k = 0; k < nvert; k++)
         {
            int cid = RG.RefGeoms[k+nvert*j]; // local Cartesian index
            const IntegrationPoint &ip = RG.RefPts[cid];
            ip.Get(Pj.GetColumn(k), Dim);
         }

         Embedding &emb = CoarseFineTr.embeddings[el_fine];
         emb.geom = geom;
         emb.parent = el_coarse;
         emb.matrix = offset + j;
         ++el_fine;
      }
   }

   MFEM_ASSERT(CheckElementOrientation(false) == 0, "");

   // The check below is disabled because is fails for parallel meshes with
   // interior "boundary" element that, when such "boundary" element is between
   // two elements on different processors.
   // MFEM_ASSERT(CheckBdrElementOrientation(false) == 0, "");
}

Mesh Mesh::MakeSimplicial(const Mesh &orig_mesh)
{
   Mesh mesh;
   auto parent_elements = mesh.MakeSimplicial_(orig_mesh, NULL);
   if (orig_mesh.GetNodes() != nullptr)
   {
      mesh.MakeHigherOrderSimplicial_(orig_mesh, parent_elements);
   }
   return mesh;
}

Array<int> Mesh::MakeSimplicial_(const Mesh &orig_mesh, int *vglobal)
{
   MFEM_VERIFY(const_cast<Mesh&>(orig_mesh).CheckElementOrientation(false) == 0,
               "Mesh::MakeSimplicial requires a properly oriented input mesh");
   MFEM_VERIFY(orig_mesh.Conforming(),
               "Mesh::MakeSimplicial does not support non-conforming meshes.")

   int dim = orig_mesh.Dimension();
   int sdim = orig_mesh.SpaceDimension();

   if (dim == 1)
   {
      Mesh copy(orig_mesh);
      Swap(copy, true);
      Array<int> parent_elements(GetNE());
      std::iota(parent_elements.begin(), parent_elements.end(), 0);
      return parent_elements;
   }

   int nv = orig_mesh.GetNV();
   int ne = orig_mesh.GetNE();
   int nbe = orig_mesh.GetNBE();

   static int num_subdivisions[Geometry::NUM_GEOMETRIES];
   num_subdivisions[Geometry::POINT] = 1;
   num_subdivisions[Geometry::SEGMENT] = 1;
   num_subdivisions[Geometry::TRIANGLE] = 1;
   num_subdivisions[Geometry::TETRAHEDRON] = 1;
   num_subdivisions[Geometry::SQUARE] = 2;
   num_subdivisions[Geometry::PRISM] = 3;
   num_subdivisions[Geometry::CUBE] = 6;
   // NOTE: some hexes may be subdivided into only 5 tets, so this is an
   // estimate only. The actual number of created tets may be less, so the
   // elements array will need to be shrunk after mesh creation.
   int new_ne = 0, new_nbe = 0;
   for (int i=0; i<ne; ++i)
   {
      new_ne += num_subdivisions[orig_mesh.GetElementBaseGeometry(i)];
   }
   for (int i=0; i<nbe; ++i)
   {
      new_nbe += num_subdivisions[orig_mesh.GetBdrElementGeometry(i)];
   }

   InitMesh(dim, sdim, nv, new_ne, new_nbe);

   // Vertices of the new mesh are same as the original mesh
   NumOfVertices = nv;
   for (int i=0; i<nv; ++i)
   {
      vertices[i].SetCoords(dim, orig_mesh.vertices[i]());
   }

   // We need a global vertex numbering to identify which diagonals to split
   // (quad faces are split using the diagonal originating from the smallest
   // global vertex number). Use the supplied global numbering, if it is
   // non-NULL, otherwise use the local numbering.
   Array<int> vglobal_id;
   if (vglobal == nullptr)
   {
      vglobal_id.SetSize(nv);
      std::iota(vglobal_id.begin(), vglobal_id.end(), 0);
      vglobal = vglobal_id.GetData();
   }

   // Number of vertices per element
   constexpr int nv_tri = 3, nv_quad = 4, nv_tet = 4, nv_prism = 6, nv_hex = 8;
   constexpr int quad_ntris = 2; // NTriangles per quad
   constexpr int prism_ntets = 3; // NTets per prism
   // Map verts of quad to verts of tri, in two possible configurations.
   // quad_trimap[i][0,2,4] is the first triangle, and quad_trimap[i][1,3,5] is
   // the second, for each configuration.
   static const int quad_trimap[2][nv_tri*quad_ntris] =
   {
      {
         0, 0,
         1, 2,
         2, 3
      },{
         0, 1,
         1, 2,
         3, 3
      }
   };
   static const int prism_rot[nv_prism*nv_prism] =
   {
      0, 1, 2, 3, 4, 5,
      1, 2, 0, 4, 5, 3,
      2, 0, 1, 5, 3, 4,
      3, 5, 4, 0, 2, 1,
      4, 3, 5, 1, 0, 2,
      5, 4, 3, 2, 1, 0
   };
   static const int prism_f[nv_quad] = {1, 2, 5, 4};
   static const int prism_tetmaps[2][nv_prism*prism_ntets] =
   {
      {
         0, 0, 0,
         1, 1, 4,
         2, 5, 5,
         5, 4, 3
      },{
         0, 0, 0,
         1, 4, 4,
         2, 2, 5,
         4, 5, 3
      }
   };
   static const int hex_rot[nv_hex*nv_hex] =
   {
      0, 1, 2, 3, 4, 5, 6, 7,
      1, 0, 4, 5, 2, 3, 7, 6,
      2, 1, 5, 6, 3, 0, 4, 7,
      3, 0, 1, 2, 7, 4, 5, 6,
      4, 0, 3, 7, 5, 1, 2, 6,
      5, 1, 0, 4, 6, 2, 3, 7,
      6, 2, 1, 5, 7, 3, 0, 4,
      7, 3, 2, 6, 4, 0, 1, 5
   };
   static const int hex_f0[nv_quad] = {1, 2, 6, 5};
   static const int hex_f1[nv_quad] = {2, 3, 7, 6};
   static const int hex_f2[nv_quad] = {4, 5, 6, 7};
   static const int num_rot[8] = {0, 1, 2, 0, 0, 2, 1, 0};
   static const int hex_tetmap0[nv_tet*5] =
   {
      0, 0, 0, 0, 2,
      1, 2, 2, 5, 7,
      2, 7, 3, 7, 5,
      5, 5, 7, 4, 6
   };
   static const int hex_tetmap1[nv_tet*6] =
   {
      0, 0, 1, 0, 0, 1,
      5, 1, 6, 7, 7, 7,
      7, 7, 7, 2, 1, 6,
      4, 5, 5, 3, 2, 2
   };
   static const int hex_tetmap2[nv_tet*6] =
   {
      0, 0, 0, 0, 0, 0,
      4, 3, 7, 1, 3, 6,
      5, 7, 4, 2, 6, 5,
      6, 6, 6, 5, 2, 2
   };
   static const int hex_tetmap3[nv_tet*6] =
   {
      0, 0, 0, 0, 1, 1,
      2, 3, 7, 5, 5, 6,
      3, 7, 4, 6, 6, 2,
      6, 6, 6, 4, 0, 0
   };
   static const int *hex_tetmaps[4] =
   {
      hex_tetmap0, hex_tetmap1, hex_tetmap2, hex_tetmap3
   };

   auto find_min = [](const int *a, int n) { return std::min_element(a,a+n)-a; };

   Array<int> parent_elems;
   for (int i=0; i<ne; ++i)
   {
      const int *v = orig_mesh.elements[i]->GetVertices();
      const int attrib = orig_mesh.GetAttribute(i);
      const Geometry::Type orig_geom = orig_mesh.GetElementBaseGeometry(i);

      if (num_subdivisions[orig_geom] == 1)
      {
         // (num_subdivisions[orig_geom] == 1) implies that the element does not
         // need to be further split (it is either a segment, triangle, or
         // tetrahedron), and so it is left unchanged.
         Element *e = NewElement(orig_geom);
         e->SetAttribute(attrib);
         e->SetVertices(v);
         AddElement(e);
         parent_elems.Append(i);
      }
      else if (orig_geom == Geometry::SQUARE)
      {
         for (int itri=0; itri<quad_ntris; ++itri)
         {
            Element *e = NewElement(Geometry::TRIANGLE);
            e->SetAttribute(attrib);
            int *v2 = e->GetVertices();
            for (int iv=0; iv<nv_tri; ++iv)
            {
               v2[iv] = v[quad_trimap[0][itri + iv*quad_ntris]];
            }
            AddElement(e);
            parent_elems.Append(i);
         }
      }
      else if (orig_geom == Geometry::PRISM)
      {
         int vg[nv_prism];
         for (int iv=0; iv<nv_prism; ++iv) { vg[iv] = vglobal[v[iv]]; }
         // Rotate the vertices of the prism so that the smallest vertex index
         // is in the first place
         int irot = find_min(vg, nv_prism);
         for (int iv=0; iv<nv_prism; ++iv)
         {
            int jv = prism_rot[iv + irot*nv_prism];
            vg[iv] = v[jv];
         }
         // Two cases according to which diagonal splits third quad face
         int q[nv_quad];
         for (int iv=0; iv<nv_quad; ++iv) { q[iv] = vglobal[vg[prism_f[iv]]]; }
         int j = find_min(q, nv_quad);
         const int *tetmap = (j == 0 || j == 2) ? prism_tetmaps[0] : prism_tetmaps[1];
         for (int itet=0; itet<prism_ntets; ++itet)
         {
            Element *e = NewElement(Geometry::TETRAHEDRON);
            e->SetAttribute(attrib);
            int *v2 = e->GetVertices();
            for (int iv=0; iv<nv_tet; ++iv)
            {
               v2[iv] = vg[tetmap[itet + iv*prism_ntets]];
            }
            AddElement(e);
            parent_elems.Append(i);
         }
      }
      else if (orig_geom == Geometry::CUBE)
      {
         int vg[nv_hex];
         for (int iv=0; iv<nv_hex; ++iv) { vg[iv] = vglobal[v[iv]]; }

         // Rotate the vertices of the hex so that the smallest vertex index is
         // in the first place
         int irot = find_min(vg, nv_hex);
         for (int iv=0; iv<nv_hex; ++iv)
         {
            int jv = hex_rot[iv + irot*nv_hex];
            vg[iv] = v[jv];
         }

         int q[nv_quad];
         // Bitmask is three binary digits, each digit is 1 if the diagonal of
         // the corresponding face goes through the 7th vertex, and 0 if not.
         int bitmask = 0;
         int j;
         // First quad face
         for (int iv=0; iv<nv_quad; ++iv) { q[iv] = vglobal[vg[hex_f0[iv]]]; }
         j = find_min(q, nv_quad);
         if (j == 0 || j == 2) { bitmask += 4; }
         // Second quad face
         for (int iv=0; iv<nv_quad; ++iv) { q[iv] = vglobal[vg[hex_f1[iv]]]; }
         j = find_min(q, nv_quad);
         if (j == 1 || j == 3) { bitmask += 2; }
         // Third quad face
         for (int iv=0; iv<nv_quad; ++iv) { q[iv] = vglobal[vg[hex_f2[iv]]]; }
         j = find_min(q, nv_quad);
         if (j == 0 || j == 2) { bitmask += 1; }

         // Apply rotations
         int nrot = num_rot[bitmask];
         for (int k=0; k<nrot; ++k)
         {
            int vtemp;
            vtemp = vg[1];
            vg[1] = vg[4];
            vg[4] = vg[3];
            vg[3] = vtemp;
            vtemp = vg[5];
            vg[5] = vg[7];
            vg[7] = vg[2];
            vg[2] = vtemp;
         }

         // Sum up nonzero bits in bitmask
         int ndiags = ((bitmask&4) >> 2) + ((bitmask&2) >> 1) + (bitmask&1);
         int ntets = (ndiags == 0) ? 5 : 6;
         const int *tetmap = hex_tetmaps[ndiags];
         for (int itet=0; itet<ntets; ++itet)
         {
            Element *e = NewElement(Geometry::TETRAHEDRON);
            e->SetAttribute(attrib);
            int *v2 = e->GetVertices();
            for (int iv=0; iv<nv_tet; ++iv)
            {
               v2[iv] = vg[tetmap[itet + iv*ntets]];
            }
            AddElement(e);
            parent_elems.Append(i);
         }
      }
   }
   // In 3D, shrink the element array because some hexes have only 5 tets
   if (dim == 3) { elements.SetSize(NumOfElements); }

   for (int i=0; i<nbe; ++i)
   {
      const int *v = orig_mesh.boundary[i]->GetVertices();
      const int attrib = orig_mesh.GetBdrAttribute(i);
      const Geometry::Type orig_geom = orig_mesh.GetBdrElementGeometry(i);
      if (num_subdivisions[orig_geom] == 1)
      {
         Element *be = NewElement(orig_geom);
         be->SetAttribute(attrib);
         be->SetVertices(v);
         AddBdrElement(be);
      }
      else if (orig_geom == Geometry::SQUARE)
      {
         int vg[nv_quad];
         for (int iv=0; iv<nv_quad; ++iv) { vg[iv] = vglobal[v[iv]]; }
         // Split quad according the smallest (global) vertex
         int iv_min = find_min(vg, nv_quad);
         int isplit = (iv_min == 0 || iv_min == 2) ? 0 : 1;
         for (int itri=0; itri<quad_ntris; ++itri)
         {
            Element *be = NewElement(Geometry::TRIANGLE);
            be->SetAttribute(attrib);
            int *v2 = be->GetVertices();
            for (int iv=0; iv<nv_tri; ++iv)
            {
               v2[iv] = v[quad_trimap[isplit][itri + iv*quad_ntris]];
            }
            AddBdrElement(be);
         }
      }
      else
      {
         MFEM_ABORT("Unreachable");
      }
   }

   FinalizeTopology(false);
   sequence = orig_mesh.GetSequence();
   last_operation = orig_mesh.last_operation;

   MFEM_ASSERT(CheckElementOrientation(false) == 0, "");
   MFEM_ASSERT(CheckBdrElementOrientation(false) == 0, "");

   return parent_elems;
}


void Mesh::MakeHigherOrderSimplicial_(const Mesh &orig_mesh, const Array<int> &parent_elements)
{
   // Higher order associated to vertices are unchanged, and those for
   // previously existing edges. DOFs associated to new elements need to be set.
   const int sdim = orig_mesh.SpaceDimension();
   auto *orig_fespace = orig_mesh.GetNodes()->FESpace();
   SetCurvature(orig_fespace->GetMaxElementOrder(), orig_fespace->IsDGSpace(),
      orig_mesh.SpaceDimension(), orig_fespace->GetOrdering());

   // The dofs associated with vertices are unchanged, but there can be new dofs
   // associated to edges, faces and volumes. Additionally, because we know that
   // the set of vertices is unchanged by the splitting operation, we can use
   // the vertices to map local coordinates of the "child" elements (the new
   // simplices introduced), from the "parent" element (the quad, prism, hex
   // that was split).

   // For segment, triangle and tetrahedron, the dof values are copied directly.
   // For the others, we have to construct a map from the Node locations in the
   // new simplex to the parent non-simplex element. This could be sped up by
   // not repeatedly access the original FE as the accesses will be coherent
   // (i.e. all child elems are consecutive).

   Array<int> edofs; // element dofs in new element
   Array<int> parent_vertices, child_vertices; // vertices of parent and child.
   Array<int> node_map; // node indices of parent from child.
   Vector edofvals; // values of elements dofs in original element
   // Storage for evaluating node function on parent element, at node locations
   // of child element
   DenseMatrix shape; // ndof_coarse x nnode_refined.
   DenseMatrix point_matrix; // sdim x nnode_refined
   IntegrationRule child_nodes_in_parent; // The parent nodes that correspond to the child nodes
   for (int i = 0; i < parent_elements.Size(); i++)
   {
      const int ip = parent_elements[i];
      const Geometry::Type orig_geom = orig_mesh.GetElementBaseGeometry(ip);
      orig_mesh.GetNodes()->GetElementDofValues(ip, edofvals);
      switch (orig_geom)
      {
         case Geometry::Type::SEGMENT : // fall through
         case Geometry::Type::TRIANGLE : // fall through
         case Geometry::Type::TETRAHEDRON :
            GetNodes()->FESpace()->GetElementVDofs(i, edofs);
            GetNodes()->SetSubVector(edofs, edofvals);
            break;
         case Geometry::Type::CUBE : // fall through
         case Geometry::Type::PRISM : // fall through
         case Geometry::Type::PYRAMID : // fall through
         case Geometry::Type::SQUARE :
            {
               // Extract the vertices of parent and child, can then form the
               // map from child reference coordinates to parent reference
               // coordinates. Exploit the fact that for Nodes, the vertex
               // entries come first, and their indexing matches the vertex
               // numbering. Thus we have already have an inverse index map.
               orig_mesh.GetElementVertices(ip, parent_vertices);
               GetElementVertices(i, child_vertices);
               node_map.SetSize(0);
               for (auto cv : child_vertices)
                  for (int ipv = 0; ipv < parent_vertices.Size(); ipv++)
                     if (cv == parent_vertices[ipv])
                     {
                        node_map.Append(ipv);
                        break;
                     }
               MFEM_ASSERT(node_map.Size() == Geometry::NumVerts[GetElementBaseGeometry(i)], "!");
               // node_map now says which of the parent vertex nodes map to each
               // of the child vertex nodes. Using this can build a basis in the
               // parent element from child Node values, exploit the linearity
               // to then transform all nodes.
               child_nodes_in_parent.SetSize(0);
               const auto *orig_FE = orig_mesh.GetNodes()->FESpace()->GetFE(ip);
               for (auto pn : node_map)
               {
                  child_nodes_in_parent.Append(orig_FE->GetNodes()[pn]);
               }
               const auto *simplex_FE = GetNodes()->FESpace()->GetFE(i);
               shape.SetSize(orig_FE->GetDof(), simplex_FE->GetDof()); // One set of evaluations per simplex dof.
               Vector col;
               for (int j = 0; j < simplex_FE->GetNodes().Size(); j++)
               {
                  const auto &simplex_node = simplex_FE->GetNodes()[j];
                  IntegrationPoint simplex_node_in_orig;
                  // Handle the 2D vs 3D case by multiplying .z by zero.
                  simplex_node_in_orig.Set3(
                        child_nodes_in_parent[0].x +
                        simplex_node.x * (child_nodes_in_parent[1].x - child_nodes_in_parent[0].x)
                     + simplex_node.y * (child_nodes_in_parent[2].x - child_nodes_in_parent[0].x)
                     + simplex_node.z * (child_nodes_in_parent[(sdim > 2) ? 3 : 0].x - child_nodes_in_parent[0].x),
                        child_nodes_in_parent[0].y +
                        simplex_node.x * (child_nodes_in_parent[1].y - child_nodes_in_parent[0].y)
                     + simplex_node.y * (child_nodes_in_parent[2].y - child_nodes_in_parent[0].y)
                     + simplex_node.z * (child_nodes_in_parent[(sdim > 2) ? 3 : 0].y - child_nodes_in_parent[0].y),
                        child_nodes_in_parent[0].z +
                        simplex_node.x * (child_nodes_in_parent[1].z - child_nodes_in_parent[0].z)
                     + simplex_node.y * (child_nodes_in_parent[2].z - child_nodes_in_parent[0].z)
                     + simplex_node.z * (child_nodes_in_parent[(sdim > 2) ? 3 : 0].z - child_nodes_in_parent[0].z));
                  shape.GetColumnReference(j, col);
                  orig_FE->CalcShape(simplex_node_in_orig, col);
               }
               // All the non-simplex basis functions have now been evaluated at
               // all the simplex basis function node locations. Now evaluate
               // the summations and place back into the Nodes vector.
               orig_mesh.GetNodes()->GetElementDofValues(ip, edofvals);
               // Dof values are always returned as
               // [[x_1,x_2,x_3,...],
               //  [y_1,y_2,y_3,...],
               //  [z_1,z_2,z_3,...]]
               DenseMatrix edofvals_mat(edofvals.GetData(), orig_FE->GetDof(), sdim);
               point_matrix.SetSize(simplex_FE->GetDof(), sdim);
               MultAtB(shape, edofvals_mat, point_matrix);
               GetNodes()->FESpace()->GetElementVDofs(i, edofs);
               GetNodes()->SetSubVector(edofs, point_matrix.GetData());
            }
            break;
         case Geometry::Type::POINT :  // fall through
         case Geometry::Type::INVALID :
         case Geometry::Type::NUM_GEOMETRIES :
            MFEM_ABORT("Internal Error!");
      }
   }
}


Mesh Mesh::MakePeriodic(const Mesh &orig_mesh, const std::vector<int> &v2v)
{
   Mesh periodic_mesh(orig_mesh, true); // Make a copy of the original mesh
   const FiniteElementSpace *nodal_fes = orig_mesh.GetNodalFESpace();
   int nodal_order = nodal_fes ? nodal_fes->GetMaxElementOrder() : 1;
   periodic_mesh.SetCurvature(nodal_order, true);

   // renumber element vertices
   for (int i = 0; i < periodic_mesh.GetNE(); i++)
   {
      Element *el = periodic_mesh.GetElement(i);
      int *v = el->GetVertices();
      int nv = el->GetNVertices();
      for (int j = 0; j < nv; j++)
      {
         v[j] = v2v[v[j]];
      }
   }
   // renumber boundary element vertices
   for (int i = 0; i < periodic_mesh.GetNBE(); i++)
   {
      Element *el = periodic_mesh.GetBdrElement(i);
      int *v = el->GetVertices();
      int nv = el->GetNVertices();
      for (int j = 0; j < nv; j++)
      {
         v[j] = v2v[v[j]];
      }
   }

   periodic_mesh.RemoveUnusedVertices();
   return periodic_mesh;
}

std::vector<int> Mesh::CreatePeriodicVertexMapping(
   const std::vector<Vector> &translations, real_t tol) const
{
   const int sdim = SpaceDimension();

   Vector coord(sdim), at(sdim), dx(sdim);
   Vector xMax(sdim), xMin(sdim), xDiff(sdim);
   xMax = xMin = xDiff = 0.0;

   // Get a list of all vertices on the boundary
   unordered_set<int> bdr_v;
   for (int be = 0; be < GetNBE(); be++)
   {
      Array<int> dofs;
      GetBdrElementVertices(be,dofs);

      for (int i = 0; i < dofs.Size(); i++)
      {
         bdr_v.insert(dofs[i]);

         coord = GetVertex(dofs[i]);
         for (int j = 0; j < sdim; j++)
         {
            xMax[j] = max(xMax[j], coord[j]);
            xMin[j] = min(xMin[j], coord[j]);
         }
      }
   }
   add(xMax, -1.0, xMin, xDiff);
   real_t dia = xDiff.Norml2(); // compute mesh diameter

   // We now identify coincident vertices. Several originally distinct vertices
   // may become coincident under the periodic mapping. One of these vertices
   // will be identified as the "primary" vertex, and all other coincident
   // vertices will be considered as "replicas".

   // replica2primary[v] is the index of the primary vertex of replica `v`
   unordered_map<int, int> replica2primary;
   // primary2replicas[v] is a set of indices of replicas of primary vertex `v`
   unordered_map<int, unordered_set<int>> primary2replicas;

   // Create a KD-tree containing all the boundary vertices
   std::unique_ptr<KDTreeBase<int,real_t>> kdtree;
   if (sdim == 1) { kdtree.reset(new KDTree1D); }
   else if (sdim == 2) { kdtree.reset(new KDTree2D); }
   else if (sdim == 3) { kdtree.reset(new KDTree3D); }
   else { MFEM_ABORT("Invalid space dimension."); }

   // We begin with the assumption that all vertices are primary, and that there
   // are no replicas.
   for (const int v : bdr_v)
   {
      primary2replicas[v];
      kdtree->AddPoint(GetVertex(v), v);
   }

   kdtree->Sort();

   // Make `r` and all of `r`'s replicas be replicas of `p`. Delete `r` from the
   // list of primary vertices.
   auto make_replica = [&replica2primary, &primary2replicas](int r, int p)
   {
      if (r == p) { return; }
      primary2replicas[p].insert(r);
      replica2primary[r] = p;
      for (const int s : primary2replicas[r])
      {
         primary2replicas[p].insert(s);
         replica2primary[s] = p;
      }
      primary2replicas.erase(r);
   };

   for (unsigned int i = 0; i < translations.size(); i++)
   {
      for (int vi : bdr_v)
      {
         coord = GetVertex(vi);
         add(coord, translations[i], at);

         const int vj = kdtree->FindClosestPoint(at.GetData());
         coord = GetVertex(vj);
         add(at, -1.0, coord, dx);

         if (dx.Norml2() > dia*tol) { continue; }

         // The two vertices vi and vj are coincident.

         // Are vertices `vi` and `vj` already primary?
         const bool pi = primary2replicas.find(vi) != primary2replicas.end();
         const bool pj = primary2replicas.find(vj) != primary2replicas.end();

         if (pi && pj)
         {
            // Both vertices are currently primary
            // Demote `vj` to be a replica of `vi`
            make_replica(vj, vi);
         }
         else if (pi && !pj)
         {
            // `vi` is primary and `vj` is a replica
            const int owner_of_vj = replica2primary[vj];
            // Make `vi` and its replicas be replicas of `vj`'s owner
            make_replica(vi, owner_of_vj);
         }
         else if (!pi && pj)
         {
            // `vi` is currently a replica and `vj` is currently primary
            // Make `vj` and its replicas be replicas of `vi`'s owner
            const int owner_of_vi = replica2primary[vi];
            make_replica(vj, owner_of_vi);
         }
         else
         {
            // Both vertices are currently replicas
            // Make `vj`'s owner and all of its owner's replicas be replicas
            // of `vi`'s owner
            const int owner_of_vi = replica2primary[vi];
            const int owner_of_vj = replica2primary[vj];
            make_replica(owner_of_vj, owner_of_vi);
         }
      }
   }

   std::vector<int> v2v(GetNV());
   for (size_t i = 0; i < v2v.size(); i++)
   {
      v2v[i] = static_cast<int>(i);
   }
   for (const auto &r2p : replica2primary)
   {
      v2v[r2p.first] = r2p.second;
   }
   return v2v;
}

void Mesh::RefineNURBSFromFile(std::string ref_file)
{
   MFEM_VERIFY(NURBSext,"Mesh::RefineNURBSFromFile: Not a NURBS mesh!");
   mfem::out<<"Refining NURBS from refinement file: "<<ref_file<<endl;

   int nkv;
   ifstream input(ref_file);
   input >> nkv;

   // Check if the number of knot vectors in the refinement file and mesh match
   if ( nkv != NURBSext->GetNKV())
   {
      mfem::out<<endl;
      mfem::out<<"Knot vectors in ref_file: "<<nkv<<endl;
      mfem::out<<"Knot vectors in NURBSExt: "<<NURBSext->GetNKV()<<endl;
      MFEM_ABORT("Refine file does not have the correct number of knot vectors");
   }

   // Read knot vectors from file
   Array<Vector *> knotVec(nkv);
   for (int kv = 0; kv < nkv; kv++)
   {
      knotVec[kv] = new Vector();
      knotVec[kv]-> Load(input);
   }
   input.close();

   // Insert knots
   KnotInsert(knotVec);

   // Delete knots
   for (int kv = 0; kv < nkv; kv++)
   {
      delete knotVec[kv];
   }
}

void Mesh::KnotInsert(Array<KnotVector *> &kv)
{
   if (NURBSext == NULL)
   {
      mfem_error("Mesh::KnotInsert : Not a NURBS mesh!");
   }

   if (kv.Size() != NURBSext->GetNKV())
   {
      mfem_error("Mesh::KnotInsert : KnotVector array size mismatch!");
   }

   NURBSext->ConvertToPatches(*Nodes);

   NURBSext->KnotInsert(kv);

   last_operation = Mesh::NONE; // FiniteElementSpace::Update is not supported
   sequence++;

   UpdateNURBS();
}

void Mesh::KnotInsert(Array<Vector *> &kv)
{
   if (NURBSext == NULL)
   {
      mfem_error("Mesh::KnotInsert : Not a NURBS mesh!");
   }

   if (kv.Size() != NURBSext->GetNKV())
   {
      mfem_error("Mesh::KnotInsert : KnotVector array size mismatch!");
   }

   NURBSext->ConvertToPatches(*Nodes);

   NURBSext->KnotInsert(kv);

   last_operation = Mesh::NONE; // FiniteElementSpace::Update is not supported
   sequence++;

   UpdateNURBS();
}

void Mesh::KnotRemove(Array<Vector *> &kv)
{
   if (NURBSext == NULL)
   {
      mfem_error("Mesh::KnotRemove : Not a NURBS mesh!");
   }

   if (kv.Size() != NURBSext->GetNKV())
   {
      mfem_error("Mesh::KnotRemove : KnotVector array size mismatch!");
   }

   NURBSext->ConvertToPatches(*Nodes);

   NURBSext->KnotRemove(kv);

   last_operation = Mesh::NONE; // FiniteElementSpace::Update is not supported
   sequence++;

   UpdateNURBS();
}

void Mesh::NURBSUniformRefinement(int rf, real_t tol)
{
   Array<int> rf_array(Dim);
   rf_array = rf;
   NURBSUniformRefinement(rf_array, tol);
}

void Mesh::NURBSUniformRefinement(Array<int> const& rf, real_t tol)
{
   MFEM_VERIFY(rf.Size() == Dim,
               "Refinement factors must be defined for each dimension");

   MFEM_VERIFY(NURBSext, "NURBSUniformRefinement is only for NURBS meshes");

   NURBSext->ConvertToPatches(*Nodes);

   Array<int> cf;
   NURBSext->GetCoarseningFactors(cf);

   bool cf1 = true;
   for (auto f : cf)
   {
      cf1 = (cf1 && f == 1);
   }

   if (cf1)
   {
      NURBSext->UniformRefinement(rf);
   }
   else
   {
      NURBSext->Coarsen(cf, tol);

      last_operation = Mesh::NONE; // FiniteElementSpace::Update is not supported
      sequence++;

      UpdateNURBS();

      NURBSext->ConvertToPatches(*Nodes);
      for (int i=0; i<cf.Size(); ++i) { cf[i] *= rf[i]; }
      NURBSext->UniformRefinement(cf);
   }

   last_operation = Mesh::NONE; // FiniteElementSpace::Update is not supported
   sequence++;

   UpdateNURBS();
}

void Mesh::DegreeElevate(int rel_degree, int degree)
{
   if (NURBSext == NULL)
   {
      mfem_error("Mesh::DegreeElevate : Not a NURBS mesh!");
   }

   NURBSext->ConvertToPatches(*Nodes);

   NURBSext->DegreeElevate(rel_degree, degree);

   last_operation = Mesh::NONE; // FiniteElementSpace::Update is not supported
   sequence++;

   UpdateNURBS();
}

void Mesh::UpdateNURBS()
{
   ResetLazyData();

   NURBSext->SetKnotsFromPatches();

   Dim = NURBSext->Dimension();
   spaceDim = Dim;

   if (NumOfElements != NURBSext->GetNE())
   {
      for (int i = 0; i < elements.Size(); i++)
      {
         FreeElement(elements[i]);
      }
      NumOfElements = NURBSext->GetNE();
      NURBSext->GetElementTopo(elements);
   }

   if (NumOfBdrElements != NURBSext->GetNBE())
   {
      for (int i = 0; i < boundary.Size(); i++)
      {
         FreeElement(boundary[i]);
      }
      NumOfBdrElements = NURBSext->GetNBE();
      NURBSext->GetBdrElementTopo(boundary);
   }

   Nodes->FESpace()->Update();
   Nodes->Update();
   NodesUpdated();
   NURBSext->SetCoordsFromPatches(*Nodes);

   if (NumOfVertices != NURBSext->GetNV())
   {
      NumOfVertices = NURBSext->GetNV();
      vertices.SetSize(NumOfVertices);
      int vd = Nodes->VectorDim();
      for (int i = 0; i < vd; i++)
      {
         Vector vert_val;
         Nodes->GetNodalValues(vert_val, i+1);
         for (int j = 0; j < NumOfVertices; j++)
         {
            vertices[j](i) = vert_val(j);
         }
      }
   }

   if (el_to_edge)
   {
      NumOfEdges = GetElementToEdgeTable(*el_to_edge);
   }

   if (el_to_face)
   {
      GetElementToFaceTable();
   }
   GenerateFaces();
}

void Mesh::LoadPatchTopo(std::istream &input, Array<int> &edge_to_ukv)
{
   SetEmpty();

   // Read MFEM NURBS mesh v1.0 or 1.1 format
   string ident;

   skip_comment_lines(input, '#');

   input >> ident; // 'dimension'
   input >> Dim;
   spaceDim = Dim;

   skip_comment_lines(input, '#');

   input >> ident; // 'elements'
   input >> NumOfElements;
   elements.SetSize(NumOfElements);
   for (int j = 0; j < NumOfElements; j++)
   {
      elements[j] = ReadElement(input);
   }

   skip_comment_lines(input, '#');

   input >> ident; // 'boundary'
   input >> NumOfBdrElements;
   boundary.SetSize(NumOfBdrElements);
   for (int j = 0; j < NumOfBdrElements; j++)
   {
      boundary[j] = ReadElement(input);
   }

   skip_comment_lines(input, '#');

   input >> ident; // 'edges'
   input >> NumOfEdges;
   if (NumOfEdges > 0)
   {
      edge_vertex = new Table(NumOfEdges, 2);
      edge_to_ukv.SetSize(NumOfEdges);
      for (int j = 0; j < NumOfEdges; j++)
      {
         int *v = edge_vertex->GetRow(j);
         input >> edge_to_ukv[j] >> v[0] >> v[1];
         if (v[0] > v[1])
         {
            edge_to_ukv[j] = -1 - edge_to_ukv[j];
         }
      }
   }
   else
   {
      edge_to_ukv.SetSize(0);
   }

   skip_comment_lines(input, '#');

   input >> ident; // 'vertices'
   input >> NumOfVertices;
   vertices.SetSize(0);

   FinalizeTopology();
   CheckBdrElementOrientation(); // check and fix boundary element orientation

   /* Generate edge to knotvector mapping if edges are not specified in the
      mesh file. See miniapps/nurbs/meshes/two-squares-nurbs-autoedge.mesh
      for an example */
   if (edge_to_ukv.Size() == 0)
   {
      Array<int> ukv_to_rpkv;
      GetEdgeToUniqueKnotvector(edge_to_ukv, ukv_to_rpkv);
   }
}

void Mesh::GetEdgeToUniqueKnotvector(Array<int> &edge_to_ukv,
                                     Array<int> &ukv_to_rpkv) const
{
   const int dim = Dimension();  // topological (not physical) dimension
   const int NP = NumOfElements; // number of patches
   const int NPKV = NP * dim;    // number of patch knotvectors
   constexpr int notset = -9999999;
   // Sign convention
   auto sign = [](int i) { return -1 - i; };
   auto unsign = [](int i) { return (i < 0) ? -1 - i : i; };
   // Edge index -> dimension convention
   auto edge_to_dim = [](int i) { return (i < 8) ? ((i & 1) ? 1 : 0) : 2; };

   Array<int> v(2); // vertices of an edge

   // 1D case is special: edge index = signed element index
   // ukv_to_rpkv = Identity
   if (dim == 1)
   {
      edge_to_ukv.SetSize(NP);
      ukv_to_rpkv.SetSize(NP);
      for (int i = 0; i < NP; i++)
      {
         GetElementVertices(i, v);
         // Sign is based on the edge's vertex indices
         edge_to_ukv[i] = (v[1] > v[0]) ? i : sign(i);
         ukv_to_rpkv[i] = i;
      }
      return;
   }

   // Local (per-patch) variables
   Array<int> edges, oedges;
   // Edge index -> signed patch knotvector index (p*dim + d)
   Array<int> edge_to_pkv(NumOfEdges);
   edge_to_pkv.SetSize(NumOfEdges);
   edge_to_pkv = notset;

   // Initialize pkv_map as identity - this is the storage for the
   // disjoint-set/union-find algorithm which will later be used
   // to get the map pkv_to_rpkv
   Array<int> pkv_map(NPKV);
   for (int i = 0; i < NPKV; i++)
   {
      pkv_map[i] = i;
   }
   std::function<int(int)> get_root;
   get_root = [&pkv_map, &get_root](int i) -> int
   {
      return (pkv_map[i] == i) ? i : get_root(pkv_map[i]);
   };
   auto unite = [&pkv_map, &get_root](int i, int j)
   {
      const int ri = get_root(i);
      const int rj = get_root(j);
      if (ri == rj) return;
      // keep the lowest index
      (ri < rj) ? pkv_map[rj] = ri : pkv_map[ri] = rj;
   };

   // Get edge_to_pkv (one edge can link to multiple pkv) and pkv_map
   for (int p = 0; p < NP; p++)
   {
      GetElementEdges(p, edges, oedges);

      // First loop checks for if edge has already been set
      for (int i = 0; i < edges.Size(); i++)
      {
         const int edge = edges[i];
         const int d = edge_to_dim(i);
         const int pkv = p*dim+d;

         // We've set this edge already - link this index to it
         if (edge_to_pkv[edge] != notset)
         {
            const int pkv_other = unsign(edge_to_pkv[edge]);
            unite(pkv, pkv_other);
         }
         else
         {
            GetEdgeVertices(edge, v);
            // Sign is based on the edge's vertex indices
            edge_to_pkv[edge] = (v[1] > v[0]) ? pkv : sign(pkv);
         }
      }
   }

   // Construct the pkv_to_rpkv map by finding the lowest/root index
   Array<int> pkv_to_rpkv(NPKV);
   ukv_to_rpkv.SetSize(NPKV);
   for (int i = 0; i < NPKV; i++)
   {
      pkv_to_rpkv[i] = get_root(pkv_map[i]);
      ukv_to_rpkv[i] = pkv_to_rpkv[i];
   }
   ukv_to_rpkv.Sort(); // ukv is just a renumbering of rpkv
   ukv_to_rpkv.Unique();

   // Create inverse map
   std::map<int, int> rpkv_to_ukv;
   for (int i = 0; i < ukv_to_rpkv.Size(); i++)
   {
      rpkv_to_ukv[ukv_to_rpkv[i]] = i;
   }

   // Get edge_to_ukv = edge_to_pkv -> pkv_to_rpkv -> rpkv_to_ukv
   edge_to_ukv.SetSize(NumOfEdges);
   for (int i = 0; i < NumOfEdges; i++)
   {
      const int pkv = unsign(edge_to_pkv[i]);
      const int rpkv = pkv_to_rpkv[pkv];
      const int ukv = rpkv_to_ukv[rpkv];
      edge_to_ukv[i] = (edge_to_pkv[i] < 0) ? sign(ukv) : ukv;
   }
}

void XYZ_VectorFunction(const Vector &p, Vector &v)
{
   if (p.Size() >= v.Size())
   {
      for (int d = 0; d < v.Size(); d++)
      {
         v(d) = p(d);
      }
   }
   else
   {
      int d;
      for (d = 0; d < p.Size(); d++)
      {
         v(d) = p(d);
      }
      for ( ; d < v.Size(); d++)
      {
         v(d) = 0.0;
      }
   }
}

void Mesh::GetNodes(GridFunction &nodes) const
{
   if (Nodes == NULL || Nodes->FESpace() != nodes.FESpace())
   {
      const int newSpaceDim = nodes.FESpace()->GetVDim();
      VectorFunctionCoefficient xyz(newSpaceDim, XYZ_VectorFunction);
      nodes.ProjectCoefficient(xyz);
   }
   else
   {
      nodes = *Nodes;
   }
}

void Mesh::SetNodalFESpace(FiniteElementSpace *nfes)
{
   GridFunction *nodes = new GridFunction(nfes);
   SetNodalGridFunction(nodes, true);
}

void Mesh::EnsureNodes()
{
   if (Nodes)
   {
      const FiniteElementCollection *fec = GetNodalFESpace()->FEColl();
      if (dynamic_cast<const H1_FECollection*>(fec)
          || dynamic_cast<const L2_FECollection*>(fec))
      {
         return;
      }
      else // Mesh using a legacy FE_Collection
      {
         const int order = GetNodalFESpace()->GetMaxElementOrder();
         if (NURBSext)
         {
#ifndef MFEM_USE_MPI
            const bool warn = true;
#else
            ParMesh *pmesh = dynamic_cast<ParMesh*>(this);
            const bool warn = !pmesh || pmesh->GetMyRank() == 0;
#endif
            if (warn)
            {
               MFEM_WARNING("converting NURBS mesh to order " << order <<
                            " H1-continuous mesh!\n   "
                            "If this is the desired behavior, you can silence"
                            " this warning by converting\n   "
                            "the NURBS mesh to high-order mesh in advance by"
                            " calling the method\n   "
                            "Mesh::SetCurvature().");
            }
         }
         SetCurvature(order, false, -1, Ordering::byVDIM);
      }
   }
   else // First order H1 mesh
   {
      SetCurvature(1, false, -1, Ordering::byVDIM);
   }
}

void Mesh::SetNodalGridFunction(GridFunction *nodes, bool make_owner)
{
   GetNodes(*nodes);
   NewNodes(*nodes, make_owner);
}

const FiniteElementSpace *Mesh::GetNodalFESpace() const
{
   return ((Nodes) ? Nodes->FESpace() : NULL);
}

void Mesh::SetCurvature(int order, bool discont, int space_dim, int ordering)
{
   if (order <= 0)
   {
      delete Nodes;
      Nodes = nullptr;
      return;
   }
   space_dim = (space_dim == -1) ? spaceDim : space_dim;
   FiniteElementCollection* nfec;
   if (discont)
   {
      const int type = 1; // Gauss-Lobatto points
      nfec = new L2_FECollection(order, Dim, type);
   }
   else
   {
      nfec = new H1_FECollection(order, Dim);
   }
   FiniteElementSpace* nfes = new FiniteElementSpace(this, nfec, space_dim,
                                                     ordering);

   const int old_space_dim = spaceDim;
   SetNodalFESpace(nfes);
   Nodes->MakeOwner(nfec);

   if (spaceDim != old_space_dim)
   {
      // Fix dimension of the vertices if the space dimension changes
      SetVerticesFromNodes(Nodes);
   }
}

void Mesh::SetVerticesFromNodes(const GridFunction *nodes)
{
   MFEM_ASSERT(nodes != NULL, "");
   for (int i = 0; i < spaceDim; i++)
   {
      Vector vert_val;
      nodes->GetNodalValues(vert_val, i+1);
      for (int j = 0; j < NumOfVertices; j++)
      {
         vertices[j](i) = vert_val(j);
      }
   }
}

int Mesh::GetNumFaces() const
{
   switch (Dim)
   {
      case 1: return GetNV();
      case 2: return GetNEdges();
      case 3: return GetNFaces();
   }
   return 0;
}

int Mesh::GetNumFacesWithGhost() const
{
   return faces_info.Size();
}

int Mesh::GetNFbyType(FaceType type) const
{
   const bool isInt = type==FaceType::Interior;
   int &nf = isInt ? nbInteriorFaces : nbBoundaryFaces;
   if (nf<0)
   {
      nf = 0;
      for (int f = 0; f < GetNumFacesWithGhost(); ++f)
      {
         FaceInformation face = GetFaceInformation(f);
         if (face.IsOfFaceType(type))
         {
            if (face.IsNonconformingCoarse())
            {
               // We don't count nonconforming coarse faces.
               continue;
            }
            nf++;
         }
      }
   }
   return nf;
}

#if (!defined(MFEM_USE_MPI) || defined(MFEM_DEBUG))
static const char *fixed_or_not[] = { "fixed", "NOT FIXED" };
#endif

int Mesh::CheckElementOrientation(bool fix_it)
{
   int i, j, k, wo = 0, fo = 0;
   real_t *v[4];

   if (Dim == 2 && spaceDim == 2)
   {
      DenseMatrix J(2, 2);

      for (i = 0; i < NumOfElements; i++)
      {
         int *vi = elements[i]->GetVertices();
         if (Nodes == NULL)
         {
            for (j = 0; j < 3; j++)
            {
               v[j] = vertices[vi[j]]();
            }
            for (j = 0; j < 2; j++)
               for (k = 0; k < 2; k++)
               {
                  J(j, k) = v[j+1][k] - v[0][k];
               }
         }
         else
         {
            // only check the Jacobian at the center of the element
            GetElementJacobian(i, J);
         }
         if (J.Det() < 0.0)
         {
            if (fix_it)
            {
               switch (GetElementType(i))
               {
                  case Element::TRIANGLE:
                     mfem::Swap(vi[0], vi[1]);
                     break;
                  case Element::QUADRILATERAL:
                     mfem::Swap(vi[1], vi[3]);
                     break;
                  default:
                     MFEM_ABORT("Invalid 2D element type \""
                                << GetElementType(i) << "\"");
                     break;
               }
               fo++;
            }
            wo++;
         }
      }
   }

   if (Dim == 3)
   {
      DenseMatrix J(3, 3);

      for (i = 0; i < NumOfElements; i++)
      {
         int *vi = elements[i]->GetVertices();
         switch (GetElementType(i))
         {
            case Element::TETRAHEDRON:
               if (Nodes == NULL)
               {
                  for (j = 0; j < 4; j++)
                  {
                     v[j] = vertices[vi[j]]();
                  }
                  for (j = 0; j < 3; j++)
                     for (k = 0; k < 3; k++)
                     {
                        J(j, k) = v[j+1][k] - v[0][k];
                     }
               }
               else
               {
                  // only check the Jacobian at the center of the element
                  GetElementJacobian(i, J);
               }
               if (J.Det() < 0.0)
               {
                  wo++;
                  if (fix_it)
                  {
                     mfem::Swap(vi[0], vi[1]);
                     fo++;
                  }
               }
               break;

            case Element::WEDGE:
               // only check the Jacobian at the center of the element
               GetElementJacobian(i, J);
               if (J.Det() < 0.0)
               {
                  wo++;
                  if (fix_it)
                  {
                     // how?
                  }
               }
               break;

            case Element::PYRAMID:
               // only check the Jacobian at the center of the element
               GetElementJacobian(i, J);
               if (J.Det() < 0.0)
               {
                  wo++;
                  if (fix_it)
                  {
                     mfem::Swap(vi[1], vi[3]);
                     fo++;
                  }
               }
               break;

            case Element::HEXAHEDRON:
               // only check the Jacobian at the center of the element
               GetElementJacobian(i, J);
               if (J.Det() < 0.0)
               {
                  wo++;
                  if (fix_it)
                  {
                     // how?
                  }
               }
               break;

            default:
               MFEM_ABORT("Invalid 3D element type \""
                          << GetElementType(i) << "\"");
               break;
         }
      }
   }
#if (!defined(MFEM_USE_MPI) || defined(MFEM_DEBUG))
   if (wo > 0)
   {
      mfem::out << "Elements with wrong orientation: " << wo << " / "
                << NumOfElements << " (" << fixed_or_not[(wo == fo) ? 0 : 1]
                << ")" << endl;
   }
#else
   MFEM_CONTRACT_VAR(fo);
#endif
   return wo;
}

int Mesh::GetTriOrientation(const int *base, const int *test)
{
   // Static method.
   // This function computes the index 'j' of the permutation that transforms
   // test into base: test[tri_orientation[j][i]]=base[i].
   // tri_orientation = Geometry::Constants<Geometry::TRIANGLE>::Orient
   int orient;

   if (test[0] == base[0])
      if (test[1] == base[1])
      {
         orient = 0;   //  (0, 1, 2)
      }
      else
      {
         orient = 5;   //  (0, 2, 1)
      }
   else if (test[0] == base[1])
      if (test[1] == base[0])
      {
         orient = 1;   //  (1, 0, 2)
      }
      else
      {
         orient = 2;   //  (1, 2, 0)
      }
   else // test[0] == base[2]
      if (test[1] == base[0])
      {
         orient = 4;   //  (2, 0, 1)
      }
      else
      {
         orient = 3;   //  (2, 1, 0)
      }

#ifdef MFEM_DEBUG
   const int *aor = tri_t::Orient[orient];
   for (int j = 0; j < 3; j++)
      if (test[aor[j]] != base[j])
      {
         mfem::err << "Mesh::GetTriOrientation(...)" << endl;
         mfem::err << " base = [";
         for (int k = 0; k < 3; k++)
         {
            mfem::err << " " << base[k];
         }
         mfem::err << " ]\n test = [";
         for (int k = 0; k < 3; k++)
         {
            mfem::err << " " << test[k];
         }
         mfem::err << " ]" << endl;
         mfem_error();
      }
#endif

   return orient;
}

int Mesh::ComposeTriOrientations(int ori_a_b, int ori_b_c)
{
   // Static method.
   // Given three, possibly different, configurations of triangular face
   // vertices: va, vb, and vc.  This function returns the relative orientation
   // GetTriOrientation(va, vc) by composing previously computed orientations
   // ori_a_b = GetTriOrientation(va, vb) and
   // ori_b_c = GetTriOrientation(vb, vc) without accessing the vertices.

   const int oo[6][6] =
   {
      {0, 1, 2, 3, 4, 5},
      {1, 0, 5, 4, 3, 2},
      {2, 3, 4, 5, 0, 1},
      {3, 2, 1, 0, 5, 4},
      {4, 5, 0, 1, 2, 3},
      {5, 4, 3, 2, 1, 0}
   };

   int ori_a_c = oo[ori_a_b][ori_b_c];
   return ori_a_c;
}

int Mesh::InvertTriOrientation(int ori)
{
   const int inv_ori[6] = {0, 1, 4, 3, 2, 5};
   return inv_ori[ori];
}

int Mesh::GetQuadOrientation(const int *base, const int *test)
{
   int i;

   for (i = 0; i < 4; i++)
      if (test[i] == base[0])
      {
         break;
      }

#ifdef MFEM_DEBUG
   int orient;
   if (test[(i+1)%4] == base[1])
   {
      orient = 2*i;
   }
   else
   {
      orient = 2*i+1;
   }
   const int *aor = quad_t::Orient[orient];
   for (int j = 0; j < 4; j++)
      if (test[aor[j]] != base[j])
      {
         mfem::err << "Mesh::GetQuadOrientation(...)" << endl;
         mfem::err << " base = [";
         for (int k = 0; k < 4; k++)
         {
            mfem::err << " " << base[k];
         }
         mfem::err << " ]\n test = [";
         for (int k = 0; k < 4; k++)
         {
            mfem::err << " " << test[k];
         }
         mfem::err << " ]" << endl;
         mfem_error();
      }
#endif

   if (test[(i+1)%4] == base[1])
   {
      return 2*i;
   }

   return 2*i+1;
}

int Mesh::ComposeQuadOrientations(int ori_a_b, int ori_b_c)
{
   // Static method.
   // Given three, possibly different, configurations of quadrilateral face
   // vertices: va, vb, and vc.  This function returns the relative orientation
   // GetQuadOrientation(va, vc) by composing previously computed orientations
   // ori_a_b = GetQuadOrientation(va, vb) and
   // ori_b_c = GetQuadOrientation(vb, vc) without accessing the vertices.

   const int oo[8][8] =
   {
      {0, 1, 2, 3, 4, 5, 6, 7},
      {1, 0, 3, 2, 5, 4, 7, 6},
      {2, 7, 4, 1, 6, 3, 0, 5},
      {3, 6, 5, 0, 7, 2, 1, 4},
      {4, 5, 6, 7, 0, 1, 2, 3},
      {5, 4, 7, 6, 1, 0, 3, 2},
      {6, 3, 0, 5, 2, 7, 4, 1},
      {7, 2, 1, 4, 3, 6, 5, 0}
   };

   int ori_a_c = oo[ori_a_b][ori_b_c];
   return ori_a_c;
}

int Mesh::InvertQuadOrientation(int ori)
{
   const int inv_ori[8] = {0, 1, 6, 3, 4, 5, 2, 7};
   return inv_ori[ori];
}

int Mesh::GetTetOrientation(const int *base, const int *test)
{
   // Static method.
   // This function computes the index 'j' of the permutation that transforms
   // test into base: test[tet_orientation[j][i]]=base[i].
   // tet_orientation = Geometry::Constants<Geometry::TETRAHEDRON>::Orient
   int orient;

   if (test[0] == base[0])
      if (test[1] == base[1])
         if (test[2] == base[2])
         {
            orient = 0;   //  (0, 1, 2, 3)
         }
         else
         {
            orient = 1;   //  (0, 1, 3, 2)
         }
      else if (test[2] == base[1])
         if (test[3] == base[2])
         {
            orient = 2;   //  (0, 2, 3, 1)
         }
         else
         {
            orient = 3;   //  (0, 2, 1, 3)
         }
      else // test[3] == base[1]
         if (test[1] == base[2])
         {
            orient = 4;   //  (0, 3, 1, 2)
         }
         else
         {
            orient = 5;   //  (0, 3, 2, 1)
         }
   else if (test[1] == base[0])
      if (test[2] == base[1])
         if (test[0] == base[2])
         {
            orient = 6;   //  (1, 2, 0, 3)
         }
         else
         {
            orient = 7;   //  (1, 2, 3, 0)
         }
      else if (test[3] == base[1])
         if (test[2] == base[2])
         {
            orient = 8;   //  (1, 3, 2, 0)
         }
         else
         {
            orient = 9;   //  (1, 3, 0, 2)
         }
      else // test[0] == base[1]
         if (test[3] == base[2])
         {
            orient = 10;   //  (1, 0, 3, 2)
         }
         else
         {
            orient = 11;   //  (1, 0, 2, 3)
         }
   else if (test[2] == base[0])
      if (test[3] == base[1])
         if (test[0] == base[2])
         {
            orient = 12;   //  (2, 3, 0, 1)
         }
         else
         {
            orient = 13;   //  (2, 3, 1, 0)
         }
      else if (test[0] == base[1])
         if (test[1] == base[2])
         {
            orient = 14;   //  (2, 0, 1, 3)
         }
         else
         {
            orient = 15;   //  (2, 0, 3, 1)
         }
      else // test[1] == base[1]
         if (test[3] == base[2])
         {
            orient = 16;   //  (2, 1, 3, 0)
         }
         else
         {
            orient = 17;   //  (2, 1, 0, 3)
         }
   else // (test[3] == base[0])
      if (test[0] == base[1])
         if (test[2] == base[2])
         {
            orient = 18;   //  (3, 0, 2, 1)
         }
         else
         {
            orient = 19;   //  (3, 0, 1, 2)
         }
      else if (test[1] == base[1])
         if (test[0] == base[2])
         {
            orient = 20;   //  (3, 1, 0, 2)
         }
         else
         {
            orient = 21;   //  (3, 1, 2, 0)
         }
      else // test[2] == base[1]
         if (test[1] == base[2])
         {
            orient = 22;   //  (3, 2, 1, 0)
         }
         else
         {
            orient = 23;   //  (3, 2, 0, 1)
         }

#ifdef MFEM_DEBUG
   const int *aor = tet_t::Orient[orient];
   for (int j = 0; j < 4; j++)
      if (test[aor[j]] != base[j])
      {
         mfem_error("Mesh::GetTetOrientation(...)");
      }
#endif

   return orient;
}

int Mesh::CheckBdrElementOrientation(bool fix_it)
{
   int wo = 0; // count wrong orientations

   if (Dim == 2)
   {
      if (el_to_edge == NULL) // edges were not generated
      {
         el_to_edge = new Table;
         NumOfEdges = GetElementToEdgeTable(*el_to_edge);
         GenerateFaces(); // 'Faces' in 2D refers to the edges
      }
      for (int i = 0; i < NumOfBdrElements; i++)
      {
         if (faces_info[be_to_face[i]].Elem2No < 0) // boundary face
         {
            int *bv = boundary[i]->GetVertices();
            int *fv = faces[be_to_face[i]]->GetVertices();
            if (bv[0] != fv[0])
            {
               if (fix_it)
               {
                  mfem::Swap<int>(bv[0], bv[1]);
               }
               wo++;
            }
         }
      }
   }

   if (Dim == 3)
   {
      for (int i = 0; i < NumOfBdrElements; i++)
      {
         const int fi = be_to_face[i];

         if (faces_info[fi].Elem2No >= 0) { continue; }

         // boundary face
         int *bv = boundary[i]->GetVertices();
         // Make sure the 'faces' are generated:
         MFEM_ASSERT(fi < faces.Size(), "internal error");
         const int *fv = faces[fi]->GetVertices();
         int orientation; // orientation of the bdr. elem. w.r.t. the
         // corresponding face element (that's the base)
         const Element::Type bdr_type = GetBdrElementType(i);
         switch (bdr_type)
         {
            case Element::TRIANGLE:
            {
               orientation = GetTriOrientation(fv, bv);
               break;
            }
            case Element::QUADRILATERAL:
            {
               orientation = GetQuadOrientation(fv, bv);
               break;
            }
            default:
               MFEM_ABORT("Invalid 2D boundary element type \""
                          << bdr_type << "\"");
               orientation = 0; // suppress a warning
               break;
         }

         if (orientation % 2 == 0) { continue; }
         wo++;
         if (!fix_it) { continue; }

         switch (bdr_type)
         {
            case Element::TRIANGLE:
            {
               // swap vertices 0 and 1 so that we don't change the marked edge:
               // (0,1,2) -> (1,0,2)
               mfem::Swap(bv[0], bv[1]);
               if (bel_to_edge)
               {
                  int *be = bel_to_edge->GetRow(i);
                  mfem::Swap(be[1], be[2]);
               }
               break;
            }
            case Element::QUADRILATERAL:
            {
               mfem::Swap(bv[0], bv[2]);
               if (bel_to_edge)
               {
                  int *be = bel_to_edge->GetRow(i);
                  mfem::Swap(be[0], be[1]);
                  mfem::Swap(be[2], be[3]);
               }
               break;
            }
            default: // unreachable
               break;
         }
      }
   }
   // #if (!defined(MFEM_USE_MPI) || defined(MFEM_DEBUG))
#ifdef MFEM_DEBUG
   if (wo > 0)
   {
      mfem::out << "Boundary elements with wrong orientation: " << wo << " / "
                << NumOfBdrElements << " (" << fixed_or_not[fix_it ? 0 : 1]
                << ")" << endl;
   }
#endif
   return wo;
}

IntegrationPoint Mesh::TransformBdrElementToFace(Geometry::Type geom, int o,
                                                 const IntegrationPoint &ip)
{
   IntegrationPoint fip = ip;
   if (geom == Geometry::POINT)
   {
      return fip;
   }
   else if (geom == Geometry::SEGMENT)
   {
      MFEM_ASSERT(o >= 0 && o < 2, "Invalid orientation for Geometry::SEGMENT!");
      if (o == 0)
      {
         fip.x = ip.x;
      }
      else if (o == 1)
      {
         fip.x = 1.0 - ip.x;
      }
   }
   else if (geom == Geometry::TRIANGLE)
   {
      MFEM_ASSERT(o >= 0 && o < 6, "Invalid orientation for Geometry::TRIANGLE!");
      if (o == 0)  // 0, 1, 2
      {
         fip.x = ip.x;
         fip.y = ip.y;
      }
      else if (o == 5)  // 0, 2, 1
      {
         fip.x = ip.y;
         fip.y = ip.x;
      }
      else if (o == 2)  // 1, 2, 0
      {
         fip.x = 1.0 - ip.x - ip.y;
         fip.y = ip.x;
      }
      else if (o == 1)  // 1, 0, 2
      {
         fip.x = 1.0 - ip.x - ip.y;
         fip.y = ip.y;
      }
      else if (o == 4)  // 2, 0, 1
      {
         fip.x = ip.y;
         fip.y = 1.0 - ip.x - ip.y;
      }
      else if (o == 3)  // 2, 1, 0
      {
         fip.x = ip.x;
         fip.y = 1.0 - ip.x - ip.y;
      }
   }
   else if (geom == Geometry::SQUARE)
   {
      MFEM_ASSERT(o >= 0 && o < 8, "Invalid orientation for Geometry::SQUARE!");
      if (o == 0)  // 0, 1, 2, 3
      {
         fip.x = ip.x;
         fip.y = ip.y;
      }
      else if (o == 1)  // 0, 3, 2, 1
      {
         fip.x = ip.y;
         fip.y = ip.x;
      }
      else if (o == 2)  // 1, 2, 3, 0
      {
         fip.x = ip.y;
         fip.y = 1.0 - ip.x;
      }
      else if (o == 3)  // 1, 0, 3, 2
      {
         fip.x = 1.0 - ip.x;
         fip.y = ip.y;
      }
      else if (o == 4)  // 2, 3, 0, 1
      {
         fip.x = 1.0 - ip.x;
         fip.y = 1.0 - ip.y;
      }
      else if (o == 5)  // 2, 1, 0, 3
      {
         fip.x = 1.0 - ip.y;
         fip.y = 1.0 - ip.x;
      }
      else if (o == 6)  // 3, 0, 1, 2
      {
         fip.x = 1.0 - ip.y;
         fip.y = ip.x;
      }
      else if (o == 7)  // 3, 2, 1, 0
      {
         fip.x = ip.x;
         fip.y = 1.0 - ip.y;
      }
   }
   else
   {
      MFEM_ABORT("Unsupported face geometry for TransformBdrElementToFace!");
   }
   return fip;
}

int Mesh::GetNumGeometries(int dim) const
{
   MFEM_ASSERT(0 <= dim && dim <= Dim, "invalid dim: " << dim);
   int num_geoms = 0;
   for (int g = Geometry::DimStart[dim]; g < Geometry::DimStart[dim+1]; g++)
   {
      if (HasGeometry(Geometry::Type(g))) { num_geoms++; }
   }
   return num_geoms;
}

void Mesh::GetGeometries(int dim, Array<Geometry::Type> &el_geoms) const
{
   MFEM_ASSERT(0 <= dim && dim <= Dim, "invalid dim: " << dim);
   el_geoms.SetSize(0);
   for (int g = Geometry::DimStart[dim]; g < Geometry::DimStart[dim+1]; g++)
   {
      if (HasGeometry(Geometry::Type(g)))
      {
         el_geoms.Append(Geometry::Type(g));
      }
   }
}

void Mesh::GetElementEdges(int i, Array<int> &edges, Array<int> &cor) const
{
   if (el_to_edge)
   {
      el_to_edge->GetRow(i, edges);
   }
   else
   {
      mfem_error("Mesh::GetElementEdges(...) element to edge table "
                 "is not generated.");
   }

   const int *v = elements[i]->GetVertices();
   const int ne = elements[i]->GetNEdges();
   cor.SetSize(ne);
   for (int j = 0; j < ne; j++)
   {
      const int *e = elements[i]->GetEdgeVertices(j);
      cor[j] = (v[e[0]] < v[e[1]]) ? (1) : (-1);
   }
}

void Mesh::GetBdrElementEdges(int i, Array<int> &edges, Array<int> &cor) const
{
   if (Dim == 2)
   {
      edges.SetSize(1);
      cor.SetSize(1);
      edges[0] = be_to_face[i];
      const int *v = boundary[i]->GetVertices();
      cor[0] = (v[0] < v[1]) ? (1) : (-1);
   }
   else if (Dim == 3)
   {
      if (bel_to_edge)
      {
         bel_to_edge->GetRow(i, edges);
      }
      else
      {
         mfem_error("Mesh::GetBdrElementEdges(...)");
      }

      const int *v = boundary[i]->GetVertices();
      const int ne = boundary[i]->GetNEdges();
      cor.SetSize(ne);
      for (int j = 0; j < ne; j++)
      {
         const int *e = boundary[i]->GetEdgeVertices(j);
         cor[j] = (v[e[0]] < v[e[1]]) ? (1) : (-1);
      }
   }
}

void Mesh::GetFaceEdges(int i, Array<int> &edges, Array<int> &o) const
{
   if (Dim == 2)
   {
      edges.SetSize(1);
      edges[0] = i;
      o.SetSize(1);
      const int *v = faces[i]->GetVertices();
      o[0] = (v[0] < v[1]) ? (1) : (-1);
   }

   if (Dim != 3)
   {
      return;
   }

   GetFaceEdgeTable(); // generate face_edge Table (if not generated)

   face_edge->GetRow(i, edges);

   const int *v = faces[i]->GetVertices();
   const int ne = faces[i]->GetNEdges();
   o.SetSize(ne);
   for (int j = 0; j < ne; j++)
   {
      const int *e = faces[i]->GetEdgeVertices(j);
      o[j] = (v[e[0]] < v[e[1]]) ? (1) : (-1);
   }
}

void Mesh::GetEdgeVertices(int i, Array<int> &vert) const
{
   // the two vertices are sorted: vert[0] < vert[1]
   // this is consistent with the global edge orientation
   // generate edge_vertex Table (if not generated)
   if (!edge_vertex) { GetEdgeVertexTable(); }
   edge_vertex->GetRow(i, vert);
}

Table *Mesh::GetFaceEdgeTable() const
{
   if (face_edge)
   {
      return face_edge;
   }

   if (Dim != 3)
   {
      return NULL;
   }

#ifdef MFEM_DEBUG
   if (faces.Size() != NumOfFaces)
   {
      mfem_error("Mesh::GetFaceEdgeTable : faces were not generated!");
   }
#endif

   DSTable v_to_v(NumOfVertices);
   GetVertexToVertexTable(v_to_v);

   face_edge = new Table;
   GetElementArrayEdgeTable(faces, v_to_v, *face_edge);

   return (face_edge);
}

Table *Mesh::GetEdgeVertexTable() const
{
   if (edge_vertex)
   {
      return edge_vertex;
   }

   DSTable v_to_v(NumOfVertices);
   GetVertexToVertexTable(v_to_v);

   int nedges = v_to_v.NumberOfEntries();
   edge_vertex = new Table(nedges, 2);
   for (int i = 0; i < NumOfVertices; i++)
   {
      for (DSTable::RowIterator it(v_to_v, i); !it; ++it)
      {
         int j = it.Index();
         edge_vertex->Push(j, i);
         edge_vertex->Push(j, it.Column());
      }
   }
   edge_vertex->Finalize();

   return edge_vertex;
}

Table *Mesh::GetVertexToElementTable()
{
   Table *vert_elem = new Table;

   vert_elem->MakeI(NumOfVertices);

   for (int i = 0; i < NumOfElements; i++)
   {
      const int nv = elements[i]->GetNVertices();
      const int *v = elements[i]->GetVertices();
      for (int j = 0; j < nv; j++)
      {
         vert_elem->AddAColumnInRow(v[j]);
      }
   }

   vert_elem->MakeJ();

   for (int i = 0; i < NumOfElements; i++)
   {
      const int nv = elements[i]->GetNVertices();
      const int *v = elements[i]->GetVertices();
      for (int j = 0; j < nv; j++)
      {
         vert_elem->AddConnection(v[j], i);
      }
   }

   vert_elem->ShiftUpI();

   return vert_elem;
}

Table *Mesh::GetVertexToBdrElementTable()
{
   Table *vert_bdr_elem = new Table;

   vert_bdr_elem->MakeI(NumOfVertices);

   for (int i = 0; i < NumOfBdrElements; i++)
   {
      const int nv = boundary[i]->GetNVertices();
      const int *v = boundary[i]->GetVertices();
      for (int j = 0; j < nv; j++)
      {
         vert_bdr_elem->AddAColumnInRow(v[j]);
      }
   }

   vert_bdr_elem->MakeJ();

   for (int i = 0; i < NumOfBdrElements; i++)
   {
      const int nv = boundary[i]->GetNVertices();
      const int *v = boundary[i]->GetVertices();
      for (int j = 0; j < nv; j++)
      {
         vert_bdr_elem->AddConnection(v[j], i);
      }
   }

   vert_bdr_elem->ShiftUpI();

   return vert_bdr_elem;
}

Table *Mesh::GetFaceToElementTable() const
{
   Table *face_elem = new Table;

   face_elem->MakeI(faces_info.Size());

   for (int i = 0; i < faces_info.Size(); i++)
   {
      if (faces_info[i].Elem2No >= 0)
      {
         face_elem->AddColumnsInRow(i, 2);
      }
      else
      {
         face_elem->AddAColumnInRow(i);
      }
   }

   face_elem->MakeJ();

   for (int i = 0; i < faces_info.Size(); i++)
   {
      face_elem->AddConnection(i, faces_info[i].Elem1No);
      if (faces_info[i].Elem2No >= 0)
      {
         face_elem->AddConnection(i, faces_info[i].Elem2No);
      }
   }

   face_elem->ShiftUpI();

   return face_elem;
}

void Mesh::GetElementFaces(int i, Array<int> &el_faces, Array<int> &ori) const
{
   MFEM_VERIFY(el_to_face != NULL, "el_to_face not generated");

   el_to_face->GetRow(i, el_faces);

   int n = el_faces.Size();
   ori.SetSize(n);

   for (int j = 0; j < n; j++)
   {
      if (faces_info[el_faces[j]].Elem1No == i)
      {
         ori[j] = faces_info[el_faces[j]].Elem1Inf % 64;
      }
      else
      {
         MFEM_ASSERT(faces_info[el_faces[j]].Elem2No == i, "internal error");
         ori[j] = faces_info[el_faces[j]].Elem2Inf % 64;
      }
   }
}

Array<int> Mesh::FindFaceNeighbors(const int elem) const
{
   if (face_to_elem == NULL)
   {
      face_to_elem = GetFaceToElementTable();
   }

   Array<int> elem_faces;
   Array<int> ori;
   GetElementFaces(elem, elem_faces, ori);

   Array<int> nghb;
   for (auto f : elem_faces)
   {
      Array<int> row;
      face_to_elem->GetRow(f, row);
      for (auto r : row)
      {
         nghb.Append(r);
      }
   }

   nghb.Sort();
   nghb.Unique();

   return nghb;
}

void Mesh::GetBdrElementFace(int i, int *f, int *o) const
{
   *f = GetBdrElementFaceIndex(i);

   const int *fv = (Dim > 1) ? faces[*f]->GetVertices() : NULL;
   const int *bv = boundary[i]->GetVertices();

   // find the orientation of the bdr. elem. w.r.t.
   // the corresponding face element (that's the base)
   switch (GetBdrElementGeometry(i))
   {
      case Geometry::POINT:    *o = 0; break;
      case Geometry::SEGMENT:  *o = (fv[0] == bv[0]) ? 0 : 1; break;
      case Geometry::TRIANGLE: *o = GetTriOrientation(fv, bv); break;
      case Geometry::SQUARE:   *o = GetQuadOrientation(fv, bv); break;
      default: MFEM_ABORT("invalid geometry");
   }
}

void Mesh::GetBdrElementAdjacentElement(int bdr_el, int &el, int &info) const
{
   int fid = GetBdrElementFaceIndex(bdr_el);

   const FaceInfo &fi = faces_info[fid];
   MFEM_ASSERT(fi.Elem1Inf % 64 == 0, "internal error"); // orientation == 0

   const int *fv = (Dim > 1) ? faces[fid]->GetVertices() : NULL;
   const int *bv = boundary[bdr_el]->GetVertices();
   int ori;
   switch (GetBdrElementGeometry(bdr_el))
   {
      case Geometry::POINT:    ori = 0; break;
      case Geometry::SEGMENT:  ori = (fv[0] == bv[0]) ? 0 : 1; break;
      case Geometry::TRIANGLE: ori = GetTriOrientation(fv, bv); break;
      case Geometry::SQUARE:   ori = GetQuadOrientation(fv, bv); break;
      default: MFEM_ABORT("boundary element type not implemented"); ori = 0;
   }
   el   = fi.Elem1No;
   info = fi.Elem1Inf + ori;
}

void Mesh::GetBdrElementAdjacentElement2(
   int bdr_el, int &el, int &info) const
{
   int fid = GetBdrElementFaceIndex(bdr_el);

   const FaceInfo &fi = faces_info[fid];
   MFEM_ASSERT(fi.Elem1Inf % 64 == 0, "internal error"); // orientation == 0

   const int *fv = (Dim > 1) ? faces[fid]->GetVertices() : NULL;
   const int *bv = boundary[bdr_el]->GetVertices();
   int ori;
   switch (GetBdrElementGeometry(bdr_el))
   {
      case Geometry::POINT:    ori = 0; break;
      case Geometry::SEGMENT:  ori = (fv[0] == bv[0]) ? 0 : 1; break;
      case Geometry::TRIANGLE: ori = GetTriOrientation(bv, fv); break;
      case Geometry::SQUARE:   ori = GetQuadOrientation(bv, fv); break;
      default: MFEM_ABORT("boundary element type not implemented"); ori = 0;
   }
   el   = fi.Elem1No;
   info = fi.Elem1Inf + ori;
}

void Mesh::SetAttribute(int i, int attr)
{
  elements[i]->SetAttribute(attr);
  if (elem_attrs_cache.Size() == GetNE())
  {
     // update the existing cache instead of deleting it
     elem_attrs_cache.HostReadWrite();
     elem_attrs_cache[i] = attr;
  }
  if (ncmesh) ncmesh->SetAttribute(i, attr);
}

Element::Type Mesh::GetElementType(int i) const
{
   return elements[i]->GetType();
}

Element::Type Mesh::GetBdrElementType(int i) const
{
   return boundary[i]->GetType();
}

void Mesh::GetPointMatrix(int i, DenseMatrix &pointmat) const
{
   int k, j, nv;
   const int *v;

   v  = elements[i]->GetVertices();
   nv = elements[i]->GetNVertices();

   pointmat.SetSize(spaceDim, nv);
   for (k = 0; k < spaceDim; k++)
   {
      for (j = 0; j < nv; j++)
      {
         pointmat(k, j) = vertices[v[j]](k);
      }
   }
}

void Mesh::GetBdrPointMatrix(int i,DenseMatrix &pointmat) const
{
   int k, j, nv;
   const int *v;

   v  = boundary[i]->GetVertices();
   nv = boundary[i]->GetNVertices();

   pointmat.SetSize(spaceDim, nv);
   for (k = 0; k < spaceDim; k++)
      for (j = 0; j < nv; j++)
      {
         pointmat(k, j) = vertices[v[j]](k);
      }
}

real_t Mesh::GetLength(int i, int j) const
{
   const real_t *vi = vertices[i]();
   const real_t *vj = vertices[j]();
   real_t length = 0.;

   for (int k = 0; k < spaceDim; k++)
   {
      length += (vi[k]-vj[k])*(vi[k]-vj[k]);
   }

   return sqrt(length);
}

// static method
void Mesh::GetElementArrayEdgeTable(const Array<Element*> &elem_array,
                                    const DSTable &v_to_v, Table &el_to_edge)
{
   el_to_edge.MakeI(elem_array.Size());
   for (int i = 0; i < elem_array.Size(); i++)
   {
      el_to_edge.AddColumnsInRow(i, elem_array[i]->GetNEdges());
   }
   el_to_edge.MakeJ();
   for (int i = 0; i < elem_array.Size(); i++)
   {
      const int *v = elem_array[i]->GetVertices();
      const int ne = elem_array[i]->GetNEdges();
      for (int j = 0; j < ne; j++)
      {
         const int *e = elem_array[i]->GetEdgeVertices(j);
         el_to_edge.AddConnection(i, v_to_v(v[e[0]], v[e[1]]));
      }
   }
   el_to_edge.ShiftUpI();
}

void Mesh::GetVertexToVertexTable(DSTable &v_to_v) const
{
   if (edge_vertex)
   {
      for (int i = 0; i < edge_vertex->Size(); i++)
      {
         const int *v = edge_vertex->GetRow(i);
         v_to_v.Push(v[0], v[1]);
      }
   }
   else
   {
      for (int i = 0; i < NumOfElements; i++)
      {
         const int *v = elements[i]->GetVertices();
         const int ne = elements[i]->GetNEdges();
         for (int j = 0; j < ne; j++)
         {
            const int *e = elements[i]->GetEdgeVertices(j);
            v_to_v.Push(v[e[0]], v[e[1]]);
         }
      }
   }
}

int Mesh::GetElementToEdgeTable(Table &e_to_f)
{
   int i, NumberOfEdges;

   DSTable v_to_v(NumOfVertices);
   GetVertexToVertexTable(v_to_v);

   NumberOfEdges = v_to_v.NumberOfEntries();

   // Fill the element to edge table
   GetElementArrayEdgeTable(elements, v_to_v, e_to_f);

   if (Dim == 2)
   {
      // Initialize the indices for the boundary elements.
      be_to_face.SetSize(NumOfBdrElements);
      for (i = 0; i < NumOfBdrElements; i++)
      {
         const int *v = boundary[i]->GetVertices();
         be_to_face[i] = v_to_v(v[0], v[1]);
      }
   }
   else if (Dim == 3)
   {
      if (bel_to_edge == NULL)
      {
         bel_to_edge = new Table;
      }
      GetElementArrayEdgeTable(boundary, v_to_v, *bel_to_edge);
   }
   else
   {
      mfem_error("1D GetElementToEdgeTable is not yet implemented.");
   }

   // Return the number of edges
   return NumberOfEdges;
}

const Table & Mesh::ElementToElementTable()
{
   if (el_to_el)
   {
      return *el_to_el;
   }

   // Note that, for ParNCMeshes, faces_info will contain also the ghost faces
   MFEM_ASSERT(faces_info.Size() >= GetNumFaces(), "faces were not generated!");

   Array<Connection> conn;
   conn.Reserve(2*faces_info.Size());

   for (int i = 0; i < faces_info.Size(); i++)
   {
      const FaceInfo &fi = faces_info[i];
      if (fi.Elem2No >= 0)
      {
         conn.Append(Connection(fi.Elem1No, fi.Elem2No));
         conn.Append(Connection(fi.Elem2No, fi.Elem1No));
      }
      else if (fi.Elem2Inf >= 0)
      {
         int nbr_elem_idx = NumOfElements - 1 - fi.Elem2No;
         conn.Append(Connection(fi.Elem1No, nbr_elem_idx));
         conn.Append(Connection(nbr_elem_idx, fi.Elem1No));
      }
   }

   conn.Sort();
   conn.Unique();
   el_to_el = new Table(NumOfElements, conn);

   return *el_to_el;
}

const Table & Mesh::ElementToFaceTable() const
{
   if (el_to_face == NULL)
   {
      mfem_error("Mesh::ElementToFaceTable()");
   }
   return *el_to_face;
}

const Table & Mesh::ElementToEdgeTable() const
{
   if (el_to_edge == NULL)
   {
      mfem_error("Mesh::ElementToEdgeTable()");
   }
   return *el_to_edge;
}

void Mesh::AddPointFaceElement(int lf, int gf, int el)
{
   if (faces[gf] == NULL)  // this will be elem1
   {
      faces[gf] = new Point(&gf);
      faces_info[gf].Elem1No  = el;
      faces_info[gf].Elem1Inf = 64 * lf; // face lf with orientation 0
      faces_info[gf].Elem2No  = -1; // in case there's no other side
      faces_info[gf].Elem2Inf = -1; // face is not shared
   }
   else  //  this will be elem2
   {
      /* WARNING: Without the following check the mesh faces_info data structure
         may contain unreliable data. Normally, the order in which elements are
         processed could swap which elements appear as Elem1No and Elem2No. In
         branched meshes, where more than two elements can meet at a given node,
         the indices stored in Elem1No and Elem2No will be the first and last,
         respectively, elements found which touch a given node. This can lead to
         inconsistencies in any algorithms which rely on this data structure. To
         properly support branched meshes this data structure should be extended
         to support multiple elements per face. */
      /*
      MFEM_VERIFY(faces_info[gf].Elem2No < 0, "Invalid mesh topology. "
                  "Interior point found connecting 1D elements "
                  << faces_info[gf].Elem1No << ", " << faces_info[gf].Elem2No
                  << " and " << el << ".");
      */
      faces_info[gf].Elem2No  = el;
      faces_info[gf].Elem2Inf = 64 * lf + 1;
   }
}

void Mesh::AddSegmentFaceElement(int lf, int gf, int el, int v0, int v1)
{
   if (faces[gf] == NULL)  // this will be elem1
   {
      faces[gf] = new Segment(v0, v1);
      faces_info[gf].Elem1No  = el;
      faces_info[gf].Elem1Inf = 64 * lf; // face lf with orientation 0
      faces_info[gf].Elem2No  = -1; // in case there's no other side
      faces_info[gf].Elem2Inf = -1; // face is not shared
   }
   else  //  this will be elem2
   {
      MFEM_VERIFY(faces_info[gf].Elem2No < 0, "Invalid mesh topology.  "
                  "Interior edge found between 2D elements "
                  << faces_info[gf].Elem1No << ", " << faces_info[gf].Elem2No
                  << " and " << el << ".");
      int *v = faces[gf]->GetVertices();
      faces_info[gf].Elem2No  = el;
      if (v[1] == v0 && v[0] == v1)
      {
         faces_info[gf].Elem2Inf = 64 * lf + 1;
      }
      else if (v[0] == v0 && v[1] == v1)
      {
         // Temporarily allow even edge orientations: see the remark in
         // AddTriangleFaceElement().
         // Also, in a non-orientable surface mesh, the orientation will be even
         // for edges that connect elements with opposite orientations.
         faces_info[gf].Elem2Inf = 64 * lf;
      }
      else
      {
         MFEM_ABORT("internal error");
      }
   }
}

void Mesh::AddTriangleFaceElement(int lf, int gf, int el,
                                  int v0, int v1, int v2)
{
   if (faces[gf] == NULL)  // this will be elem1
   {
      faces[gf] = new Triangle(v0, v1, v2);
      faces_info[gf].Elem1No  = el;
      faces_info[gf].Elem1Inf = 64 * lf; // face lf with orientation 0
      faces_info[gf].Elem2No  = -1; // in case there's no other side
      faces_info[gf].Elem2Inf = -1; // face is not shared
   }
   else  //  this will be elem2
   {
      MFEM_VERIFY(faces_info[gf].Elem2No < 0, "Invalid mesh topology.  "
                  "Interior triangular face found connecting elements "
                  << faces_info[gf].Elem1No << ", " << faces_info[gf].Elem2No
                  << " and " << el << ".");
      int orientation, vv[3] = { v0, v1, v2 };
      orientation = GetTriOrientation(faces[gf]->GetVertices(), vv);
      // In a valid mesh, we should have (orientation % 2 != 0), however, if
      // one of the adjacent elements has wrong orientation, both face
      // orientations can be even, until the element orientations are fixed.
      // MFEM_ASSERT(orientation % 2 != 0, "");
      faces_info[gf].Elem2No  = el;
      faces_info[gf].Elem2Inf = 64 * lf + orientation;
   }
}

void Mesh::AddQuadFaceElement(int lf, int gf, int el,
                              int v0, int v1, int v2, int v3)
{
   if (faces_info[gf].Elem1No < 0)  // this will be elem1
   {
      faces[gf] = new Quadrilateral(v0, v1, v2, v3);
      faces_info[gf].Elem1No  = el;
      faces_info[gf].Elem1Inf = 64 * lf; // face lf with orientation 0
      faces_info[gf].Elem2No  = -1; // in case there's no other side
      faces_info[gf].Elem2Inf = -1; // face is not shared
   }
   else  //  this will be elem2
   {
      MFEM_VERIFY(faces_info[gf].Elem2No < 0, "Invalid mesh topology.  "
                  "Interior quadrilateral face found connecting elements "
                  << faces_info[gf].Elem1No << ", " << faces_info[gf].Elem2No
                  << " and " << el << ".");
      int vv[4] = { v0, v1, v2, v3 };
      int oo = GetQuadOrientation(faces[gf]->GetVertices(), vv);
      // Temporarily allow even face orientations: see the remark in
      // AddTriangleFaceElement().
      // MFEM_ASSERT(oo % 2 != 0, "");
      faces_info[gf].Elem2No  = el;
      faces_info[gf].Elem2Inf = 64 * lf + oo;
   }
}

void Mesh::GenerateFaces()
{
   int nfaces = GetNumFaces();
   for (auto &f : faces)
   {
      FreeElement(f);
   }

   // delete caches
   face_indices[0].SetSize(0);
   face_indices[1].SetSize(0);
   inv_face_indices[0].clear();
   inv_face_indices[1].clear();

   // (re)generate the interior faces and the info for them
   faces.SetSize(nfaces);
   faces_info.SetSize(nfaces);
   for (int i = 0; i < nfaces; ++i)
   {
      faces[i] = NULL;
      faces_info[i].Elem1No = -1;
      faces_info[i].NCFace = -1;
   }

   Array<int> v;
   for (int i = 0; i < NumOfElements; ++i)
   {
      elements[i]->GetVertices(v);
      if (Dim == 1)
      {
         AddPointFaceElement(0, v[0], i);
         AddPointFaceElement(1, v[1], i);
      }
      else if (Dim == 2)
      {
         const int * const ef = el_to_edge->GetRow(i);
         const int ne = elements[i]->GetNEdges();
         for (int j = 0; j < ne; j++)
         {
            const int *e = elements[i]->GetEdgeVertices(j);
            AddSegmentFaceElement(j, ef[j], i, v[e[0]], v[e[1]]);
         }
      }
      else
      {
         const int * const ef = el_to_face->GetRow(i);
         switch (GetElementType(i))
         {
            case Element::TETRAHEDRON:
            {
               for (int j = 0; j < 4; j++)
               {
                  const int *fv = tet_t::FaceVert[j];
                  AddTriangleFaceElement(j, ef[j], i,
                                         v[fv[0]], v[fv[1]], v[fv[2]]);
               }
               break;
            }
            case Element::WEDGE:
            {
               for (int j = 0; j < 2; j++)
               {
                  const int *fv = pri_t::FaceVert[j];
                  AddTriangleFaceElement(j, ef[j], i,
                                         v[fv[0]], v[fv[1]], v[fv[2]]);
               }
               for (int j = 2; j < 5; j++)
               {
                  const int *fv = pri_t::FaceVert[j];
                  AddQuadFaceElement(j, ef[j], i,
                                     v[fv[0]], v[fv[1]], v[fv[2]], v[fv[3]]);
               }
               break;
            }
            case Element::PYRAMID:
            {
               for (int j = 0; j < 1; j++)
               {
                  const int *fv = pyr_t::FaceVert[j];
                  AddQuadFaceElement(j, ef[j], i,
                                     v[fv[0]], v[fv[1]], v[fv[2]], v[fv[3]]);
               }
               for (int j = 1; j < 5; j++)
               {
                  const int *fv = pyr_t::FaceVert[j];
                  AddTriangleFaceElement(j, ef[j], i,
                                         v[fv[0]], v[fv[1]], v[fv[2]]);
               }
               break;
            }
            case Element::HEXAHEDRON:
            {
               for (int j = 0; j < 6; j++)
               {
                  const int *fv = hex_t::FaceVert[j];
                  AddQuadFaceElement(j, ef[j], i,
                                     v[fv[0]], v[fv[1]], v[fv[2]], v[fv[3]]);
               }
               break;
            }
            default:
               MFEM_ABORT("Unexpected type of Element.");
         }
      }
   }
}

void Mesh::GenerateNCFaceInfo()
{
   MFEM_VERIFY(ncmesh, "missing NCMesh.");

   for (auto &x : faces_info)
   {
      x.NCFace = -1;
   }

   const NCMesh::NCList &list =
      (Dim == 2) ? ncmesh->GetEdgeList() : ncmesh->GetFaceList();

   nc_faces_info.SetSize(0);
   nc_faces_info.Reserve(list.masters.Size() + list.slaves.Size());

   int nfaces = GetNumFaces();

   // add records for master faces
   for (const NCMesh::Master &master : list.masters)
   {
      if (master.index >= nfaces) { continue; }

      FaceInfo &master_fi = faces_info[master.index];
      master_fi.NCFace = nc_faces_info.Size();
      nc_faces_info.Append(NCFaceInfo(false, master.local, NULL));
      // NOTE: one of the unused members stores local face no. to be used below
      MFEM_ASSERT(master_fi.Elem2No == -1, "internal error");
      MFEM_ASSERT(master_fi.Elem2Inf == -1, "internal error");
   }

   // add records for slave faces
   for (const NCMesh::Slave &slave : list.slaves)
   {
      if (slave.index < 0 || // degenerate slave face
          slave.index >= nfaces || // ghost slave
          slave.master >= nfaces) // has ghost master
      {
         continue;
      }

      FaceInfo &slave_fi = faces_info[slave.index];
      FaceInfo &master_fi = faces_info[slave.master];
      NCFaceInfo &master_nc = nc_faces_info[master_fi.NCFace];

      slave_fi.NCFace = nc_faces_info.Size();
      slave_fi.Elem2No = master_fi.Elem1No;
      slave_fi.Elem2Inf = 64 * master_nc.MasterFace; // get lf no. stored above
      // NOTE: In 3D, the orientation part of Elem2Inf is encoded in the point
      //       matrix. In 2D, the point matrix has the orientation of the parent
      //       edge, so its columns need to be flipped when applying it, see
      //       ApplyLocalSlaveTransformation.

      nc_faces_info.Append(
         NCFaceInfo(true, slave.master,
                    list.point_matrices[slave.geom][slave.matrix]));
   }
}

STable3D *Mesh::GetFacesTable()
{
   STable3D *faces_tbl = new STable3D(NumOfVertices);
   for (int i = 0; i < NumOfElements; i++)
   {
      const int *v = elements[i]->GetVertices();
      switch (GetElementType(i))
      {
         case Element::TETRAHEDRON:
         {
            for (int j = 0; j < 4; j++)
            {
               const int *fv = tet_t::FaceVert[j];
               faces_tbl->Push(v[fv[0]], v[fv[1]], v[fv[2]]);
            }
            break;
         }
         case Element::PYRAMID:
         {
            for (int j = 0; j < 1; j++)
            {
               const int *fv = pyr_t::FaceVert[j];
               faces_tbl->Push4(v[fv[0]], v[fv[1]], v[fv[2]], v[fv[3]]);
            }
            for (int j = 1; j < 5; j++)
            {
               const int *fv = pyr_t::FaceVert[j];
               faces_tbl->Push(v[fv[0]], v[fv[1]], v[fv[2]]);
            }
            break;
         }
         case Element::WEDGE:
         {
            for (int j = 0; j < 2; j++)
            {
               const int *fv = pri_t::FaceVert[j];
               faces_tbl->Push(v[fv[0]], v[fv[1]], v[fv[2]]);
            }
            for (int j = 2; j < 5; j++)
            {
               const int *fv = pri_t::FaceVert[j];
               faces_tbl->Push4(v[fv[0]], v[fv[1]], v[fv[2]], v[fv[3]]);
            }
            break;
         }
         case Element::HEXAHEDRON:
         {
            // find the face by the vertices with the smallest 3 numbers
            // z = 0, y = 0, x = 1, y = 1, x = 0, z = 1
            for (int j = 0; j < 6; j++)
            {
               const int *fv = hex_t::FaceVert[j];
               faces_tbl->Push4(v[fv[0]], v[fv[1]], v[fv[2]], v[fv[3]]);
            }
            break;
         }
         default:
            MFEM_ABORT("Unexpected type of Element: " << GetElementType(i));
      }
   }
   return faces_tbl;
}

STable3D *Mesh::GetElementToFaceTable(int ret_ftbl)
{
   Array<int> v;
   STable3D *faces_tbl;

   if (el_to_face != NULL)
   {
      delete el_to_face;
   }
   el_to_face = new Table(NumOfElements, 6);  // must be 6 for hexahedra
   faces_tbl = new STable3D(NumOfVertices);
   for (int i = 0; i < NumOfElements; i++)
   {
      elements[i]->GetVertices(v);
      switch (GetElementType(i))
      {
         case Element::TETRAHEDRON:
         {
            for (int j = 0; j < 4; j++)
            {
               const int *fv = tet_t::FaceVert[j];
               el_to_face->Push(
                  i, faces_tbl->Push(v[fv[0]], v[fv[1]], v[fv[2]]));
            }
            break;
         }
         case Element::WEDGE:
         {
            for (int j = 0; j < 2; j++)
            {
               const int *fv = pri_t::FaceVert[j];
               el_to_face->Push(
                  i, faces_tbl->Push(v[fv[0]], v[fv[1]], v[fv[2]]));
            }
            for (int j = 2; j < 5; j++)
            {
               const int *fv = pri_t::FaceVert[j];
               el_to_face->Push(
                  i, faces_tbl->Push4(v[fv[0]], v[fv[1]], v[fv[2]], v[fv[3]]));
            }
            break;
         }
         case Element::PYRAMID:
         {
            for (int j = 0; j < 1; j++)
            {
               const int *fv = pyr_t::FaceVert[j];
               el_to_face->Push(
                  i, faces_tbl->Push4(v[fv[0]], v[fv[1]], v[fv[2]], v[fv[3]]));
            }
            for (int j = 1; j < 5; j++)
            {
               const int *fv = pyr_t::FaceVert[j];
               el_to_face->Push(
                  i, faces_tbl->Push(v[fv[0]], v[fv[1]], v[fv[2]]));
            }
            break;
         }
         case Element::HEXAHEDRON:
         {
            // find the face by the vertices with the smallest 3 numbers
            // z = 0, y = 0, x = 1, y = 1, x = 0, z = 1
            for (int j = 0; j < 6; j++)
            {
               const int *fv = hex_t::FaceVert[j];
               el_to_face->Push(
                  i, faces_tbl->Push4(v[fv[0]], v[fv[1]], v[fv[2]], v[fv[3]]));
            }
            break;
         }
         default:
            MFEM_ABORT("Unexpected type of Element.");
      }
   }
   el_to_face->Finalize();
   NumOfFaces = faces_tbl->NumberOfElements();
   be_to_face.SetSize(NumOfBdrElements);

   for (int i = 0; i < NumOfBdrElements; i++)
   {
      boundary[i]->GetVertices(v);
      switch (GetBdrElementType(i))
      {
         case Element::TRIANGLE:
         {
            be_to_face[i] = (*faces_tbl)(v[0], v[1], v[2]);
            break;
         }
         case Element::QUADRILATERAL:
         {
            be_to_face[i] = (*faces_tbl)(v[0], v[1], v[2], v[3]);
            break;
         }
         default:
            MFEM_ABORT("Unexpected type of boundary Element.");
      }
   }

   if (ret_ftbl)
   {
      return faces_tbl;
   }
   delete faces_tbl;
   return NULL;
}

// shift cyclically 3 integers so that the smallest is first
static inline
void Rotate3(int &a, int &b, int &c)
{
   if (a < b)
   {
      if (a > c)
      {
         ShiftRight(a, b, c);
      }
   }
   else
   {
      if (b < c)
      {
         ShiftRight(c, b, a);
      }
      else
      {
         ShiftRight(a, b, c);
      }
   }
}

void Mesh::ReorientTetMesh()
{
   if (Dim != 3 || !(meshgen & 1))
   {
      return;
   }

   ResetLazyData();

   DSTable *old_v_to_v = NULL;
   Table *old_elem_vert = NULL;

   if (Nodes)
   {
      PrepareNodeReorder(&old_v_to_v, &old_elem_vert);
   }

   for (int i = 0; i < NumOfElements; i++)
   {
      if (GetElementType(i) == Element::TETRAHEDRON)
      {
         int *v = elements[i]->GetVertices();

         Rotate3(v[0], v[1], v[2]);
         if (v[0] < v[3])
         {
            Rotate3(v[1], v[2], v[3]);
         }
         else
         {
            ShiftRight(v[0], v[1], v[3]);
         }
      }
   }

   for (int i = 0; i < NumOfBdrElements; i++)
   {
      if (GetBdrElementType(i) == Element::TRIANGLE)
      {
         int *v = boundary[i]->GetVertices();

         Rotate3(v[0], v[1], v[2]);
      }
   }

   if (!Nodes)
   {
      GetElementToFaceTable();
      GenerateFaces();
      if (el_to_edge)
      {
         NumOfEdges = GetElementToEdgeTable(*el_to_edge);
      }
   }
   else
   {
      DoNodeReorder(old_v_to_v, old_elem_vert);
      delete old_elem_vert;
      delete old_v_to_v;
   }
}

int *Mesh::CartesianPartitioning(int nxyz[])
{
   int *partitioning;
   real_t pmin[3] = { infinity(), infinity(), infinity() };
   real_t pmax[3] = { -infinity(), -infinity(), -infinity() };
   // find a bounding box using the vertices
   for (int vi = 0; vi < NumOfVertices; vi++)
   {
      const real_t *p = vertices[vi]();
      for (int i = 0; i < spaceDim; i++)
      {
         if (p[i] < pmin[i]) { pmin[i] = p[i]; }
         if (p[i] > pmax[i]) { pmax[i] = p[i]; }
      }
   }

   partitioning = new int[NumOfElements];

   // determine the partitioning using the centers of the elements
   real_t ppt[3];
   Vector pt(ppt, spaceDim);
   for (int el = 0; el < NumOfElements; el++)
   {
      GetElementTransformation(el)->Transform(
         Geometries.GetCenter(GetElementBaseGeometry(el)), pt);
      int part = 0;
      for (int i = spaceDim-1; i >= 0; i--)
      {
         int idx = (int)floor(nxyz[i]*((pt(i) - pmin[i])/(pmax[i] - pmin[i])));
         if (idx < 0) { idx = 0; }
         if (idx >= nxyz[i]) { idx = nxyz[i]-1; }
         part = part * nxyz[i] + idx;
      }
      partitioning[el] = part;
   }

   return partitioning;
}

void FindPartitioningComponents(Table &elem_elem,
                                const Array<int> &partitioning,
                                Array<int> &component,
                                Array<int> &num_comp);

int *Mesh::GeneratePartitioning(int nparts, int part_method)
{
#ifdef MFEM_USE_METIS

   int print_messages = 1;
   // If running in parallel, print messages only from rank 0.
#ifdef MFEM_USE_MPI
   int init_flag, fin_flag;
   MPI_Initialized(&init_flag);
   MPI_Finalized(&fin_flag);
   if (init_flag && !fin_flag)
   {
      int rank;
      MPI_Comm_rank(GetGlobalMPI_Comm(), &rank);
      if (rank != 0) { print_messages = 0; }
   }
#endif

   int i, *partitioning;

   ElementToElementTable();

   partitioning = new int[NumOfElements];

   if (nparts == 1)
   {
      for (i = 0; i < NumOfElements; i++)
      {
         partitioning[i] = 0;
      }
   }
   else if (NumOfElements <= nparts)
   {
      for (i = 0; i < NumOfElements; i++)
      {
         partitioning[i] = i;
      }
   }
   else
   {
      idx_t *I, *J, n;
#ifndef MFEM_USE_METIS_5
      idx_t wgtflag = 0;
      idx_t numflag = 0;
      idx_t options[5];
#else
      idx_t ncon = 1;
      idx_t errflag;
      idx_t options[40];
#endif
      idx_t edgecut;

      // In case METIS have been compiled with 64bit indices
      bool freedata = false;
      idx_t mparts = (idx_t) nparts;
      idx_t *mpartitioning;

      n = NumOfElements;
      if (sizeof(idx_t) == sizeof(int))
      {
         I = (idx_t*) el_to_el->GetI();
         J = (idx_t*) el_to_el->GetJ();
         mpartitioning = (idx_t*) partitioning;
      }
      else
      {
         int *iI = el_to_el->GetI();
         int *iJ = el_to_el->GetJ();
         int m = iI[n];
         I = new idx_t[n+1];
         J = new idx_t[m];
         for (int k = 0; k < n+1; k++) { I[k] = iI[k]; }
         for (int k = 0; k < m; k++) { J[k] = iJ[k]; }
         mpartitioning = new idx_t[n];
         freedata = true;
      }
#ifndef MFEM_USE_METIS_5
      options[0] = 0;
#else
      METIS_SetDefaultOptions(options);
      options[METIS_OPTION_CONTIG] = 1; // set METIS_OPTION_CONTIG
      // If the mesh is disconnected, disable METIS_OPTION_CONTIG.
      {
         Array<int> part(partitioning, NumOfElements);
         part = 0; // single part for the whole mesh
         Array<int> component; // size will be set to num. elem.
         Array<int> num_comp;  // size will be set to num. parts (1)
         FindPartitioningComponents(*el_to_el, part, component, num_comp);
         if (num_comp[0] > 1) { options[METIS_OPTION_CONTIG] = 0; }
      }
#endif

      // Sort the neighbor lists
      if (part_method >= 0 && part_method <= 2)
      {
         for (i = 0; i < n; i++)
         {
            // Sort in increasing order.
            // std::sort(J+I[i], J+I[i+1]);

            // Sort in decreasing order, as in previous versions of MFEM.
            std::sort(J+I[i], J+I[i+1], std::greater<idx_t>());
         }
      }

      // This function should be used to partition a graph into a small
      // number of partitions (less than 8).
      if (part_method == 0 || part_method == 3)
      {
#ifndef MFEM_USE_METIS_5
         METIS_PartGraphRecursive(&n,
                                  I,
                                  J,
                                  NULL,
                                  NULL,
                                  &wgtflag,
                                  &numflag,
                                  &mparts,
                                  options,
                                  &edgecut,
                                  mpartitioning);
#else
         errflag = METIS_PartGraphRecursive(&n,
                                            &ncon,
                                            I,
                                            J,
                                            NULL,
                                            NULL,
                                            NULL,
                                            &mparts,
                                            NULL,
                                            NULL,
                                            options,
                                            &edgecut,
                                            mpartitioning);
         if (errflag != 1)
         {
            mfem_error("Mesh::GeneratePartitioning: "
                       " error in METIS_PartGraphRecursive!");
         }
#endif
      }

      // This function should be used to partition a graph into a large
      // number of partitions (greater than 8).
      if (part_method == 1 || part_method == 4)
      {
#ifndef MFEM_USE_METIS_5
         METIS_PartGraphKway(&n,
                             I,
                             J,
                             NULL,
                             NULL,
                             &wgtflag,
                             &numflag,
                             &mparts,
                             options,
                             &edgecut,
                             mpartitioning);
#else
         errflag = METIS_PartGraphKway(&n,
                                       &ncon,
                                       I,
                                       J,
                                       NULL,
                                       NULL,
                                       NULL,
                                       &mparts,
                                       NULL,
                                       NULL,
                                       options,
                                       &edgecut,
                                       mpartitioning);
         if (errflag != 1)
         {
            mfem_error("Mesh::GeneratePartitioning: "
                       " error in METIS_PartGraphKway!");
         }
#endif
      }

      // The objective of this partitioning is to minimize the total
      // communication volume
      if (part_method == 2 || part_method == 5)
      {
#ifndef MFEM_USE_METIS_5
         METIS_PartGraphVKway(&n,
                              I,
                              J,
                              NULL,
                              NULL,
                              &wgtflag,
                              &numflag,
                              &mparts,
                              options,
                              &edgecut,
                              mpartitioning);
#else
         options[METIS_OPTION_OBJTYPE] = METIS_OBJTYPE_VOL;
         errflag = METIS_PartGraphKway(&n,
                                       &ncon,
                                       I,
                                       J,
                                       NULL,
                                       NULL,
                                       NULL,
                                       &mparts,
                                       NULL,
                                       NULL,
                                       options,
                                       &edgecut,
                                       mpartitioning);
         if (errflag != 1)
         {
            mfem_error("Mesh::GeneratePartitioning: "
                       " error in METIS_PartGraphKway!");
         }
#endif
      }

#ifdef MFEM_DEBUG
      if (print_messages)
      {
         mfem::out << "Mesh::GeneratePartitioning(...): edgecut = "
                   << edgecut << endl;
      }
#endif
      nparts = (int) mparts;
      if (mpartitioning != (idx_t*)partitioning)
      {
         for (int k = 0; k<NumOfElements; k++)
         {
            partitioning[k] = mpartitioning[k];
         }
      }
      if (freedata)
      {
         delete[] I;
         delete[] J;
         delete[] mpartitioning;
      }
   }

   delete el_to_el;
   el_to_el = NULL;

   // Check for empty partitionings (a "feature" in METIS)
   if (nparts > 1 && NumOfElements > nparts)
   {
      Array< Pair<int,int> > psize(nparts);
      int empty_parts;

      // Count how many elements are in each partition, and store the result in
      // psize, where psize[i].one is the number of elements, and psize[i].two
      // is partition index. Keep track of the number of empty parts.
      auto count_partition_elements = [&]()
      {
         for (i = 0; i < nparts; i++)
         {
            psize[i].one = 0;
            psize[i].two = i;
         }

         for (i = 0; i < NumOfElements; i++)
         {
            psize[partitioning[i]].one++;
         }

         empty_parts = 0;
         for (i = 0; i < nparts; i++)
         {
            if (psize[i].one == 0) { empty_parts++; }
         }
      };

      count_partition_elements();

      // This code just split the largest partitionings in two.
      // Do we need to replace it with something better?
      while (empty_parts)
      {
         if (print_messages)
         {
            mfem::err << "Mesh::GeneratePartitioning(...): METIS returned "
                      << empty_parts << " empty parts!"
                      << " Applying a simple fix ..." << endl;
         }

         SortPairs<int,int>(psize, nparts);

         for (i = nparts-1; i > nparts-1-empty_parts; i--)
         {
            psize[i].one /= 2;
         }

         for (int j = 0; j < NumOfElements; j++)
         {
            for (i = nparts-1; i > nparts-1-empty_parts; i--)
            {
               if (psize[i].one == 0 || partitioning[j] != psize[i].two)
               {
                  continue;
               }
               else
               {
                  partitioning[j] = psize[nparts-1-i].two;
                  psize[i].one--;
               }
            }
         }

         // Check for empty partitionings again
         count_partition_elements();
      }
   }

   return partitioning;

#else

   mfem_error("Mesh::GeneratePartitioning(...): "
              "MFEM was compiled without Metis.");

   return NULL;

#endif
}

/* required: 0 <= partitioning[i] < num_part */
void FindPartitioningComponents(Table &elem_elem,
                                const Array<int> &partitioning,
                                Array<int> &component,
                                Array<int> &num_comp)
{
   int i, j, k;
   int num_elem, *i_elem_elem, *j_elem_elem;

   num_elem    = elem_elem.Size();
   i_elem_elem = elem_elem.GetI();
   j_elem_elem = elem_elem.GetJ();

   component.SetSize(num_elem);

   Array<int> elem_stack(num_elem);
   int stack_p, stack_top_p, elem;
   int num_part;

   num_part = -1;
   for (i = 0; i < num_elem; i++)
   {
      if (partitioning[i] > num_part)
      {
         num_part = partitioning[i];
      }
      component[i] = -1;
   }
   num_part++;

   num_comp.SetSize(num_part);
   for (i = 0; i < num_part; i++)
   {
      num_comp[i] = 0;
   }

   stack_p = 0;
   stack_top_p = 0;  // points to the first unused element in the stack
   for (elem = 0; elem < num_elem; elem++)
   {
      if (component[elem] >= 0)
      {
         continue;
      }

      component[elem] = num_comp[partitioning[elem]]++;

      elem_stack[stack_top_p++] = elem;

      for ( ; stack_p < stack_top_p; stack_p++)
      {
         i = elem_stack[stack_p];
         for (j = i_elem_elem[i]; j < i_elem_elem[i+1]; j++)
         {
            k = j_elem_elem[j];
            if (partitioning[k] == partitioning[i])
            {
               if (component[k] < 0)
               {
                  component[k] = component[i];
                  elem_stack[stack_top_p++] = k;
               }
               else if (component[k] != component[i])
               {
                  mfem_error("FindPartitioningComponents");
               }
            }
         }
      }
   }
}

void Mesh::CheckPartitioning(int *partitioning_)
{
   int i, n_empty, n_mcomp;
   Array<int> component, num_comp;
   const Array<int> partitioning(partitioning_, GetNE());

   ElementToElementTable();

   FindPartitioningComponents(*el_to_el, partitioning, component, num_comp);

   n_empty = n_mcomp = 0;
   for (i = 0; i < num_comp.Size(); i++)
      if (num_comp[i] == 0)
      {
         n_empty++;
      }
      else if (num_comp[i] > 1)
      {
         n_mcomp++;
      }

   if (n_empty > 0)
   {
      mfem::out << "Mesh::CheckPartitioning(...) :\n"
                << "The following subdomains are empty :\n";
      for (i = 0; i < num_comp.Size(); i++)
         if (num_comp[i] == 0)
         {
            mfem::out << ' ' << i;
         }
      mfem::out << endl;
   }
   if (n_mcomp > 0)
   {
      mfem::out << "Mesh::CheckPartitioning(...) :\n"
                << "The following subdomains are NOT connected :\n";
      for (i = 0; i < num_comp.Size(); i++)
         if (num_comp[i] > 1)
         {
            mfem::out << ' ' << i;
         }
      mfem::out << endl;
   }
   if (n_empty == 0 && n_mcomp == 0)
      mfem::out << "Mesh::CheckPartitioning(...) : "
                "All subdomains are connected." << endl;

   if (el_to_el)
   {
      delete el_to_el;
   }
   el_to_el = NULL;
}

// compute the coefficients of the polynomial in t:
//   c(0)+c(1)*t+...+c(d)*t^d = det(A+t*B)
// where A, B are (d x d), d=2,3
void DetOfLinComb(const DenseMatrix &A, const DenseMatrix &B, Vector &c)
{
   const real_t *a = A.Data();
   const real_t *b = B.Data();

   c.SetSize(A.Width()+1);
   switch (A.Width())
   {
      case 2:
      {
         // det(A+t*B) = |a0 a2|   / |a0 b2| + |b0 a2| \       |b0 b2|
         //              |a1 a3| + \ |a1 b3|   |b1 a3| / * t + |b1 b3| * t^2
         c(0) = a[0]*a[3]-a[1]*a[2];
         c(1) = a[0]*b[3]-a[1]*b[2]+b[0]*a[3]-b[1]*a[2];
         c(2) = b[0]*b[3]-b[1]*b[2];
      }
      break;

      case 3:
      {
         /*              |a0 a3 a6|
          * det(A+t*B) = |a1 a4 a7| +
          *              |a2 a5 a8|

          *     /  |b0 a3 a6|   |a0 b3 a6|   |a0 a3 b6| \
          *   + |  |b1 a4 a7| + |a1 b4 a7| + |a1 a4 b7| | * t +
          *     \  |b2 a5 a8|   |a2 b5 a8|   |a2 a5 b8| /

          *     /  |a0 b3 b6|   |b0 a3 b6|   |b0 b3 a6| \
          *   + |  |a1 b4 b7| + |b1 a4 b7| + |b1 b4 a7| | * t^2 +
          *     \  |a2 b5 b8|   |b2 a5 b8|   |b2 b5 a8| /

          *     |b0 b3 b6|
          *   + |b1 b4 b7| * t^3
          *     |b2 b5 b8|       */
         c(0) = (a[0] * (a[4] * a[8] - a[5] * a[7]) +
                 a[1] * (a[5] * a[6] - a[3] * a[8]) +
                 a[2] * (a[3] * a[7] - a[4] * a[6]));

         c(1) = (b[0] * (a[4] * a[8] - a[5] * a[7]) +
                 b[1] * (a[5] * a[6] - a[3] * a[8]) +
                 b[2] * (a[3] * a[7] - a[4] * a[6]) +

                 a[0] * (b[4] * a[8] - b[5] * a[7]) +
                 a[1] * (b[5] * a[6] - b[3] * a[8]) +
                 a[2] * (b[3] * a[7] - b[4] * a[6]) +

                 a[0] * (a[4] * b[8] - a[5] * b[7]) +
                 a[1] * (a[5] * b[6] - a[3] * b[8]) +
                 a[2] * (a[3] * b[7] - a[4] * b[6]));

         c(2) = (a[0] * (b[4] * b[8] - b[5] * b[7]) +
                 a[1] * (b[5] * b[6] - b[3] * b[8]) +
                 a[2] * (b[3] * b[7] - b[4] * b[6]) +

                 b[0] * (a[4] * b[8] - a[5] * b[7]) +
                 b[1] * (a[5] * b[6] - a[3] * b[8]) +
                 b[2] * (a[3] * b[7] - a[4] * b[6]) +

                 b[0] * (b[4] * a[8] - b[5] * a[7]) +
                 b[1] * (b[5] * a[6] - b[3] * a[8]) +
                 b[2] * (b[3] * a[7] - b[4] * a[6]));

         c(3) = (b[0] * (b[4] * b[8] - b[5] * b[7]) +
                 b[1] * (b[5] * b[6] - b[3] * b[8]) +
                 b[2] * (b[3] * b[7] - b[4] * b[6]));
      }
      break;

      default:
         mfem_error("DetOfLinComb(...)");
   }
}

// compute the real roots of
//   z(0)+z(1)*x+...+z(d)*x^d = 0,  d=2,3;
// the roots are returned in x, sorted in increasing order;
// it is assumed that x is at least of size d;
// return the number of roots counting multiplicity;
// return -1 if all z(i) are 0.
int FindRoots(const Vector &z, Vector &x)
{
   int d = z.Size()-1;
   if (d > 3 || d < 0)
   {
      mfem_error("FindRoots(...)");
   }

   while (z(d) == 0.0)
   {
      if (d == 0)
      {
         return (-1);
      }
      d--;
   }
   switch (d)
   {
      case 0:
      {
         return 0;
      }

      case 1:
      {
         x(0) = -z(0)/z(1);
         return 1;
      }

      case 2:
      {
         real_t a = z(2), b = z(1), c = z(0);
         real_t D = b*b-4*a*c;
         if (D < 0.0)
         {
            return 0;
         }
         if (D == 0.0)
         {
            x(0) = x(1) = -0.5 * b / a;
            return 2; // root with multiplicity 2
         }
         if (b == 0.0)
         {
            x(0) = -(x(1) = fabs(0.5 * sqrt(D) / a));
            return 2;
         }
         else
         {
            real_t t;
            if (b > 0.0)
            {
               t = -0.5 * (b + sqrt(D));
            }
            else
            {
               t = -0.5 * (b - sqrt(D));
            }
            x(0) = t / a;
            x(1) = c / t;
            if (x(0) > x(1))
            {
               Swap<real_t>(x(0), x(1));
            }
            return 2;
         }
      }

      case 3:
      {
         real_t a = z(2)/z(3), b = z(1)/z(3), c = z(0)/z(3);

         // find the real roots of x^3 + a x^2 + b x + c = 0
         real_t Q = (a * a - 3 * b) / 9;
         real_t R = (2 * a * a * a - 9 * a * b + 27 * c) / 54;
         real_t Q3 = Q * Q * Q;
         real_t R2 = R * R;

         if (R2 == Q3)
         {
            if (Q == 0)
            {
               x(0) = x(1) = x(2) = - a / 3;
            }
            else
            {
               real_t sqrtQ = sqrt(Q);

               if (R > 0)
               {
                  x(0) = -2 * sqrtQ - a / 3;
                  x(1) = x(2) = sqrtQ - a / 3;
               }
               else
               {
                  x(0) = x(1) = - sqrtQ - a / 3;
                  x(2) = 2 * sqrtQ - a / 3;
               }
            }
            return 3;
         }
         else if (R2 < Q3)
         {
            real_t theta = acos(R / sqrt(Q3));
            real_t A = -2 * sqrt(Q);
            real_t x0, x1, x2;
            x0 = A * cos(theta / 3) - a / 3;
            x1 = A * cos((theta + 2.0 * M_PI) / 3) - a / 3;
            x2 = A * cos((theta - 2.0 * M_PI) / 3) - a / 3;

            /* Sort x0, x1, x2 */
            if (x0 > x1)
            {
               Swap<real_t>(x0, x1);
            }
            if (x1 > x2)
            {
               Swap<real_t>(x1, x2);
               if (x0 > x1)
               {
                  Swap<real_t>(x0, x1);
               }
            }
            x(0) = x0;
            x(1) = x1;
            x(2) = x2;
            return 3;
         }
         else
         {
            real_t A;
            if (R >= 0.0)
            {
               A = -pow(sqrt(R2 - Q3) + R, 1.0/3.0);
            }
            else
            {
               A =  pow(sqrt(R2 - Q3) - R, 1.0/3.0);
            }
            x(0) = A + Q / A - a / 3;
            return 1;
         }
      }
   }
   return 0;
}

void FindTMax(Vector &c, Vector &x, real_t &tmax,
              const real_t factor, const int Dim)
{
   const real_t c0 = c(0);
   c(0) = c0 * (1.0 - pow(factor, -Dim));
   int nr = FindRoots(c, x);
   for (int j = 0; j < nr; j++)
   {
      if (x(j) > tmax)
      {
         break;
      }
      if (x(j) >= 0.0)
      {
         tmax = x(j);
         break;
      }
   }
   c(0) = c0 * (1.0 - pow(factor, Dim));
   nr = FindRoots(c, x);
   for (int j = 0; j < nr; j++)
   {
      if (x(j) > tmax)
      {
         break;
      }
      if (x(j) >= 0.0)
      {
         tmax = x(j);
         break;
      }
   }
}

void Mesh::CheckDisplacements(const Vector &displacements, real_t &tmax)
{
   int nvs = vertices.Size();
   DenseMatrix P, V, DS, PDS(spaceDim), VDS(spaceDim);
   Vector c(spaceDim+1), x(spaceDim);
   const real_t factor = 2.0;

   // check for tangling assuming constant speed
   if (tmax < 1.0)
   {
      tmax = 1.0;
   }
   for (int i = 0; i < NumOfElements; i++)
   {
      Element *el = elements[i];
      int nv = el->GetNVertices();
      int *v = el->GetVertices();
      P.SetSize(spaceDim, nv);
      V.SetSize(spaceDim, nv);
      for (int j = 0; j < spaceDim; j++)
         for (int k = 0; k < nv; k++)
         {
            P(j, k) = vertices[v[k]](j);
            V(j, k) = displacements(v[k]+j*nvs);
         }
      DS.SetSize(nv, spaceDim);
      const FiniteElement *fe =
         GetTransformationFEforElementType(el->GetType());
      // check if  det(P.DShape+t*V.DShape) > 0 for all x and 0<=t<=1
      switch (el->GetType())
      {
         case Element::TRIANGLE:
         case Element::TETRAHEDRON:
         {
            // DS is constant
            fe->CalcDShape(Geometries.GetCenter(fe->GetGeomType()), DS);
            Mult(P, DS, PDS);
            Mult(V, DS, VDS);
            DetOfLinComb(PDS, VDS, c);
            if (c(0) <= 0.0)
            {
               tmax = 0.0;
            }
            else
            {
               FindTMax(c, x, tmax, factor, Dim);
            }
         }
         break;

         case Element::QUADRILATERAL:
         {
            const IntegrationRule &ir = fe->GetNodes();
            for (int j = 0; j < nv; j++)
            {
               fe->CalcDShape(ir.IntPoint(j), DS);
               Mult(P, DS, PDS);
               Mult(V, DS, VDS);
               DetOfLinComb(PDS, VDS, c);
               if (c(0) <= 0.0)
               {
                  tmax = 0.0;
               }
               else
               {
                  FindTMax(c, x, tmax, factor, Dim);
               }
            }
         }
         break;

         default:
            mfem_error("Mesh::CheckDisplacements(...)");
      }
   }
}

void Mesh::MoveVertices(const Vector &displacements)
{
   for (int i = 0, nv = vertices.Size(); i < nv; i++)
      for (int j = 0; j < spaceDim; j++)
      {
         vertices[i](j) += displacements(j*nv+i);
      }
}

void Mesh::GetVertices(Vector &vert_coord) const
{
   int nv = vertices.Size();
   vert_coord.SetSize(nv*spaceDim);
   for (int i = 0; i < nv; i++)
      for (int j = 0; j < spaceDim; j++)
      {
         vert_coord(j*nv+i) = vertices[i](j);
      }
}

void Mesh::SetVertices(const Vector &vert_coord)
{
   for (int i = 0, nv = vertices.Size(); i < nv; i++)
      for (int j = 0; j < spaceDim; j++)
      {
         vertices[i](j) = vert_coord(j*nv+i);
      }
}

void Mesh::GetNode(int i, real_t *coord) const
{
   if (Nodes)
   {
      FiniteElementSpace *fes = Nodes->FESpace();
      for (int j = 0; j < spaceDim; j++)
      {
         coord[j] = AsConst(*Nodes)(fes->DofToVDof(i, j));
      }
   }
   else
   {
      for (int j = 0; j < spaceDim; j++)
      {
         coord[j] = vertices[i](j);
      }
   }
}

void Mesh::SetNode(int i, const real_t *coord)
{
   if (Nodes)
   {
      FiniteElementSpace *fes = Nodes->FESpace();
      for (int j = 0; j < spaceDim; j++)
      {
         (*Nodes)(fes->DofToVDof(i, j)) = coord[j];
      }
   }
   else
   {
      for (int j = 0; j < spaceDim; j++)
      {
         vertices[i](j) = coord[j];
      }

   }
}

void Mesh::MoveNodes(const Vector &displacements)
{
   if (Nodes)
   {
      (*Nodes) += displacements;
   }
   else
   {
      MoveVertices(displacements);
   }

   // Invalidate the old geometric factors
   NodesUpdated();
}

void Mesh::GetNodes(Vector &node_coord) const
{
   if (Nodes)
   {
      node_coord = (*Nodes);
   }
   else
   {
      GetVertices(node_coord);
   }
}

void Mesh::SetNodes(const Vector &node_coord)
{
   if (Nodes)
   {
      (*Nodes) = node_coord;
   }
   else
   {
      SetVertices(node_coord);
   }

   // Invalidate the old geometric factors
   NodesUpdated();
}

void Mesh::NewNodes(GridFunction &nodes, bool make_owner)
{
   if (own_nodes) { delete Nodes; }
   Nodes = &nodes;
   spaceDim = Nodes->FESpace()->GetVDim();
   own_nodes = (int)make_owner;

   if (NURBSext != nodes.FESpace()->GetNURBSext())
   {
      delete NURBSext;
      NURBSext = nodes.FESpace()->StealNURBSext();
   }

   if (ncmesh)
   {
      ncmesh->MakeTopologyOnly();
   }

   // Invalidate the old geometric factors
   NodesUpdated();
}

void Mesh::SwapNodes(GridFunction *&nodes, int &own_nodes_)
{
   // If this is a nonconforming mesh without nodes, ncmesh->coordinates will
   // be non-empty; so if the 'nodes' argument is not NULL, we will create an
   // inconsistent state where the Mesh has nodes and ncmesh->coordinates is not
   // empty. This was creating an issue for Mesh::Print() since both the
   // "coordinates" and "nodes" sections were written, leading to crashes during
   // loading. This issue is now fixed in Mesh::Printer() by temporarily
   // swapping ncmesh->coordinates with an empty array when the Mesh has nodes.

   mfem::Swap<GridFunction*>(Nodes, nodes);
   mfem::Swap<int>(own_nodes, own_nodes_);
   // TODO:
   // if (nodes)
   //    nodes->FESpace()->MakeNURBSextOwner();
   // NURBSext = (Nodes) ? Nodes->FESpace()->StealNURBSext() : NULL;

   // Invalidate the old geometric factors
   NodesUpdated();
}

void Mesh::AverageVertices(const int *indexes, int n, int result)
{
   int j, k;

   for (k = 0; k < spaceDim; k++)
   {
      vertices[result](k) = vertices[indexes[0]](k);
   }

   for (j = 1; j < n; j++)
      for (k = 0; k < spaceDim; k++)
      {
         vertices[result](k) += vertices[indexes[j]](k);
      }

   for (k = 0; k < spaceDim; k++)
   {
      vertices[result](k) *= (1.0 / n);
   }
}

void Mesh::UpdateNodes()
{
   if (Nodes)
   {
      Nodes->FESpace()->Update();
      Nodes->Update();

      // update vertex coordinates for compatibility (e.g., GetVertex())
      SetVerticesFromNodes(Nodes);

      // Invalidate the old geometric factors
      NodesUpdated();
   }
}

void Mesh::UniformRefinement2D_base(bool update_nodes)
{
   ResetLazyData();

   if (el_to_edge == NULL)
   {
      el_to_edge = new Table;
      NumOfEdges = GetElementToEdgeTable(*el_to_edge);
   }

   int quad_counter = 0;
   for (int i = 0; i < NumOfElements; i++)
   {
      if (elements[i]->GetType() == Element::QUADRILATERAL)
      {
         quad_counter++;
      }
   }

   const int oedge = NumOfVertices;
   const int oelem = oedge + NumOfEdges;

   Array<Element*> new_elements;
   Array<Element*> new_boundary;

   vertices.SetSize(oelem + quad_counter);
   new_elements.SetSize(4 * NumOfElements);
   quad_counter = 0;

   for (int i = 0, j = 0; i < NumOfElements; i++)
   {
      const Element::Type el_type = elements[i]->GetType();
      const int attr = elements[i]->GetAttribute();
      int *v = elements[i]->GetVertices();
      const int *e = el_to_edge->GetRow(i);
      int vv[2];

      if (el_type == Element::TRIANGLE)
      {
         for (int ei = 0; ei < 3; ei++)
         {
            for (int k = 0; k < 2; k++)
            {
               vv[k] = v[tri_t::Edges[ei][k]];
            }
            AverageVertices(vv, 2, oedge+e[ei]);
         }

         new_elements[j++] =
            new Triangle(v[0], oedge+e[0], oedge+e[2], attr);
         new_elements[j++] =
            new Triangle(oedge+e[1], oedge+e[2], oedge+e[0], attr);
         new_elements[j++] =
            new Triangle(oedge+e[0], v[1], oedge+e[1], attr);
         new_elements[j++] =
            new Triangle(oedge+e[2], oedge+e[1], v[2], attr);
      }
      else if (el_type == Element::QUADRILATERAL)
      {
         const int qe = quad_counter;
         quad_counter++;
         AverageVertices(v, 4, oelem+qe);

         for (int ei = 0; ei < 4; ei++)
         {
            for (int k = 0; k < 2; k++)
            {
               vv[k] = v[quad_t::Edges[ei][k]];
            }
            AverageVertices(vv, 2, oedge+e[ei]);
         }

         new_elements[j++] =
            new Quadrilateral(v[0], oedge+e[0], oelem+qe, oedge+e[3], attr);
         new_elements[j++] =
            new Quadrilateral(oedge+e[0], v[1], oedge+e[1], oelem+qe, attr);
         new_elements[j++] =
            new Quadrilateral(oelem+qe, oedge+e[1], v[2], oedge+e[2], attr);
         new_elements[j++] =
            new Quadrilateral(oedge+e[3], oelem+qe, oedge+e[2], v[3], attr);
      }
      else
      {
         MFEM_ABORT("unknown element type: " << el_type);
      }
      FreeElement(elements[i]);
   }
   mfem::Swap(elements, new_elements);

   // refine boundary elements
   new_boundary.SetSize(2 * NumOfBdrElements);
   for (int i = 0, j = 0; i < NumOfBdrElements; i++)
   {
      const int attr = boundary[i]->GetAttribute();
      int *v = boundary[i]->GetVertices();

      new_boundary[j++] = new Segment(v[0], oedge+be_to_face[i], attr);
      new_boundary[j++] = new Segment(oedge+be_to_face[i], v[1], attr);

      FreeElement(boundary[i]);
   }
   mfem::Swap(boundary, new_boundary);

   static const real_t A = 0.0, B = 0.5, C = 1.0;
   static real_t tri_children[2*3*4] =
   {
      A,A, B,A, A,B,
      B,B, A,B, B,A,
      B,A, C,A, B,B,
      A,B, B,B, A,C
   };
   static real_t quad_children[2*4*4] =
   {
      A,A, B,A, B,B, A,B, // lower-left
      B,A, C,A, C,B, B,B, // lower-right
      B,B, C,B, C,C, B,C, // upper-right
      A,B, B,B, B,C, A,C  // upper-left
   };

   CoarseFineTr.point_matrices[Geometry::TRIANGLE]
   .UseExternalData(tri_children, 2, 3, 4);
   CoarseFineTr.point_matrices[Geometry::SQUARE]
   .UseExternalData(quad_children, 2, 4, 4);
   CoarseFineTr.embeddings.SetSize(elements.Size());

   for (int i = 0; i < elements.Size(); i++)
   {
      Embedding &emb = CoarseFineTr.embeddings[i];
      emb.parent = i / 4;
      emb.matrix = i % 4;
   }

   NumOfVertices    = vertices.Size();
   NumOfElements    = 4 * NumOfElements;
   NumOfBdrElements = 2 * NumOfBdrElements;
   NumOfFaces       = 0;

   NumOfEdges = GetElementToEdgeTable(*el_to_edge);
   GenerateFaces();

   last_operation = Mesh::REFINE;
   sequence++;

   if (update_nodes) { UpdateNodes(); }

#ifdef MFEM_DEBUG
   if (!Nodes || update_nodes)
   {
      CheckElementOrientation(false);
   }
   CheckBdrElementOrientation(false);
#endif
}

static inline real_t sqr(const real_t &x)
{
   return x*x;
}

void Mesh::UniformRefinement3D_base(Array<int> *f2qf_ptr, DSTable *v_to_v_p,
                                    bool update_nodes)
{
   ResetLazyData();

   if (el_to_edge == NULL)
   {
      el_to_edge = new Table;
      NumOfEdges = GetElementToEdgeTable(*el_to_edge);
   }

   if (el_to_face == NULL)
   {
      GetElementToFaceTable();
   }

   Array<int> f2qf_loc;
   Array<int> &f2qf = f2qf_ptr ? *f2qf_ptr : f2qf_loc;
   f2qf.SetSize(0);

   int NumOfQuadFaces = 0;
   if (HasGeometry(Geometry::SQUARE))
   {
      if (HasGeometry(Geometry::TRIANGLE))
      {
         f2qf.SetSize(faces.Size());
         for (int i = 0; i < faces.Size(); i++)
         {
            if (faces[i]->GetType() == Element::QUADRILATERAL)
            {
               f2qf[i] = NumOfQuadFaces;
               NumOfQuadFaces++;
            }
         }
      }
      else
      {
         NumOfQuadFaces = faces.Size();
      }
   }

   int hex_counter = 0;
   if (HasGeometry(Geometry::CUBE))
   {
      for (int i = 0; i < elements.Size(); i++)
      {
         if (elements[i]->GetType() == Element::HEXAHEDRON)
         {
            hex_counter++;
         }
      }
   }

   int pyr_counter = 0;
   if (HasGeometry(Geometry::PYRAMID))
   {
      for (int i = 0; i < elements.Size(); i++)
      {
         if (elements[i]->GetType() == Element::PYRAMID)
         {
            pyr_counter++;
         }
      }
   }

   // Map from edge-index to vertex-index, needed for ReorientTetMesh() for
   // parallel meshes.
   // Note: with the removal of ReorientTetMesh() this may no longer
   // be needed.  Unfortunately, it's hard to be sure.
   Array<int> e2v;
   if (HasGeometry(Geometry::TETRAHEDRON))
   {
      e2v.SetSize(NumOfEdges);

      DSTable *v_to_v_ptr = v_to_v_p;
      if (!v_to_v_p)
      {
         v_to_v_ptr = new DSTable(NumOfVertices);
         GetVertexToVertexTable(*v_to_v_ptr);
      }

      Array<Pair<int,int> > J_v2v(NumOfEdges); // (second vertex id, edge id)
      J_v2v.SetSize(0);
      for (int i = 0; i < NumOfVertices; i++)
      {
         Pair<int,int> *row_start = J_v2v.end();
         for (DSTable::RowIterator it(*v_to_v_ptr, i); !it; ++it)
         {
            J_v2v.Append(Pair<int,int>(it.Column(), it.Index()));
         }
         std::sort(row_start, J_v2v.end());
      }

      for (int i = 0; i < J_v2v.Size(); i++)
      {
         e2v[J_v2v[i].two] = i;
      }

      if (!v_to_v_p)
      {
         delete v_to_v_ptr;
      }
      else
      {
         for (int i = 0; i < NumOfVertices; i++)
         {
            for (DSTable::RowIterator it(*v_to_v_ptr, i); !it; ++it)
            {
               it.SetIndex(e2v[it.Index()]);
            }
         }
      }
   }

   // Offsets for new vertices from edges, faces (quads only), and elements
   // (hexes only); each of these entities generates one new vertex.
   const int oedge = NumOfVertices;
   const int oface = oedge + NumOfEdges;
   const int oelem = oface + NumOfQuadFaces;

   Array<Element*> new_elements;
   Array<Element*> new_boundary;

   vertices.SetSize(oelem + hex_counter);
   new_elements.SetSize(8 * NumOfElements + 2 * pyr_counter);
   CoarseFineTr.embeddings.SetSize(new_elements.Size());

   hex_counter = 0;
   for (int i = 0, j = 0; i < NumOfElements; i++)
   {
      const Element::Type el_type = elements[i]->GetType();
      const int attr = elements[i]->GetAttribute();
      int *v = elements[i]->GetVertices();
      const int *e = el_to_edge->GetRow(i);
      int vv[4], ev[12];

      if (e2v.Size())
      {
         const int ne = el_to_edge->RowSize(i);
         for (int k = 0; k < ne; k++) { ev[k] = e2v[e[k]]; }
         e = ev;
      }

      switch (el_type)
      {
         case Element::TETRAHEDRON:
         {
            for (int ei = 0; ei < 6; ei++)
            {
               for (int k = 0; k < 2; k++)
               {
                  vv[k] = v[tet_t::Edges[ei][k]];
               }
               AverageVertices(vv, 2, oedge+e[ei]);
            }

            // Algorithm for choosing refinement type:
            // 0: smallest octahedron diagonal
            // 1: best aspect ratio
            const int rt_algo = 1;
            // Refinement type:
            // 0: (v0,v1)-(v2,v3), 1: (v0,v2)-(v1,v3), 2: (v0,v3)-(v1,v2)
            // 0:      e0-e5,      1:      e1-e4,      2:      e2-e3
            int rt;
            ElementTransformation *T = GetElementTransformation(i);
            T->SetIntPoint(&Geometries.GetCenter(Geometry::TETRAHEDRON));
            const DenseMatrix &J = T->Jacobian();
            if (rt_algo == 0)
            {
               // smallest octahedron diagonal
               real_t len_sqr, min_len;

               min_len = sqr(J(0,0)-J(0,1)-J(0,2)) +
                         sqr(J(1,0)-J(1,1)-J(1,2)) +
                         sqr(J(2,0)-J(2,1)-J(2,2));
               rt = 0;

               len_sqr = sqr(J(0,1)-J(0,0)-J(0,2)) +
                         sqr(J(1,1)-J(1,0)-J(1,2)) +
                         sqr(J(2,1)-J(2,0)-J(2,2));
               if (len_sqr < min_len) { min_len = len_sqr; rt = 1; }

               len_sqr = sqr(J(0,2)-J(0,0)-J(0,1)) +
                         sqr(J(1,2)-J(1,0)-J(1,1)) +
                         sqr(J(2,2)-J(2,0)-J(2,1));
               if (len_sqr < min_len) { rt = 2; }
            }
            else
            {
               // best aspect ratio
               real_t Em_data[18], Js_data[9], Jp_data[9];
               DenseMatrix Em(Em_data, 3, 6);
               DenseMatrix Js(Js_data, 3, 3), Jp(Jp_data, 3, 3);
               real_t ar1, ar2, kappa, kappa_min;

               for (int s = 0; s < 3; s++)
               {
                  for (int t = 0; t < 3; t++)
                  {
                     Em(t,s) = 0.5*J(t,s);
                  }
               }
               for (int t = 0; t < 3; t++)
               {
                  Em(t,3) = 0.5*(J(t,0)+J(t,1));
                  Em(t,4) = 0.5*(J(t,0)+J(t,2));
                  Em(t,5) = 0.5*(J(t,1)+J(t,2));
               }

               // rt = 0; Em: {0,5,1,2}, {0,5,2,4}
               for (int t = 0; t < 3; t++)
               {
                  Js(t,0) = Em(t,5)-Em(t,0);
                  Js(t,1) = Em(t,1)-Em(t,0);
                  Js(t,2) = Em(t,2)-Em(t,0);
               }
               Geometries.JacToPerfJac(Geometry::TETRAHEDRON, Js, Jp);
               ar1 = Jp.CalcSingularvalue(0)/Jp.CalcSingularvalue(2);
               for (int t = 0; t < 3; t++)
               {
                  Js(t,0) = Em(t,5)-Em(t,0);
                  Js(t,1) = Em(t,2)-Em(t,0);
                  Js(t,2) = Em(t,4)-Em(t,0);
               }
               Geometries.JacToPerfJac(Geometry::TETRAHEDRON, Js, Jp);
               ar2 = Jp.CalcSingularvalue(0)/Jp.CalcSingularvalue(2);
               kappa_min = std::max(ar1, ar2);
               rt = 0;

               // rt = 1; Em: {1,0,4,2}, {1,2,4,5}
               for (int t = 0; t < 3; t++)
               {
                  Js(t,0) = Em(t,0)-Em(t,1);
                  Js(t,1) = Em(t,4)-Em(t,1);
                  Js(t,2) = Em(t,2)-Em(t,1);
               }
               Geometries.JacToPerfJac(Geometry::TETRAHEDRON, Js, Jp);
               ar1 = Jp.CalcSingularvalue(0)/Jp.CalcSingularvalue(2);
               for (int t = 0; t < 3; t++)
               {
                  Js(t,0) = Em(t,2)-Em(t,1);
                  Js(t,1) = Em(t,4)-Em(t,1);
                  Js(t,2) = Em(t,5)-Em(t,1);
               }
               Geometries.JacToPerfJac(Geometry::TETRAHEDRON, Js, Jp);
               ar2 = Jp.CalcSingularvalue(0)/Jp.CalcSingularvalue(2);
               kappa = std::max(ar1, ar2);
               if (kappa < kappa_min) { kappa_min = kappa; rt = 1; }

               // rt = 2; Em: {2,0,1,3}, {2,1,5,3}
               for (int t = 0; t < 3; t++)
               {
                  Js(t,0) = Em(t,0)-Em(t,2);
                  Js(t,1) = Em(t,1)-Em(t,2);
                  Js(t,2) = Em(t,3)-Em(t,2);
               }
               Geometries.JacToPerfJac(Geometry::TETRAHEDRON, Js, Jp);
               ar1 = Jp.CalcSingularvalue(0)/Jp.CalcSingularvalue(2);
               for (int t = 0; t < 3; t++)
               {
                  Js(t,0) = Em(t,1)-Em(t,2);
                  Js(t,1) = Em(t,5)-Em(t,2);
                  Js(t,2) = Em(t,3)-Em(t,2);
               }
               Geometries.JacToPerfJac(Geometry::TETRAHEDRON, Js, Jp);
               ar2 = Jp.CalcSingularvalue(0)/Jp.CalcSingularvalue(2);
               kappa = std::max(ar1, ar2);
               if (kappa < kappa_min) { rt = 2; }
            }

            static const int mv_all[3][4][4] =
            {
               { {0,5,1,2}, {0,5,2,4}, {0,5,4,3}, {0,5,3,1} }, // rt = 0
               { {1,0,4,2}, {1,2,4,5}, {1,5,4,3}, {1,3,4,0} }, // rt = 1
               { {2,0,1,3}, {2,1,5,3}, {2,5,4,3}, {2,4,0,3} }  // rt = 2
            };
            const int (&mv)[4][4] = mv_all[rt];

#ifndef MFEM_USE_MEMALLOC
            new_elements[j+0] =
               new Tetrahedron(v[0], oedge+e[0], oedge+e[1], oedge+e[2], attr);
            new_elements[j+1] =
               new Tetrahedron(oedge+e[0], v[1], oedge+e[3], oedge+e[4], attr);
            new_elements[j+2] =
               new Tetrahedron(oedge+e[1], oedge+e[3], v[2], oedge+e[5], attr);
            new_elements[j+3] =
               new Tetrahedron(oedge+e[2], oedge+e[4], oedge+e[5], v[3], attr);

            for (int k = 0; k < 4; k++)
            {
               new_elements[j+4+k] =
                  new Tetrahedron(oedge+e[mv[k][0]], oedge+e[mv[k][1]],
                                  oedge+e[mv[k][2]], oedge+e[mv[k][3]], attr);
            }
#else
            Tetrahedron *tet;
            new_elements[j+0] = tet = TetMemory.Alloc();
            tet->Init(v[0], oedge+e[0], oedge+e[1], oedge+e[2], attr);

            new_elements[j+1] = tet = TetMemory.Alloc();
            tet->Init(oedge+e[0], v[1], oedge+e[3], oedge+e[4], attr);

            new_elements[j+2] = tet = TetMemory.Alloc();
            tet->Init(oedge+e[1], oedge+e[3], v[2], oedge+e[5], attr);

            new_elements[j+3] = tet = TetMemory.Alloc();
            tet->Init(oedge+e[2], oedge+e[4], oedge+e[5], v[3], attr);

            for (int k = 0; k < 4; k++)
            {
               new_elements[j+4+k] = tet = TetMemory.Alloc();
               tet->Init(oedge+e[mv[k][0]], oedge+e[mv[k][1]],
                         oedge+e[mv[k][2]], oedge+e[mv[k][3]], attr);
            }
#endif
            for (int k = 0; k < 4; k++)
            {
               CoarseFineTr.embeddings[j+k].parent = i;
               CoarseFineTr.embeddings[j+k].matrix = k;
            }
            for (int k = 0; k < 4; k++)
            {
               CoarseFineTr.embeddings[j+4+k].parent = i;
               CoarseFineTr.embeddings[j+4+k].matrix = 4*(rt+1)+k;
            }

            j += 8;
         }
         break;

         case Element::WEDGE:
         {
            const int *f = el_to_face->GetRow(i);

            for (int fi = 2; fi < 5; fi++)
            {
               for (int k = 0; k < 4; k++)
               {
                  vv[k] = v[pri_t::FaceVert[fi][k]];
               }
               AverageVertices(vv, 4, oface + f2qf[f[fi]]);
            }

            for (int ei = 0; ei < 9; ei++)
            {
               for (int k = 0; k < 2; k++)
               {
                  vv[k] = v[pri_t::Edges[ei][k]];
               }
               AverageVertices(vv, 2, oedge+e[ei]);
            }

            const int qf2 = f2qf[f[2]];
            const int qf3 = f2qf[f[3]];
            const int qf4 = f2qf[f[4]];

            new_elements[j++] =
               new Wedge(v[0], oedge+e[0], oedge+e[2],
                         oedge+e[6], oface+qf2, oface+qf4, attr);

            new_elements[j++] =
               new Wedge(oedge+e[1], oedge+e[2], oedge+e[0],
                         oface+qf3, oface+qf4, oface+qf2, attr);

            new_elements[j++] =
               new Wedge(oedge+e[0], v[1], oedge+e[1],
                         oface+qf2, oedge+e[7], oface+qf3, attr);

            new_elements[j++] =
               new Wedge(oedge+e[2], oedge+e[1], v[2],
                         oface+qf4, oface+qf3, oedge+e[8], attr);

            new_elements[j++] =
               new Wedge(oedge+e[6], oface+qf2, oface+qf4,
                         v[3], oedge+e[3], oedge+e[5], attr);

            new_elements[j++] =
               new Wedge(oface+qf3, oface+qf4, oface+qf2,
                         oedge+e[4], oedge+e[5], oedge+e[3], attr);

            new_elements[j++] =
               new Wedge(oface+qf2, oedge+e[7], oface+qf3,
                         oedge+e[3], v[4], oedge+e[4], attr);

            new_elements[j++] =
               new Wedge(oface+qf4, oface+qf3, oedge+e[8],
                         oedge+e[5], oedge+e[4], v[5], attr);
         }
         break;

         case Element::PYRAMID:
         {
            const int *f = el_to_face->GetRow(i);
            // pyr_counter++;

            for (int fi = 0; fi < 1; fi++)
            {
               for (int k = 0; k < 4; k++)
               {
                  vv[k] = v[pyr_t::FaceVert[fi][k]];
               }
               AverageVertices(vv, 4, oface + f2qf[f[fi]]);
            }

            for (int ei = 0; ei < 8; ei++)
            {
               for (int k = 0; k < 2; k++)
               {
                  vv[k] = v[pyr_t::Edges[ei][k]];
               }
               AverageVertices(vv, 2, oedge+e[ei]);
            }

            const int qf0 = f2qf[f[0]];

            new_elements[j++] =
               new Pyramid(v[0], oedge+e[0], oface+qf0,
                           oedge+e[3], oedge+e[4], attr);

            new_elements[j++] =
               new Pyramid(oedge+e[0], v[1], oedge+e[1],
                           oface+qf0, oedge+e[5], attr);

            new_elements[j++] =
               new Pyramid(oface+qf0, oedge+e[1], v[2],
                           oedge+e[2], oedge+e[6], attr);

            new_elements[j++] =
               new Pyramid(oedge+e[3], oface+qf0, oedge+e[2],
                           v[3], oedge+e[7], attr);

            new_elements[j++] =
               new Pyramid(oedge+e[4], oedge+e[5], oedge+e[6],
                           oedge+e[7], v[4], attr);

            new_elements[j++] =
               new Pyramid(oedge+e[7], oedge+e[6], oedge+e[5],
                           oedge+e[4], oface+qf0, attr);

#ifndef MFEM_USE_MEMALLOC
            new_elements[j++] =
               new Tetrahedron(oedge+e[0], oedge+e[4], oedge+e[5],
                               oface+qf0, attr);

            new_elements[j++] =
               new Tetrahedron(oedge+e[1], oedge+e[5], oedge+e[6],
                               oface+qf0, attr);

            new_elements[j++] =
               new Tetrahedron(oedge+e[2], oedge+e[6], oedge+e[7],
                               oface+qf0, attr);

            new_elements[j++] =
               new Tetrahedron(oedge+e[3], oedge+e[7], oedge+e[4],
                               oface+qf0, attr);
#else
            Tetrahedron *tet;
            new_elements[j++] = tet = TetMemory.Alloc();
            tet->Init(oedge+e[0], oedge+e[4], oedge+e[5],
                      oface+qf0, attr);

            new_elements[j++] = tet = TetMemory.Alloc();
            tet->Init(oedge+e[1], oedge+e[5], oedge+e[6],
                      oface+qf0, attr);

            new_elements[j++] = tet = TetMemory.Alloc();
            tet->Init(oedge+e[2], oedge+e[6], oedge+e[7],
                      oface+qf0, attr);

            new_elements[j++] = tet = TetMemory.Alloc();
            tet->Init(oedge+e[3], oedge+e[7], oedge+e[4],
                      oface+qf0, attr);
#endif
            // Tetrahedral elements may be new to this mesh so ensure that
            // the relevant flags are switched on
            mesh_geoms |= (1 << Geometry::TETRAHEDRON);
            meshgen |= 1;
         }
         break;

         case Element::HEXAHEDRON:
         {
            const int *f = el_to_face->GetRow(i);
            const int he = hex_counter;
            hex_counter++;

            const int *qf;
            int qf_data[6];
            if (f2qf.Size() == 0)
            {
               qf = f;
            }
            else
            {
               for (int k = 0; k < 6; k++) { qf_data[k] = f2qf[f[k]]; }
               qf = qf_data;
            }

            AverageVertices(v, 8, oelem+he);

            for (int fi = 0; fi < 6; fi++)
            {
               for (int k = 0; k < 4; k++)
               {
                  vv[k] = v[hex_t::FaceVert[fi][k]];
               }
               AverageVertices(vv, 4, oface + qf[fi]);
            }

            for (int ei = 0; ei < 12; ei++)
            {
               for (int k = 0; k < 2; k++)
               {
                  vv[k] = v[hex_t::Edges[ei][k]];
               }
               AverageVertices(vv, 2, oedge+e[ei]);
            }

            new_elements[j++] =
               new Hexahedron(v[0], oedge+e[0], oface+qf[0],
                              oedge+e[3], oedge+e[8], oface+qf[1],
                              oelem+he, oface+qf[4], attr);
            new_elements[j++] =
               new Hexahedron(oedge+e[0], v[1], oedge+e[1],
                              oface+qf[0], oface+qf[1], oedge+e[9],
                              oface+qf[2], oelem+he, attr);
            new_elements[j++] =
               new Hexahedron(oface+qf[0], oedge+e[1], v[2],
                              oedge+e[2], oelem+he, oface+qf[2],
                              oedge+e[10], oface+qf[3], attr);
            new_elements[j++] =
               new Hexahedron(oedge+e[3], oface+qf[0], oedge+e[2],
                              v[3], oface+qf[4], oelem+he,
                              oface+qf[3], oedge+e[11], attr);
            new_elements[j++] =
               new Hexahedron(oedge+e[8], oface+qf[1], oelem+he,
                              oface+qf[4], v[4], oedge+e[4],
                              oface+qf[5], oedge+e[7], attr);
            new_elements[j++] =
               new Hexahedron(oface+qf[1], oedge+e[9], oface+qf[2],
                              oelem+he, oedge+e[4], v[5],
                              oedge+e[5], oface+qf[5], attr);
            new_elements[j++] =
               new Hexahedron(oelem+he, oface+qf[2], oedge+e[10],
                              oface+qf[3], oface+qf[5], oedge+e[5],
                              v[6], oedge+e[6], attr);
            new_elements[j++] =
               new Hexahedron(oface+qf[4], oelem+he, oface+qf[3],
                              oedge+e[11], oedge+e[7], oface+qf[5],
                              oedge+e[6], v[7], attr);
         }
         break;

         default:
            MFEM_ABORT("Unknown 3D element type \"" << el_type << "\"");
            break;
      }
      FreeElement(elements[i]);
   }
   mfem::Swap(elements, new_elements);

   // refine boundary elements
   new_boundary.SetSize(4 * NumOfBdrElements);
   for (int i = 0, j = 0; i < NumOfBdrElements; i++)
   {
      const Element::Type bdr_el_type = boundary[i]->GetType();
      const int attr = boundary[i]->GetAttribute();
      int *v = boundary[i]->GetVertices();
      const int *e = bel_to_edge->GetRow(i);
      int ev[4];

      if (e2v.Size())
      {
         const int ne = bel_to_edge->RowSize(i);
         for (int k = 0; k < ne; k++) { ev[k] = e2v[e[k]]; }
         e = ev;
      }

      if (bdr_el_type == Element::TRIANGLE)
      {
         new_boundary[j++] =
            new Triangle(v[0], oedge+e[0], oedge+e[2], attr);
         new_boundary[j++] =
            new Triangle(oedge+e[1], oedge+e[2], oedge+e[0], attr);
         new_boundary[j++] =
            new Triangle(oedge+e[0], v[1], oedge+e[1], attr);
         new_boundary[j++] =
            new Triangle(oedge+e[2], oedge+e[1], v[2], attr);
      }
      else if (bdr_el_type == Element::QUADRILATERAL)
      {
         const int qf =
            (f2qf.Size() == 0) ? be_to_face[i] : f2qf[be_to_face[i]];

         new_boundary[j++] =
            new Quadrilateral(v[0], oedge+e[0], oface+qf, oedge+e[3], attr);
         new_boundary[j++] =
            new Quadrilateral(oedge+e[0], v[1], oedge+e[1], oface+qf, attr);
         new_boundary[j++] =
            new Quadrilateral(oface+qf, oedge+e[1], v[2], oedge+e[2], attr);
         new_boundary[j++] =
            new Quadrilateral(oedge+e[3], oface+qf, oedge+e[2], v[3], attr);
      }
      else
      {
         MFEM_ABORT("boundary Element is not a triangle or a quad!");
      }
      FreeElement(boundary[i]);
   }
   mfem::Swap(boundary, new_boundary);

   static const real_t A = 0.0, B = 0.5, C = 1.0, D = -1.0;
   static real_t tet_children[3*4*16] =
   {
      A,A,A, B,A,A, A,B,A, A,A,B,
      B,A,A, C,A,A, B,B,A, B,A,B,
      A,B,A, B,B,A, A,C,A, A,B,B,
      A,A,B, B,A,B, A,B,B, A,A,C,
      // edge coordinates:
      //    0 -> B,A,A  1 -> A,B,A  2 -> A,A,B
      //    3 -> B,B,A  4 -> B,A,B  5 -> A,B,B
      // rt = 0: {0,5,1,2}, {0,5,2,4}, {0,5,4,3}, {0,5,3,1}
      B,A,A, A,B,B, A,B,A, A,A,B,
      B,A,A, A,B,B, A,A,B, B,A,B,
      B,A,A, A,B,B, B,A,B, B,B,A,
      B,A,A, A,B,B, B,B,A, A,B,A,
      // rt = 1: {1,0,4,2}, {1,2,4,5}, {1,5,4,3}, {1,3,4,0}
      A,B,A, B,A,A, B,A,B, A,A,B,
      A,B,A, A,A,B, B,A,B, A,B,B,
      A,B,A, A,B,B, B,A,B, B,B,A,
      A,B,A, B,B,A, B,A,B, B,A,A,
      // rt = 2: {2,0,1,3}, {2,1,5,3}, {2,5,4,3}, {2,4,0,3}
      A,A,B, B,A,A, A,B,A, B,B,A,
      A,A,B, A,B,A, A,B,B, B,B,A,
      A,A,B, A,B,B, B,A,B, B,B,A,
      A,A,B, B,A,B, B,A,A, B,B,A
   };
   static real_t pyr_children[3*5*10] =
   {
      A,A,A, B,A,A, B,B,A, A,B,A, A,A,B,
      B,A,A, C,A,A, C,B,A, B,B,A, B,A,B,
      B,B,A, C,B,A, C,C,A, B,C,A, B,B,B,
      A,B,A, B,B,A, B,C,A, A,C,A, A,B,B,
      A,A,B, B,A,B, B,B,B, A,B,B, A,A,C,
      A,B,B, B,B,B, B,A,B, A,A,B, B,B,A,
      B,A,A, A,A,B, B,A,B, B,B,A, D,D,D,
      C,B,A, B,A,B, B,B,B, B,B,A, D,D,D,
      B,C,A, B,B,B, A,B,B, B,B,A, D,D,D,
      A,B,A, A,B,B, A,A,B, B,B,A, D,D,D
   };
   static real_t pri_children[3*6*8] =
   {
      A,A,A, B,A,A, A,B,A, A,A,B, B,A,B, A,B,B,
      B,B,A, A,B,A, B,A,A, B,B,B, A,B,B, B,A,B,
      B,A,A, C,A,A, B,B,A, B,A,B, C,A,B, B,B,B,
      A,B,A, B,B,A, A,C,A, A,B,B, B,B,B, A,C,B,
      A,A,B, B,A,B, A,B,B, A,A,C, B,A,C, A,B,C,
      B,B,B, A,B,B, B,A,B, B,B,C, A,B,C, B,A,C,
      B,A,B, C,A,B, B,B,B, B,A,C, C,A,C, B,B,C,
      A,B,B, B,B,B, A,C,B, A,B,C, B,B,C, A,C,C
   };
   static real_t hex_children[3*8*8] =
   {
      A,A,A, B,A,A, B,B,A, A,B,A, A,A,B, B,A,B, B,B,B, A,B,B,
      B,A,A, C,A,A, C,B,A, B,B,A, B,A,B, C,A,B, C,B,B, B,B,B,
      B,B,A, C,B,A, C,C,A, B,C,A, B,B,B, C,B,B, C,C,B, B,C,B,
      A,B,A, B,B,A, B,C,A, A,C,A, A,B,B, B,B,B, B,C,B, A,C,B,
      A,A,B, B,A,B, B,B,B, A,B,B, A,A,C, B,A,C, B,B,C, A,B,C,
      B,A,B, C,A,B, C,B,B, B,B,B, B,A,C, C,A,C, C,B,C, B,B,C,
      B,B,B, C,B,B, C,C,B, B,C,B, B,B,C, C,B,C, C,C,C, B,C,C,
      A,B,B, B,B,B, B,C,B, A,C,B, A,B,C, B,B,C, B,C,C, A,C,C
   };

   CoarseFineTr.point_matrices[Geometry::TETRAHEDRON]
   .UseExternalData(tet_children, 3, 4, 16);
   CoarseFineTr.point_matrices[Geometry::PYRAMID]
   .UseExternalData(pyr_children, 3, 5, 10);
   CoarseFineTr.point_matrices[Geometry::PRISM]
   .UseExternalData(pri_children, 3, 6, 8);
   CoarseFineTr.point_matrices[Geometry::CUBE]
   .UseExternalData(hex_children, 3, 8, 8);

   for (int i = 0; i < elements.Size(); i++)
   {
      // tetrahedron elements are handled above:
      if (elements[i]->GetType() == Element::TETRAHEDRON) { continue; }

      Embedding &emb = CoarseFineTr.embeddings[i];
      emb.parent = i / 8;
      emb.matrix = i % 8;
   }

   NumOfVertices    = vertices.Size();
   NumOfElements    = 8 * NumOfElements + 2 * pyr_counter;
   NumOfBdrElements = 4 * NumOfBdrElements;

   GetElementToFaceTable();
   GenerateFaces();

#ifdef MFEM_DEBUG
   CheckBdrElementOrientation(false);
#endif

   NumOfEdges = GetElementToEdgeTable(*el_to_edge);

   last_operation = Mesh::REFINE;
   sequence++;

   if (update_nodes) { UpdateNodes(); }
}

void Mesh::LocalRefinement(const Array<int> &marked_el, int type)
{
   int i, j, ind, nedges;
   Array<int> v;

   ResetLazyData();

   if (ncmesh)
   {
      MFEM_ABORT("Local and nonconforming refinements cannot be mixed.");
   }

   InitRefinementTransforms();

   if (Dim == 1) // --------------------------------------------------------
   {
      int cne = NumOfElements, cnv = NumOfVertices;
      NumOfVertices += marked_el.Size();
      NumOfElements += marked_el.Size();
      vertices.SetSize(NumOfVertices);
      elements.SetSize(NumOfElements);
      CoarseFineTr.embeddings.SetSize(NumOfElements);

      for (j = 0; j < marked_el.Size(); j++)
      {
         i = marked_el[j];
         Segment *c_seg = (Segment *)elements[i];
         int *vert = c_seg->GetVertices(), attr = c_seg->GetAttribute();
         int new_v = cnv + j, new_e = cne + j;
         AverageVertices(vert, 2, new_v);
         elements[new_e] = new Segment(new_v, vert[1], attr);
         vert[1] = new_v;

         CoarseFineTr.embeddings[i] = Embedding(i, Geometry::SEGMENT, 1);
         CoarseFineTr.embeddings[new_e] = Embedding(i, Geometry::SEGMENT, 2);
      }

      static real_t seg_children[3*2] = { 0.0,1.0, 0.0,0.5, 0.5,1.0 };
      CoarseFineTr.point_matrices[Geometry::SEGMENT].
      UseExternalData(seg_children, 1, 2, 3);

      GenerateFaces();

   } // end of 'if (Dim == 1)'
   else if (Dim == 2) // ---------------------------------------------------
   {
      // 1. Get table of vertex to vertex connections.
      DSTable v_to_v(NumOfVertices);
      GetVertexToVertexTable(v_to_v);

      // 2. Get edge to element connections in arrays edge1 and edge2
      nedges = v_to_v.NumberOfEntries();
      int *edge1  = new int[nedges];
      int *edge2  = new int[nedges];
      int *middle = new int[nedges];

      for (i = 0; i < nedges; i++)
      {
         edge1[i] = edge2[i] = middle[i] = -1;
      }

      for (i = 0; i < NumOfElements; i++)
      {
         elements[i]->GetVertices(v);
         for (j = 1; j < v.Size(); j++)
         {
            ind = v_to_v(v[j-1], v[j]);
            (edge1[ind] == -1) ? (edge1[ind] = i) : (edge2[ind] = i);
         }
         ind = v_to_v(v[0], v[v.Size()-1]);
         (edge1[ind] == -1) ? (edge1[ind] = i) : (edge2[ind] = i);
      }

      // 3. Do the red refinement.
      for (i = 0; i < marked_el.Size(); i++)
      {
         RedRefinement(marked_el[i], v_to_v, edge1, edge2, middle);
      }

      // 4. Do the green refinement (to get conforming mesh).
      int need_refinement;
      do
      {
         need_refinement = 0;
         for (i = 0; i < nedges; i++)
         {
            if (middle[i] != -1 && edge1[i] != -1)
            {
               need_refinement = 1;
               GreenRefinement(edge1[i], v_to_v, edge1, edge2, middle);
            }
         }
      }
      while (need_refinement == 1);

      // 5. Update the boundary elements.
      int v1[2], v2[2], bisect, temp;
      temp = NumOfBdrElements;
      for (i = 0; i < temp; i++)
      {
         boundary[i]->GetVertices(v);
         bisect = v_to_v(v[0], v[1]);
         if (middle[bisect] != -1) // the element was refined (needs updating)
         {
            if (boundary[i]->GetType() == Element::SEGMENT)
            {
               v1[0] =           v[0]; v1[1] = middle[bisect];
               v2[0] = middle[bisect]; v2[1] =           v[1];

               boundary[i]->SetVertices(v1);
               boundary.Append(new Segment(v2, boundary[i]->GetAttribute()));
            }
            else
               mfem_error("Only bisection of segment is implemented"
                          " for bdr elem.");
         }
      }
      NumOfBdrElements = boundary.Size();

      // 6. Free the allocated memory.
      delete [] edge1;
      delete [] edge2;
      delete [] middle;

      if (el_to_edge != NULL)
      {
         NumOfEdges = GetElementToEdgeTable(*el_to_edge);
         GenerateFaces();
      }

   }
   else if (Dim == 3) // ---------------------------------------------------
   {
      // 1. Hash table of vertex to vertex connections corresponding to refined
      //    edges.
      HashTable<Hashed2> v_to_v;

      MFEM_VERIFY(GetNE() == 0 ||
                  ((Tetrahedron*)elements[0])->GetRefinementFlag() != 0,
                  "tetrahedral mesh is not marked for refinement:"
                  " call Finalize(true)");

      // 2. Do the red refinement.
      int ii;
      switch (type)
      {
         case 1:
            for (i = 0; i < marked_el.Size(); i++)
            {
               Bisection(marked_el[i], v_to_v);
            }
            break;
         case 2:
            for (i = 0; i < marked_el.Size(); i++)
            {
               Bisection(marked_el[i], v_to_v);

               Bisection(NumOfElements - 1, v_to_v);
               Bisection(marked_el[i], v_to_v);
            }
            break;
         case 3:
            for (i = 0; i < marked_el.Size(); i++)
            {
               Bisection(marked_el[i], v_to_v);

               ii = NumOfElements - 1;
               Bisection(ii, v_to_v);
               Bisection(NumOfElements - 1, v_to_v);
               Bisection(ii, v_to_v);

               Bisection(marked_el[i], v_to_v);
               Bisection(NumOfElements-1, v_to_v);
               Bisection(marked_el[i], v_to_v);
            }
            break;
      }

      // 3. Do the green refinement (to get conforming mesh).
      int need_refinement;
      // int need_refinement, onoe, max_gen = 0;
      do
      {
         // int redges[2], type, flag;
         need_refinement = 0;
         // onoe = NumOfElements;
         // for (i = 0; i < onoe; i++)
         for (i = 0; i < NumOfElements; i++)
         {
            // ((Tetrahedron *)elements[i])->
            // ParseRefinementFlag(redges, type, flag);
            // if (flag > max_gen)  max_gen = flag;
            if (elements[i]->NeedRefinement(v_to_v))
            {
               need_refinement = 1;
               Bisection(i, v_to_v);
            }
         }
      }
      while (need_refinement == 1);

      // mfem::out << "Maximum generation: " << max_gen << endl;

      // 4. Update the boundary elements.
      do
      {
         need_refinement = 0;
         for (i = 0; i < NumOfBdrElements; i++)
            if (boundary[i]->NeedRefinement(v_to_v))
            {
               need_refinement = 1;
               BdrBisection(i, v_to_v);
            }
      }
      while (need_refinement == 1);

      NumOfVertices = vertices.Size();
      NumOfBdrElements = boundary.Size();

      // 5. Update element-to-edge and element-to-face relations.
      if (el_to_edge != NULL)
      {
         NumOfEdges = GetElementToEdgeTable(*el_to_edge);
      }
      if (el_to_face != NULL)
      {
         GetElementToFaceTable();
         GenerateFaces();
      }

   } //  end 'if (Dim == 3)'

   last_operation = Mesh::REFINE;
   sequence++;

   UpdateNodes();

#ifdef MFEM_DEBUG
   CheckElementOrientation(false);
#endif
}

void Mesh::NonconformingRefinement(const Array<Refinement> &refinements,
                                   int nc_limit)
{
   MFEM_VERIFY(!NURBSext, "Nonconforming refinement of NURBS meshes is "
               "not supported. Project the NURBS to Nodes first.");

   ResetLazyData();

   if (!ncmesh)
   {
      // start tracking refinement hierarchy
      ncmesh = new NCMesh(this);
   }

   if (!refinements.Size())
   {
      last_operation = Mesh::NONE;
      return;
   }

   // do the refinements
   ncmesh->MarkCoarseLevel();
   ncmesh->Refine(refinements);

   if (nc_limit > 0)
   {
      ncmesh->LimitNCLevel(nc_limit);
   }

   // create a second mesh containing the finest elements from 'ncmesh'
   Mesh* mesh2 = new Mesh(*ncmesh);
   ncmesh->OnMeshUpdated(mesh2);

   // now swap the meshes, the second mesh will become the old coarse mesh
   // and this mesh will be the new fine mesh
   Swap(*mesh2, false);
   delete mesh2;

   GenerateNCFaceInfo();

   last_operation = Mesh::REFINE;
   sequence++;

   UpdateNodes();
}

real_t Mesh::AggregateError(const Array<real_t> &elem_error,
                            const int *fine, int nfine, int op)
{
   real_t error = (op == 3) ? std::pow(elem_error[fine[0]],
                                       2.0) : elem_error[fine[0]];

   for (int i = 1; i < nfine; i++)
   {
      MFEM_VERIFY(fine[i] < elem_error.Size(), "");

      real_t err_fine = elem_error[fine[i]];
      switch (op)
      {
         case 0: error = std::min(error, err_fine); break;
         case 1: error += err_fine; break;
         case 2: error = std::max(error, err_fine); break;
         case 3: error += std::pow(err_fine, 2.0); break;
         default: MFEM_ABORT("Invalid operation.");
      }
   }
   return (op == 3) ? std::sqrt(error) : error;
}

bool Mesh::NonconformingDerefinement(Array<real_t> &elem_error,
                                     real_t threshold, int nc_limit, int op)
{
   MFEM_VERIFY(ncmesh, "Only supported for non-conforming meshes.");
   MFEM_VERIFY(!NURBSext, "Derefinement of NURBS meshes is not supported. "
               "Project the NURBS to Nodes first.");

   ResetLazyData();

   const Table &dt = ncmesh->GetDerefinementTable();

   Array<int> level_ok;
   if (nc_limit > 0)
   {
      ncmesh->CheckDerefinementNCLevel(dt, level_ok, nc_limit);
   }

   Array<int> derefs;
   for (int i = 0; i < dt.Size(); i++)
   {
      if (nc_limit > 0 && !level_ok[i]) { continue; }

      real_t error =
         AggregateError(elem_error, dt.GetRow(i), dt.RowSize(i), op);

      if (error < threshold) { derefs.Append(i); }
   }

   if (!derefs.Size()) { return false; }

   ncmesh->Derefine(derefs);

   Mesh* mesh2 = new Mesh(*ncmesh);
   ncmesh->OnMeshUpdated(mesh2);

   Swap(*mesh2, false);
   delete mesh2;

   GenerateNCFaceInfo();

   last_operation = Mesh::DEREFINE;
   sequence++;

   UpdateNodes();

   return true;
}

bool Mesh::DerefineByError(Array<real_t> &elem_error, real_t threshold,
                           int nc_limit, int op)
{
   // NOTE: the error array is not const because it will be expanded in parallel
   //       by ghost element errors
   if (Nonconforming())
   {
      return NonconformingDerefinement(elem_error, threshold, nc_limit, op);
   }
   else
   {
      MFEM_ABORT("Derefinement is currently supported for non-conforming "
                 "meshes only.");
      return false;
   }
}

bool Mesh::DerefineByError(const Vector &elem_error, real_t threshold,
                           int nc_limit, int op)
{
   Array<real_t> tmp(elem_error.Size());
   for (int i = 0; i < tmp.Size(); i++)
   {
      tmp[i] = elem_error(i);
   }
   return DerefineByError(tmp, threshold, nc_limit, op);
}


void Mesh::InitFromNCMesh(const NCMesh &ncmesh_)
{
   Dim = ncmesh_.Dimension();
   spaceDim = ncmesh_.SpaceDimension();

   DeleteTables();

   ncmesh_.GetMeshComponents(*this);

   NumOfVertices = vertices.Size();
   NumOfElements = elements.Size();
   NumOfBdrElements = boundary.Size();

   SetMeshGen(); // set the mesh type: 'meshgen', ...

   NumOfEdges = NumOfFaces = 0;
   nbInteriorFaces = nbBoundaryFaces = -1;

   if (Dim > 1)
   {
      el_to_edge = new Table;
      NumOfEdges = GetElementToEdgeTable(*el_to_edge);
   }
   if (Dim > 2)
   {
      GetElementToFaceTable();
   }
   GenerateFaces();
#ifdef MFEM_DEBUG
   CheckBdrElementOrientation(false);
#endif

   // NOTE: ncmesh->OnMeshUpdated() and GenerateNCFaceInfo() should be called
   // outside after this method.
}

Mesh::Mesh(const NCMesh &ncmesh_)
  : attribute_sets(attributes), bdr_attribute_sets(bdr_attributes)
{
   Init();
   InitTables();
   InitFromNCMesh(ncmesh_);
   SetAttributes();
}

void Mesh::Swap(Mesh& other, bool non_geometry)
{
   mfem::Swap(Dim, other.Dim);
   mfem::Swap(spaceDim, other.spaceDim);

   mfem::Swap(NumOfVertices, other.NumOfVertices);
   mfem::Swap(NumOfElements, other.NumOfElements);
   mfem::Swap(NumOfBdrElements, other.NumOfBdrElements);
   mfem::Swap(NumOfEdges, other.NumOfEdges);
   mfem::Swap(NumOfFaces, other.NumOfFaces);

   mfem::Swap(meshgen, other.meshgen);
   mfem::Swap(mesh_geoms, other.mesh_geoms);

   mfem::Swap(elements, other.elements);
   mfem::Swap(vertices, other.vertices);
   mfem::Swap(boundary, other.boundary);
   mfem::Swap(faces, other.faces);
   mfem::Swap(faces_info, other.faces_info);
   mfem::Swap(nc_faces_info, other.nc_faces_info);
   mfem::Swap(nbInteriorFaces, other.nbInteriorFaces);
   mfem::Swap(nbBoundaryFaces, other.nbBoundaryFaces);

   mfem::Swap(el_to_edge, other.el_to_edge);
   mfem::Swap(el_to_face, other.el_to_face);
   mfem::Swap(el_to_el, other.el_to_el);
   mfem::Swap(bel_to_edge, other.bel_to_edge);
   mfem::Swap(be_to_face, other.be_to_face);
   mfem::Swap(face_edge, other.face_edge);
   mfem::Swap(face_to_elem, other.face_to_elem);
   mfem::Swap(edge_vertex, other.edge_vertex);

   mfem::Swap(attributes, other.attributes);
   mfem::Swap(bdr_attributes, other.bdr_attributes);

   mfem::Swap(geom_factors, other.geom_factors);
   mfem::Swap(face_geom_factors, other.face_geom_factors);

#ifdef MFEM_USE_MEMALLOC
   TetMemory.Swap(other.TetMemory);
#endif

   if (non_geometry)
   {
      mfem::Swap(NURBSext, other.NURBSext);
      mfem::Swap(ncmesh, other.ncmesh);

      mfem::Swap(Nodes, other.Nodes);
      if (Nodes) { Nodes->FESpace()->UpdateMeshPointer(this); }
      if (other.Nodes) { other.Nodes->FESpace()->UpdateMeshPointer(&other); }
      mfem::Swap(own_nodes, other.own_nodes);

      mfem::Swap(CoarseFineTr, other.CoarseFineTr);

      mfem::Swap(sequence, other.sequence);
      mfem::Swap(nodes_sequence, other.nodes_sequence);
      mfem::Swap(last_operation, other.last_operation);
   }

   // copy attribute caches
   mfem::Swap(elem_attrs_cache, other.elem_attrs_cache);
   mfem::Swap(bdr_attrs_cache, other.bdr_attrs_cache);
<<<<<<< HEAD

   mfem::Swap(face_indices[0], other.face_indices[0]);
   mfem::Swap(face_indices[1], other.face_indices[1]);
   inv_face_indices[0].swap(other.inv_face_indices[0]);
   inv_face_indices[1].swap(other.inv_face_indices[1]);
=======
>>>>>>> 7c8b5b3a
}

void Mesh::GetElementData(const Array<Element*> &elem_array, int geom,
                          Array<int> &elem_vtx, Array<int> &attr) const
{
   // protected method
   const int nv = Geometry::NumVerts[geom];
   int num_elems = 0;
   for (int i = 0; i < elem_array.Size(); i++)
   {
      if (elem_array[i]->GetGeometryType() == geom)
      {
         num_elems++;
      }
   }
   elem_vtx.SetSize(nv*num_elems);
   attr.SetSize(num_elems);
   elem_vtx.SetSize(0);
   attr.SetSize(0);
   for (int i = 0; i < elem_array.Size(); i++)
   {
      Element *el = elem_array[i];
      if (el->GetGeometryType() != geom) { continue; }

      Array<int> loc_vtx(el->GetVertices(), nv);
      elem_vtx.Append(loc_vtx);
      attr.Append(el->GetAttribute());
   }
}

static Array<int>& AllElements(Array<int> &list, int nelem)
{
   list.SetSize(nelem);
   for (int i = 0; i < nelem; i++) { list[i] = i; }
   return list;
}

void Mesh::UniformRefinement(int ref_algo)
{
   Array<int> list;

   if (NURBSext)
   {
      NURBSUniformRefinement();
   }
   else if (ncmesh)
   {
      GeneralRefinement(AllElements(list, GetNE()));
   }
   else if (ref_algo == 1 && meshgen == 1 && Dim == 3)
   {
      // algorithm "B" for an all-tet mesh
      LocalRefinement(AllElements(list, GetNE()));
   }
   else
   {
      switch (Dim)
      {
         case 1: LocalRefinement(AllElements(list, GetNE())); break;
         case 2: UniformRefinement2D(); break;
         case 3: UniformRefinement3D(); break;
         default: MFEM_ABORT("internal error");
      }
   }
}

void Mesh::NURBSCoarsening(int cf, real_t tol)
{
   if (NURBSext && cf > 1)
   {
      NURBSext->ConvertToPatches(*Nodes);
      Array<int> initialCoarsening;  // Initial coarsening factors
      NURBSext->GetCoarseningFactors(initialCoarsening);

      // If refinement formulas are nested, then initial coarsening is skipped.
      bool noInitialCoarsening = true;
      for (auto f : initialCoarsening)
      {
         noInitialCoarsening = (noInitialCoarsening && f == 1);
      }

      if (noInitialCoarsening)
      {
         NURBSext->Coarsen(cf, tol);
      }
      else
      {
         // Perform an initial full coarsening, and then refine. This is
         // necessary only for non-nested refinement formulas.
         NURBSext->Coarsen(initialCoarsening, tol);

         // FiniteElementSpace::Update is not supported
         last_operation = Mesh::NONE;
         sequence++;

         UpdateNURBS();

         // Prepare for refinement by factors.
         NURBSext->ConvertToPatches(*Nodes);

         Array<int> rf(initialCoarsening);
         bool divisible = true;
         for (int i=0; i<rf.Size(); ++i)
         {
            rf[i] /= cf;
            divisible = divisible && cf * rf[i] == initialCoarsening[i];
         }

         MFEM_VERIFY(divisible, "Invalid coarsening");

         // Refine from the fully coarsened mesh to the mesh coarsened by the
         // factor cf.
         NURBSext->UniformRefinement(rf);
      }

      last_operation = Mesh::NONE; // FiniteElementSpace::Update is not supported
      sequence++;

      UpdateNURBS();
   }
}

void Mesh::GeneralRefinement(const Array<Refinement> &refinements,
                             int nonconforming, int nc_limit)
{
   if (ncmesh)
   {
      nonconforming = 1;
   }
   else if (Dim == 1 || (Dim == 3 && (meshgen & 1)))
   {
      nonconforming = 0;
   }
   else if (nonconforming < 0)
   {
      // determine if nonconforming refinement is suitable
      if ((meshgen & 2) || (meshgen & 4) || (meshgen & 8))
      {
         nonconforming = 1; // tensor product elements and wedges
      }
      else
      {
         nonconforming = 0; // simplices
      }
   }

   if (nonconforming)
   {
      // non-conforming refinement (hanging nodes)
      NonconformingRefinement(refinements, nc_limit);
   }
   else
   {
      Array<int> el_to_refine(refinements.Size());
      for (int i = 0; i < refinements.Size(); i++)
      {
         el_to_refine[i] = refinements[i].index;
      }

      // infer 'type' of local refinement from first element's 'ref_type'
      int type, rt = (refinements.Size() ? refinements[0].GetType() : 7);
      if (rt == 1 || rt == 2 || rt == 4)
      {
         type = 1; // bisection
      }
      else if (rt == 3 || rt == 5 || rt == 6)
      {
         type = 2; // quadrisection
      }
      else
      {
         type = 3; // octasection
      }

      // red-green refinement and bisection, no hanging nodes
      LocalRefinement(el_to_refine, type);
   }
}

void Mesh::GeneralRefinement(const Array<int> &el_to_refine, int nonconforming,
                             int nc_limit)
{
   Array<Refinement> refinements(el_to_refine.Size());
   for (int i = 0; i < el_to_refine.Size(); i++)
   {
      refinements[i] = Refinement(el_to_refine[i]);
   }
   GeneralRefinement(refinements, nonconforming, nc_limit);
}

void Mesh::EnsureNCMesh(bool simplices_nonconforming)
{
   MFEM_VERIFY(!NURBSext, "Cannot convert a NURBS mesh to an NC mesh. "
               "Please project the NURBS to Nodes first, with SetCurvature().");

#ifdef MFEM_USE_MPI
   MFEM_VERIFY(ncmesh != NULL || dynamic_cast<const ParMesh*>(this) == NULL,
               "Sorry, converting a conforming ParMesh to an NC mesh is "
               "not possible.");
#endif

   if (!ncmesh)
   {
      if ((meshgen & 0x2) /* quads/hexes */ ||
          (meshgen & 0x4) /* wedges */ ||
          (simplices_nonconforming && (meshgen & 0x1)) /* simplices */)
      {
         ncmesh = new NCMesh(this);
         ncmesh->OnMeshUpdated(this);
         GenerateNCFaceInfo();
      }
   }
}

void Mesh::RandomRefinement(real_t prob, bool aniso, int nonconforming,
                            int nc_limit)
{
   Array<Refinement> refs;
   for (int i = 0; i < GetNE(); i++)
   {
      if ((real_t) rand() / real_t(RAND_MAX) < prob)
      {
         int type = 7;
         if (aniso)
         {
            type = (Dim == 3) ? (rand() % 7 + 1) : (rand() % 3 + 1);
         }
         refs.Append(Refinement(i, type));
      }
   }
   GeneralRefinement(refs, nonconforming, nc_limit);
}

void Mesh::RefineAtVertex(const Vertex& vert, real_t eps, int nonconforming)
{
   Array<int> v;
   Array<Refinement> refs;
   for (int i = 0; i < GetNE(); i++)
   {
      GetElementVertices(i, v);
      bool refine = false;
      for (int j = 0; j < v.Size(); j++)
      {
         real_t dist = 0.0;
         for (int l = 0; l < spaceDim; l++)
         {
            real_t d = vert(l) - vertices[v[j]](l);
            dist += d*d;
         }
         if (dist <= eps*eps) { refine = true; break; }
      }
      if (refine)
      {
         refs.Append(Refinement(i));
      }
   }
   GeneralRefinement(refs, nonconforming);
}

bool Mesh::RefineByError(const Array<real_t> &elem_error, real_t threshold,
                         int nonconforming, int nc_limit)
{
   MFEM_VERIFY(elem_error.Size() == GetNE(), "");
   Array<Refinement> refs;
   for (int i = 0; i < GetNE(); i++)
   {
      if (elem_error[i] > threshold)
      {
         refs.Append(Refinement(i));
      }
   }
   if (ReduceInt(refs.Size()))
   {
      GeneralRefinement(refs, nonconforming, nc_limit);
      return true;
   }
   return false;
}

bool Mesh::RefineByError(const Vector &elem_error, real_t threshold,
                         int nonconforming, int nc_limit)
{
   Array<real_t> tmp(const_cast<real_t*>(elem_error.GetData()),
                     elem_error.Size());
   return RefineByError(tmp, threshold, nonconforming, nc_limit);
}


void Mesh::Bisection(int i, const DSTable &v_to_v,
                     int *edge1, int *edge2, int *middle)
{
   int *vert;
   int v[2][4], v_new, bisect, t;
   Element *el = elements[i];
   Vertex V;

   t = el->GetType();
   if (t == Element::TRIANGLE)
   {
      Triangle *tri = (Triangle *) el;

      vert = tri->GetVertices();

      // 1. Get the index for the new vertex in v_new.
      bisect = v_to_v(vert[0], vert[1]);
      MFEM_ASSERT(bisect >= 0, "");

      if (middle[bisect] == -1)
      {
         v_new = NumOfVertices++;
         for (int d = 0; d < spaceDim; d++)
         {
            V(d) = 0.5 * (vertices[vert[0]](d) + vertices[vert[1]](d));
         }
         vertices.Append(V);

         // Put the element that may need refinement (because of this
         // bisection) in edge1, or -1 if no more refinement is needed.
         if (edge1[bisect] == i)
         {
            edge1[bisect] = edge2[bisect];
         }

         middle[bisect] = v_new;
      }
      else
      {
         v_new = middle[bisect];

         // This edge will require no more refinement.
         edge1[bisect] = -1;
      }

      // 2. Set the node indices for the new elements in v[0] and v[1] so that
      //    the  edge marked for refinement is between the first two nodes.
      v[0][0] = vert[2]; v[0][1] = vert[0]; v[0][2] = v_new;
      v[1][0] = vert[1]; v[1][1] = vert[2]; v[1][2] = v_new;

      tri->SetVertices(v[0]);   // changes vert[0..2] !!!

      Triangle* tri_new = new Triangle(v[1], tri->GetAttribute());
      elements.Append(tri_new);

      int tr = tri->GetTransform();
      tri_new->ResetTransform(tr);

      // record the sequence of refinements
      tri->PushTransform(4);
      tri_new->PushTransform(5);

      int coarse = FindCoarseElement(i);
      CoarseFineTr.embeddings[i].parent = coarse;
      CoarseFineTr.embeddings.Append(Embedding(coarse, Geometry::TRIANGLE));

      // 3. edge1 and edge2 may have to be changed for the second triangle.
      if (v[1][0] < v_to_v.NumberOfRows() && v[1][1] < v_to_v.NumberOfRows())
      {
         bisect = v_to_v(v[1][0], v[1][1]);
         MFEM_ASSERT(bisect >= 0, "");

         if (edge1[bisect] == i)
         {
            edge1[bisect] = NumOfElements;
         }
         else if (edge2[bisect] == i)
         {
            edge2[bisect] = NumOfElements;
         }
      }
      NumOfElements++;
   }
   else
   {
      MFEM_ABORT("Bisection for now works only for triangles.");
   }
}

void Mesh::Bisection(int i, HashTable<Hashed2> &v_to_v)
{
   int *vert;
   int v[2][4], v_new, bisect, t;
   Element *el = elements[i];
   Vertex V;

   t = el->GetType();
   if (t == Element::TETRAHEDRON)
   {
      Tetrahedron *tet = (Tetrahedron *) el;

      MFEM_VERIFY(tet->GetRefinementFlag() != 0,
                  "TETRAHEDRON element is not marked for refinement.");

      vert = tet->GetVertices();

      // 1. Get the index for the new vertex in v_new.
      bisect = v_to_v.FindId(vert[0], vert[1]);
      if (bisect == -1)
      {
         v_new = NumOfVertices + v_to_v.GetId(vert[0],vert[1]);
         for (int j = 0; j < 3; j++)
         {
            V(j) = 0.5 * (vertices[vert[0]](j) + vertices[vert[1]](j));
         }
         vertices.Append(V);
      }
      else
      {
         v_new = NumOfVertices + bisect;
      }

      // 2. Set the node indices for the new elements in v[2][4] so that
      //    the edge marked for refinement is between the first two nodes.
      int type, old_redges[2], flag;
      tet->ParseRefinementFlag(old_redges, type, flag);

      int new_type, new_redges[2][2];
      v[0][3] = v_new;
      v[1][3] = v_new;
      new_redges[0][0] = 2;
      new_redges[0][1] = 1;
      new_redges[1][0] = 2;
      new_redges[1][1] = 1;
      int tr1 = -1, tr2 = -1;
      switch (old_redges[0])
      {
         case 2:
            v[0][0] = vert[0]; v[0][1] = vert[2]; v[0][2] = vert[3];
            if (type == Tetrahedron::TYPE_PF) { new_redges[0][1] = 4; }
            tr1 = 0;
            break;
         case 3:
            v[0][0] = vert[3]; v[0][1] = vert[0]; v[0][2] = vert[2];
            tr1 = 2;
            break;
         case 5:
            v[0][0] = vert[2]; v[0][1] = vert[3]; v[0][2] = vert[0];
            tr1 = 4;
      }
      switch (old_redges[1])
      {
         case 1:
            v[1][0] = vert[2]; v[1][1] = vert[1]; v[1][2] = vert[3];
            if (type == Tetrahedron::TYPE_PF) { new_redges[1][0] = 3; }
            tr2 = 1;
            break;
         case 4:
            v[1][0] = vert[1]; v[1][1] = vert[3]; v[1][2] = vert[2];
            tr2 = 3;
            break;
         case 5:
            v[1][0] = vert[3]; v[1][1] = vert[2]; v[1][2] = vert[1];
            tr2 = 5;
      }

      int attr = tet->GetAttribute();
      tet->SetVertices(v[0]);

#ifdef MFEM_USE_MEMALLOC
      Tetrahedron *tet2 = TetMemory.Alloc();
      tet2->SetVertices(v[1]);
      tet2->SetAttribute(attr);
#else
      Tetrahedron *tet2 = new Tetrahedron(v[1], attr);
#endif
      tet2->ResetTransform(tet->GetTransform());
      elements.Append(tet2);

      // record the sequence of refinements
      tet->PushTransform(tr1);
      tet2->PushTransform(tr2);

      int coarse = FindCoarseElement(i);
      CoarseFineTr.embeddings[i].parent = coarse;
      CoarseFineTr.embeddings.Append(Embedding(coarse, Geometry::TETRAHEDRON));

      // 3. Set the bisection flag
      switch (type)
      {
         case Tetrahedron::TYPE_PU:
            new_type = Tetrahedron::TYPE_PF; break;
         case Tetrahedron::TYPE_PF:
            new_type = Tetrahedron::TYPE_A;  break;
         default:
            new_type = Tetrahedron::TYPE_PU;
      }

      tet->CreateRefinementFlag(new_redges[0], new_type, flag+1);
      tet2->CreateRefinementFlag(new_redges[1], new_type, flag+1);

      NumOfElements++;
   }
   else
   {
      MFEM_ABORT("Bisection with HashTable for now works only for tetrahedra.");
   }
}

void Mesh::BdrBisection(int i, const HashTable<Hashed2> &v_to_v)
{
   int *vert;
   int v[2][3], v_new, bisect, t;
   Element *bdr_el = boundary[i];

   t = bdr_el->GetType();
   if (t == Element::TRIANGLE)
   {
      Triangle *tri = (Triangle *) bdr_el;

      vert = tri->GetVertices();

      // 1. Get the index for the new vertex in v_new.
      bisect = v_to_v.FindId(vert[0], vert[1]);
      MFEM_ASSERT(bisect >= 0, "");
      v_new = NumOfVertices + bisect;
      MFEM_ASSERT(v_new != -1, "");

      // 2. Set the node indices for the new elements in v[0] and v[1] so that
      //    the  edge marked for refinement is between the first two nodes.
      v[0][0] = vert[2]; v[0][1] = vert[0]; v[0][2] = v_new;
      v[1][0] = vert[1]; v[1][1] = vert[2]; v[1][2] = v_new;

      tri->SetVertices(v[0]);

      boundary.Append(new Triangle(v[1], tri->GetAttribute()));

      NumOfBdrElements++;
   }
   else
   {
      MFEM_ABORT("Bisection of boundary elements with HashTable works only for"
                 " triangles!");
   }
}

void Mesh::UniformRefinement(int i, const DSTable &v_to_v,
                             int *edge1, int *edge2, int *middle)
{
   Array<int> v;
   int j, v1[3], v2[3], v3[3], v4[3], v_new[3], bisect[3];
   Vertex V;

   if (elements[i]->GetType() == Element::TRIANGLE)
   {
      Triangle *tri0 = (Triangle*) elements[i];
      tri0->GetVertices(v);

      // 1. Get the indices for the new vertices in array v_new
      bisect[0] = v_to_v(v[0],v[1]);
      bisect[1] = v_to_v(v[1],v[2]);
      bisect[2] = v_to_v(v[0],v[2]);
      MFEM_ASSERT(bisect[0] >= 0 && bisect[1] >= 0 && bisect[2] >= 0, "");

      for (j = 0; j < 3; j++)                // for the 3 edges fix v_new
      {
         if (middle[bisect[j]] == -1)
         {
            v_new[j] = NumOfVertices++;
            for (int d = 0; d < spaceDim; d++)
            {
               V(d) = (vertices[v[j]](d) + vertices[v[(j+1)%3]](d))/2.;
            }
            vertices.Append(V);

            // Put the element that may need refinement (because of this
            // bisection) in edge1, or -1 if no more refinement is needed.
            if (edge1[bisect[j]] == i)
            {
               edge1[bisect[j]] = edge2[bisect[j]];
            }

            middle[bisect[j]] = v_new[j];
         }
         else
         {
            v_new[j] = middle[bisect[j]];

            // This edge will require no more refinement.
            edge1[bisect[j]] = -1;
         }
      }

      // 2. Set the node indices for the new elements in v1, v2, v3 & v4 so that
      //    the edges marked for refinement be between the first two nodes.
      v1[0] =     v[0]; v1[1] = v_new[0]; v1[2] = v_new[2];
      v2[0] = v_new[0]; v2[1] =     v[1]; v2[2] = v_new[1];
      v3[0] = v_new[2]; v3[1] = v_new[1]; v3[2] =     v[2];
      v4[0] = v_new[1]; v4[1] = v_new[2]; v4[2] = v_new[0];

      Triangle* tri1 = new Triangle(v1, tri0->GetAttribute());
      Triangle* tri2 = new Triangle(v2, tri0->GetAttribute());
      Triangle* tri3 = new Triangle(v3, tri0->GetAttribute());

      elements.Append(tri1);
      elements.Append(tri2);
      elements.Append(tri3);

      tri0->SetVertices(v4);

      // record the sequence of refinements
      unsigned code = tri0->GetTransform();
      tri1->ResetTransform(code);
      tri2->ResetTransform(code);
      tri3->ResetTransform(code);

      tri0->PushTransform(3);
      tri1->PushTransform(0);
      tri2->PushTransform(1);
      tri3->PushTransform(2);

      // set parent indices
      int coarse = FindCoarseElement(i);
      CoarseFineTr.embeddings[i] = Embedding(coarse, Geometry::TRIANGLE);
      CoarseFineTr.embeddings.Append(Embedding(coarse, Geometry::TRIANGLE));
      CoarseFineTr.embeddings.Append(Embedding(coarse, Geometry::TRIANGLE));
      CoarseFineTr.embeddings.Append(Embedding(coarse, Geometry::TRIANGLE));

      NumOfElements += 3;
   }
   else
   {
      MFEM_ABORT("Uniform refinement for now works only for triangles.");
   }
}

void Mesh::InitRefinementTransforms()
{
   // initialize CoarseFineTr
   CoarseFineTr.Clear();
   CoarseFineTr.embeddings.SetSize(NumOfElements);
   for (int i = 0; i < NumOfElements; i++)
   {
      elements[i]->ResetTransform(0);
      CoarseFineTr.embeddings[i] = Embedding(i, GetElementGeometry(i));
   }
}

int Mesh::FindCoarseElement(int i)
{
   int coarse;
   while ((coarse = CoarseFineTr.embeddings[i].parent) != i)
   {
      i = coarse;
   }
   return coarse;
}

const CoarseFineTransformations &Mesh::GetRefinementTransforms() const
{
   MFEM_VERIFY(GetLastOperation() == Mesh::REFINE, "");

   if (ncmesh)
   {
      return ncmesh->GetRefinementTransforms();
   }

   Mesh::GeometryList elem_geoms(*this);
   for (int i = 0; i < elem_geoms.Size(); i++)
   {
      const Geometry::Type geom = elem_geoms[i];
      if (CoarseFineTr.point_matrices[geom].SizeK()) { continue; }

      if (geom == Geometry::TRIANGLE ||
          geom == Geometry::TETRAHEDRON)
      {
         std::map<unsigned, int> mat_no;
         mat_no[0] = 1; // identity

         // assign matrix indices to element transformations
         for (int j = 0; j < elements.Size(); j++)
         {
            int index = 0;
            unsigned code = elements[j]->GetTransform();
            if (code)
            {
               int &matrix = mat_no[code];
               if (!matrix) { matrix = static_cast<int>(mat_no.size()); }
               index = matrix-1;
            }
            CoarseFineTr.embeddings[j].matrix = index;
         }

         DenseTensor &pmats = CoarseFineTr.point_matrices[geom];
         pmats.SetSize(Dim, Dim+1, static_cast<int>((mat_no.size())));

         // calculate the point matrices used
         std::map<unsigned, int>::iterator it;
         for (it = mat_no.begin(); it != mat_no.end(); ++it)
         {
            if (geom == Geometry::TRIANGLE)
            {
               Triangle::GetPointMatrix(it->first, pmats(it->second-1));
            }
            else
            {
               Tetrahedron::GetPointMatrix(it->first, pmats(it->second-1));
            }
         }
      }
      else
      {
         MFEM_ABORT("Don't know how to construct CoarseFineTransformations for"
                    " geom = " << geom);
      }
   }

   // NOTE: quads and hexes already have trivial transformations ready
   return CoarseFineTr;
}

void Mesh::PrintXG(std::ostream &os) const
{
   MFEM_ASSERT(Dim==spaceDim, "2D Manifold meshes not supported");
   int i, j;
   Array<int> v;

   if (Dim == 2)
   {
      // Print the type of the mesh.
      if (Nodes == NULL)
      {
         os << "areamesh2\n\n";
      }
      else
      {
         os << "curved_areamesh2\n\n";
      }

      // Print the boundary elements.
      os << NumOfBdrElements << '\n';
      for (i = 0; i < NumOfBdrElements; i++)
      {
         boundary[i]->GetVertices(v);

         os << boundary[i]->GetAttribute();
         for (j = 0; j < v.Size(); j++)
         {
            os << ' ' << v[j] + 1;
         }
         os << '\n';
      }

      // Print the elements.
      os << NumOfElements << '\n';
      for (i = 0; i < NumOfElements; i++)
      {
         elements[i]->GetVertices(v);

         os << elements[i]->GetAttribute() << ' ' << v.Size();
         for (j = 0; j < v.Size(); j++)
         {
            os << ' ' << v[j] + 1;
         }
         os << '\n';
      }

      if (Nodes == NULL)
      {
         // Print the vertices.
         os << NumOfVertices << '\n';
         for (i = 0; i < NumOfVertices; i++)
         {
            os << vertices[i](0);
            for (j = 1; j < Dim; j++)
            {
               os << ' ' << vertices[i](j);
            }
            os << '\n';
         }
      }
      else
      {
         os << NumOfVertices << '\n';
         Nodes->Save(os);
      }
   }
   else  // ===== Dim != 2 =====
   {
      if (Nodes)
      {
         mfem_error("Mesh::PrintXG(...) : Curved mesh in 3D");
      }

      if (meshgen == 1)
      {
         int nv;
         const int *ind;

         os << "NETGEN_Neutral_Format\n";
         // print the vertices
         os << NumOfVertices << '\n';
         for (i = 0; i < NumOfVertices; i++)
         {
            for (j = 0; j < Dim; j++)
            {
               os << ' ' << vertices[i](j);
            }
            os << '\n';
         }

         // print the elements
         os << NumOfElements << '\n';
         for (i = 0; i < NumOfElements; i++)
         {
            nv = elements[i]->GetNVertices();
            ind = elements[i]->GetVertices();
            os << elements[i]->GetAttribute();
            for (j = 0; j < nv; j++)
            {
               os << ' ' << ind[j]+1;
            }
            os << '\n';
         }

         // print the boundary information.
         os << NumOfBdrElements << '\n';
         for (i = 0; i < NumOfBdrElements; i++)
         {
            nv = boundary[i]->GetNVertices();
            ind = boundary[i]->GetVertices();
            os << boundary[i]->GetAttribute();
            for (j = 0; j < nv; j++)
            {
               os << ' ' << ind[j]+1;
            }
            os << '\n';
         }
      }
      else if (meshgen == 2)  // TrueGrid
      {
         int nv;
         const int *ind;

         os << "TrueGrid\n"
            << "1 " << NumOfVertices << " " << NumOfElements
            << " 0 0 0 0 0 0 0\n"
            << "0 0 0 1 0 0 0 0 0 0 0\n"
            << "0 0 " << NumOfBdrElements << " 0 0 0 0 0 0 0 0 0 0 0 0 0\n"
            << "0.0 0.0 0.0 0 0 0.0 0.0 0 0.0\n"
            << "0 0 0 0 0 0 0 0 0 0 0 0 0 0 0 0\n";

         for (i = 0; i < NumOfVertices; i++)
            os << i+1 << " 0.0 " << vertices[i](0) << ' ' << vertices[i](1)
               << ' ' << vertices[i](2) << " 0.0\n";

         for (i = 0; i < NumOfElements; i++)
         {
            nv = elements[i]->GetNVertices();
            ind = elements[i]->GetVertices();
            os << i+1 << ' ' << elements[i]->GetAttribute();
            for (j = 0; j < nv; j++)
            {
               os << ' ' << ind[j]+1;
            }
            os << '\n';
         }

         for (i = 0; i < NumOfBdrElements; i++)
         {
            nv = boundary[i]->GetNVertices();
            ind = boundary[i]->GetVertices();
            os << boundary[i]->GetAttribute();
            for (j = 0; j < nv; j++)
            {
               os << ' ' << ind[j]+1;
            }
            os << " 1.0 1.0 1.0 1.0\n";
         }
      }
   }

   os << flush;
}

void Mesh::Printer(std::ostream &os, std::string section_delimiter,
                   const std::string &comments) const
{
   int i, j;

   if (NURBSext)
   {
      // general format
      NURBSext->Print(os, comments);
      os << '\n';
      Nodes->Save(os);

      // patch-wise format
      // NURBSext->ConvertToPatches(*Nodes);
      // NURBSext->Print(os);

      return;
   }

   if (Nonconforming())
   {
      // Workaround for inconsistent Mesh state where the Mesh has nodes and
      // ncmesh->coodrinates is not empty. Such state can be created with the
      // method Mesh::SwapNodes(), see the comment at the beginning of its
      // implementation.
      Array<real_t> coords_save;
      if (Nodes) { mfem::Swap(coords_save, ncmesh->coordinates); }

      // nonconforming mesh format
      ncmesh->Print(os, comments);

      if (Nodes)
      {
         mfem::Swap(coords_save, ncmesh->coordinates);

         os << "\n# mesh curvature GridFunction";
         os << "\nnodes\n";
         Nodes->Save(os);
      }

      os << "\nmfem_mesh_end" << endl;
      return;
   }

   // serial/parallel conforming mesh format
   const bool set_names = attribute_sets.SetsExist() ||
     bdr_attribute_sets.SetsExist();
   os << (!set_names && section_delimiter.empty()
          ? "MFEM mesh v1.0\n" :
	  (!set_names ? "MFEM mesh v1.2\n" : "MFEM mesh v1.3\n"));

   if (set_names && section_delimiter.empty())
   {
      section_delimiter = "mfem_mesh_end";
   }

   // optional
   if (!comments.empty()) { os << '\n' << comments << '\n'; }

   os <<
      "\n#\n# MFEM Geometry Types (see fem/geom.hpp):\n#\n"
      "# POINT       = 0\n"
      "# SEGMENT     = 1\n"
      "# TRIANGLE    = 2\n"
      "# SQUARE      = 3\n"
      "# TETRAHEDRON = 4\n"
      "# CUBE        = 5\n"
      "# PRISM       = 6\n"
      "# PYRAMID     = 7\n"
      "#\n";

   os << "\ndimension\n" << Dim;

   os << "\n\nelements\n" << NumOfElements << '\n';
   for (i = 0; i < NumOfElements; i++)
   {
      PrintElement(elements[i], os);
   }

   if (set_names)
   {
     os << "\nattribute_sets\n";
     attribute_sets.Print(os);
   }

   os << "\nboundary\n" << NumOfBdrElements << '\n';
   for (i = 0; i < NumOfBdrElements; i++)
   {
      PrintElement(boundary[i], os);
   }

   if (set_names)
   {
     os << "\nbdr_attribute_sets\n";
     bdr_attribute_sets.Print(os);
   }

   os << "\nvertices\n" << NumOfVertices << '\n';
   if (Nodes == NULL)
   {
      os << spaceDim << '\n';
      for (i = 0; i < NumOfVertices; i++)
      {
         os << vertices[i](0);
         for (j = 1; j < spaceDim; j++)
         {
            os << ' ' << vertices[i](j);
         }
         os << '\n';
      }
      os.flush();
   }
   else
   {
      os << "\nnodes\n";
      Nodes->Save(os);
   }

   if (!section_delimiter.empty())
   {
      os << '\n'
         << section_delimiter << endl; // only with formats v1.2 and above
   }
}

void Mesh::PrintTopo(std::ostream &os, const Array<int> &e_to_k,
		     const int version, const std::string &comments) const
{
  MFEM_VERIFY(version == 10 || version == 11, "Invalid NURBS mesh version");

   int i;
   Array<int> vert;

   os << "MFEM NURBS mesh v" << int(version / 10) << "." << version % 10 << "\n";

   // optional
   if (!comments.empty()) { os << '\n' << comments << '\n'; }

   os <<
      "\n#\n# MFEM Geometry Types (see fem/geom.hpp):\n#\n"
      "# SEGMENT     = 1\n"
      "# SQUARE      = 3\n"
      "# CUBE        = 5\n"
      "#\n";

   os << "\ndimension\n" << Dim
      << "\n\nelements\n" << NumOfElements << '\n';
   for (i = 0; i < NumOfElements; i++)
   {
      PrintElement(elements[i], os);
   }

   os << "\nboundary\n" << NumOfBdrElements << '\n';
   for (i = 0; i < NumOfBdrElements; i++)
   {
      PrintElement(boundary[i], os);
   }

   os << "\nedges\n" << NumOfEdges << '\n';
   for (i = 0; i < NumOfEdges; i++)
   {
      edge_vertex->GetRow(i, vert);
      int ki = e_to_k[i];
      if (ki < 0)
      {
         ki = -1 - ki;
      }
      os << ki << ' ' << vert[0] << ' ' << vert[1] << '\n';
   }
   os << "\nvertices\n" << NumOfVertices << '\n';
}

void Mesh::Save(const std::string &fname, int precision) const
{
   ofstream ofs(fname);
   ofs.precision(precision);
   Print(ofs);
}

#ifdef MFEM_USE_ADIOS2
void Mesh::Print(adios2stream &os) const
{
   os.Print(*this);
}
#endif

void Mesh::PrintVTK(std::ostream &os)
{
   os <<
      "# vtk DataFile Version 3.0\n"
      "Generated by MFEM\n"
      "ASCII\n"
      "DATASET UNSTRUCTURED_GRID\n";

   if (Nodes == NULL)
   {
      os << "POINTS " << NumOfVertices << " double\n";
      for (int i = 0; i < NumOfVertices; i++)
      {
         os << vertices[i](0);
         int j;
         for (j = 1; j < spaceDim; j++)
         {
            os << ' ' << vertices[i](j);
         }
         for ( ; j < 3; j++)
         {
            os << ' ' << 0.0;
         }
         os << '\n';
      }
   }
   else
   {
      Array<int> vdofs(3);
      os << "POINTS " << Nodes->FESpace()->GetNDofs() << " double\n";
      for (int i = 0; i < Nodes->FESpace()->GetNDofs(); i++)
      {
         vdofs.SetSize(1);
         vdofs[0] = i;
         Nodes->FESpace()->DofsToVDofs(vdofs);
         os << (*Nodes)(vdofs[0]);
         int j;
         for (j = 1; j < spaceDim; j++)
         {
            os << ' ' << (*Nodes)(vdofs[j]);
         }
         for ( ; j < 3; j++)
         {
            os << ' ' << 0.0;
         }
         os << '\n';
      }
   }

   int order = -1;
   if (Nodes == NULL)
   {
      int size = 0;
      for (int i = 0; i < NumOfElements; i++)
      {
         size += elements[i]->GetNVertices() + 1;
      }
      os << "CELLS " << NumOfElements << ' ' << size << '\n';
      for (int i = 0; i < NumOfElements; i++)
      {
         const int *v = elements[i]->GetVertices();
         const int nv = elements[i]->GetNVertices();
         os << nv;
         Geometry::Type geom = elements[i]->GetGeometryType();
         const int *perm = VTKGeometry::VertexPermutation[geom];
         for (int j = 0; j < nv; j++)
         {
            os << ' ' << v[perm ? perm[j] : j];
         }
         os << '\n';
      }
      order = 1;
   }
   else
   {
      Array<int> dofs;
      int size = 0;
      for (int i = 0; i < NumOfElements; i++)
      {
         Nodes->FESpace()->GetElementDofs(i, dofs);
         MFEM_ASSERT(Dim != 0 || dofs.Size() == 1,
                     "Point meshes should have a single dof per element");
         size += dofs.Size() + 1;
      }
      os << "CELLS " << NumOfElements << ' ' << size << '\n';
      const char *fec_name = Nodes->FESpace()->FEColl()->Name();

      if (!strcmp(fec_name, "Linear") ||
          !strcmp(fec_name, "H1_0D_P1") ||
          !strcmp(fec_name, "H1_1D_P1") ||
          !strcmp(fec_name, "H1_2D_P1") ||
          !strcmp(fec_name, "H1_3D_P1"))
      {
         order = 1;
      }
      else if (!strcmp(fec_name, "Quadratic") ||
               !strcmp(fec_name, "H1_1D_P2") ||
               !strcmp(fec_name, "H1_2D_P2") ||
               !strcmp(fec_name, "H1_3D_P2"))
      {
         order = 2;
      }
      if (order == -1)
      {
         mfem::err << "Mesh::PrintVTK : can not save '"
                   << fec_name << "' elements!" << endl;
         mfem_error();
      }
      for (int i = 0; i < NumOfElements; i++)
      {
         Nodes->FESpace()->GetElementDofs(i, dofs);
         os << dofs.Size();
         if (order == 1)
         {
            for (int j = 0; j < dofs.Size(); j++)
            {
               os << ' ' << dofs[j];
            }
         }
         else if (order == 2)
         {
            const int *vtk_mfem;
            switch (elements[i]->GetGeometryType())
            {
               case Geometry::SEGMENT:
               case Geometry::TRIANGLE:
               case Geometry::SQUARE:
                  vtk_mfem = vtk_quadratic_hex; break; // identity map
               case Geometry::TETRAHEDRON:
                  vtk_mfem = vtk_quadratic_tet; break;
               case Geometry::PRISM:
                  vtk_mfem = vtk_quadratic_wedge; break;
               case Geometry::CUBE:
               default:
                  vtk_mfem = vtk_quadratic_hex; break;
            }
            for (int j = 0; j < dofs.Size(); j++)
            {
               os << ' ' << dofs[vtk_mfem[j]];
            }
         }
         os << '\n';
      }
   }

   os << "CELL_TYPES " << NumOfElements << '\n';
   for (int i = 0; i < NumOfElements; i++)
   {
      int vtk_cell_type = 5;
      Geometry::Type geom = GetElement(i)->GetGeometryType();
      if (order == 1) { vtk_cell_type = VTKGeometry::Map[geom]; }
      else if (order == 2) { vtk_cell_type = VTKGeometry::QuadraticMap[geom]; }
      os << vtk_cell_type << '\n';
   }

   // write attributes
   os << "CELL_DATA " << NumOfElements << '\n'
      << "SCALARS material int\n"
      << "LOOKUP_TABLE default\n";
   for (int i = 0; i < NumOfElements; i++)
   {
      os << elements[i]->GetAttribute() << '\n';
   }
   os.flush();
}

void Mesh::PrintVTU(std::string fname,
                    VTKFormat format,
                    bool high_order_output,
                    int compression_level,
                    bool bdr)
{
   int ref = (high_order_output && Nodes)
             ? Nodes->FESpace()->GetMaxElementOrder() : 1;

   fname = fname + ".vtu";
   std::fstream os(fname.c_str(),std::ios::out);
   os << "<VTKFile type=\"UnstructuredGrid\" version=\"2.2\"";
   if (compression_level != 0)
   {
      os << " compressor=\"vtkZLibDataCompressor\"";
   }
   os << " byte_order=\"" << VTKByteOrder() << "\">\n";
   os << "<UnstructuredGrid>\n";
   PrintVTU(os, ref, format, high_order_output, compression_level, bdr);
   os << "</Piece>\n"; // need to close the piece open in the PrintVTU method
   os << "</UnstructuredGrid>\n";
   os << "</VTKFile>" << std::endl;

   os.close();
}

void Mesh::PrintBdrVTU(std::string fname,
                       VTKFormat format,
                       bool high_order_output,
                       int compression_level)
{
   PrintVTU(fname, format, high_order_output, compression_level, true);
}

void Mesh::PrintVTU(std::ostream &os, int ref, VTKFormat format,
                    bool high_order_output, int compression_level,
                    bool bdr_elements)
{
   RefinedGeometry *RefG;
   DenseMatrix pmat;

   const char *fmt_str = (format == VTKFormat::ASCII) ? "ascii" : "binary";
   const char *type_str = (format != VTKFormat::BINARY32) ? "Float64" : "Float32";
   std::vector<char> buf;

   auto get_geom = [&](int i)
   {
      if (bdr_elements) { return GetBdrElementGeometry(i); }
      else { return GetElementBaseGeometry(i); }
   };

   int ne = bdr_elements ? GetNBE() : GetNE();
   // count the number of points and cells
   int np = 0, nc_ref = 0;
   for (int i = 0; i < ne; i++)
   {
      Geometry::Type geom = get_geom(i);
      int nv = Geometries.GetVertices(geom)->GetNPoints();
      RefG = GlobGeometryRefiner.Refine(geom, ref, 1);
      np += RefG->RefPts.GetNPoints();
      nc_ref += RefG->RefGeoms.Size() / nv;
   }

   os << "<Piece NumberOfPoints=\"" << np << "\" NumberOfCells=\""
      << (high_order_output ? ne : nc_ref) << "\">\n";

   // print out the points
   os << "<Points>\n";
   os << "<DataArray type=\"" << type_str
      << "\" NumberOfComponents=\"3\" format=\"" << fmt_str << "\">\n";
   for (int i = 0; i < ne; i++)
   {
      RefG = GlobGeometryRefiner.Refine(get_geom(i), ref, 1);

      if (bdr_elements)
      {
         GetBdrElementTransformation(i)->Transform(RefG->RefPts, pmat);
      }
      else
      {
         GetElementTransformation(i)->Transform(RefG->RefPts, pmat);
      }

      for (int j = 0; j < pmat.Width(); j++)
      {
         WriteBinaryOrASCII(os, buf, pmat(0,j), " ", format);
         if (pmat.Height() > 1)
         {
            WriteBinaryOrASCII(os, buf, pmat(1,j), " ", format);
         }
         else
         {
            WriteBinaryOrASCII(os, buf, 0.0, " ", format);
         }
         if (pmat.Height() > 2)
         {
            WriteBinaryOrASCII(os, buf, pmat(2,j), "", format);
         }
         else
         {
            WriteBinaryOrASCII(os, buf, 0.0, "", format);
         }
         if (format == VTKFormat::ASCII) { os << '\n'; }
      }
   }
   if (format != VTKFormat::ASCII)
   {
      WriteBase64WithSizeAndClear(os, buf, compression_level);
   }
   os << "</DataArray>" << std::endl;
   os << "</Points>" << std::endl;

   os << "<Cells>" << std::endl;
   os << "<DataArray type=\"Int32\" Name=\"connectivity\" format=\""
      << fmt_str << "\">" << std::endl;
   // connectivity
   std::vector<int> offset;

   np = 0;
   if (high_order_output)
   {
      Array<int> local_connectivity;
      for (int iel = 0; iel < ne; iel++)
      {
         Geometry::Type geom = get_geom(iel);
         CreateVTKElementConnectivity(local_connectivity, geom, ref);
         int nnodes = local_connectivity.Size();
         for (int i=0; i<nnodes; ++i)
         {
            WriteBinaryOrASCII(os, buf, np+local_connectivity[i], " ",
                               format);
         }
         if (format == VTKFormat::ASCII) { os << '\n'; }
         np += nnodes;
         offset.push_back(np);
      }
   }
   else
   {
      int coff = 0;
      for (int i = 0; i < ne; i++)
      {
         Geometry::Type geom = get_geom(i);
         int nv = Geometries.GetVertices(geom)->GetNPoints();
         RefG = GlobGeometryRefiner.Refine(geom, ref, 1);
         Array<int> &RG = RefG->RefGeoms;
         for (int j = 0; j < RG.Size(); )
         {
            coff = coff+nv;
            offset.push_back(coff);
            const int *p = VTKGeometry::VertexPermutation[geom];
            for (int k = 0; k < nv; k++, j++)
            {
               WriteBinaryOrASCII(os, buf, np + RG[p ? (j - k + p[k]) : j], " ",
                                  format);
            }
            if (format == VTKFormat::ASCII) { os << '\n'; }
         }
         np += RefG->RefPts.GetNPoints();
      }
   }
   if (format != VTKFormat::ASCII)
   {
      WriteBase64WithSizeAndClear(os, buf, compression_level);
   }
   os << "</DataArray>" << std::endl;

   os << "<DataArray type=\"Int32\" Name=\"offsets\" format=\""
      << fmt_str << "\">" << std::endl;
   // offsets
   for (size_t ii=0; ii<offset.size(); ii++)
   {
      WriteBinaryOrASCII(os, buf, offset[ii], "\n", format);
   }
   if (format != VTKFormat::ASCII)
   {
      WriteBase64WithSizeAndClear(os, buf, compression_level);
   }
   os << "</DataArray>" << std::endl;
   os << "<DataArray type=\"UInt8\" Name=\"types\" format=\""
      << fmt_str << "\">" << std::endl;
   // cell types
   const int *vtk_geom_map =
      high_order_output ? VTKGeometry::HighOrderMap : VTKGeometry::Map;
   for (int i = 0; i < ne; i++)
   {
      Geometry::Type geom = get_geom(i);
      uint8_t vtk_cell_type = 5;

      vtk_cell_type = vtk_geom_map[geom];

      if (high_order_output)
      {
         WriteBinaryOrASCII(os, buf, vtk_cell_type, "\n", format);
      }
      else
      {
         int nv = Geometries.GetVertices(geom)->GetNPoints();
         RefG = GlobGeometryRefiner.Refine(geom, ref, 1);
         Array<int> &RG = RefG->RefGeoms;
         for (int j = 0; j < RG.Size(); j += nv)
         {
            WriteBinaryOrASCII(os, buf, vtk_cell_type, "\n", format);
         }
      }
   }
   if (format != VTKFormat::ASCII)
   {
      WriteBase64WithSizeAndClear(os, buf, compression_level);
   }
   os << "</DataArray>" << std::endl;
   os << "</Cells>" << std::endl;

   os << "<CellData Scalars=\"attribute\">" << std::endl;
   os << "<DataArray type=\"Int32\" Name=\"attribute\" format=\""
      << fmt_str << "\">" << std::endl;
   for (int i = 0; i < ne; i++)
   {
      int attr = bdr_elements ? GetBdrAttribute(i) : GetAttribute(i);
      if (high_order_output)
      {
         WriteBinaryOrASCII(os, buf, attr, "\n", format);
      }
      else
      {
         Geometry::Type geom = get_geom(i);
         int nv = Geometries.GetVertices(geom)->GetNPoints();
         RefG = GlobGeometryRefiner.Refine(geom, ref, 1);
         for (int j = 0; j < RefG->RefGeoms.Size(); j += nv)
         {
            WriteBinaryOrASCII(os, buf, attr, "\n", format);
         }
      }
   }
   if (format != VTKFormat::ASCII)
   {
      WriteBase64WithSizeAndClear(os, buf, compression_level);
   }
   os << "</DataArray>" << std::endl;
   os << "</CellData>" << std::endl;
}


void Mesh::PrintVTK(std::ostream &os, int ref, int field_data)
{
   int np, nc, size;
   RefinedGeometry *RefG;
   DenseMatrix pmat;

   os <<
      "# vtk DataFile Version 3.0\n"
      "Generated by MFEM\n"
      "ASCII\n"
      "DATASET UNSTRUCTURED_GRID\n";

   // additional dataset information
   if (field_data)
   {
      os << "FIELD FieldData 1\n"
         << "MaterialIds " << 1 << " " << attributes.Size() << " int\n";
      for (int i = 0; i < attributes.Size(); i++)
      {
         os << ' ' << attributes[i];
      }
      os << '\n';
   }

   // count the points, cells, size
   np = nc = size = 0;
   for (int i = 0; i < GetNE(); i++)
   {
      Geometry::Type geom = GetElementBaseGeometry(i);
      int nv = Geometries.GetVertices(geom)->GetNPoints();
      RefG = GlobGeometryRefiner.Refine(geom, ref, 1);
      np += RefG->RefPts.GetNPoints();
      nc += RefG->RefGeoms.Size() / nv;
      size += (RefG->RefGeoms.Size() / nv) * (nv + 1);
   }
   os << "POINTS " << np << " double\n";
   // write the points
   for (int i = 0; i < GetNE(); i++)
   {
      RefG = GlobGeometryRefiner.Refine(
                GetElementBaseGeometry(i), ref, 1);

      GetElementTransformation(i)->Transform(RefG->RefPts, pmat);

      for (int j = 0; j < pmat.Width(); j++)
      {
         os << pmat(0, j) << ' ';
         if (pmat.Height() > 1)
         {
            os << pmat(1, j) << ' ';
            if (pmat.Height() > 2)
            {
               os << pmat(2, j);
            }
            else
            {
               os << 0.0;
            }
         }
         else
         {
            os << 0.0 << ' ' << 0.0;
         }
         os << '\n';
      }
   }

   // write the cells
   os << "CELLS " << nc << ' ' << size << '\n';
   np = 0;
   for (int i = 0; i < GetNE(); i++)
   {
      Geometry::Type geom = GetElementBaseGeometry(i);
      int nv = Geometries.GetVertices(geom)->GetNPoints();
      RefG = GlobGeometryRefiner.Refine(geom, ref, 1);
      Array<int> &RG = RefG->RefGeoms;

      for (int j = 0; j < RG.Size(); )
      {
         os << nv;
         for (int k = 0; k < nv; k++, j++)
         {
            os << ' ' << np + RG[j];
         }
         os << '\n';
      }
      np += RefG->RefPts.GetNPoints();
   }
   os << "CELL_TYPES " << nc << '\n';
   for (int i = 0; i < GetNE(); i++)
   {
      Geometry::Type geom = GetElementBaseGeometry(i);
      int nv = Geometries.GetVertices(geom)->GetNPoints();
      RefG = GlobGeometryRefiner.Refine(geom, ref, 1);
      Array<int> &RG = RefG->RefGeoms;
      int vtk_cell_type = VTKGeometry::Map[geom];

      for (int j = 0; j < RG.Size(); j += nv)
      {
         os << vtk_cell_type << '\n';
      }
   }
   // write attributes (materials)
   os << "CELL_DATA " << nc << '\n'
      << "SCALARS material int\n"
      << "LOOKUP_TABLE default\n";
   for (int i = 0; i < GetNE(); i++)
   {
      Geometry::Type geom = GetElementBaseGeometry(i);
      int nv = Geometries.GetVertices(geom)->GetNPoints();
      RefG = GlobGeometryRefiner.Refine(geom, ref, 1);
      int attr = GetAttribute(i);
      for (int j = 0; j < RefG->RefGeoms.Size(); j += nv)
      {
         os << attr << '\n';
      }
   }

   if (Dim > 1)
   {
      Array<int> coloring;
      srand((unsigned)time(0));
      real_t a = rand_real();
      int el0 = (int)floor(a * GetNE());
      GetElementColoring(coloring, el0);
      os << "SCALARS element_coloring int\n"
         << "LOOKUP_TABLE default\n";
      for (int i = 0; i < GetNE(); i++)
      {
         Geometry::Type geom = GetElementBaseGeometry(i);
         int nv = Geometries.GetVertices(geom)->GetNPoints();
         RefG = GlobGeometryRefiner.Refine(geom, ref, 1);
         for (int j = 0; j < RefG->RefGeoms.Size(); j += nv)
         {
            os << coloring[i] + 1 << '\n';
         }
      }
   }

   // prepare to write data
   os << "POINT_DATA " << np << '\n' << flush;
}

#ifdef MFEM_USE_HDF5

void Mesh::SaveVTKHDF(const std::string &fname, bool high_order)
{
#ifdef MFEM_USE_MPI
   if (ParMesh *pmesh = dynamic_cast<ParMesh*>(this))
   {
#ifdef MFEM_PARALLEL_HDF5
      VTKHDF vtkhdf(fname, pmesh->GetComm());
      vtkhdf.SaveMesh(*this, high_order);
      return;
#else
      MFEM_ABORT("Requires HDF5 library with parallel support enabled");
#endif
   }
#endif
   VTKHDF vtkhdf(fname);
   vtkhdf.SaveMesh(*this, high_order);
}

#endif

void Mesh::GetElementColoring(Array<int> &colors, int el0)
{
   int delete_el_to_el = (el_to_el) ? (0) : (1);
   const Table &el_el = ElementToElementTable();
   int num_el = GetNE(), stack_p, stack_top_p, max_num_col;
   Array<int> el_stack(num_el);

   const int *i_el_el = el_el.GetI();
   const int *j_el_el = el_el.GetJ();

   colors.SetSize(num_el);
   colors = -2;
   max_num_col = 1;
   stack_p = stack_top_p = 0;
   for (int el = el0; stack_top_p < num_el; el=(el+1)%num_el)
   {
      if (colors[el] != -2)
      {
         continue;
      }

      colors[el] = -1;
      el_stack[stack_top_p++] = el;

      for ( ; stack_p < stack_top_p; stack_p++)
      {
         int i = el_stack[stack_p];
         int num_nb = i_el_el[i+1] - i_el_el[i];
         if (max_num_col < num_nb + 1)
         {
            max_num_col = num_nb + 1;
         }
         for (int j = i_el_el[i]; j < i_el_el[i+1]; j++)
         {
            int k = j_el_el[j];
            if (colors[k] == -2)
            {
               colors[k] = -1;
               el_stack[stack_top_p++] = k;
            }
         }
      }
   }

   Array<int> col_marker(max_num_col);

   for (stack_p = 0; stack_p < stack_top_p; stack_p++)
   {
      int i = el_stack[stack_p], col;
      col_marker = 0;
      for (int j = i_el_el[i]; j < i_el_el[i+1]; j++)
      {
         col = colors[j_el_el[j]];
         if (col != -1)
         {
            col_marker[col] = 1;
         }
      }

      for (col = 0; col < max_num_col; col++)
         if (col_marker[col] == 0)
         {
            break;
         }

      colors[i] = col;
   }

   if (delete_el_to_el)
   {
      delete el_to_el;
      el_to_el = NULL;
   }
}

void Mesh::PrintWithPartitioning(int *partitioning, std::ostream &os,
                                 int elem_attr) const
{
   if (Dim != 3 && Dim != 2) { return; }

   int i, j, k, l, nv, nbe, *v;

   os << "MFEM mesh v1.0\n";

   // optional
   os <<
      "\n#\n# MFEM Geometry Types (see fem/geom.hpp):\n#\n"
      "# POINT       = 0\n"
      "# SEGMENT     = 1\n"
      "# TRIANGLE    = 2\n"
      "# SQUARE      = 3\n"
      "# TETRAHEDRON = 4\n"
      "# CUBE        = 5\n"
      "# PRISM       = 6\n"
      "#\n";

   os << "\ndimension\n" << Dim
      << "\n\nelements\n" << NumOfElements << '\n';
   for (i = 0; i < NumOfElements; i++)
   {
      os << int((elem_attr) ? partitioning[i]+1 : elements[i]->GetAttribute())
         << ' ' << elements[i]->GetGeometryType();
      nv = elements[i]->GetNVertices();
      v  = elements[i]->GetVertices();
      for (j = 0; j < nv; j++)
      {
         os << ' ' << v[j];
      }
      os << '\n';
   }
   nbe = 0;
   for (i = 0; i < faces_info.Size(); i++)
   {
      if ((l = faces_info[i].Elem2No) >= 0)
      {
         k = partitioning[faces_info[i].Elem1No];
         l = partitioning[l];
         if (k != l)
         {
            nbe++;
            if (!Nonconforming() || !IsSlaveFace(faces_info[i]))
            {
               nbe++;
            }
         }
      }
      else
      {
         nbe++;
      }
   }
   os << "\nboundary\n" << nbe << '\n';
   for (i = 0; i < faces_info.Size(); i++)
   {
      if ((l = faces_info[i].Elem2No) >= 0)
      {
         k = partitioning[faces_info[i].Elem1No];
         l = partitioning[l];
         if (k != l)
         {
            nv = faces[i]->GetNVertices();
            v  = faces[i]->GetVertices();
            os << k+1 << ' ' << faces[i]->GetGeometryType();
            for (j = 0; j < nv; j++)
            {
               os << ' ' << v[j];
            }
            os << '\n';
            if (!Nonconforming() || !IsSlaveFace(faces_info[i]))
            {
               os << l+1 << ' ' << faces[i]->GetGeometryType();
               for (j = nv-1; j >= 0; j--)
               {
                  os << ' ' << v[j];
               }
               os << '\n';
            }
         }
      }
      else
      {
         k = partitioning[faces_info[i].Elem1No];
         nv = faces[i]->GetNVertices();
         v  = faces[i]->GetVertices();
         os << k+1 << ' ' << faces[i]->GetGeometryType();
         for (j = 0; j < nv; j++)
         {
            os << ' ' << v[j];
         }
         os << '\n';
      }
   }
   os << "\nvertices\n" << NumOfVertices << '\n';
   if (Nodes == NULL)
   {
      os << spaceDim << '\n';
      for (i = 0; i < NumOfVertices; i++)
      {
         os << vertices[i](0);
         for (j = 1; j < spaceDim; j++)
         {
            os << ' ' << vertices[i](j);
         }
         os << '\n';
      }
      os.flush();
   }
   else
   {
      os << "\nnodes\n";
      Nodes->Save(os);
   }
}

void Mesh::PrintElementsWithPartitioning(int *partitioning,
                                         std::ostream &os,
                                         int interior_faces)
{
   MFEM_ASSERT(Dim == spaceDim, "2D Manifolds not supported\n");
   if (Dim != 3 && Dim != 2) { return; }

   int *vcount = new int[NumOfVertices];
   for (int i = 0; i < NumOfVertices; i++)
   {
      vcount[i] = 0;
   }
   for (int i = 0; i < NumOfElements; i++)
   {
      int nv = elements[i]->GetNVertices();
      const int *ind = elements[i]->GetVertices();
      for (int j = 0; j < nv; j++)
      {
         vcount[ind[j]]++;
      }
   }

   int *voff = new int[NumOfVertices+1];
   voff[0] = 0;
   for (int i = 1; i <= NumOfVertices; i++)
   {
      voff[i] = vcount[i-1] + voff[i-1];
   }

   int **vown = new int*[NumOfVertices];
   for (int i = 0; i < NumOfVertices; i++)
   {
      vown[i] = new int[vcount[i]];
   }

   // 2D
   if (Dim == 2)
   {
      Table edge_el;
      Transpose(ElementToEdgeTable(), edge_el);

      // Fake printing of the elements.
      for (int i = 0; i < NumOfElements; i++)
      {
         int nv  = elements[i]->GetNVertices();
         const int *ind = elements[i]->GetVertices();
         for (int j = 0; j < nv; j++)
         {
            vcount[ind[j]]--;
            vown[ind[j]][vcount[ind[j]]] = i;
         }
      }

      for (int i = 0; i < NumOfVertices; i++)
      {
         vcount[i] = voff[i+1] - voff[i];
      }

      int nbe = 0;
      for (int i = 0; i < edge_el.Size(); i++)
      {
         const int *el = edge_el.GetRow(i);
         if (edge_el.RowSize(i) > 1)
         {
            int k = partitioning[el[0]];
            int l = partitioning[el[1]];
            if (interior_faces || k != l)
            {
               nbe += 2;
            }
         }
         else
         {
            nbe++;
         }
      }

      // Print the type of the mesh and the boundary elements.
      os << "areamesh2\n\n" << nbe << '\n';

      for (int i = 0; i < edge_el.Size(); i++)
      {
         const int *el = edge_el.GetRow(i);
         if (edge_el.RowSize(i) > 1)
         {
            int k = partitioning[el[0]];
            int l = partitioning[el[1]];
            if (interior_faces || k != l)
            {
               Array<int> ev;
               GetEdgeVertices(i,ev);
               os << k+1; // attribute
               for (int j = 0; j < 2; j++)
                  for (int s = 0; s < vcount[ev[j]]; s++)
                     if (vown[ev[j]][s] == el[0])
                     {
                        os << ' ' << voff[ev[j]]+s+1;
                     }
               os << '\n';
               os << l+1; // attribute
               for (int j = 1; j >= 0; j--)
                  for (int s = 0; s < vcount[ev[j]]; s++)
                     if (vown[ev[j]][s] == el[1])
                     {
                        os << ' ' << voff[ev[j]]+s+1;
                     }
               os << '\n';
            }
         }
         else
         {
            int k = partitioning[el[0]];
            Array<int> ev;
            GetEdgeVertices(i,ev);
            os << k+1; // attribute
            for (int j = 0; j < 2; j++)
               for (int s = 0; s < vcount[ev[j]]; s++)
                  if (vown[ev[j]][s] == el[0])
                  {
                     os << ' ' << voff[ev[j]]+s+1;
                  }
            os << '\n';
         }
      }

      // Print the elements.
      os << NumOfElements << '\n';
      for (int i = 0; i < NumOfElements; i++)
      {
         int nv  = elements[i]->GetNVertices();
         const int *ind = elements[i]->GetVertices();
         os << partitioning[i]+1 << ' '; // use subdomain number as attribute
         os << nv << ' ';
         for (int j = 0; j < nv; j++)
         {
            os << ' ' << voff[ind[j]]+vcount[ind[j]]--;
            vown[ind[j]][vcount[ind[j]]] = i;
         }
         os << '\n';
      }

      for (int i = 0; i < NumOfVertices; i++)
      {
         vcount[i] = voff[i+1] - voff[i];
      }

      // Print the vertices.
      os << voff[NumOfVertices] << '\n';
      for (int i = 0; i < NumOfVertices; i++)
         for (int k = 0; k < vcount[i]; k++)
         {
            for (int j = 0; j < Dim; j++)
            {
               os << vertices[i](j) << ' ';
            }
            os << '\n';
         }
   }
   //  Dim is 3
   else if (meshgen == 1)
   {
      os << "NETGEN_Neutral_Format\n";
      // print the vertices
      os << voff[NumOfVertices] << '\n';
      for (int i = 0; i < NumOfVertices; i++)
         for (int k = 0; k < vcount[i]; k++)
         {
            for (int j = 0; j < Dim; j++)
            {
               os << ' ' << vertices[i](j);
            }
            os << '\n';
         }

      // print the elements
      os << NumOfElements << '\n';
      for (int i = 0; i < NumOfElements; i++)
      {
         int nv = elements[i]->GetNVertices();
         const int *ind = elements[i]->GetVertices();
         os << partitioning[i]+1; // use subdomain number as attribute
         for (int j = 0; j < nv; j++)
         {
            os << ' ' << voff[ind[j]]+vcount[ind[j]]--;
            vown[ind[j]][vcount[ind[j]]] = i;
         }
         os << '\n';
      }

      for (int i = 0; i < NumOfVertices; i++)
      {
         vcount[i] = voff[i+1] - voff[i];
      }

      // print the boundary information.
      int nbe = 0;
      for (int i = 0; i < NumOfFaces; i++)
      {
         int l = faces_info[i].Elem2No;
         if (l >= 0)
         {
            int k = partitioning[faces_info[i].Elem1No];
            l = partitioning[l];
            if (interior_faces || k != l)
            {
               nbe += 2;
            }
         }
         else
         {
            nbe++;
         }
      }

      os << nbe << '\n';
      for (int i = 0; i < NumOfFaces; i++)
      {
         int l = faces_info[i].Elem2No;
         if (l >= 0)
         {
            int k = partitioning[faces_info[i].Elem1No];
            l = partitioning[l];
            if (interior_faces || k != l)
            {
               int nv = faces[i]->GetNVertices();
               const int *ind = faces[i]->GetVertices();
               os << k+1; // attribute
               for (int j = 0; j < nv; j++)
                  for (int s = 0; s < vcount[ind[j]]; s++)
                     if (vown[ind[j]][s] == faces_info[i].Elem1No)
                     {
                        os << ' ' << voff[ind[j]]+s+1;
                     }
               os << '\n';
               os << l+1; // attribute
               for (int j = nv-1; j >= 0; j--)
                  for (int s = 0; s < vcount[ind[j]]; s++)
                     if (vown[ind[j]][s] == faces_info[i].Elem2No)
                     {
                        os << ' ' << voff[ind[j]]+s+1;
                     }
               os << '\n';
            }
         }
         else
         {
            int k = partitioning[faces_info[i].Elem1No];
            int nv = faces[i]->GetNVertices();
            const int *ind = faces[i]->GetVertices();
            os << k+1; // attribute
            for (int j = 0; j < nv; j++)
               for (int s = 0; s < vcount[ind[j]]; s++)
                  if (vown[ind[j]][s] == faces_info[i].Elem1No)
                  {
                     os << ' ' << voff[ind[j]]+s+1;
                  }
            os << '\n';
         }
      }
   }
   //  Dim is 3
   else if (meshgen == 2) // TrueGrid
   {
      // count the number of the boundary elements.
      int nbe = 0;
      for (int i = 0; i < NumOfFaces; i++)
      {
         int l = faces_info[i].Elem2No;
         if (l >= 0)
         {
            int k = partitioning[faces_info[i].Elem1No];
            l = partitioning[l];
            if (interior_faces || k != l)
            {
               nbe += 2;
            }
         }
         else
         {
            nbe++;
         }
      }

      os << "TrueGrid\n"
         << "1 " << voff[NumOfVertices] << " " << NumOfElements
         << " 0 0 0 0 0 0 0\n"
         << "0 0 0 1 0 0 0 0 0 0 0\n"
         << "0 0 " << nbe << " 0 0 0 0 0 0 0 0 0 0 0 0 0\n"
         << "0.0 0.0 0.0 0 0 0.0 0.0 0 0.0\n"
         << "0 0 0 0 0 0 0 0 0 0 0 0 0 0 0 0\n";

      for (int i = 0; i < NumOfVertices; i++)
         for (int k = 0; k < vcount[i]; k++)
            os << voff[i]+k << " 0.0 " << vertices[i](0) << ' '
               << vertices[i](1) << ' ' << vertices[i](2) << " 0.0\n";

      for (int i = 0; i < NumOfElements; i++)
      {
         int nv = elements[i]->GetNVertices();
         const int *ind = elements[i]->GetVertices();
         os << i+1 << ' ' << partitioning[i]+1; // partitioning as attribute
         for (int j = 0; j < nv; j++)
         {
            os << ' ' << voff[ind[j]]+vcount[ind[j]]--;
            vown[ind[j]][vcount[ind[j]]] = i;
         }
         os << '\n';
      }

      for (int i = 0; i < NumOfVertices; i++)
      {
         vcount[i] = voff[i+1] - voff[i];
      }

      // boundary elements
      for (int i = 0; i < NumOfFaces; i++)
      {
         int l = faces_info[i].Elem2No;
         if (l >= 0)
         {
            int k = partitioning[faces_info[i].Elem1No];
            l = partitioning[l];
            if (interior_faces || k != l)
            {
               int nv = faces[i]->GetNVertices();
               const int *ind = faces[i]->GetVertices();
               os << k+1; // attribute
               for (int j = 0; j < nv; j++)
                  for (int s = 0; s < vcount[ind[j]]; s++)
                     if (vown[ind[j]][s] == faces_info[i].Elem1No)
                     {
                        os << ' ' << voff[ind[j]]+s+1;
                     }
               os << " 1.0 1.0 1.0 1.0\n";
               os << l+1; // attribute
               for (int j = nv-1; j >= 0; j--)
                  for (int s = 0; s < vcount[ind[j]]; s++)
                     if (vown[ind[j]][s] == faces_info[i].Elem2No)
                     {
                        os << ' ' << voff[ind[j]]+s+1;
                     }
               os << " 1.0 1.0 1.0 1.0\n";
            }
         }
         else
         {
            int k = partitioning[faces_info[i].Elem1No];
            int nv = faces[i]->GetNVertices();
            const int *ind = faces[i]->GetVertices();
            os << k+1; // attribute
            for (int j = 0; j < nv; j++)
               for (int s = 0; s < vcount[ind[j]]; s++)
                  if (vown[ind[j]][s] == faces_info[i].Elem1No)
                  {
                     os << ' ' << voff[ind[j]]+s+1;
                  }
            os << " 1.0 1.0 1.0 1.0\n";
         }
      }
   }

   os << flush;

   for (int i = 0; i < NumOfVertices; i++)
   {
      delete [] vown[i];
   }

   delete [] vcount;
   delete [] voff;
   delete [] vown;
}

void Mesh::PrintSurfaces(const Table & Aface_face, std::ostream &os) const
{
   int i, j;

   if (NURBSext)
   {
      mfem_error("Mesh::PrintSurfaces"
                 " NURBS mesh is not supported!");
      return;
   }

   os << "MFEM mesh v1.0\n";

   // optional
   os <<
      "\n#\n# MFEM Geometry Types (see fem/geom.hpp):\n#\n"
      "# POINT       = 0\n"
      "# SEGMENT     = 1\n"
      "# TRIANGLE    = 2\n"
      "# SQUARE      = 3\n"
      "# TETRAHEDRON = 4\n"
      "# CUBE        = 5\n"
      "# PRISM       = 6\n"
      "#\n";

   os << "\ndimension\n" << Dim
      << "\n\nelements\n" << NumOfElements << '\n';
   for (i = 0; i < NumOfElements; i++)
   {
      PrintElement(elements[i], os);
   }

   os << "\nboundary\n" << Aface_face.Size_of_connections() << '\n';
   const int * const i_AF_f = Aface_face.GetI();
   const int * const j_AF_f = Aface_face.GetJ();

   for (int iAF=0; iAF < Aface_face.Size(); ++iAF)
      for (const int * iface = j_AF_f + i_AF_f[iAF];
           iface < j_AF_f + i_AF_f[iAF+1];
           ++iface)
      {
         os << iAF+1 << ' ';
         PrintElementWithoutAttr(faces[*iface],os);
      }

   os << "\nvertices\n" << NumOfVertices << '\n';
   if (Nodes == NULL)
   {
      os << spaceDim << '\n';
      for (i = 0; i < NumOfVertices; i++)
      {
         os << vertices[i](0);
         for (j = 1; j < spaceDim; j++)
         {
            os << ' ' << vertices[i](j);
         }
         os << '\n';
      }
      os.flush();
   }
   else
   {
      os << "\nnodes\n";
      Nodes->Save(os);
   }
}

void Mesh::ScaleSubdomains(real_t sf)
{
   int i,j,k;
   Array<int> vert;
   DenseMatrix pointmat;
   int na = attributes.Size();
   real_t *cg = new real_t[na*spaceDim];
   int *nbea = new int[na];

   int *vn = new int[NumOfVertices];
   for (i = 0; i < NumOfVertices; i++)
   {
      vn[i] = 0;
   }
   for (i = 0; i < na; i++)
   {
      for (j = 0; j < spaceDim; j++)
      {
         cg[i*spaceDim+j] = 0.0;
      }
      nbea[i] = 0;
   }

   for (i = 0; i < NumOfElements; i++)
   {
      GetElementVertices(i, vert);
      for (k = 0; k < vert.Size(); k++)
      {
         vn[vert[k]] = 1;
      }
   }

   for (i = 0; i < NumOfElements; i++)
   {
      int bea = GetAttribute(i)-1;
      GetPointMatrix(i, pointmat);
      GetElementVertices(i, vert);

      for (k = 0; k < vert.Size(); k++)
         if (vn[vert[k]] == 1)
         {
            nbea[bea]++;
            for (j = 0; j < spaceDim; j++)
            {
               cg[bea*spaceDim+j] += pointmat(j,k);
            }
            vn[vert[k]] = 2;
         }
   }

   for (i = 0; i < NumOfElements; i++)
   {
      int bea = GetAttribute(i)-1;
      GetElementVertices (i, vert);

      for (k = 0; k < vert.Size(); k++)
         if (vn[vert[k]])
         {
            for (j = 0; j < spaceDim; j++)
               vertices[vert[k]](j) = sf*vertices[vert[k]](j) +
                                      (1-sf)*cg[bea*spaceDim+j]/nbea[bea];
            vn[vert[k]] = 0;
         }
   }

   delete [] cg;
   delete [] nbea;
   delete [] vn;
}

void Mesh::ScaleElements(real_t sf)
{
   int i,j,k;
   Array<int> vert;
   DenseMatrix pointmat;
   int na = NumOfElements;
   real_t *cg = new real_t[na*spaceDim];
   int *nbea = new int[na];

   int *vn = new int[NumOfVertices];
   for (i = 0; i < NumOfVertices; i++)
   {
      vn[i] = 0;
   }
   for (i = 0; i < na; i++)
   {
      for (j = 0; j < spaceDim; j++)
      {
         cg[i*spaceDim+j] = 0.0;
      }
      nbea[i] = 0;
   }

   for (i = 0; i < NumOfElements; i++)
   {
      GetElementVertices(i, vert);
      for (k = 0; k < vert.Size(); k++)
      {
         vn[vert[k]] = 1;
      }
   }

   for (i = 0; i < NumOfElements; i++)
   {
      int bea = i;
      GetPointMatrix(i, pointmat);
      GetElementVertices(i, vert);

      for (k = 0; k < vert.Size(); k++)
         if (vn[vert[k]] == 1)
         {
            nbea[bea]++;
            for (j = 0; j < spaceDim; j++)
            {
               cg[bea*spaceDim+j] += pointmat(j,k);
            }
            vn[vert[k]] = 2;
         }
   }

   for (i = 0; i < NumOfElements; i++)
   {
      int bea = i;
      GetElementVertices(i, vert);

      for (k = 0; k < vert.Size(); k++)
         if (vn[vert[k]])
         {
            for (j = 0; j < spaceDim; j++)
               vertices[vert[k]](j) = sf*vertices[vert[k]](j) +
                                      (1-sf)*cg[bea*spaceDim+j]/nbea[bea];
            vn[vert[k]] = 0;
         }
   }

   delete [] cg;
   delete [] nbea;
   delete [] vn;
}

void Mesh::Transform(std::function<void(const Vector &, Vector&)> f)
{
   // TODO: support for different new spaceDim.
   if (Nodes == NULL)
   {
      Vector vold(spaceDim), vnew(NULL, spaceDim);
      for (int i = 0; i < vertices.Size(); i++)
      {
         for (int j = 0; j < spaceDim; j++)
         {
            vold(j) = vertices[i](j);
         }
         vnew.SetData(vertices[i]());
         f(vold, vnew);
      }
   }
   else
   {
      GridFunction xnew(Nodes->FESpace());
      VectorFunctionCoefficient f_pert(spaceDim, f);
      xnew.ProjectCoefficient(f_pert);
      *Nodes = xnew;
   }
   NodesUpdated();
}

void Mesh::Transform(VectorCoefficient &deformation)
{
   MFEM_VERIFY(spaceDim == deformation.GetVDim(),
               "incompatible vector dimensions");
   if (Nodes == NULL)
   {
      LinearFECollection fec;
      FiniteElementSpace fes(this, &fec, spaceDim, Ordering::byVDIM);
      GridFunction xnew(&fes);
      xnew.ProjectCoefficient(deformation);
      for (int i = 0; i < NumOfVertices; i++)
         for (int d = 0; d < spaceDim; d++)
         {
            vertices[i](d) = xnew(d + spaceDim*i);
         }
   }
   else
   {
      GridFunction xnew(Nodes->FESpace());
      xnew.ProjectCoefficient(deformation);
      *Nodes = xnew;
   }
   NodesUpdated();
}

void Mesh::RemoveUnusedVertices()
{
   if (NURBSext || ncmesh) { return; }

   Array<int> v2v(GetNV());
   v2v = -1;
   for (int i = 0; i < GetNE(); i++)
   {
      Element *el = GetElement(i);
      int nv = el->GetNVertices();
      int *v = el->GetVertices();
      for (int j = 0; j < nv; j++)
      {
         v2v[v[j]] = 0;
      }
   }
   for (int i = 0; i < GetNBE(); i++)
   {
      Element *el = GetBdrElement(i);
      int *v = el->GetVertices();
      int nv = el->GetNVertices();
      for (int j = 0; j < nv; j++)
      {
         v2v[v[j]] = 0;
      }
   }
   int num_vert = 0;
   for (int i = 0; i < v2v.Size(); i++)
   {
      if (v2v[i] == 0)
      {
         vertices[num_vert] = vertices[i];
         v2v[i] = num_vert++;
      }
   }

   if (num_vert == v2v.Size()) { return; }

   Vector nodes_by_element;
   Array<int> vdofs;
   if (Nodes)
   {
      int s = 0;
      for (int i = 0; i < GetNE(); i++)
      {
         Nodes->FESpace()->GetElementVDofs(i, vdofs);
         s += vdofs.Size();
      }
      nodes_by_element.SetSize(s);
      s = 0;
      for (int i = 0; i < GetNE(); i++)
      {
         Nodes->FESpace()->GetElementVDofs(i, vdofs);
         Nodes->GetSubVector(vdofs, &nodes_by_element(s));
         s += vdofs.Size();
      }
   }
   vertices.SetSize(num_vert);
   NumOfVertices = num_vert;
   for (int i = 0; i < GetNE(); i++)
   {
      Element *el = GetElement(i);
      int *v = el->GetVertices();
      int nv = el->GetNVertices();
      for (int j = 0; j < nv; j++)
      {
         v[j] = v2v[v[j]];
      }
   }
   for (int i = 0; i < GetNBE(); i++)
   {
      Element *el = GetBdrElement(i);
      int *v = el->GetVertices();
      int nv = el->GetNVertices();
      for (int j = 0; j < nv; j++)
      {
         v[j] = v2v[v[j]];
      }
   }
   DeleteTables();
   if (Dim > 1)
   {
      // generate el_to_edge, be_to_face (2D), bel_to_edge (3D)
      el_to_edge = new Table;
      NumOfEdges = GetElementToEdgeTable(*el_to_edge);
   }
   if (Dim > 2)
   {
      // generate el_to_face, be_to_face
      GetElementToFaceTable();
   }
   // Update faces and faces_info
   GenerateFaces();
   if (Nodes)
   {
      Nodes->FESpace()->Update();
      Nodes->Update();
      int s = 0;
      for (int i = 0; i < GetNE(); i++)
      {
         Nodes->FESpace()->GetElementVDofs(i, vdofs);
         Nodes->SetSubVector(vdofs, &nodes_by_element(s));
         s += vdofs.Size();
      }
   }
}

void Mesh::RemoveInternalBoundaries()
{
   if (NURBSext || ncmesh) { return; }

   int num_bdr_elem = 0;
   int new_bel_to_edge_nnz = 0;
   for (int i = 0; i < GetNBE(); i++)
   {
      if (FaceIsInterior(GetBdrElementFaceIndex(i)))
      {
         FreeElement(boundary[i]);
      }
      else
      {
         num_bdr_elem++;
         if (Dim == 3)
         {
            new_bel_to_edge_nnz += bel_to_edge->RowSize(i);
         }
      }
   }

   if (num_bdr_elem == GetNBE()) { return; }

   Array<Element *> new_boundary(num_bdr_elem);
   Array<int> new_be_to_face;
   Table *new_bel_to_edge = NULL;
   new_boundary.SetSize(0);
   new_be_to_face.Reserve(num_bdr_elem);
   if (Dim == 3)
   {
      new_bel_to_edge = new Table;
      new_bel_to_edge->SetDims(num_bdr_elem, new_bel_to_edge_nnz);
   }
   for (int i = 0; i < GetNBE(); i++)
   {
      if (!FaceIsInterior(GetBdrElementFaceIndex(i)))
      {
         new_boundary.Append(boundary[i]);
         int row = new_be_to_face.Size();
         new_be_to_face.Append(be_to_face[i]);
         if (Dim == 3)
         {
            int *e = bel_to_edge->GetRow(i);
            int ne = bel_to_edge->RowSize(i);
            int *new_e = new_bel_to_edge->GetRow(row);
            for (int j = 0; j < ne; j++)
            {
               new_e[j] = e[j];
            }
            new_bel_to_edge->GetI()[row+1] = new_bel_to_edge->GetI()[row] + ne;
         }
      }
   }

   NumOfBdrElements = new_boundary.Size();
   mfem::Swap(boundary, new_boundary);

   mfem::Swap(be_to_face, new_be_to_face);

   if (Dim == 3)
   {
      delete bel_to_edge;
      bel_to_edge = new_bel_to_edge;
   }

   Array<int> attribs(num_bdr_elem);
   for (int i = 0; i < attribs.Size(); i++)
   {
      attribs[i] = GetBdrAttribute(i);
   }
   attribs.Sort();
   attribs.Unique();
   bdr_attributes.DeleteAll();
   attribs.Copy(bdr_attributes);
}

void Mesh::FreeElement(Element *E)
{
#ifdef MFEM_USE_MEMALLOC
   if (E)
   {
      if (E->GetType() == Element::TETRAHEDRON)
      {
         TetMemory.Free((Tetrahedron*) E);
      }
      else
      {
         delete E;
      }
   }
#else
   delete E;
#endif
}

std::ostream &operator<<(std::ostream &os, const Mesh &mesh)
{
   mesh.Print(os);
   return os;
}

int Mesh::FindPoints(DenseMatrix &point_mat, Array<int>& elem_ids,
                     Array<IntegrationPoint>& ips, bool warn,
                     InverseElementTransformation *inv_trans)
{
   const int npts = point_mat.Width();
   if (!npts) { return 0; }
   MFEM_VERIFY(point_mat.Height() == spaceDim,"Invalid points matrix");
   elem_ids.SetSize(npts);
   ips.SetSize(npts);
   elem_ids = -1;
   if (!GetNE()) { return 0; }

   real_t *data = point_mat.GetData();
   InverseElementTransformation *inv_tr = inv_trans;
   inv_tr = inv_tr ? inv_tr : new InverseElementTransformation;

   // For each point in 'point_mat', find the element whose center is closest.
   Vector min_dist(npts);
   Array<int> e_idx(npts);
   min_dist = std::numeric_limits<real_t>::max();
   e_idx = -1;

   Vector pt(spaceDim);
   for (int i = 0; i < GetNE(); i++)
   {
      GetElementTransformation(i)->Transform(
         Geometries.GetCenter(GetElementBaseGeometry(i)), pt);
      for (int k = 0; k < npts; k++)
      {
         real_t dist = pt.DistanceTo(data+k*spaceDim);
         if (dist < min_dist(k))
         {
            min_dist(k) = dist;
            e_idx[k] = i;
         }
      }
   }

   // Checks if the points lie in the closest element
   int pts_found = 0;
   pt.NewDataAndSize(NULL, spaceDim);
   for (int k = 0; k < npts; k++)
   {
      pt.SetData(data+k*spaceDim);
      inv_tr->SetTransformation(*GetElementTransformation(e_idx[k]));
      int res = inv_tr->Transform(pt, ips[k]);
      if (res == InverseElementTransformation::Inside)
      {
         elem_ids[k] = e_idx[k];
         pts_found++;
      }
   }
   if (pts_found != npts)
   {
      Array<int> elvertices;
      Table *vtoel = GetVertexToElementTable();
      for (int k = 0; k < npts; k++)
      {
         if (elem_ids[k] != -1) { continue; }
         // Try all vertex-neighbors of element e_idx[k]
         pt.SetData(data+k*spaceDim);
         GetElementVertices(e_idx[k], elvertices);
         for (int v = 0; v < elvertices.Size(); v++)
         {
            int vv = elvertices[v];
            int ne = vtoel->RowSize(vv);
            const int* els = vtoel->GetRow(vv);
            for (int e = 0; e < ne; e++)
            {
               if (els[e] == e_idx[k]) { continue; }
               inv_tr->SetTransformation(*GetElementTransformation(els[e]));
               int res = inv_tr->Transform(pt, ips[k]);
               if (res == InverseElementTransformation::Inside)
               {
                  elem_ids[k] = els[e];
                  pts_found++;
                  goto next_point;
               }
            }
         }
         // Try neighbors for non-conforming meshes
         if (ncmesh)
         {
            Array<int> neigh;
            int le = ncmesh->leaf_elements[e_idx[k]];
            ncmesh->FindNeighbors(le,neigh);
            for (int e = 0; e < neigh.Size(); e++)
            {
               int nn = neigh[e];
               if (ncmesh->IsGhost(ncmesh->elements[nn])) { continue; }
               int el = ncmesh->elements[nn].index;
               inv_tr->SetTransformation(*GetElementTransformation(el));
               int res = inv_tr->Transform(pt, ips[k]);
               if (res == InverseElementTransformation::Inside)
               {
                  elem_ids[k] = el;
                  pts_found++;
                  goto next_point;
               }
            }
         }
      next_point: ;
      }
      delete vtoel;
   }
   if (inv_trans == NULL) { delete inv_tr; }

   if (warn && pts_found != npts)
   {
      MFEM_WARNING((npts-pts_found) << " points were not found");
   }
   return pts_found;
}

void Mesh::GetGeometricParametersFromJacobian(const DenseMatrix &J,
                                              real_t &volume,
                                              Vector &aspr,
                                              Vector &skew,
                                              Vector &ori) const
{
   J.HostRead();
   aspr.HostWrite();
   skew.HostWrite();
   ori.HostWrite();
   MFEM_VERIFY(Dim == 2 || Dim == 3, "Only 2D/3D meshes supported right now.");
   MFEM_VERIFY(Dim == spaceDim, "Surface meshes not currently supported.");
   if (Dim == 2)
   {
      aspr.SetSize(1);
      skew.SetSize(1);
      ori.SetSize(1);
      Vector col1, col2;
      J.GetColumn(0, col1);
      J.GetColumn(1, col2);

      // Area/Volume
      volume = J.Det();

      // Aspect-ratio
      aspr(0) = col2.Norml2()/col1.Norml2();

      // Skewness
      skew(0) = std::atan2(J.Det(), col1 * col2);

      // Orientation
      ori(0) = std::atan2(J(1,0), J(0,0));
   }
   else if (Dim == 3)
   {
      aspr.SetSize(4);
      skew.SetSize(3);
      ori.SetSize(4);
      Vector col1, col2, col3;
      J.GetColumn(0, col1);
      J.GetColumn(1, col2);
      J.GetColumn(2, col3);
      real_t len1 = col1.Norml2(),
             len2 = col2.Norml2(),
             len3 = col3.Norml2();

      Vector col1unit = col1,
             col2unit = col2,
             col3unit = col3;
      col1unit *= 1.0/len1;
      col2unit *= 1.0/len2;
      col3unit *= 1.0/len3;

      // Area/Volume
      volume = J.Det();

      // Aspect-ratio - non-dimensional
      aspr(0) = len1/std::sqrt(len2*len3),
      aspr(1) = len2/std::sqrt(len1*len3);

      // Aspect-ratio - dimensional - needed for TMOP
      aspr(2) = std::sqrt(len1/(len2*len3)),
      aspr(3) = std::sqrt(len2/(len1*len3));

      // Skewness
      Vector crosscol12, crosscol13;
      col1.cross3D(col2, crosscol12);
      col1.cross3D(col3, crosscol13);
      skew(0) = std::acos(col1unit*col2unit);
      skew(1) = std::acos(col1unit*col3unit);
      skew(2) = std::atan(len1*volume/(crosscol12*crosscol13));

      // Orientation
      // First we define the rotation matrix
      DenseMatrix rot(Dim);
      // First column
      for (int d=0; d<Dim; d++) { rot(d, 0) = col1unit(d); }
      // Second column
      Vector rot2 = col2unit;
      Vector rot1 = col1unit;
      rot1 *= col1unit*col2unit;
      rot2 -= rot1;
      col1unit.cross3D(col2unit, rot1);
      rot2 /= rot1.Norml2();
      for (int d=0; d < Dim; d++) { rot(d, 1) = rot2(d); }
      // Third column
      rot1 /= rot1.Norml2();
      for (int d=0; d < Dim; d++) { rot(d, 2) = rot1(d); }
      real_t delta = sqrt(pow(rot(2,1)-rot(1,2), 2.0) +
                          pow(rot(0,2)-rot(2,0), 2.0) +
                          pow(rot(1,0)-rot(0,1), 2.0));
      ori = 0.0;
      if (delta == 0.0)   // Matrix is symmetric. Check if it is Identity.
      {
         DenseMatrix Iden(Dim);
         for (int d = 0; d < Dim; d++) { Iden(d, d) = 1.0; };
         Iden -= rot;
         if (Iden.FNorm2() != 0)
         {
            // TODO: Handling of these cases.
            rot.Print();
            MFEM_ABORT("Invalid rotation matrix. Contact TMOP Developers.");
         }
      }
      else
      {
         ori(0) = (1./delta)*(rot(2,1)-rot(1,2));
         ori(1) = (1./delta)*(rot(0,2)-rot(2,0));
         ori(2) = (1./delta)*(rot(1,0)-rot(0,1));
         ori(3) = std::acos(0.5*(rot.Trace()-1.0));
      }
   }
}


MeshPart::EntityHelper::EntityHelper(
   int dim_, const Array<int> (&entity_to_vertex_)[Geometry::NumGeom])
   : dim(dim_),
     entity_to_vertex(entity_to_vertex_)
{
   int geom_offset = 0;
   for (int g = Geometry::DimStart[dim]; g < Geometry::DimStart[dim+1]; g++)
   {
      geom_offsets[g] = geom_offset;
      geom_offset += entity_to_vertex[g].Size()/Geometry::NumVerts[g];
   }
   geom_offsets[Geometry::DimStart[dim+1]] = geom_offset;
   num_entities = geom_offset;
}

MeshPart::Entity MeshPart::EntityHelper::FindEntity(int bytype_entity_id)
{
   // Find the 'geom' that corresponds to 'bytype_entity_id'
   int geom = Geometry::DimStart[dim];
   while (geom_offsets[geom+1] <= bytype_entity_id) { geom++; }
   MFEM_ASSERT(geom < Geometry::NumGeom, "internal error");
   MFEM_ASSERT(Geometry::Dimension[geom] == dim, "internal error");
   const int nv = Geometry::NumVerts[geom];
   const int geom_elem_id = bytype_entity_id - geom_offsets[geom];
   const int *v = &entity_to_vertex[geom][nv*geom_elem_id];
   return { geom, nv, v };
}

void MeshPart::Print(std::ostream &os) const
{
   os << "MFEM mesh v1.2\n";

   // optional
   os <<
      "\n#\n# MFEM Geometry Types (see mesh/geom.hpp):\n#\n"
      "# POINT       = 0\n"
      "# SEGMENT     = 1\n"
      "# TRIANGLE    = 2\n"
      "# SQUARE      = 3\n"
      "# TETRAHEDRON = 4\n"
      "# CUBE        = 5\n"
      "# PRISM       = 6\n"
      "# PYRAMID     = 7\n"
      "#\n";

   const int dim = dimension;
   os << "\ndimension\n" << dim;

   os << "\n\nelements\n" << num_elements << '\n';
   {
      const bool have_element_map = (element_map.Size() == num_elements);
      MFEM_ASSERT(have_element_map || element_map.Size() == 0,
                  "invalid MeshPart state");
      EntityHelper elem_helper(dim, entity_to_vertex);
      MFEM_ASSERT(elem_helper.num_entities == num_elements,
                  "invalid MeshPart state");
      for (int nat_elem_id = 0; nat_elem_id < num_elements; nat_elem_id++)
      {
         const int bytype_elem_id = have_element_map ?
                                    element_map[nat_elem_id] : nat_elem_id;
         const Entity ent = elem_helper.FindEntity(bytype_elem_id);
         // Print the element
         os << attributes[nat_elem_id] << ' ' << ent.geom;
         for (int i = 0; i < ent.num_verts; i++)
         {
            os << ' ' << ent.verts[i];
         }
         os << '\n';
      }
   }

   os << "\nboundary\n" << num_bdr_elements << '\n';
   {
      const bool have_boundary_map = (boundary_map.Size() == num_bdr_elements);
      MFEM_ASSERT(have_boundary_map || boundary_map.Size() == 0,
                  "invalid MeshPart state");
      EntityHelper bdr_helper(dim-1, entity_to_vertex);
      MFEM_ASSERT(bdr_helper.num_entities == num_bdr_elements,
                  "invalid MeshPart state");
      for (int nat_bdr_id = 0; nat_bdr_id < num_bdr_elements; nat_bdr_id++)
      {
         const int bytype_bdr_id = have_boundary_map ?
                                   boundary_map[nat_bdr_id] : nat_bdr_id;
         const Entity ent = bdr_helper.FindEntity(bytype_bdr_id);
         // Print the boundary element
         os << bdr_attributes[nat_bdr_id] << ' ' << ent.geom;
         for (int i = 0; i < ent.num_verts; i++)
         {
            os << ' ' << ent.verts[i];
         }
         os << '\n';
      }
   }

   os << "\nvertices\n" << num_vertices << '\n';
   if (!nodes)
   {
      const int sdim = space_dimension;
      os << sdim << '\n';
      for (int i = 0; i < num_vertices; i++)
      {
         os << vertex_coordinates[i*sdim];
         for (int d = 1; d < sdim; d++)
         {
            os << ' ' << vertex_coordinates[i*sdim+d];
         }
         os << '\n';
      }
   }
   else
   {
      os << "\nnodes\n";
      nodes->Save(os);
   }

   os << "\nmfem_serial_mesh_end\n";

   // Start: GroupTopology::Save
   const int num_groups = my_groups.Size();
   os << "\ncommunication_groups\n";
   os << "number_of_groups " << num_groups << "\n\n";

   os << "# number of entities in each group, followed by ranks in group\n";
   for (int group_id = 0; group_id < num_groups; ++group_id)
   {
      const int group_size = my_groups.RowSize(group_id);
      const int *group_ptr = my_groups.GetRow(group_id);
      os << group_size;
      for (int group_member_index = 0; group_member_index < group_size;
           ++group_member_index)
      {
         os << ' ' << group_ptr[group_member_index];
      }
      os << '\n';
   }
   // End: GroupTopology::Save

   const Table &g2v  = group_shared_entity_to_vertex[Geometry::POINT];
   const Table &g2ev = group_shared_entity_to_vertex[Geometry::SEGMENT];
   const Table &g2tv = group_shared_entity_to_vertex[Geometry::TRIANGLE];
   const Table &g2qv = group_shared_entity_to_vertex[Geometry::SQUARE];

   MFEM_VERIFY(g2v.RowSize(0) == 0, "internal erroor");
   os << "\ntotal_shared_vertices " << g2v.Size_of_connections() << '\n';
   if (dimension >= 2)
   {
      MFEM_VERIFY(g2ev.RowSize(0) == 0, "internal erroor");
      os << "total_shared_edges " << g2ev.Size_of_connections()/2 << '\n';
   }
   if (dimension >= 3)
   {
      MFEM_VERIFY(g2tv.RowSize(0) == 0, "internal erroor");
      MFEM_VERIFY(g2qv.RowSize(0) == 0, "internal erroor");
      const int total_shared_faces =
         g2tv.Size_of_connections()/3 + g2qv.Size_of_connections()/4;
      os << "total_shared_faces " << total_shared_faces << '\n';
   }
   os << "\n# group 0 has no shared entities\n";
   for (int gr = 1; gr < num_groups; gr++)
   {
      {
         const int  nv = g2v.RowSize(gr);
         const int *sv = g2v.GetRow(gr);
         os << "\n# group " << gr << "\nshared_vertices " << nv << '\n';
         for (int i = 0; i < nv; i++)
         {
            os << sv[i] << '\n';
         }
      }
      if (dimension >= 2)
      {
         const int  ne = g2ev.RowSize(gr)/2;
         const int *se = g2ev.GetRow(gr);
         os << "\nshared_edges " << ne << '\n';
         for (int i = 0; i < ne; i++)
         {
            const int *v = se + 2*i;
            os << v[0] << ' ' << v[1] << '\n';
         }
      }
      if (dimension >= 3)
      {
         const int  nt = g2tv.RowSize(gr)/3;
         const int *st = g2tv.GetRow(gr);
         const int  nq = g2qv.RowSize(gr)/4;
         const int *sq = g2qv.GetRow(gr);
         os << "\nshared_faces " << nt+nq << '\n';
         for (int i = 0; i < nt; i++)
         {
            os << Geometry::TRIANGLE;
            const int *v = st + 3*i;
            for (int j = 0; j < 3; j++) { os << ' ' << v[j]; }
            os << '\n';
         }
         for (int i = 0; i < nq; i++)
         {
            os << Geometry::SQUARE;
            const int *v = sq + 4*i;
            for (int j = 0; j < 4; j++) { os << ' ' << v[j]; }
            os << '\n';
         }
      }
   }

   // Write out section end tag for mesh.
   os << "\nmfem_mesh_end" << endl;
}

Mesh &MeshPart::GetMesh()
{
   if (mesh) { return *mesh; }

   mesh.reset(new Mesh(dimension,
                       num_vertices,
                       num_elements,
                       num_bdr_elements,
                       space_dimension));

   // Add elements
   {
      const bool have_element_map = (element_map.Size() == num_elements);
      MFEM_ASSERT(have_element_map || element_map.Size() == 0,
                  "invalid MeshPart state");
      EntityHelper elem_helper(dimension, entity_to_vertex);
      MFEM_ASSERT(elem_helper.num_entities == num_elements,
                  "invalid MeshPart state");
      const bool have_tet_refine_flags = (tet_refine_flags.Size() > 0);
      for (int nat_elem_id = 0; nat_elem_id < num_elements; nat_elem_id++)
      {
         const int bytype_elem_id = have_element_map ?
                                    element_map[nat_elem_id] : nat_elem_id;
         const Entity ent = elem_helper.FindEntity(bytype_elem_id);
         Element *el = mesh->NewElement(ent.geom);
         el->SetVertices(ent.verts);
         el->SetAttribute(attributes[nat_elem_id]);
         if (ent.geom == Geometry::TETRAHEDRON && have_tet_refine_flags)
         {
            constexpr int geom_tet = Geometry::TETRAHEDRON;
            const int tet_id = (ent.verts - entity_to_vertex[geom_tet])/4;
            const int ref_flag = tet_refine_flags[tet_id];
            static_cast<Tetrahedron*>(el)->SetRefinementFlag(ref_flag);
         }
         mesh->AddElement(el);
      }
   }

   // Add boundary elements
   {
      const bool have_boundary_map = (boundary_map.Size() == num_bdr_elements);
      MFEM_ASSERT(have_boundary_map || boundary_map.Size() == 0,
                  "invalid MeshPart state");
      EntityHelper bdr_helper(dimension-1, entity_to_vertex);
      MFEM_ASSERT(bdr_helper.num_entities == num_bdr_elements,
                  "invalid MeshPart state");
      for (int nat_bdr_id = 0; nat_bdr_id < num_bdr_elements; nat_bdr_id++)
      {
         const int bytype_bdr_id = have_boundary_map ?
                                   boundary_map[nat_bdr_id] : nat_bdr_id;
         const Entity ent = bdr_helper.FindEntity(bytype_bdr_id);
         Element *bdr = mesh->NewElement(ent.geom);
         bdr->SetVertices(ent.verts);
         bdr->SetAttribute(bdr_attributes[nat_bdr_id]);
         mesh->AddBdrElement(bdr);
      }
   }

   // Add vertices
   if (vertex_coordinates.Size() == space_dimension*num_vertices)
   {
      MFEM_ASSERT(!nodes, "invalid MeshPart state");
      for (int vert_id = 0; vert_id < num_vertices; vert_id++)
      {
         mesh->AddVertex(vertex_coordinates + space_dimension*vert_id);
      }
   }
   else
   {
      MFEM_ASSERT(vertex_coordinates.Size() == 0, "invalid MeshPart state");
      for (int vert_id = 0; vert_id < num_vertices; vert_id++)
      {
         mesh->AddVertex(0., 0., 0.);
      }
      // 'mesh.Nodes' cannot be set here -- they can be set later, if needed
   }

   mesh->FinalizeTopology(/* generate_bdr: */ false);

   return *mesh;
}


MeshPartitioner::MeshPartitioner(Mesh &mesh_,
                                 int num_parts_,
                                 const int *partitioning_,
                                 int part_method)
   : mesh(mesh_)
{
   if (partitioning_)
   {
      partitioning.MakeRef(const_cast<int *>(partitioning_), mesh.GetNE(),
                           false);
   }
   else
   {
      // Mesh::GeneratePartitioning always uses new[] to allocate the,
      // partitioning, so we need to tell the memory manager to free it with
      // delete[] (even if a different host memory type has been selected).
      constexpr MemoryType mt = MemoryType::HOST;
      partitioning.MakeRef(mesh.GeneratePartitioning(num_parts_, part_method),
                           mesh.GetNE(), mt, true);
   }

   Transpose(partitioning, part_to_element, num_parts_);
   // Note: the element ids in each row of 'part_to_element' are sorted.

   const int dim = mesh.Dimension();
   if (dim >= 2)
   {
      Transpose(mesh.ElementToEdgeTable(), edge_to_element, mesh.GetNEdges());
   }

   Array<int> boundary_to_part(mesh.GetNBE());
   // Same logic as in ParMesh::BuildLocalBoundary
   if (dim >= 3)
   {
      for (int i = 0; i < boundary_to_part.Size(); i++)
      {
         int face, o, el1, el2;
         mesh.GetBdrElementFace(i, &face, &o);
         mesh.GetFaceElements(face, &el1, &el2);
         boundary_to_part[i] =
            partitioning[(o % 2 == 0 || el2 < 0) ? el1 : el2];
      }
   }
   else if (dim == 2)
   {
      for (int i = 0; i < boundary_to_part.Size(); i++)
      {
         int edge = mesh.GetBdrElementFaceIndex(i);
         int el1 = edge_to_element.GetRow(edge)[0];
         boundary_to_part[i] = partitioning[el1];
      }
   }
   else if (dim == 1)
   {
      for (int i = 0; i < boundary_to_part.Size(); i++)
      {
         int vert = mesh.GetBdrElementFaceIndex(i);
         int el1, el2;
         mesh.GetFaceElements(vert, &el1, &el2);
         boundary_to_part[i] = partitioning[el1];
      }
   }
   Transpose(boundary_to_part, part_to_boundary, num_parts_);
   // Note: the boundary element ids in each row of 'part_to_boundary' are
   // sorted.
   boundary_to_part.DeleteAll();

   Table *vert_element = mesh.GetVertexToElementTable(); // we must delete this
   vertex_to_element.Swap(*vert_element);
   delete vert_element;
}

void MeshPartitioner::ExtractPart(int part_id, MeshPart &mesh_part) const
{
   const int num_parts = part_to_element.Size();

   MFEM_VERIFY(0 <= part_id && part_id < num_parts,
               "invalid part_id = " << part_id
               << ", num_parts = " << num_parts);

   const int dim = mesh.Dimension();
   const int sdim = mesh.SpaceDimension();
   const int num_elems = part_to_element.RowSize(part_id);
   const int *elem_list = part_to_element.GetRow(part_id); // sorted
   const int num_bdr_elems = part_to_boundary.RowSize(part_id);
   const int *bdr_elem_list = part_to_boundary.GetRow(part_id); // sorted

   // Initialize 'mesh_part'
   mesh_part.dimension = dim;
   mesh_part.space_dimension = sdim;
   mesh_part.num_vertices = 0;
   mesh_part.num_elements = num_elems;
   mesh_part.num_bdr_elements = num_bdr_elems;
   for (int g = 0; g < Geometry::NumGeom; g++)
   {
      mesh_part.entity_to_vertex[g].SetSize(0); // can reuse Array allocation
   }
   mesh_part.tet_refine_flags.SetSize(0);
   mesh_part.element_map.SetSize(0); // 0 or 'num_elements', if needed
   mesh_part.boundary_map.SetSize(0); // 0 or 'num_bdr_elements', if needed
   mesh_part.attributes.SetSize(num_elems);
   mesh_part.bdr_attributes.SetSize(num_bdr_elems);
   mesh_part.vertex_coordinates.SetSize(0);

   mesh_part.num_parts = num_parts;
   mesh_part.my_part_id = part_id;
   mesh_part.my_groups.Clear();
   for (int g = 0; g < Geometry::NumGeom; g++)
   {
      mesh_part.group_shared_entity_to_vertex[g].Clear();
   }
   mesh_part.nodes.reset(nullptr);
   mesh_part.nodal_fes.reset(nullptr);
   mesh_part.mesh.reset(nullptr);

   // Initialize:
   // - 'mesh_part.entity_to_vertex' for the elements (boundary elements are
   //   set later); vertex ids are global at this point - they will be mapped to
   //   local ids later
   // - 'mesh_part.attributes'
   // - 'mesh_part.tet_refine_flags' if needed
   int geom_marker = 0, num_geom = 0;
   for (int i = 0; i < num_elems; i++)
   {
      const Element *elem = mesh.GetElement(elem_list[i]);
      const int geom = elem->GetGeometryType();
      const int nv = Geometry::NumVerts[geom];
      const int *v = elem->GetVertices();
      MFEM_VERIFY(numeric_limits<int>::max() - nv >=
                  mesh_part.entity_to_vertex[geom].Size(),
                  "overflow in 'entity_to_vertex[geom]', geom: "
                  << Geometry::Name[geom]);
      mesh_part.entity_to_vertex[geom].Append(v, nv);
      mesh_part.attributes[i] = elem->GetAttribute();
      if (geom == Geometry::TETRAHEDRON)
      {
         // Create 'mesh_part.tet_refine_flags' but only if we find at least one
         // non-zero flag in a tetrahedron.
         const Tetrahedron *tet = static_cast<const Tetrahedron*>(elem);
         const int ref_flag = tet->GetRefinementFlag();
         if (mesh_part.tet_refine_flags.Size() == 0)
         {
            if (ref_flag)
            {
               // This is the first time we encounter non-zero 'ref_flag'
               const int num_tets = mesh_part.entity_to_vertex[geom].Size()/nv;
               mesh_part.tet_refine_flags.SetSize(num_tets, 0);
               mesh_part.tet_refine_flags.Last() = ref_flag;
            }
         }
         else
         {
            mesh_part.tet_refine_flags.Append(ref_flag);
         }
      }
      if ((geom_marker & (1 << geom)) == 0)
      {
         geom_marker |= (1 << geom);
         num_geom++;
      }
   }
   MFEM_ASSERT(mesh_part.tet_refine_flags.Size() == 0 ||
               mesh_part.tet_refine_flags.Size() ==
               mesh_part.entity_to_vertex[Geometry::TETRAHEDRON].Size()/4,
               "internal error");
   // Initialize 'mesh_part.element_map' if needed
   if (num_geom > 1)
   {
      int offsets[Geometry::NumGeom];
      int offset = 0;
      for (int g = Geometry::DimStart[dim]; g < Geometry::DimStart[dim+1]; g++)
      {
         offsets[g] = offset;
         offset += mesh_part.entity_to_vertex[g].Size()/Geometry::NumVerts[g];
      }
      mesh_part.element_map.SetSize(num_elems);
      for (int i = 0; i < num_elems; i++)
      {
         const int geom = mesh.GetElementGeometry(elem_list[i]);
         mesh_part.element_map[i] = offsets[geom]++;
      }
   }

   // Initialize:
   // - 'mesh_part.entity_to_vertex' for the boundary elements; vertex ids are
   //   global at this point - they will be mapped to local ids later
   // - 'mesh_part.bdr_attributes'
   geom_marker = 0; num_geom = 0;
   for (int i = 0; i < num_bdr_elems; i++)
   {
      const Element *bdr_elem = mesh.GetBdrElement(bdr_elem_list[i]);
      const int geom = bdr_elem->GetGeometryType();
      const int nv = Geometry::NumVerts[geom];
      const int *v = bdr_elem->GetVertices();
      MFEM_VERIFY(numeric_limits<int>::max() - nv >=
                  mesh_part.entity_to_vertex[geom].Size(),
                  "overflow in 'entity_to_vertex[geom]', geom: "
                  << Geometry::Name[geom]);
      mesh_part.entity_to_vertex[geom].Append(v, nv);
      mesh_part.bdr_attributes[i] = bdr_elem->GetAttribute();
      if ((geom_marker & (1 << geom)) == 0)
      {
         geom_marker |= (1 << geom);
         num_geom++;
      }
   }
   // Initialize 'mesh_part.boundary_map' if needed
   if (num_geom > 1)
   {
      int offsets[Geometry::NumGeom];
      int offset = 0;
      for (int g = Geometry::DimStart[dim-1]; g < Geometry::DimStart[dim]; g++)
      {
         offsets[g] = offset;
         offset += mesh_part.entity_to_vertex[g].Size()/Geometry::NumVerts[g];
      }
      mesh_part.boundary_map.SetSize(num_bdr_elems);
      for (int i = 0; i < num_bdr_elems; i++)
      {
         const int geom = mesh.GetBdrElementGeometry(bdr_elem_list[i]);
         mesh_part.boundary_map[i] = offsets[geom]++;
      }
   }

   // Create the vertex id map, 'vertex_loc_to_glob', which maps local ids to
   // global ones; the map is sorted, preserving the global ordering.
   Array<int> vertex_loc_to_glob;
   {
      std::unordered_set<int> vertex_set;
      for (int i = 0; i < num_elems; i++)
      {
         const Element *elem = mesh.GetElement(elem_list[i]);
         const int geom = elem->GetGeometryType();
         const int nv = Geometry::NumVerts[geom];
         const int *v = elem->GetVertices();
         vertex_set.insert(v, v + nv);
      }
      vertex_loc_to_glob.SetSize(static_cast<int>(vertex_set.size()));
      std::copy(vertex_set.begin(), vertex_set.end(), // src
                vertex_loc_to_glob.begin());          // dest
   }
   vertex_loc_to_glob.Sort();

   // Initialize 'mesh_part.num_vertices'
   mesh_part.num_vertices = vertex_loc_to_glob.Size();

   // Update the vertex ids in the arrays 'mesh_part.entity_to_vertex' from
   // global to local.
   for (int g = 0; g < Geometry::NumGeom; g++)
   {
      Array<int> &vert_array = mesh_part.entity_to_vertex[g];
      for (int i = 0; i < vert_array.Size(); i++)
      {
         const int glob_id = vert_array[i];
         const int loc_id = vertex_loc_to_glob.FindSorted(glob_id);
         MFEM_ASSERT(loc_id >= 0, "internal error: global vertex id not found");
         vert_array[i] = loc_id;
      }
   }

   // Initialize one of 'mesh_part.vertex_coordinates' or 'mesh_part.nodes'
   if (!mesh.GetNodes())
   {
      MFEM_VERIFY(numeric_limits<int>::max()/sdim >= vertex_loc_to_glob.Size(),
                  "overflow in 'vertex_coordinates', num_vertices = "
                  << vertex_loc_to_glob.Size() << ", sdim = " << sdim);
      mesh_part.vertex_coordinates.SetSize(sdim*vertex_loc_to_glob.Size());
      for (int i = 0; i < vertex_loc_to_glob.Size(); i++)
      {
         const real_t *coord = mesh.GetVertex(vertex_loc_to_glob[i]);
         for (int d = 0; d < sdim; d++)
         {
            mesh_part.vertex_coordinates[i*sdim+d] = coord[d];
         }
      }
   }
   else
   {
      const GridFunction &glob_nodes = *mesh.GetNodes();
      mesh_part.nodal_fes = ExtractFESpace(mesh_part, *glob_nodes.FESpace());
      // Initialized 'mesh_part.mesh'.
      // Note: the nodes of 'mesh_part.mesh' are not set.

      mesh_part.nodes = ExtractGridFunction(mesh_part, glob_nodes,
                                            *mesh_part.nodal_fes);

      // Attach the 'mesh_part.nodes' to the 'mesh_part.mesh'.
      mesh_part.mesh->NewNodes(*mesh_part.nodes, /* make_owner: */ false);
      // Note: the vertices of 'mesh_part.mesh' are not set.
   }

   // Begin constructing the "neighbor" groups, i.e. the groups that contain
   // 'part_id'.
   ListOfIntegerSets groups;
   {
      // the first group is the local one
      IntegerSet group;
      group.Recreate(1, &part_id);
      groups.Insert(group);
   }

   // 'shared_faces' : shared face id -> (global_face_id, group_id)
   // Note: 'shared_faces' will be sorted by 'global_face_id'.
   Array<Pair<int,int>> shared_faces;

   // Add "neighbor" groups defined by faces
   // Construct 'shared_faces'.
   if (dim >= 3)
   {
      std::unordered_set<int> face_set;
      // Construct 'face_set'
      const Table &elem_to_face = mesh.ElementToFaceTable();
      for (int loc_elem_id = 0; loc_elem_id < num_elems; loc_elem_id++)
      {
         const int glob_elem_id = elem_list[loc_elem_id];
         const int nfaces = elem_to_face.RowSize(glob_elem_id);
         const int *faces = elem_to_face.GetRow(glob_elem_id);
         face_set.insert(faces, faces + nfaces);
      }
      // Construct 'shared_faces'; add "neighbor" groups defined by faces.
      IntegerSet group;
      for (int glob_face_id : face_set)
      {
         int el[2];
         mesh.GetFaceElements(glob_face_id, &el[0], &el[1]);
         if (el[1] < 0) { continue; }
         el[0] = partitioning[el[0]];
         el[1] = partitioning[el[1]];
         MFEM_ASSERT(el[0] == part_id || el[1] == part_id, "internal error");
         if (el[0] != part_id || el[1] != part_id)
         {
            group.Recreate(2, el);
            const int group_id = groups.Insert(group);
            shared_faces.Append(Pair<int,int>(glob_face_id, group_id));
         }
      }
      shared_faces.Sort(); // sort the shared faces by 'glob_face_id'
   }

   // 'shared_edges' : shared edge id -> (global_edge_id, group_id)
   // Note: 'shared_edges' will be sorted by 'global_edge_id'.
   Array<Pair<int,int>> shared_edges;

   // Add "neighbor" groups defined by edges.
   // Construct 'shared_edges'.
   if (dim >= 2)
   {
      std::unordered_set<int> edge_set;
      // Construct 'edge_set'
      const Table &elem_to_edge = mesh.ElementToEdgeTable();
      for (int loc_elem_id = 0; loc_elem_id < num_elems; loc_elem_id++)
      {
         const int glob_elem_id = elem_list[loc_elem_id];
         const int nedges = elem_to_edge.RowSize(glob_elem_id);
         const int *edges = elem_to_edge.GetRow(glob_elem_id);
         edge_set.insert(edges, edges + nedges);
      }
      // Construct 'shared_edges'; add "neighbor" groups defined by edges.
      IntegerSet group;
      for (int glob_edge_id : edge_set)
      {
         const int nelem = edge_to_element.RowSize(glob_edge_id);
         const int *elem = edge_to_element.GetRow(glob_edge_id);
         Array<int> &gr = group; // reference to the 'group' internal Array
         gr.SetSize(nelem);
         for (int j = 0; j < nelem; j++)
         {
            gr[j] = partitioning[elem[j]];
         }
         gr.Sort();
         gr.Unique();
         MFEM_ASSERT(gr.FindSorted(part_id) >= 0, "internal error");
         if (group.Size() > 1)
         {
            const int group_id = groups.Insert(group);
            shared_edges.Append(Pair<int,int>(glob_edge_id, group_id));
         }
      }
      shared_edges.Sort(); // sort the shared edges by 'glob_edge_id'
   }

   // 'shared_verts' : shared vertex id -> (global_vertex_id, group_id)
   // Note: 'shared_verts' will be sorted by 'global_vertex_id'.
   Array<Pair<int,int>> shared_verts;

   // Add "neighbor" groups defined by vertices.
   // Construct 'shared_verts'.
   {
      IntegerSet group;
      for (int i = 0; i < vertex_loc_to_glob.Size(); i++)
      {
         // 'vertex_to_element' maps global vertex ids to global element ids
         const int glob_vertex_id = vertex_loc_to_glob[i];
         const int nelem = vertex_to_element.RowSize(glob_vertex_id);
         const int *elem = vertex_to_element.GetRow(glob_vertex_id);
         Array<int> &gr = group; // reference to the 'group' internal Array
         gr.SetSize(nelem);
         for (int j = 0; j < nelem; j++)
         {
            gr[j] = partitioning[elem[j]];
         }
         gr.Sort();
         gr.Unique();
         MFEM_ASSERT(gr.FindSorted(part_id) >= 0, "internal error");
         if (group.Size() > 1)
         {
            const int group_id = groups.Insert(group);
            shared_verts.Append(Pair<int,int>(glob_vertex_id, group_id));
         }
      }
   }

   // Done constructing the "neighbor" groups in 'groups'.
   const int num_groups = groups.Size();

   // Define 'mesh_part.my_groups'
   groups.AsTable(mesh_part.my_groups);

   // Construct 'mesh_part.group_shared_entity_to_vertex[Geometry::POINT]'
   Table &group__shared_vertex_to_vertex =
      mesh_part.group_shared_entity_to_vertex[Geometry::POINT];
   group__shared_vertex_to_vertex.MakeI(num_groups);
   for (int sv = 0; sv < shared_verts.Size(); sv++)
   {
      const int group_id = shared_verts[sv].two;
      group__shared_vertex_to_vertex.AddAColumnInRow(group_id);
   }
   group__shared_vertex_to_vertex.MakeJ();
   for (int sv = 0; sv < shared_verts.Size(); sv++)
   {
      const int glob_vertex_id = shared_verts[sv].one;
      const int group_id       = shared_verts[sv].two;
      const int loc_vertex_id = vertex_loc_to_glob.FindSorted(glob_vertex_id);
      MFEM_ASSERT(loc_vertex_id >= 0, "internal error");
      group__shared_vertex_to_vertex.AddConnection(group_id, loc_vertex_id);
   }
   group__shared_vertex_to_vertex.ShiftUpI();

   // Construct 'mesh_part.group_shared_entity_to_vertex[Geometry::SEGMENT]'
   if (dim >= 2)
   {
      Table &group__shared_edge_to_vertex =
         mesh_part.group_shared_entity_to_vertex[Geometry::SEGMENT];
      group__shared_edge_to_vertex.MakeI(num_groups);
      for (int se = 0; se < shared_edges.Size(); se++)
      {
         const int group_id = shared_edges[se].two;
         group__shared_edge_to_vertex.AddColumnsInRow(group_id, 2);
      }
      group__shared_edge_to_vertex.MakeJ();
      const Table &edge_to_vertex = *mesh.GetEdgeVertexTable();
      for (int se = 0; se < shared_edges.Size(); se++)
      {
         const int glob_edge_id = shared_edges[se].one;
         const int group_id     = shared_edges[se].two;
         const int *v = edge_to_vertex.GetRow(glob_edge_id);
         for (int i = 0; i < 2; i++)
         {
            const int loc_vertex_id = vertex_loc_to_glob.FindSorted(v[i]);
            MFEM_ASSERT(loc_vertex_id >= 0, "internal error");
            group__shared_edge_to_vertex.AddConnection(group_id, loc_vertex_id);
         }
      }
      group__shared_edge_to_vertex.ShiftUpI();
   }

   // Construct 'mesh_part.group_shared_entity_to_vertex[Geometry::TRIANGLE]'
   // and 'mesh_part.group_shared_entity_to_vertex[Geometry::SQUARE]'.
   if (dim >= 3)
   {
      Table &group__shared_tria_to_vertex =
         mesh_part.group_shared_entity_to_vertex[Geometry::TRIANGLE];
      Table &group__shared_quad_to_vertex =
         mesh_part.group_shared_entity_to_vertex[Geometry::SQUARE];
      Array<int> vertex_ids;
      group__shared_tria_to_vertex.MakeI(num_groups);
      group__shared_quad_to_vertex.MakeI(num_groups);
      for (int sf = 0; sf < shared_faces.Size(); sf++)
      {
         const int glob_face_id = shared_faces[sf].one;
         const int group_id     = shared_faces[sf].two;
         const int geom         = mesh.GetFaceGeometry(glob_face_id);
         mesh_part.group_shared_entity_to_vertex[geom].
         AddColumnsInRow(group_id, Geometry::NumVerts[geom]);
      }
      group__shared_tria_to_vertex.MakeJ();
      group__shared_quad_to_vertex.MakeJ();
      for (int sf = 0; sf < shared_faces.Size(); sf++)
      {
         const int glob_face_id = shared_faces[sf].one;
         const int group_id     = shared_faces[sf].two;
         const int geom         = mesh.GetFaceGeometry(glob_face_id);
         mesh.GetFaceVertices(glob_face_id, vertex_ids);
         // Rotate shared triangles that have an adjacent tetrahedron with a
         // nonzero refinement flag.
         // See also ParMesh::BuildSharedFaceElems.
         if (geom == Geometry::TRIANGLE)
         {
            int glob_el_id[2];
            mesh.GetFaceElements(glob_face_id, &glob_el_id[0], &glob_el_id[1]);
            int side = 0;
            const Element *el = mesh.GetElement(glob_el_id[0]);
            const Tetrahedron *tet = nullptr;
            if (el->GetGeometryType() == Geometry::TETRAHEDRON)
            {
               tet = static_cast<const Tetrahedron*>(el);
            }
            else
            {
               side = 1;
               el = mesh.GetElement(glob_el_id[1]);
               if (el->GetGeometryType() == Geometry::TETRAHEDRON)
               {
                  tet = static_cast<const Tetrahedron*>(el);
               }
            }
            if (tet && tet->GetRefinementFlag())
            {
               // mark the shared face for refinement by reorienting
               // it according to the refinement flag in the tetrahedron
               // to which this shared face belongs to.
               int info[2];
               mesh.GetFaceInfos(glob_face_id, &info[0], &info[1]);
               tet->GetMarkedFace(info[side]/64, &vertex_ids[0]);
            }
         }
         for (int i = 0; i < vertex_ids.Size(); i++)
         {
            const int glob_id = vertex_ids[i];
            const int loc_id = vertex_loc_to_glob.FindSorted(glob_id);
            MFEM_ASSERT(loc_id >= 0, "internal error");
            vertex_ids[i] = loc_id;
         }
         mesh_part.group_shared_entity_to_vertex[geom].
         AddConnections(group_id, vertex_ids, vertex_ids.Size());
      }
      group__shared_tria_to_vertex.ShiftUpI();
      group__shared_quad_to_vertex.ShiftUpI();
   }
}

std::unique_ptr<FiniteElementSpace>
MeshPartitioner::ExtractFESpace(MeshPart &mesh_part,
                                const FiniteElementSpace &global_fespace) const
{
   mesh_part.GetMesh(); // initialize 'mesh_part.mesh'
   // Note: the nodes of 'mesh_part.mesh' are not set by GetMesh() unless they
   // were already constructed, e.g. by ExtractPart().

   return std::unique_ptr<FiniteElementSpace>(
             new FiniteElementSpace(mesh_part.mesh.get(),
                                    global_fespace.FEColl(),
                                    global_fespace.GetVDim(),
                                    global_fespace.GetOrdering()));
}

std::unique_ptr<GridFunction>
MeshPartitioner::ExtractGridFunction(const MeshPart &mesh_part,
                                     const GridFunction &global_gf,
                                     FiniteElementSpace &local_fespace) const
{
   std::unique_ptr<GridFunction> local_gf(new GridFunction(&local_fespace));

   // Transfer data from 'global_gf' to 'local_gf'.
   Array<int> gvdofs, lvdofs;
   Vector loc_vals;
   const int part_id = mesh_part.my_part_id;
   const int num_elems = part_to_element.RowSize(part_id);
   const int *elem_list = part_to_element.GetRow(part_id); // sorted
   for (int loc_elem_id = 0; loc_elem_id < num_elems; loc_elem_id++)
   {
      const int glob_elem_id = elem_list[loc_elem_id];
      DofTransformation glob_dt, local_dt;
      global_gf.FESpace()->GetElementVDofs(glob_elem_id, gvdofs, glob_dt);
      global_gf.GetSubVector(gvdofs, loc_vals);
      glob_dt.InvTransformPrimal(loc_vals);
      local_fespace.GetElementVDofs(loc_elem_id, lvdofs, local_dt);
      local_dt.TransformPrimal(loc_vals);
      local_gf->SetSubVector(lvdofs, loc_vals);
   }
   return local_gf;
}


GeometricFactors::GeometricFactors(const Mesh *mesh, const IntegrationRule &ir,
                                   int flags, MemoryType d_mt)
{
   this->mesh = mesh;
   IntRule = &ir;
   computed_factors = flags;

   MFEM_ASSERT(mesh->GetNumGeometries(mesh->Dimension()) <= 1,
               "mixed meshes are not supported!");
   MFEM_ASSERT(mesh->GetNodes(), "meshes without nodes are not supported!");

   Compute(*mesh->GetNodes(), d_mt);
}

GeometricFactors::GeometricFactors(const GridFunction &nodes,
                                   const IntegrationRule &ir,
                                   int flags, MemoryType d_mt)
{
   this->mesh = nodes.FESpace()->GetMesh();
   IntRule = &ir;
   computed_factors = flags;

   Compute(nodes, d_mt);
}

void GeometricFactors::Compute(const GridFunction &nodes,
                               MemoryType d_mt)
{

   const FiniteElementSpace *fespace = nodes.FESpace();
   const FiniteElement *fe = fespace->GetTypicalFE();
   const int dim  = fe->GetDim();
   const int vdim = fespace->GetVDim();
   const int NE   = fespace->GetNE();
   const int ND   = fe->GetDof();
   const int NQ   = IntRule->GetNPoints();

   unsigned eval_flags = 0;
   MemoryType my_d_mt = (d_mt != MemoryType::DEFAULT) ? d_mt :
                        Device::GetDeviceMemoryType();
   if (computed_factors & GeometricFactors::COORDINATES)
   {
      X.SetSize(vdim*NQ*NE, my_d_mt); // NQ x SDIM x NE
      eval_flags |= QuadratureInterpolator::VALUES;
   }
   if (computed_factors & GeometricFactors::JACOBIANS)
   {
      J.SetSize(dim*vdim*NQ*NE, my_d_mt); // NQ x SDIM x DIM x NE
      eval_flags |= QuadratureInterpolator::DERIVATIVES;
   }
   if (computed_factors & GeometricFactors::DETERMINANTS)
   {
      detJ.SetSize(NQ*NE, my_d_mt); // NQ x NE
      eval_flags |= QuadratureInterpolator::DETERMINANTS;
   }

   const QuadratureInterpolator *qi = fespace->GetQuadratureInterpolator(*IntRule);
   // All X, J, and detJ use this layout:
   qi->SetOutputLayout(QVectorLayout::byNODES);

   const bool use_tensor_products = UsesTensorBasis(*fespace);

   qi->DisableTensorProducts(!use_tensor_products);
   const ElementDofOrdering e_ordering = use_tensor_products ?
                                         ElementDofOrdering::LEXICOGRAPHIC :
                                         ElementDofOrdering::NATIVE;
   const Operator *elem_restr = fespace->GetElementRestriction(e_ordering);

   if (elem_restr) // Always true as of 2021-04-27
   {
      Vector Enodes(vdim*ND*NE, my_d_mt);
      elem_restr->Mult(nodes, Enodes);
      qi->Mult(Enodes, eval_flags, X, J, detJ);
   }
   else
   {
      qi->Mult(nodes, eval_flags, X, J, detJ);
   }
}

FaceGeometricFactors::FaceGeometricFactors(const Mesh *mesh,
                                           const IntegrationRule &ir,
                                           int flags, FaceType type,
                                           MemoryType d_mt)
   : type(type)
{
   this->mesh = mesh;
   IntRule = &ir;
   computed_factors = flags;

   const GridFunction *nodes = mesh->GetNodes();
   const FiniteElementSpace *fespace = nodes->FESpace();
   const int vdim = fespace->GetVDim();
   const int NF   = fespace->GetNFbyType(type);
   const int NQ   = ir.GetNPoints();

   const FaceRestriction *face_restr = fespace->GetFaceRestriction(
                                          ElementDofOrdering::LEXICOGRAPHIC,
                                          type,
                                          L2FaceValues::SingleValued);


   MemoryType my_d_mt = (d_mt != MemoryType::DEFAULT) ? d_mt :
                        Device::GetDeviceMemoryType();

   Vector Fnodes(face_restr->Height(), my_d_mt);
   face_restr->Mult(*nodes, Fnodes);

   unsigned eval_flags = 0;

   if (flags & FaceGeometricFactors::COORDINATES)
   {
      X.SetSize(vdim*NQ*NF, my_d_mt);
      eval_flags |= FaceQuadratureInterpolator::VALUES;
   }
   if (flags & FaceGeometricFactors::JACOBIANS)
   {
      J.SetSize(vdim*(mesh->Dimension() - 1)*NQ*NF, my_d_mt);
      eval_flags |= FaceQuadratureInterpolator::DERIVATIVES;
   }
   if (flags & FaceGeometricFactors::DETERMINANTS)
   {
      detJ.SetSize(NQ*NF, my_d_mt);
      eval_flags |= FaceQuadratureInterpolator::DETERMINANTS;
   }
   if (flags & FaceGeometricFactors::NORMALS)
   {
      normal.SetSize(vdim*NQ*NF, my_d_mt);
      eval_flags |= FaceQuadratureInterpolator::NORMALS;
   }

   const FaceQuadratureInterpolator *qi =
      fespace->GetFaceQuadratureInterpolator(ir, type);
   // All face data vectors assume layout byNODES.
   qi->SetOutputLayout(QVectorLayout::byNODES);
   const bool use_tensor_products = UsesTensorBasis(*fespace);
   qi->DisableTensorProducts(!use_tensor_products);

   qi->Mult(Fnodes, eval_flags, X, J, detJ, normal);
}

NodeExtrudeCoefficient::NodeExtrudeCoefficient(const int dim, const int n_,
                                               const real_t s_)
   : VectorCoefficient(dim), n(n_), s(s_), tip(p, dim-1)
{
}

void NodeExtrudeCoefficient::Eval(Vector &V, ElementTransformation &T,
                                  const IntegrationPoint &ip)
{
   V.SetSize(vdim);
   T.Transform(ip, tip);
   V(0) = p[0];
   if (vdim == 2)
   {
      V(1) = s * ((ip.y + layer) / n);
   }
   else
   {
      V(1) = p[1];
      V(2) = s * ((ip.z + layer) / n);
   }
}


Mesh *Extrude1D(Mesh *mesh, const int ny, const real_t sy, const bool closed)
{
   if (mesh->Dimension() != 1)
   {
      mfem::err << "Extrude1D : Not a 1D mesh!" << endl;
      mfem_error();
   }

   int nvy = (closed) ? (ny) : (ny + 1);
   int nvt = mesh->GetNV() * nvy;

   Mesh *mesh2d;

   if (closed)
   {
      mesh2d = new Mesh(2, nvt, mesh->GetNE()*ny, mesh->GetNBE()*ny);
   }
   else
      mesh2d = new Mesh(2, nvt, mesh->GetNE()*ny,
                        mesh->GetNBE()*ny+2*mesh->GetNE());

   // vertices
   real_t vc[2];
   for (int i = 0; i < mesh->GetNV(); i++)
   {
      vc[0] = mesh->GetVertex(i)[0];
      for (int j = 0; j < nvy; j++)
      {
         vc[1] = sy * (real_t(j) / ny);
         mesh2d->AddVertex(vc);
      }
   }
   // elements
   Array<int> vert;
   for (int i = 0; i < mesh->GetNE(); i++)
   {
      const Element *elem = mesh->GetElement(i);
      elem->GetVertices(vert);
      const int attr = elem->GetAttribute();
      for (int j = 0; j < ny; j++)
      {
         int qv[4];
         qv[0] = vert[0] * nvy + j;
         qv[1] = vert[1] * nvy + j;
         qv[2] = vert[1] * nvy + (j + 1) % nvy;
         qv[3] = vert[0] * nvy + (j + 1) % nvy;

         mesh2d->AddQuad(qv, attr);
      }
   }
   // 2D boundary from the 1D boundary
   for (int i = 0; i < mesh->GetNBE(); i++)
   {
      const Element *elem = mesh->GetBdrElement(i);
      elem->GetVertices(vert);
      const int attr = elem->GetAttribute();
      for (int j = 0; j < ny; j++)
      {
         int sv[2];
         sv[0] = vert[0] * nvy + j;
         sv[1] = vert[0] * nvy + (j + 1) % nvy;

         if (attr%2)
         {
            Swap<int>(sv[0], sv[1]);
         }

         mesh2d->AddBdrSegment(sv, attr);
      }
   }

   if (!closed)
   {
      // 2D boundary from the 1D elements (bottom + top)
      int nba = (mesh->bdr_attributes.Size() > 0 ?
                 mesh->bdr_attributes.Max() : 0);
      for (int i = 0; i < mesh->GetNE(); i++)
      {
         const Element *elem = mesh->GetElement(i);
         elem->GetVertices(vert);
         const int attr = nba + elem->GetAttribute();
         int sv[2];
         sv[0] = vert[0] * nvy;
         sv[1] = vert[1] * nvy;

         mesh2d->AddBdrSegment(sv, attr);

         sv[0] = vert[1] * nvy + ny;
         sv[1] = vert[0] * nvy + ny;

         mesh2d->AddBdrSegment(sv, attr);
      }
   }

   mesh2d->FinalizeQuadMesh(1, 0, false);

   GridFunction *nodes = mesh->GetNodes();
   if (nodes)
   {
      // duplicate the fec of the 1D mesh so that it can be deleted safely
      // along with its nodes, fes and fec
      FiniteElementCollection *fec2d = NULL;
      FiniteElementSpace *fes2d;
      const char *name = nodes->FESpace()->FEColl()->Name();
      string cname = name;
      if (cname == "Linear")
      {
         fec2d = new LinearFECollection;
      }
      else if (cname == "Quadratic")
      {
         fec2d = new QuadraticFECollection;
      }
      else if (cname == "Cubic")
      {
         fec2d = new CubicFECollection;
      }
      else if (!strncmp(name, "H1_", 3))
      {
         fec2d = new H1_FECollection(atoi(name + 7), 2);
      }
      else if (!strncmp(name, "L2_T", 4))
      {
         fec2d = new L2_FECollection(atoi(name + 10), 2, atoi(name + 4));
      }
      else if (!strncmp(name, "L2_", 3))
      {
         fec2d = new L2_FECollection(atoi(name + 7), 2);
      }
      else
      {
         delete mesh2d;
         mfem::err << "Extrude1D : The mesh uses unknown FE collection : "
                   << cname << endl;
         mfem_error();
      }
      fes2d = new FiniteElementSpace(mesh2d, fec2d, 2);
      mesh2d->SetNodalFESpace(fes2d);
      GridFunction *nodes2d = mesh2d->GetNodes();
      nodes2d->MakeOwner(fec2d);

      NodeExtrudeCoefficient ecoeff(2, ny, sy);
      Vector lnodes;
      Array<int> vdofs2d;
      for (int i = 0; i < mesh->GetNE(); i++)
      {
         ElementTransformation &T = *mesh->GetElementTransformation(i);
         for (int j = ny-1; j >= 0; j--)
         {
            fes2d->GetElementVDofs(i*ny+j, vdofs2d);
            lnodes.SetSize(vdofs2d.Size());
            ecoeff.SetLayer(j);
            fes2d->GetFE(i*ny+j)->Project(ecoeff, T, lnodes);
            nodes2d->SetSubVector(vdofs2d, lnodes);
         }
      }
   }
   return mesh2d;
}

Mesh *Extrude2D(Mesh *mesh, const int nz, const real_t sz)
{
   if (mesh->Dimension() != 2)
   {
      mfem::err << "Extrude2D : Not a 2D mesh!" << endl;
      mfem_error();
   }

   int nvz = nz + 1;
   int nvt = mesh->GetNV() * nvz;

   Mesh *mesh3d = new Mesh(3, nvt, mesh->GetNE()*nz,
                           mesh->GetNBE()*nz+2*mesh->GetNE());

   bool wdgMesh = false;
   bool hexMesh = false;

   // vertices
   real_t vc[3];
   for (int i = 0; i < mesh->GetNV(); i++)
   {
      vc[0] = mesh->GetVertex(i)[0];
      vc[1] = mesh->GetVertex(i)[1];
      for (int j = 0; j < nvz; j++)
      {
         vc[2] = sz * (real_t(j) / nz);
         mesh3d->AddVertex(vc);
      }
   }
   // elements
   Array<int> vert;
   for (int i = 0; i < mesh->GetNE(); i++)
   {
      const Element *elem = mesh->GetElement(i);
      elem->GetVertices(vert);
      const int attr = elem->GetAttribute();
      Geometry::Type geom = elem->GetGeometryType();
      switch (geom)
      {
         case Geometry::TRIANGLE:
            wdgMesh = true;
            for (int j = 0; j < nz; j++)
            {
               int pv[6];
               pv[0] = vert[0] * nvz + j;
               pv[1] = vert[1] * nvz + j;
               pv[2] = vert[2] * nvz + j;
               pv[3] = vert[0] * nvz + (j + 1) % nvz;
               pv[4] = vert[1] * nvz + (j + 1) % nvz;
               pv[5] = vert[2] * nvz + (j + 1) % nvz;

               mesh3d->AddWedge(pv, attr);
            }
            break;
         case Geometry::SQUARE:
            hexMesh = true;
            for (int j = 0; j < nz; j++)
            {
               int hv[8];
               hv[0] = vert[0] * nvz + j;
               hv[1] = vert[1] * nvz + j;
               hv[2] = vert[2] * nvz + j;
               hv[3] = vert[3] * nvz + j;
               hv[4] = vert[0] * nvz + (j + 1) % nvz;
               hv[5] = vert[1] * nvz + (j + 1) % nvz;
               hv[6] = vert[2] * nvz + (j + 1) % nvz;
               hv[7] = vert[3] * nvz + (j + 1) % nvz;

               mesh3d->AddHex(hv, attr);
            }
            break;
         default:
            mfem::err << "Extrude2D : Invalid 2D element type \'"
                      << geom << "\'" << endl;
            mfem_error();
            break;
      }
   }
   // 3D boundary from the 2D boundary
   for (int i = 0; i < mesh->GetNBE(); i++)
   {
      const Element *elem = mesh->GetBdrElement(i);
      elem->GetVertices(vert);
      const int attr = elem->GetAttribute();
      for (int j = 0; j < nz; j++)
      {
         int qv[4];
         qv[0] = vert[0] * nvz + j;
         qv[1] = vert[1] * nvz + j;
         qv[2] = vert[1] * nvz + (j + 1) % nvz;
         qv[3] = vert[0] * nvz + (j + 1) % nvz;

         mesh3d->AddBdrQuad(qv, attr);
      }
   }

   // 3D boundary from the 2D elements (bottom + top)
   int nba = (mesh->bdr_attributes.Size() > 0 ?
              mesh->bdr_attributes.Max() : 0);
   for (int i = 0; i < mesh->GetNE(); i++)
   {
      const Element *elem = mesh->GetElement(i);
      elem->GetVertices(vert);
      const int attr = nba + elem->GetAttribute();
      Geometry::Type geom = elem->GetGeometryType();
      switch (geom)
      {
         case Geometry::TRIANGLE:
         {
            int tv[3];
            tv[0] = vert[0] * nvz;
            tv[1] = vert[2] * nvz;
            tv[2] = vert[1] * nvz;

            mesh3d->AddBdrTriangle(tv, attr);

            tv[0] = vert[0] * nvz + nz;
            tv[1] = vert[1] * nvz + nz;
            tv[2] = vert[2] * nvz + nz;

            mesh3d->AddBdrTriangle(tv, attr);
         }
         break;
         case Geometry::SQUARE:
         {
            int qv[4];
            qv[0] = vert[0] * nvz;
            qv[1] = vert[3] * nvz;
            qv[2] = vert[2] * nvz;
            qv[3] = vert[1] * nvz;

            mesh3d->AddBdrQuad(qv, attr);

            qv[0] = vert[0] * nvz + nz;
            qv[1] = vert[1] * nvz + nz;
            qv[2] = vert[2] * nvz + nz;
            qv[3] = vert[3] * nvz + nz;

            mesh3d->AddBdrQuad(qv, attr);
         }
         break;
         default:
            mfem::err << "Extrude2D : Invalid 2D element type \'"
                      << geom << "\'" << endl;
            mfem_error();
            break;
      }
   }

   if ( hexMesh && wdgMesh )
   {
      mesh3d->FinalizeMesh(0, false);
   }
   else if ( hexMesh )
   {
      mesh3d->FinalizeHexMesh(1, 0, false);
   }
   else if ( wdgMesh )
   {
      mesh3d->FinalizeWedgeMesh(1, 0, false);
   }

   GridFunction *nodes = mesh->GetNodes();
   if (nodes)
   {
      // duplicate the fec of the 2D mesh so that it can be deleted safely
      // along with its nodes, fes and fec
      FiniteElementCollection *fec3d = NULL;
      FiniteElementSpace *fes3d;
      const char *name = nodes->FESpace()->FEColl()->Name();
      string cname = name;
      if (cname == "Linear")
      {
         fec3d = new LinearFECollection;
      }
      else if (cname == "Quadratic")
      {
         fec3d = new QuadraticFECollection;
      }
      else if (cname == "Cubic")
      {
         fec3d = new CubicFECollection;
      }
      else if (!strncmp(name, "H1_", 3))
      {
         fec3d = new H1_FECollection(atoi(name + 7), 3);
      }
      else if (!strncmp(name, "L2_T", 4))
      {
         fec3d = new L2_FECollection(atoi(name + 10), 3, atoi(name + 4));
      }
      else if (!strncmp(name, "L2_", 3))
      {
         fec3d = new L2_FECollection(atoi(name + 7), 3);
      }
      else
      {
         delete mesh3d;
         mfem::err << "Extrude3D : The mesh uses unknown FE collection : "
                   << cname << endl;
         mfem_error();
      }
      fes3d = new FiniteElementSpace(mesh3d, fec3d, 3);
      mesh3d->SetNodalFESpace(fes3d);
      GridFunction *nodes3d = mesh3d->GetNodes();
      nodes3d->MakeOwner(fec3d);

      NodeExtrudeCoefficient ecoeff(3, nz, sz);
      Vector lnodes;
      Array<int> vdofs3d;
      for (int i = 0; i < mesh->GetNE(); i++)
      {
         ElementTransformation &T = *mesh->GetElementTransformation(i);
         for (int j = nz-1; j >= 0; j--)
         {
            fes3d->GetElementVDofs(i*nz+j, vdofs3d);
            lnodes.SetSize(vdofs3d.Size());
            ecoeff.SetLayer(j);
            fes3d->GetFE(i*nz+j)->Project(ecoeff, T, lnodes);
            nodes3d->SetSubVector(vdofs3d, lnodes);
         }
      }
   }
   return mesh3d;
}

#ifdef MFEM_DEBUG
void Mesh::DebugDump(std::ostream &os) const
{
   // dump vertices and edges (NCMesh "nodes")
   os << NumOfVertices + NumOfEdges << "\n";
   for (int i = 0; i < NumOfVertices; i++)
   {
      const real_t *v = GetVertex(i);
      os << i << " " << v[0] << " " << v[1] << " " << v[2]
         << " 0 0 " << i << " -1 0\n";
   }

   Array<int> ev;
   for (int i = 0; i < NumOfEdges; i++)
   {
      GetEdgeVertices(i, ev);
      real_t mid[3] = {0, 0, 0};
      for (int j = 0; j < 2; j++)
      {
         for (int k = 0; k < spaceDim; k++)
         {
            mid[k] += GetVertex(ev[j])[k];
         }
      }
      os << NumOfVertices+i << " "
         << mid[0]/2 << " " << mid[1]/2 << " " << mid[2]/2 << " "
         << ev[0] << " " << ev[1] << " -1 " << i << " 0\n";
   }

   // dump elements
   os << NumOfElements << "\n";
   for (int i = 0; i < NumOfElements; i++)
   {
      const Element* e = elements[i];
      os << e->GetNVertices() << " ";
      for (int j = 0; j < e->GetNVertices(); j++)
      {
         os << e->GetVertices()[j] << " ";
      }
      os << e->GetAttribute() << " 0 " << i << "\n";
   }

   // dump faces
   os << "0\n";
}
#endif

}<|MERGE_RESOLUTION|>--- conflicted
+++ resolved
@@ -937,12 +937,8 @@
       bdr_attrs_cache.SetSize(nf_bdr);
       int f_ind = 0;
       int missing_bdr_elems = 0;
-<<<<<<< HEAD
-      for (int f = 0; f < GetNumFaces(); ++f)
-=======
       const int nf = GetNumFaces();
       for (int f = 0; f < nf; ++f)
->>>>>>> 7c8b5b3a
       {
          if (!GetFaceInformation(f).IsOfFaceType(FaceType::Boundary))
          {
@@ -990,7 +986,6 @@
    return elem_attrs_cache;
 }
 
-<<<<<<< HEAD
 void Mesh::ComputeFaceInfo(FaceType ftype) const
 {
    auto &fidcs = face_indices[static_cast<int>(ftype)];
@@ -1031,8 +1026,6 @@
    return inv_face_indices[static_cast<int>(ftype)];
 }
 
-=======
->>>>>>> 7c8b5b3a
 void Mesh::DeleteGeometricFactors()
 {
    for (int i = 0; i < geom_factors.Size(); i++)
@@ -11001,14 +10994,11 @@
    // copy attribute caches
    mfem::Swap(elem_attrs_cache, other.elem_attrs_cache);
    mfem::Swap(bdr_attrs_cache, other.bdr_attrs_cache);
-<<<<<<< HEAD
 
    mfem::Swap(face_indices[0], other.face_indices[0]);
    mfem::Swap(face_indices[1], other.face_indices[1]);
    inv_face_indices[0].swap(other.inv_face_indices[0]);
    inv_face_indices[1].swap(other.inv_face_indices[1]);
-=======
->>>>>>> 7c8b5b3a
 }
 
 void Mesh::GetElementData(const Array<Element*> &elem_array, int geom,
