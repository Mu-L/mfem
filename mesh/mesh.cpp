// Copyright (c) 2010-2023, Lawrence Livermore National Security, LLC. Produced
// at the Lawrence Livermore National Laboratory. All Rights reserved. See files
// LICENSE and NOTICE for details. LLNL-CODE-806117.
//
// This file is part of the MFEM library. For more information and source code
// availability visit https://mfem.org.
//
// MFEM is free software; you can redistribute it and/or modify it under the
// terms of the BSD-3 license. We welcome feedback and contributions, see file
// CONTRIBUTING.md for details.

// Implementation of data type mesh

#include "mesh_headers.hpp"
#include "../fem/fem.hpp"
#include "../general/sort_pairs.hpp"
#include "../general/binaryio.hpp"
#include "../general/text.hpp"
#include "../general/device.hpp"
#include "../general/tic_toc.hpp"
#include "../general/gecko.hpp"
#include "../fem/quadinterpolator.hpp"

#include <iostream>
#include <sstream>
#include <fstream>
#include <limits>
#include <cmath>
#include <cstring>
#include <ctime>
#include <functional>
#include <map>
#include <set>

// Include the METIS header, if using version 5. If using METIS 4, the needed
// declarations are inlined below, i.e. no header is needed.
#if defined(MFEM_USE_METIS) && defined(MFEM_USE_METIS_5)
#include "metis.h"
#endif

// METIS 4 prototypes
#if defined(MFEM_USE_METIS) && !defined(MFEM_USE_METIS_5)
typedef int idx_t;
typedef int idxtype;
extern "C" {
   void METIS_PartGraphRecursive(int*, idxtype*, idxtype*, idxtype*, idxtype*,
                                 int*, int*, int*, int*, int*, idxtype*);
   void METIS_PartGraphKway(int*, idxtype*, idxtype*, idxtype*, idxtype*,
                            int*, int*, int*, int*, int*, idxtype*);
   void METIS_PartGraphVKway(int*, idxtype*, idxtype*, idxtype*, idxtype*,
                             int*, int*, int*, int*, int*, idxtype*);
}
#endif

using namespace std;

namespace mfem
{

void Mesh::GetElementJacobian(int i, DenseMatrix &J, const IntegrationPoint *ip)
{
   Geometry::Type geom = GetElementBaseGeometry(i);
   ElementTransformation *eltransf = GetElementTransformation(i);
   if (ip == NULL)
   {
      eltransf->SetIntPoint(&Geometries.GetCenter(geom));
   }
   else
   {
      eltransf->SetIntPoint(ip);
   }
   Geometries.JacToPerfJac(geom, eltransf->Jacobian(), J);
}

void Mesh::GetElementCenter(int i, Vector &center)
{
   center.SetSize(spaceDim);
   int geom = GetElementBaseGeometry(i);
   ElementTransformation *eltransf = GetElementTransformation(i);
   eltransf->Transform(Geometries.GetCenter(geom), center);
}

double Mesh::GetElementSize(ElementTransformation *T, int type)
{
   DenseMatrix J(spaceDim, Dim);

   Geometry::Type geom = T->GetGeometryType();
   T->SetIntPoint(&Geometries.GetCenter(geom));
   Geometries.JacToPerfJac(geom, T->Jacobian(), J);

   if (type == 0)
   {
      return pow(fabs(J.Weight()), 1./Dim);
   }
   else if (type == 1)
   {
      return J.CalcSingularvalue(Dim-1);   // h_min
   }
   else
   {
      return J.CalcSingularvalue(0);   // h_max
   }
}

double Mesh::GetElementSize(int i, int type)
{
   return GetElementSize(GetElementTransformation(i), type);
}

double Mesh::GetElementSize(int i, const Vector &dir)
{
   DenseMatrix J(spaceDim, Dim);
   Vector d_hat(Dim);
   GetElementJacobian(i, J);
   J.MultTranspose(dir, d_hat);
   return sqrt((d_hat * d_hat) / (dir * dir));
}

double Mesh::GetElementVolume(int i)
{
   ElementTransformation *et = GetElementTransformation(i);
   const IntegrationRule &ir = IntRules.Get(GetElementBaseGeometry(i),
                                            et->OrderJ());
   double volume = 0.0;
   for (int j = 0; j < ir.GetNPoints(); j++)
   {
      const IntegrationPoint &ip = ir.IntPoint(j);
      et->SetIntPoint(&ip);
      volume += ip.weight * et->Weight();
   }

   return volume;
}

// Similar to VisualizationSceneSolution3d::FindNewBox in GLVis
void Mesh::GetBoundingBox(Vector &min, Vector &max, int ref)
{
   min.SetSize(spaceDim);
   max.SetSize(spaceDim);

   for (int d = 0; d < spaceDim; d++)
   {
      min(d) = infinity();
      max(d) = -infinity();
   }

   if (Nodes == NULL)
   {
      double *coord;
      for (int i = 0; i < NumOfVertices; i++)
      {
         coord = GetVertex(i);
         for (int d = 0; d < spaceDim; d++)
         {
            if (coord[d] < min(d)) { min(d) = coord[d]; }
            if (coord[d] > max(d)) { max(d) = coord[d]; }
         }
      }
   }
   else
   {
      const bool use_boundary = false; // make this a parameter?
      int ne = use_boundary ? GetNBE() : GetNE();
      int fn, fo;
      DenseMatrix pointmat;
      RefinedGeometry *RefG;
      IntegrationRule eir;
      FaceElementTransformations *Tr;
      ElementTransformation *T;

      for (int i = 0; i < ne; i++)
      {
         if (use_boundary)
         {
            GetBdrElementFace(i, &fn, &fo);
            RefG = GlobGeometryRefiner.Refine(GetFaceGeometry(fn), ref);
            Tr = GetFaceElementTransformations(fn, 5);
            eir.SetSize(RefG->RefPts.GetNPoints());
            Tr->Loc1.Transform(RefG->RefPts, eir);
            Tr->Elem1->Transform(eir, pointmat);
         }
         else
         {
            T = GetElementTransformation(i);
            RefG = GlobGeometryRefiner.Refine(GetElementBaseGeometry(i), ref);
            T->Transform(RefG->RefPts, pointmat);
         }
         for (int j = 0; j < pointmat.Width(); j++)
         {
            for (int d = 0; d < pointmat.Height(); d++)
            {
               if (pointmat(d,j) < min(d)) { min(d) = pointmat(d,j); }
               if (pointmat(d,j) > max(d)) { max(d) = pointmat(d,j); }
            }
         }
      }
   }
}

void Mesh::GetCharacteristics(double &h_min, double &h_max,
                              double &kappa_min, double &kappa_max,
                              Vector *Vh, Vector *Vk)
{
   int i, dim, sdim;
   DenseMatrix J;
   double h, kappa;

   dim = Dimension();
   sdim = SpaceDimension();

   if (Vh) { Vh->SetSize(NumOfElements); }
   if (Vk) { Vk->SetSize(NumOfElements); }

   h_min = kappa_min = infinity();
   h_max = kappa_max = -h_min;
   if (dim == 0) { if (Vh) { *Vh = 1.0; } if (Vk) {*Vk = 1.0; } return; }
   J.SetSize(sdim, dim);
   for (i = 0; i < NumOfElements; i++)
   {
      GetElementJacobian(i, J);
      h = pow(fabs(J.Weight()), 1.0/double(dim));
      kappa = (dim == sdim) ?
              J.CalcSingularvalue(0) / J.CalcSingularvalue(dim-1) : -1.0;
      if (Vh) { (*Vh)(i) = h; }
      if (Vk) { (*Vk)(i) = kappa; }

      if (h < h_min) { h_min = h; }
      if (h > h_max) { h_max = h; }
      if (kappa < kappa_min) { kappa_min = kappa; }
      if (kappa > kappa_max) { kappa_max = kappa; }
   }
}

// static method
void Mesh::PrintElementsByGeometry(int dim,
                                   const Array<int> &num_elems_by_geom,
                                   std::ostream &os)
{
   for (int g = Geometry::DimStart[dim], first = 1;
        g < Geometry::DimStart[dim+1]; g++)
   {
      if (!num_elems_by_geom[g]) { continue; }
      if (!first) { os << " + "; }
      else { first = 0; }
      os << num_elems_by_geom[g] << ' ' << Geometry::Name[g] << "(s)";
   }
}

void Mesh::PrintCharacteristics(Vector *Vh, Vector *Vk, std::ostream &os)
{
   double h_min, h_max, kappa_min, kappa_max;

   os << "Mesh Characteristics:";

   this->GetCharacteristics(h_min, h_max, kappa_min, kappa_max, Vh, Vk);

   Array<int> num_elems_by_geom(Geometry::NumGeom);
   num_elems_by_geom = 0;
   for (int i = 0; i < GetNE(); i++)
   {
      num_elems_by_geom[GetElementBaseGeometry(i)]++;
   }

   os << '\n'
      << "Dimension          : " << Dimension() << '\n'
      << "Space dimension    : " << SpaceDimension();
   if (Dim == 0)
   {
      os << '\n'
         << "Number of vertices : " << GetNV() << '\n'
         << "Number of elements : " << GetNE() << '\n'
         << "Number of bdr elem : " << GetNBE() << '\n';
   }
   else if (Dim == 1)
   {
      os << '\n'
         << "Number of vertices : " << GetNV() << '\n'
         << "Number of elements : " << GetNE() << '\n'
         << "Number of bdr elem : " << GetNBE() << '\n'
         << "h_min              : " << h_min << '\n'
         << "h_max              : " << h_max << '\n';
   }
   else if (Dim == 2)
   {
      os << '\n'
         << "Number of vertices : " << GetNV() << '\n'
         << "Number of edges    : " << GetNEdges() << '\n'
         << "Number of elements : " << GetNE() << "  --  ";
      PrintElementsByGeometry(2, num_elems_by_geom, os);
      os << '\n'
         << "Number of bdr elem : " << GetNBE() << '\n'
         << "Euler Number       : " << EulerNumber2D() << '\n'
         << "h_min              : " << h_min << '\n'
         << "h_max              : " << h_max << '\n'
         << "kappa_min          : " << kappa_min << '\n'
         << "kappa_max          : " << kappa_max << '\n';
   }
   else
   {
      Array<int> num_bdr_elems_by_geom(Geometry::NumGeom);
      num_bdr_elems_by_geom = 0;
      for (int i = 0; i < GetNBE(); i++)
      {
         num_bdr_elems_by_geom[GetBdrElementBaseGeometry(i)]++;
      }
      Array<int> num_faces_by_geom(Geometry::NumGeom);
      num_faces_by_geom = 0;
      for (int i = 0; i < GetNFaces(); i++)
      {
         num_faces_by_geom[GetFaceGeometry(i)]++;
      }

      os << '\n'
         << "Number of vertices : " << GetNV() << '\n'
         << "Number of edges    : " << GetNEdges() << '\n'
         << "Number of faces    : " << GetNFaces() << "  --  ";
      PrintElementsByGeometry(Dim-1, num_faces_by_geom, os);
      os << '\n'
         << "Number of elements : " << GetNE() << "  --  ";
      PrintElementsByGeometry(Dim, num_elems_by_geom, os);
      os << '\n'
         << "Number of bdr elem : " << GetNBE() << "  --  ";
      PrintElementsByGeometry(Dim-1, num_bdr_elems_by_geom, os);
      os << '\n'
         << "Euler Number       : " << EulerNumber() << '\n'
         << "h_min              : " << h_min << '\n'
         << "h_max              : " << h_max << '\n'
         << "kappa_min          : " << kappa_min << '\n'
         << "kappa_max          : " << kappa_max << '\n';
   }
   os << '\n' << std::flush;
}

FiniteElement *Mesh::GetTransformationFEforElementType(Element::Type ElemType)
{
   switch (ElemType)
   {
      case Element::POINT :          return &PointFE;
      case Element::SEGMENT :        return &SegmentFE;
      case Element::TRIANGLE :       return &TriangleFE;
      case Element::QUADRILATERAL :  return &QuadrilateralFE;
      case Element::TETRAHEDRON :    return &TetrahedronFE;
      case Element::HEXAHEDRON :     return &HexahedronFE;
      case Element::WEDGE :          return &WedgeFE;
      case Element::PYRAMID :        return &PyramidFE;
      default:
         MFEM_ABORT("Unknown element type \"" << ElemType << "\"");
         break;
   }
   MFEM_ABORT("Unknown element type");
   return NULL;
}


void Mesh::GetElementTransformation(int i, IsoparametricTransformation *ElTr)
{
   ElTr->Attribute = GetAttribute(i);
   ElTr->ElementNo = i;
   ElTr->ElementType = ElementTransformation::ELEMENT;
   ElTr->mesh = this;
   ElTr->Reset();
   if (Nodes == NULL)
   {
      GetPointMatrix(i, ElTr->GetPointMat());
      ElTr->SetFE(GetTransformationFEforElementType(GetElementType(i)));
   }
   else
   {
      DenseMatrix &pm = ElTr->GetPointMat();
      Array<int> vdofs;
      Nodes->FESpace()->GetElementVDofs(i, vdofs);
      Nodes->HostRead();
      const GridFunction &nodes = *Nodes;
      int n = vdofs.Size()/spaceDim;
      pm.SetSize(spaceDim, n);
      for (int k = 0; k < spaceDim; k++)
      {
         for (int j = 0; j < n; j++)
         {
            pm(k,j) = nodes(vdofs[n*k+j]);
         }
      }
      ElTr->SetFE(Nodes->FESpace()->GetFE(i));
   }
}

void Mesh::GetElementTransformation(int i, const Vector &nodes,
                                    IsoparametricTransformation *ElTr)
{
   ElTr->Attribute = GetAttribute(i);
   ElTr->ElementNo = i;
   ElTr->ElementType = ElementTransformation::ELEMENT;
   ElTr->mesh = this;
   DenseMatrix &pm = ElTr->GetPointMat();
   ElTr->Reset();
   nodes.HostRead();
   if (Nodes == NULL)
   {
      MFEM_ASSERT(nodes.Size() == spaceDim*GetNV(), "");
      int       nv = elements[i]->GetNVertices();
      const int *v = elements[i]->GetVertices();
      int n = vertices.Size();
      pm.SetSize(spaceDim, nv);
      for (int k = 0; k < spaceDim; k++)
      {
         for (int j = 0; j < nv; j++)
         {
            pm(k, j) = nodes(k*n+v[j]);
         }
      }
      ElTr->SetFE(GetTransformationFEforElementType(GetElementType(i)));
   }
   else
   {
      MFEM_ASSERT(nodes.Size() == Nodes->Size(), "");
      Array<int> vdofs;
      Nodes->FESpace()->GetElementVDofs(i, vdofs);
      int n = vdofs.Size()/spaceDim;
      pm.SetSize(spaceDim, n);
      for (int k = 0; k < spaceDim; k++)
      {
         for (int j = 0; j < n; j++)
         {
            pm(k,j) = nodes(vdofs[n*k+j]);
         }
      }
      ElTr->SetFE(Nodes->FESpace()->GetFE(i));
   }
}

ElementTransformation *Mesh::GetElementTransformation(int i)
{
   GetElementTransformation(i, &Transformation);

   return &Transformation;
}

ElementTransformation *Mesh::GetBdrElementTransformation(int i)
{
   GetBdrElementTransformation(i, &BdrTransformation);
   return &BdrTransformation;
}

void Mesh::GetBdrElementTransformation(int i, IsoparametricTransformation* ElTr)
{
   ElTr->Attribute = GetBdrAttribute(i);
   ElTr->ElementNo = i; // boundary element number
   ElTr->ElementType = ElementTransformation::BDR_ELEMENT;
   ElTr->mesh = this;
   DenseMatrix &pm = ElTr->GetPointMat();
   ElTr->Reset();
   if (Nodes == NULL)
   {
      GetBdrPointMatrix(i, pm);
      ElTr->SetFE(GetTransformationFEforElementType(GetBdrElementType(i)));
   }
   else
   {
      const FiniteElement *bdr_el = Nodes->FESpace()->GetBE(i);
      Nodes->HostRead();
      const GridFunction &nodes = *Nodes;
      if (bdr_el)
      {
         Array<int> vdofs;
         Nodes->FESpace()->GetBdrElementVDofs(i, vdofs);
         int n = vdofs.Size()/spaceDim;
         pm.SetSize(spaceDim, n);
         for (int k = 0; k < spaceDim; k++)
         {
            for (int j = 0; j < n; j++)
            {
               pm(k,j) = nodes(vdofs[n*k+j]);
            }
         }
         ElTr->SetFE(bdr_el);
      }
      else // L2 Nodes (e.g., periodic mesh)
      {
         int elem_id, face_info;
         GetBdrElementAdjacentElement2(i, elem_id, face_info);

         GetLocalFaceTransformation(GetBdrElementType(i),
                                    GetElementType(elem_id),
                                    FaceElemTr.Loc1.Transf, face_info);
         // NOTE: FaceElemTr.Loc1 is overwritten here -- used as a temporary

         Geometry::Type face_geom = GetBdrElementBaseGeometry(i);
         const FiniteElement *face_el =
            Nodes->FESpace()->GetTraceElement(elem_id, face_geom);
         MFEM_VERIFY(dynamic_cast<const NodalFiniteElement*>(face_el),
                     "Mesh requires nodal Finite Element.");
         IntegrationRule eir(face_el->GetDof());
         FaceElemTr.Loc1.Transf.ElementNo = elem_id;
         FaceElemTr.Loc1.Transf.mesh = this;
         FaceElemTr.Loc1.Transf.ElementType = ElementTransformation::ELEMENT;
         FaceElemTr.Loc1.Transform(face_el->GetNodes(), eir);
         Nodes->GetVectorValues(FaceElemTr.Loc1.Transf, eir, pm);

         ElTr->SetFE(face_el);
      }
   }
}

void Mesh::GetFaceTransformation(int FaceNo, IsoparametricTransformation *FTr)
{
   FTr->Attribute = (Dim == 1) ? 1 : faces[FaceNo]->GetAttribute();
   FTr->ElementNo = FaceNo;
   FTr->ElementType = ElementTransformation::FACE;
   FTr->mesh = this;
   DenseMatrix &pm = FTr->GetPointMat();
   FTr->Reset();
   if (Nodes == NULL)
   {
      const int *v = (Dim == 1) ? &FaceNo : faces[FaceNo]->GetVertices();
      const int nv = (Dim == 1) ? 1 : faces[FaceNo]->GetNVertices();
      pm.SetSize(spaceDim, nv);
      for (int i = 0; i < spaceDim; i++)
      {
         for (int j = 0; j < nv; j++)
         {
            pm(i, j) = vertices[v[j]](i);
         }
      }
      FTr->SetFE(GetTransformationFEforElementType(GetFaceElementType(FaceNo)));
   }
   else // curved mesh
   {
      const FiniteElement *face_el = Nodes->FESpace()->GetFaceElement(FaceNo);
      Nodes->HostRead();
      const GridFunction &nodes = *Nodes;
      if (face_el)
      {
         Array<int> vdofs;
         Nodes->FESpace()->GetFaceVDofs(FaceNo, vdofs);
         int n = vdofs.Size()/spaceDim;
         pm.SetSize(spaceDim, n);
         for (int i = 0; i < spaceDim; i++)
         {
            for (int j = 0; j < n; j++)
            {
               pm(i, j) = nodes(vdofs[n*i+j]);
            }
         }
         FTr->SetFE(face_el);
      }
      else // L2 Nodes (e.g., periodic mesh), go through the volume of Elem1
      {
         FaceInfo &face_info = faces_info[FaceNo];

         Geometry::Type face_geom = GetFaceGeometry(FaceNo);
         Element::Type  face_type = GetFaceElementType(FaceNo);

         GetLocalFaceTransformation(face_type,
                                    GetElementType(face_info.Elem1No),
                                    FaceElemTr.Loc1.Transf, face_info.Elem1Inf);
         // NOTE: FaceElemTr.Loc1 is overwritten here -- used as a temporary

         face_el = Nodes->FESpace()->GetTraceElement(face_info.Elem1No,
                                                     face_geom);
         MFEM_VERIFY(dynamic_cast<const NodalFiniteElement*>(face_el),
                     "Mesh requires nodal Finite Element.");

         IntegrationRule eir(face_el->GetDof());
         FaceElemTr.Loc1.Transf.ElementNo = face_info.Elem1No;
         FaceElemTr.Loc1.Transf.ElementType = ElementTransformation::ELEMENT;
         FaceElemTr.Loc1.Transf.mesh = this;
         FaceElemTr.Loc1.Transform(face_el->GetNodes(), eir);
         Nodes->GetVectorValues(FaceElemTr.Loc1.Transf, eir, pm);

         FTr->SetFE(face_el);
      }
   }
}

ElementTransformation *Mesh::GetFaceTransformation(int FaceNo)
{
   GetFaceTransformation(FaceNo, &FaceTransformation);
   return &FaceTransformation;
}

void Mesh::GetEdgeTransformation(int EdgeNo, IsoparametricTransformation *EdTr)
{
   if (Dim == 2)
   {
      GetFaceTransformation(EdgeNo, EdTr);
      return;
   }
   if (Dim == 1)
   {
      mfem_error("Mesh::GetEdgeTransformation not defined in 1D \n");
   }

   EdTr->Attribute = 1;
   EdTr->ElementNo = EdgeNo;
   EdTr->ElementType = ElementTransformation::EDGE;
   EdTr->mesh = this;
   DenseMatrix &pm = EdTr->GetPointMat();
   EdTr->Reset();
   if (Nodes == NULL)
   {
      Array<int> v;
      GetEdgeVertices(EdgeNo, v);
      const int nv = 2;
      pm.SetSize(spaceDim, nv);
      for (int i = 0; i < spaceDim; i++)
      {
         for (int j = 0; j < nv; j++)
         {
            pm(i, j) = vertices[v[j]](i);
         }
      }
      EdTr->SetFE(GetTransformationFEforElementType(Element::SEGMENT));
   }
   else
   {
      const FiniteElement *edge_el = Nodes->FESpace()->GetEdgeElement(EdgeNo);
      Nodes->HostRead();
      const GridFunction &nodes = *Nodes;
      if (edge_el)
      {
         Array<int> vdofs;
         Nodes->FESpace()->GetEdgeVDofs(EdgeNo, vdofs);
         int n = vdofs.Size()/spaceDim;
         pm.SetSize(spaceDim, n);
         for (int i = 0; i < spaceDim; i++)
         {
            for (int j = 0; j < n; j++)
            {
               pm(i, j) = nodes(vdofs[n*i+j]);
            }
         }
         EdTr->SetFE(edge_el);
      }
      else
      {
         MFEM_ABORT("Not implemented.");
      }
   }
}

ElementTransformation *Mesh::GetEdgeTransformation(int EdgeNo)
{
   GetEdgeTransformation(EdgeNo, &EdgeTransformation);
   return &EdgeTransformation;
}


void Mesh::GetLocalPtToSegTransformation(
   IsoparametricTransformation &Transf, int i)
{
   const IntegrationRule *SegVert;
   DenseMatrix &locpm = Transf.GetPointMat();
   Transf.Reset();

   Transf.SetFE(&PointFE);
   SegVert = Geometries.GetVertices(Geometry::SEGMENT);
   locpm.SetSize(1, 1);
   locpm(0, 0) = SegVert->IntPoint(i/64).x;
   //  (i/64) is the local face no. in the segment
   //  (i%64) is the orientation of the point (not used)
}

void Mesh::GetLocalSegToTriTransformation(
   IsoparametricTransformation &Transf, int i)
{
   const int *tv, *so;
   const IntegrationRule *TriVert;
   DenseMatrix &locpm = Transf.GetPointMat();
   Transf.Reset();

   Transf.SetFE(&SegmentFE);
   tv = tri_t::Edges[i/64];  //  (i/64) is the local face no. in the triangle
   so = seg_t::Orient[i%64]; //  (i%64) is the orientation of the segment
   TriVert = Geometries.GetVertices(Geometry::TRIANGLE);
   locpm.SetSize(2, 2);
   for (int j = 0; j < 2; j++)
   {
      locpm(0, so[j]) = TriVert->IntPoint(tv[j]).x;
      locpm(1, so[j]) = TriVert->IntPoint(tv[j]).y;
   }
}

void Mesh::GetLocalSegToQuadTransformation(
   IsoparametricTransformation &Transf, int i)
{
   const int *qv, *so;
   const IntegrationRule *QuadVert;
   DenseMatrix &locpm = Transf.GetPointMat();
   Transf.Reset();

   Transf.SetFE(&SegmentFE);
   qv = quad_t::Edges[i/64]; //  (i/64) is the local face no. in the quad
   so = seg_t::Orient[i%64]; //  (i%64) is the orientation of the segment
   QuadVert = Geometries.GetVertices(Geometry::SQUARE);
   locpm.SetSize(2, 2);
   for (int j = 0; j < 2; j++)
   {
      locpm(0, so[j]) = QuadVert->IntPoint(qv[j]).x;
      locpm(1, so[j]) = QuadVert->IntPoint(qv[j]).y;
   }
}

void Mesh::GetLocalTriToTetTransformation(
   IsoparametricTransformation &Transf, int i)
{
   DenseMatrix &locpm = Transf.GetPointMat();
   Transf.Reset();

   Transf.SetFE(&TriangleFE);
   //  (i/64) is the local face no. in the tet
   const int *tv = tet_t::FaceVert[i/64];
   //  (i%64) is the orientation of the tetrahedron face
   //         w.r.t. the face element
   const int *to = tri_t::Orient[i%64];
   const IntegrationRule *TetVert =
      Geometries.GetVertices(Geometry::TETRAHEDRON);
   locpm.SetSize(3, 3);
   for (int j = 0; j < 3; j++)
   {
      const IntegrationPoint &vert = TetVert->IntPoint(tv[to[j]]);
      locpm(0, j) = vert.x;
      locpm(1, j) = vert.y;
      locpm(2, j) = vert.z;
   }
}

void Mesh::GetLocalTriToWdgTransformation(
   IsoparametricTransformation &Transf, int i)
{
   DenseMatrix &locpm = Transf.GetPointMat();
   Transf.Reset();

   Transf.SetFE(&TriangleFE);
   //  (i/64) is the local face no. in the pri
   MFEM_VERIFY(i < 128, "Local face index " << i/64
               << " is not a triangular face of a wedge.");
   const int *pv = pri_t::FaceVert[i/64];
   //  (i%64) is the orientation of the wedge face
   //         w.r.t. the face element
   const int *to = tri_t::Orient[i%64];
   const IntegrationRule *PriVert =
      Geometries.GetVertices(Geometry::PRISM);
   locpm.SetSize(3, 3);
   for (int j = 0; j < 3; j++)
   {
      const IntegrationPoint &vert = PriVert->IntPoint(pv[to[j]]);
      locpm(0, j) = vert.x;
      locpm(1, j) = vert.y;
      locpm(2, j) = vert.z;
   }
}

void Mesh::GetLocalTriToPyrTransformation(
   IsoparametricTransformation &Transf, int i)
{
   DenseMatrix &locpm = Transf.GetPointMat();

   Transf.SetFE(&TriangleFE);
   //  (i/64) is the local face no. in the pyr
   MFEM_VERIFY(i >= 64, "Local face index " << i/64
               << " is not a triangular face of a pyramid.");
   const int *pv = pyr_t::FaceVert[i/64];
   //  (i%64) is the orientation of the pyramid face
   //         w.r.t. the face element
   const int *to = tri_t::Orient[i%64];
   const IntegrationRule *PyrVert =
      Geometries.GetVertices(Geometry::PYRAMID);
   locpm.SetSize(3, 3);
   for (int j = 0; j < 3; j++)
   {
      const IntegrationPoint &vert = PyrVert->IntPoint(pv[to[j]]);
      locpm(0, j) = vert.x;
      locpm(1, j) = vert.y;
      locpm(2, j) = vert.z;
   }
}

void Mesh::GetLocalQuadToHexTransformation(
   IsoparametricTransformation &Transf, int i)
{
   DenseMatrix &locpm = Transf.GetPointMat();
   Transf.Reset();

   Transf.SetFE(&QuadrilateralFE);
   //  (i/64) is the local face no. in the hex
   const int *hv = hex_t::FaceVert[i/64];
   //  (i%64) is the orientation of the quad
   const int *qo = quad_t::Orient[i%64];
   const IntegrationRule *HexVert = Geometries.GetVertices(Geometry::CUBE);
   locpm.SetSize(3, 4);
   for (int j = 0; j < 4; j++)
   {
      const IntegrationPoint &vert = HexVert->IntPoint(hv[qo[j]]);
      locpm(0, j) = vert.x;
      locpm(1, j) = vert.y;
      locpm(2, j) = vert.z;
   }
}

void Mesh::GetLocalQuadToWdgTransformation(
   IsoparametricTransformation &Transf, int i)
{
   DenseMatrix &locpm = Transf.GetPointMat();
   Transf.Reset();

   Transf.SetFE(&QuadrilateralFE);
   //  (i/64) is the local face no. in the pri
   MFEM_VERIFY(i >= 128, "Local face index " << i/64
               << " is not a quadrilateral face of a wedge.");
   const int *pv = pri_t::FaceVert[i/64];
   //  (i%64) is the orientation of the quad
   const int *qo = quad_t::Orient[i%64];
   const IntegrationRule *PriVert = Geometries.GetVertices(Geometry::PRISM);
   locpm.SetSize(3, 4);
   for (int j = 0; j < 4; j++)
   {
      const IntegrationPoint &vert = PriVert->IntPoint(pv[qo[j]]);
      locpm(0, j) = vert.x;
      locpm(1, j) = vert.y;
      locpm(2, j) = vert.z;
   }
}

void Mesh::GetLocalQuadToPyrTransformation(
   IsoparametricTransformation &Transf, int i)
{
   DenseMatrix &locpm = Transf.GetPointMat();

   Transf.SetFE(&QuadrilateralFE);
   //  (i/64) is the local face no. in the pyr
   MFEM_VERIFY(i < 64, "Local face index " << i/64
               << " is not a quadrilateral face of a pyramid.");
   const int *pv = pyr_t::FaceVert[i/64];
   //  (i%64) is the orientation of the quad
   const int *qo = quad_t::Orient[i%64];
   const IntegrationRule *PyrVert = Geometries.GetVertices(Geometry::PYRAMID);
   locpm.SetSize(3, 4);
   for (int j = 0; j < 4; j++)
   {
      const IntegrationPoint &vert = PyrVert->IntPoint(pv[qo[j]]);
      locpm(0, j) = vert.x;
      locpm(1, j) = vert.y;
      locpm(2, j) = vert.z;
   }
}

const GeometricFactors* Mesh::GetGeometricFactors(const IntegrationRule& ir,
                                                  const int flags,
                                                  MemoryType d_mt)
{
   for (int i = 0; i < geom_factors.Size(); i++)
   {
      GeometricFactors *gf = geom_factors[i];
      if (gf->IntRule == &ir && (gf->computed_factors & flags) == flags)
      {
         return gf;
      }
   }

   this->EnsureNodes();

   GeometricFactors *gf = new GeometricFactors(this, ir, flags, d_mt);
   geom_factors.Append(gf);
   return gf;
}

const FaceGeometricFactors* Mesh::GetFaceGeometricFactors(
   const IntegrationRule& ir,
   const int flags, FaceType type, MemoryType d_mt)
{
   for (int i = 0; i < face_geom_factors.Size(); i++)
   {
      FaceGeometricFactors *gf = face_geom_factors[i];
      if (gf->IntRule == &ir && (gf->computed_factors & flags) == flags &&
          gf->type==type)
      {
         return gf;
      }
   }

   this->EnsureNodes();

   FaceGeometricFactors *gf = new FaceGeometricFactors(this, ir, flags, type,
                                                       d_mt);
   face_geom_factors.Append(gf);
   return gf;
}

void Mesh::DeleteGeometricFactors()
{
   for (int i = 0; i < geom_factors.Size(); i++)
   {
      delete geom_factors[i];
   }
   geom_factors.SetSize(0);
   for (int i = 0; i < face_geom_factors.Size(); i++)
   {
      delete face_geom_factors[i];
   }
   face_geom_factors.SetSize(0);
}

void Mesh::GetLocalFaceTransformation(
   int face_type, int elem_type, IsoparametricTransformation &Transf, int info)
{
   switch (face_type)
   {
      case Element::POINT:
         GetLocalPtToSegTransformation(Transf, info);
         break;

      case Element::SEGMENT:
         if (elem_type == Element::TRIANGLE)
         {
            GetLocalSegToTriTransformation(Transf, info);
         }
         else
         {
            MFEM_ASSERT(elem_type == Element::QUADRILATERAL, "");
            GetLocalSegToQuadTransformation(Transf, info);
         }
         break;

      case Element::TRIANGLE:
         if (elem_type == Element::TETRAHEDRON)
         {
            GetLocalTriToTetTransformation(Transf, info);
         }
         else if (elem_type == Element::WEDGE)
         {
            GetLocalTriToWdgTransformation(Transf, info);
         }
         else if (elem_type == Element::PYRAMID)
         {
            GetLocalTriToPyrTransformation(Transf, info);
         }
         else
         {
            MFEM_ABORT("Mesh::GetLocalFaceTransformation not defined for "
                       "face type " << face_type
                       << " and element type " << elem_type << "\n");
         }
         break;

      case Element::QUADRILATERAL:
         if (elem_type == Element::HEXAHEDRON)
         {
            GetLocalQuadToHexTransformation(Transf, info);
         }
         else if (elem_type == Element::WEDGE)
         {
            GetLocalQuadToWdgTransformation(Transf, info);
         }
         else if (elem_type == Element::PYRAMID)
         {
            GetLocalQuadToPyrTransformation(Transf, info);
         }
         else
         {
            MFEM_ABORT("Mesh::GetLocalFaceTransformation not defined for "
                       "face type " << face_type
                       << " and element type " << elem_type << "\n");
         }
         break;
   }
}

FaceElementTransformations *Mesh::GetFaceElementTransformations(int FaceNo,
                                                                int mask)
{
   FaceInfo &face_info = faces_info[FaceNo];

   int cmask = 0;
   FaceElemTr.SetConfigurationMask(cmask);
   FaceElemTr.Elem1 = NULL;
   FaceElemTr.Elem2 = NULL;

   // setup the transformation for the first element
   FaceElemTr.Elem1No = face_info.Elem1No;
   if (mask & FaceElementTransformations::HAVE_ELEM1)
   {
      GetElementTransformation(FaceElemTr.Elem1No, &Transformation);
      FaceElemTr.Elem1 = &Transformation;
      cmask |= 1;
   }

   //  setup the transformation for the second element
   //     return NULL in the Elem2 field if there's no second element, i.e.
   //     the face is on the "boundary"
   FaceElemTr.Elem2No = face_info.Elem2No;
   if ((mask & FaceElementTransformations::HAVE_ELEM2) &&
       FaceElemTr.Elem2No >= 0)
   {
#ifdef MFEM_DEBUG
      if (NURBSext && (mask & FaceElementTransformations::HAVE_ELEM1))
      { MFEM_ABORT("NURBS mesh not supported!"); }
#endif
      GetElementTransformation(FaceElemTr.Elem2No, &Transformation2);
      FaceElemTr.Elem2 = &Transformation2;
      cmask |= 2;
   }

   // setup the face transformation
   if (mask & FaceElementTransformations::HAVE_FACE)
   {
      GetFaceTransformation(FaceNo, &FaceElemTr);
      cmask |= 16;
   }
   else
   {
      FaceElemTr.SetGeometryType(GetFaceGeometry(FaceNo));
   }

   // setup Loc1 & Loc2
   int face_type = GetFaceElementType(FaceNo);
   if (mask & FaceElementTransformations::HAVE_LOC1)
   {
      int elem_type = GetElementType(face_info.Elem1No);
      GetLocalFaceTransformation(face_type, elem_type,
                                 FaceElemTr.Loc1.Transf, face_info.Elem1Inf);
      cmask |= 4;
   }
   if ((mask & FaceElementTransformations::HAVE_LOC2) &&
       FaceElemTr.Elem2No >= 0)
   {
      int elem_type = GetElementType(face_info.Elem2No);
      GetLocalFaceTransformation(face_type, elem_type,
                                 FaceElemTr.Loc2.Transf, face_info.Elem2Inf);

      // NC meshes: prepend slave edge/face transformation to Loc2
      if (Nonconforming() && IsSlaveFace(face_info))
      {
         ApplyLocalSlaveTransformation(FaceElemTr, face_info, false);
      }
      cmask |= 8;
   }

   FaceElemTr.SetConfigurationMask(cmask);

   // This check can be useful for internal debugging, however it will fail on
   // periodic boundary faces, so we keep it disabled in general.
#if 0
#ifdef MFEM_DEBUG
   double dist = FaceElemTr.CheckConsistency();
   if (dist >= 1e-12)
   {
      mfem::out << "\nInternal error: face id = " << FaceNo
                << ", dist = " << dist << '\n';
      FaceElemTr.CheckConsistency(1); // print coordinates
      MFEM_ABORT("internal error");
   }
#endif
#endif

   return &FaceElemTr;
}

bool Mesh::IsSlaveFace(const FaceInfo &fi) const
{
   return fi.NCFace >= 0 && nc_faces_info[fi.NCFace].Slave;
}

void Mesh::ApplyLocalSlaveTransformation(FaceElementTransformations &FT,
                                         const FaceInfo &fi, bool is_ghost)
{
#ifdef MFEM_THREAD_SAFE
   DenseMatrix composition;
#else
   static DenseMatrix composition;
#endif
   MFEM_ASSERT(fi.NCFace >= 0, "");
   MFEM_ASSERT(nc_faces_info[fi.NCFace].Slave, "internal error");
   if (!is_ghost)
   {
      // side 1 -> child side, side 2 -> parent side
      IsoparametricTransformation &LT = FT.Loc2.Transf;
      LT.Transform(*nc_faces_info[fi.NCFace].PointMatrix, composition);
      // In 2D, we need to flip the point matrix since it is aligned with the
      // parent side.
      if (Dim == 2)
      {
         // swap points (columns) 0 and 1
         std::swap(composition(0,0), composition(0,1));
         std::swap(composition(1,0), composition(1,1));
      }
      LT.SetPointMat(composition);
   }
   else // is_ghost == true
   {
      // side 1 -> parent side, side 2 -> child side
      IsoparametricTransformation &LT = FT.Loc1.Transf;
      LT.Transform(*nc_faces_info[fi.NCFace].PointMatrix, composition);
      // In 2D, there is no need to flip the point matrix since it is already
      // aligned with the parent side, see also ParNCMesh::GetFaceNeighbors.
      // In 3D the point matrix was flipped during construction in
      // ParNCMesh::GetFaceNeighbors and due to that it is already aligned with
      // the parent side.
      LT.SetPointMat(composition);
   }
}

FaceElementTransformations *Mesh::GetBdrFaceTransformations(int BdrElemNo)
{
   FaceElementTransformations *tr;
   int fn = GetBdrFace(BdrElemNo);

   // Check if the face is interior, shared, or nonconforming.
   if (FaceIsTrueInterior(fn) || faces_info[fn].NCFace >= 0)
   {
      return NULL;
   }
   tr = GetFaceElementTransformations(fn, 21);
   tr->Attribute = boundary[BdrElemNo]->GetAttribute();
   tr->ElementNo = BdrElemNo;
   tr->ElementType = ElementTransformation::BDR_FACE;
   tr->mesh = this;
   return tr;
}

int Mesh::GetBdrFace(int BdrElemNo) const
{
   int fn;
   if (Dim == 3)
   {
      fn = be_to_face[BdrElemNo];
   }
   else if (Dim == 2)
   {
      fn = be_to_edge[BdrElemNo];
   }
   else
   {
      fn = boundary[BdrElemNo]->GetVertices()[0];
   }
   return fn;
}

Mesh::FaceInformation Mesh::GetFaceInformation(int f) const
{
   FaceInformation face;
   int e1, e2;
   int inf1, inf2;
   int ncface;
   GetFaceElements(f, &e1, &e2);
   GetFaceInfos(f, &inf1, &inf2, &ncface);
   face.element[0].index = e1;
   face.element[0].location = ElementLocation::Local;
   face.element[0].orientation = inf1%64;
   face.element[0].local_face_id = inf1/64;
   face.element[1].local_face_id = inf2/64;
   face.ncface = ncface;
   face.point_matrix = nullptr;
   // The following figures out face.location, face.conformity,
   // face.element[1].index, and face.element[1].orientation.
   if (f < GetNumFaces()) // Non-ghost face
   {
      if (e2>=0)
      {
         if (ncface==-1)
         {
            face.tag = FaceInfoTag::LocalConforming;
            face.topology = FaceTopology::Conforming;
            face.element[1].location = ElementLocation::Local;
            face.element[0].conformity = ElementConformity::Coincident;
            face.element[1].conformity = ElementConformity::Coincident;
            face.element[1].index = e2;
            face.element[1].orientation = inf2%64;
         }
         else // ncface >= 0
         {
            face.tag = FaceInfoTag::LocalSlaveNonconforming;
            face.topology = FaceTopology::Nonconforming;
            face.element[1].location = ElementLocation::Local;
            face.element[0].conformity = ElementConformity::Coincident;
            face.element[1].conformity = ElementConformity::Superset;
            face.element[1].index = e2;
            MFEM_ASSERT(inf2%64==0, "unexpected slave face orientation.");
            face.element[1].orientation = inf2%64;
            face.point_matrix = nc_faces_info[ncface].PointMatrix;
         }
      }
      else // e2<0
      {
         if (ncface==-1)
         {
            if (inf2<0)
            {
               face.tag = FaceInfoTag::Boundary;
               face.topology = FaceTopology::Boundary;
               face.element[1].location = ElementLocation::NA;
               face.element[0].conformity = ElementConformity::Coincident;
               face.element[1].conformity = ElementConformity::NA;
               face.element[1].index = -1;
               face.element[1].orientation = -1;
            }
            else // inf2 >= 0
            {
               face.tag = FaceInfoTag::SharedConforming;
               face.topology = FaceTopology::Conforming;
               face.element[0].conformity = ElementConformity::Coincident;
               face.element[1].conformity = ElementConformity::Coincident;
               face.element[1].location = ElementLocation::FaceNbr;
               face.element[1].index = -1 - e2;
               face.element[1].orientation = inf2%64;
            }
         }
         else // ncface >= 0
         {
            if (inf2 < 0)
            {
               face.tag = FaceInfoTag::MasterNonconforming;
               face.topology = FaceTopology::Nonconforming;
               face.element[1].location = ElementLocation::NA;
               face.element[0].conformity = ElementConformity::Coincident;
               face.element[1].conformity = ElementConformity::Subset;
               face.element[1].index = -1;
               face.element[1].orientation = -1;
            }
            else
            {
               face.tag = FaceInfoTag::SharedSlaveNonconforming;
               face.topology = FaceTopology::Nonconforming;
               face.element[1].location = ElementLocation::FaceNbr;
               face.element[0].conformity = ElementConformity::Coincident;
               face.element[1].conformity = ElementConformity::Superset;
               face.element[1].index = -1 - e2;
               face.element[1].orientation = inf2%64;
            }
            face.point_matrix = nc_faces_info[ncface].PointMatrix;
         }
      }
   }
   else // Ghost face
   {
      if (e1==-1)
      {
         face.tag = FaceInfoTag::GhostMaster;
         face.topology = FaceTopology::NA;
         face.element[1].location = ElementLocation::NA;
         face.element[0].conformity = ElementConformity::NA;
         face.element[1].conformity = ElementConformity::NA;
         face.element[1].index = -1;
         face.element[1].orientation = -1;
      }
      else
      {
         face.tag = FaceInfoTag::GhostSlave;
         face.topology = FaceTopology::Nonconforming;
         face.element[1].location = ElementLocation::FaceNbr;
         face.element[0].conformity = ElementConformity::Superset;
         face.element[1].conformity = ElementConformity::Coincident;
         face.element[1].index = -1 - e2;
         face.element[1].orientation = inf2%64;
         face.point_matrix = nc_faces_info[ncface].PointMatrix;
      }
   }
   return face;
}

Mesh::FaceInformation::operator Mesh::FaceInfo() const
{
   FaceInfo res {-1, -1, -1, -1, -1};
   switch (tag)
   {
      case FaceInfoTag::LocalConforming:
         res.Elem1No = element[0].index;
         res.Elem2No = element[1].index;
         res.Elem1Inf = element[0].orientation + element[0].local_face_id*64;
         res.Elem2Inf = element[1].orientation + element[1].local_face_id*64;
         res.NCFace = ncface;
         break;
      case FaceInfoTag::LocalSlaveNonconforming:
         res.Elem1No = element[0].index;
         res.Elem2No = element[1].index;
         res.Elem1Inf = element[0].orientation + element[0].local_face_id*64;
         res.Elem2Inf = element[1].orientation + element[1].local_face_id*64;
         res.NCFace = ncface;
         break;
      case FaceInfoTag::Boundary:
         res.Elem1No = element[0].index;
         res.Elem1Inf = element[0].orientation + element[0].local_face_id*64;
         break;
      case FaceInfoTag::SharedConforming:
         res.Elem1No = element[0].index;
         res.Elem2No = -1 - element[1].index;
         res.Elem1Inf = element[0].orientation + element[0].local_face_id*64;
         res.Elem2Inf = element[1].orientation + element[1].local_face_id*64;
         break;
      case FaceInfoTag::MasterNonconforming:
         res.Elem1No = element[0].index;
         res.Elem1Inf = element[0].orientation + element[0].local_face_id*64;
         break;
      case FaceInfoTag::SharedSlaveNonconforming:
         res.Elem1No = element[0].index;
         res.Elem2No = -1 - element[1].index;
         res.Elem1Inf = element[0].orientation + element[0].local_face_id*64;
         res.Elem2Inf = element[1].orientation + element[1].local_face_id*64;
         break;
      case FaceInfoTag::GhostMaster:
         break;
      case FaceInfoTag::GhostSlave:
         res.Elem1No = element[0].index;
         res.Elem2No = -1 - element[1].index;
         res.Elem1Inf = element[0].orientation + element[0].local_face_id*64;
         res.Elem2Inf = element[1].orientation + element[1].local_face_id*64;
         break;
   }
   return res;
}

std::ostream& operator<<(std::ostream& os, const Mesh::FaceInformation& info)
{
   os << "face topology=";
   switch (info.topology)
   {
      case Mesh::FaceTopology::Boundary:
         os << "Boundary";
         break;
      case Mesh::FaceTopology::Conforming:
         os << "Conforming";
         break;
      case Mesh::FaceTopology::Nonconforming:
         os << "Non-conforming";
         break;
      case Mesh::FaceTopology::NA:
         os << "NA";
         break;
   }
   os << '\n';
   os << "element[0].location=";
   switch (info.element[0].location)
   {
      case Mesh::ElementLocation::Local:
         os << "Local";
         break;
      case Mesh::ElementLocation::FaceNbr:
         os << "FaceNbr";
         break;
      case Mesh::ElementLocation::NA:
         os << "NA";
         break;
   }
   os << '\n';
   os << "element[1].location=";
   switch (info.element[1].location)
   {
      case Mesh::ElementLocation::Local:
         os << "Local";
         break;
      case Mesh::ElementLocation::FaceNbr:
         os << "FaceNbr";
         break;
      case Mesh::ElementLocation::NA:
         os << "NA";
         break;
   }
   os << '\n';
   os << "element[0].conformity=";
   switch (info.element[0].conformity)
   {
      case Mesh::ElementConformity::Coincident:
         os << "Coincident";
         break;
      case Mesh::ElementConformity::Superset:
         os << "Superset";
         break;
      case Mesh::ElementConformity::Subset:
         os << "Subset";
         break;
      case Mesh::ElementConformity::NA:
         os << "NA";
         break;
   }
   os << '\n';
   os << "element[1].conformity=";
   switch (info.element[1].conformity)
   {
      case Mesh::ElementConformity::Coincident:
         os << "Coincident";
         break;
      case Mesh::ElementConformity::Superset:
         os << "Superset";
         break;
      case Mesh::ElementConformity::Subset:
         os << "Subset";
         break;
      case Mesh::ElementConformity::NA:
         os << "NA";
         break;
   }
   os << '\n';
   os << "element[0].index=" << info.element[0].index << '\n'
      << "element[1].index=" << info.element[1].index << '\n'
      << "element[0].local_face_id=" << info.element[0].local_face_id << '\n'
      << "element[1].local_face_id=" << info.element[1].local_face_id << '\n'
      << "element[0].orientation=" << info.element[0].orientation << '\n'
      << "element[1].orientation=" << info.element[1].orientation << '\n'
      << "ncface=" << info.ncface << std::endl;
   return os;
}

void Mesh::GetFaceElements(int Face, int *Elem1, int *Elem2) const
{
   *Elem1 = faces_info[Face].Elem1No;
   *Elem2 = faces_info[Face].Elem2No;
}

void Mesh::GetFaceInfos(int Face, int *Inf1, int *Inf2) const
{
   *Inf1 = faces_info[Face].Elem1Inf;
   *Inf2 = faces_info[Face].Elem2Inf;
}

void Mesh::GetFaceInfos(int Face, int *Inf1, int *Inf2, int *NCFace) const
{
   *Inf1   = faces_info[Face].Elem1Inf;
   *Inf2   = faces_info[Face].Elem2Inf;
   *NCFace = faces_info[Face].NCFace;
}

void Mesh::GetFaceAdjacentElements(int face, Array<int> & elems) const
{
   bool nonconforming_face = ncmesh && (faces_info[face].NCFace != -1);
   MFEM_VERIFY(face < GetNumFaces(), "GetFaceAdjacentElements only implemented"
               "for local faces.");
   if (nonconforming_face) //nonconforming master
   {
      int nc_index = faces_info[face].NCFace;
      const NCFaceInfo &nc_info = nc_faces_info[nc_index];
      if (!nc_info.Slave)
      {
         const mfem::NCMesh::NCList &nc_list = ncmesh->GetNCList(Dim-1);
         elems.Append(ncmesh->elements[nc_list.masters[nc_index].element].index);
         int j_begin = nc_list.masters[nc_index].slaves_begin;
         int j_end = nc_list.masters[nc_index].slaves_end;
         for (int j = j_begin; j<j_end ; j++)
         {
            int fnum = nc_list.slaves[j].index;
            if (fnum >= GetNumFaces())
            {
               const FaceInfo &face_info = faces_info[fnum];
               elems.Append(GetNE() -1 -face_info.Elem2No);
            }
            else
            {
               elems.Append(ncmesh->elements[nc_list.slaves[j].element].index);
            }
         }
         return;
      }
   }
   //(i) conforming interior -
   //(ii) conforming processor boundary
   //(iii) true boundary -
   //(iv) nonconforming interior slave -
   //(v) nonconforming processor boundary with slave
   {
      const FaceInfo &face_info = faces_info[face];
      elems.Append(face_info.Elem1No);
      if (face_info.Elem2No >= 0)
      {
         elems.Append(face_info.Elem2No); //(i, iii, iv)
      }
      else
      {
         if (face_info.Elem2Inf >= 0)
         {
            elems.Append(GetNE()-1-face_info.Elem2No); //(ii, v)
         }
      }
   }
}

Geometry::Type Mesh::GetFaceGeometry(int Face) const
{
   switch (Dim)
   {
      case 1: return Geometry::POINT;
      case 2: return Geometry::SEGMENT;
      case 3:
         if (Face < NumOfFaces) // local (non-ghost) face
         {
            return faces[Face]->GetGeometryType();
         }
         // ghost face
         const int nc_face_id = faces_info[Face].NCFace;
         MFEM_ASSERT(nc_face_id >= 0, "parent ghost faces are not supported");
         return faces[nc_faces_info[nc_face_id].MasterFace]->GetGeometryType();
   }
   return Geometry::INVALID;
}

Element::Type Mesh::GetFaceElementType(int Face) const
{
   return (Dim == 1) ? Element::POINT : faces[Face]->GetType();
}

Array<int> Mesh::GetFaceToBdrElMap() const
{
   Array<int> face_to_be(Dim == 2 ? NumOfEdges : NumOfFaces);
   face_to_be = -1;
   for (int i = 0; i < NumOfBdrElements; i++)
   {
      face_to_be[GetBdrElementEdgeIndex(i)] = i;
   }
   return face_to_be;
}

void Mesh::Init()
{
   // in order of declaration:
   Dim = spaceDim = 0;
   NumOfVertices = -1;
   NumOfElements = NumOfBdrElements = 0;
   NumOfEdges = NumOfFaces = 0;
   nbInteriorFaces = -1;
   nbBoundaryFaces = -1;
   meshgen = mesh_geoms = 0;
   sequence = 0;
   Nodes = NULL;
   own_nodes = 1;
   NURBSext = NULL;
   ncmesh = NULL;
   last_operation = Mesh::NONE;
}

void Mesh::InitTables()
{
   el_to_edge =
      el_to_face = el_to_el = bel_to_edge = face_edge = edge_vertex = NULL;
   face_to_elem = NULL;
}

void Mesh::SetEmpty()
{
   Init();
   InitTables();
}

void Mesh::DestroyTables()
{
   delete el_to_edge;
   delete el_to_face;
   delete el_to_el;
   DeleteGeometricFactors();

   if (Dim == 3)
   {
      delete bel_to_edge;
   }

   delete face_edge;
   delete edge_vertex;

   delete face_to_elem;
   face_to_elem = NULL;
}

void Mesh::DestroyPointers()
{
   if (own_nodes) { delete Nodes; }

   delete ncmesh;

   delete NURBSext;

   for (int i = 0; i < NumOfElements; i++)
   {
      FreeElement(elements[i]);
   }

   for (int i = 0; i < NumOfBdrElements; i++)
   {
      FreeElement(boundary[i]);
   }

   for (int i = 0; i < faces.Size(); i++)
   {
      FreeElement(faces[i]);
   }

   DestroyTables();
}

void Mesh::Destroy()
{
   DestroyPointers();

   elements.DeleteAll();
   vertices.DeleteAll();
   boundary.DeleteAll();
   faces.DeleteAll();
   faces_info.DeleteAll();
   nc_faces_info.DeleteAll();
   be_to_edge.DeleteAll();
   be_to_face.DeleteAll();

   // TODO:
   // IsoparametricTransformations
   // Transformation, Transformation2, BdrTransformation, FaceTransformation,
   // EdgeTransformation;
   // FaceElementTransformations FaceElemTr;

   CoarseFineTr.Clear();

#ifdef MFEM_USE_MEMALLOC
   TetMemory.Clear();
#endif

   attributes.DeleteAll();
   bdr_attributes.DeleteAll();
}

void Mesh::ResetLazyData()
{
   delete el_to_el;     el_to_el = NULL;
   delete face_edge;    face_edge = NULL;
   delete face_to_elem;    face_to_elem = NULL;
   delete edge_vertex;  edge_vertex = NULL;
   DeleteGeometricFactors();
   nbInteriorFaces = -1;
   nbBoundaryFaces = -1;
}

void Mesh::SetAttributes()
{
   Array<int> attribs;

   attribs.SetSize(GetNBE());
   for (int i = 0; i < attribs.Size(); i++)
   {
      attribs[i] = GetBdrAttribute(i);
   }
   attribs.Sort();
   attribs.Unique();
   attribs.Copy(bdr_attributes);
   if (bdr_attributes.Size() > 0 && bdr_attributes[0] <= 0)
   {
      MFEM_WARNING("Non-positive attributes on the boundary!");
   }

   attribs.SetSize(GetNE());
   for (int i = 0; i < attribs.Size(); i++)
   {
      attribs[i] = GetAttribute(i);
   }
   attribs.Sort();
   attribs.Unique();
   attribs.Copy(attributes);
   if (attributes.Size() > 0 && attributes[0] <= 0)
   {
      MFEM_WARNING("Non-positive attributes in the domain!");
   }
}

void Mesh::InitMesh(int Dim_, int spaceDim_, int NVert, int NElem, int NBdrElem)
{
   SetEmpty();

   Dim = Dim_;
   spaceDim = spaceDim_;

   NumOfVertices = 0;
   vertices.SetSize(NVert);  // just allocate space for vertices

   NumOfElements = 0;
   elements.SetSize(NElem);  // just allocate space for Element *

   NumOfBdrElements = 0;
   boundary.SetSize(NBdrElem);  // just allocate space for Element *
}

template<typename T>
static void CheckEnlarge(Array<T> &array, int size)
{
   if (size >= array.Size()) { array.SetSize(size + 1); }
}

int Mesh::AddVertex(double x, double y, double z)
{
   CheckEnlarge(vertices, NumOfVertices);
   double *v = vertices[NumOfVertices]();
   v[0] = x;
   v[1] = y;
   v[2] = z;
   return NumOfVertices++;
}

int Mesh::AddVertex(const double *coords)
{
   CheckEnlarge(vertices, NumOfVertices);
   vertices[NumOfVertices].SetCoords(spaceDim, coords);
   return NumOfVertices++;
}

int Mesh::AddVertex(const Vector &coords)
{
   MFEM_ASSERT(coords.Size() >= spaceDim,
               "invalid 'coords' size: " << coords.Size());
   return AddVertex(coords.GetData());
}

void Mesh::AddVertexParents(int i, int p1, int p2)
{
   tmp_vertex_parents.Append(Triple<int, int, int>(i, p1, p2));

   // if vertex coordinates are defined, make sure the hanging vertex has the
   // correct position
   if (i < vertices.Size())
   {
      double *vi = vertices[i](), *vp1 = vertices[p1](), *vp2 = vertices[p2]();
      for (int j = 0; j < 3; j++)
      {
         vi[j] = (vp1[j] + vp2[j]) * 0.5;
      }
   }
}

int Mesh::AddSegment(int v1, int v2, int attr)
{
   CheckEnlarge(elements, NumOfElements);
   elements[NumOfElements] = new Segment(v1, v2, attr);
   return NumOfElements++;
}

int Mesh::AddSegment(const int *vi, int attr)
{
   CheckEnlarge(elements, NumOfElements);
   elements[NumOfElements] = new Segment(vi, attr);
   return NumOfElements++;
}

int Mesh::AddTriangle(int v1, int v2, int v3, int attr)
{
   CheckEnlarge(elements, NumOfElements);
   elements[NumOfElements] = new Triangle(v1, v2, v3, attr);
   return NumOfElements++;
}

int Mesh::AddTriangle(const int *vi, int attr)
{
   CheckEnlarge(elements, NumOfElements);
   elements[NumOfElements] = new Triangle(vi, attr);
   return NumOfElements++;
}

int Mesh::AddQuad(int v1, int v2, int v3, int v4, int attr)
{
   CheckEnlarge(elements, NumOfElements);
   elements[NumOfElements] = new Quadrilateral(v1, v2, v3, v4, attr);
   return NumOfElements++;
}

int Mesh::AddQuad(const int *vi, int attr)
{
   CheckEnlarge(elements, NumOfElements);
   elements[NumOfElements] = new Quadrilateral(vi, attr);
   return NumOfElements++;
}

int Mesh::AddTet(int v1, int v2, int v3, int v4, int attr)
{
   int vi[4] = {v1, v2, v3, v4};
   return AddTet(vi, attr);
}

int Mesh::AddTet(const int *vi, int attr)
{
   CheckEnlarge(elements, NumOfElements);
#ifdef MFEM_USE_MEMALLOC
   Tetrahedron *tet;
   tet = TetMemory.Alloc();
   tet->SetVertices(vi);
   tet->SetAttribute(attr);
   elements[NumOfElements] = tet;
#else
   elements[NumOfElements] = new Tetrahedron(vi, attr);
#endif
   return NumOfElements++;
}

int Mesh::AddWedge(int v1, int v2, int v3, int v4, int v5, int v6, int attr)
{
   CheckEnlarge(elements, NumOfElements);
   elements[NumOfElements] = new Wedge(v1, v2, v3, v4, v5, v6, attr);
   return NumOfElements++;
}

int Mesh::AddWedge(const int *vi, int attr)
{
   CheckEnlarge(elements, NumOfElements);
   elements[NumOfElements] = new Wedge(vi, attr);
   return NumOfElements++;
}

int Mesh::AddPyramid(int v1, int v2, int v3, int v4, int v5, int attr)
{
   CheckEnlarge(elements, NumOfElements);
   elements[NumOfElements] = new Pyramid(v1, v2, v3, v4, v5, attr);
   return NumOfElements++;
}

int Mesh::AddPyramid(const int *vi, int attr)
{
   CheckEnlarge(elements, NumOfElements);
   elements[NumOfElements] = new Pyramid(vi, attr);
   return NumOfElements++;
}

int Mesh::AddHex(int v1, int v2, int v3, int v4, int v5, int v6, int v7, int v8,
                 int attr)
{
   CheckEnlarge(elements, NumOfElements);
   elements[NumOfElements] =
      new Hexahedron(v1, v2, v3, v4, v5, v6, v7, v8, attr);
   return NumOfElements++;
}

int Mesh::AddHex(const int *vi, int attr)
{
   CheckEnlarge(elements, NumOfElements);
   elements[NumOfElements] = new Hexahedron(vi, attr);
   return NumOfElements++;
}

void Mesh::AddHexAsTets(const int *vi, int attr)
{
   static const int hex_to_tet[6][4] =
   {
      { 0, 1, 2, 6 }, { 0, 5, 1, 6 }, { 0, 4, 5, 6 },
      { 0, 2, 3, 6 }, { 0, 3, 7, 6 }, { 0, 7, 4, 6 }
   };
   int ti[4];

   for (int i = 0; i < 6; i++)
   {
      for (int j = 0; j < 4; j++)
      {
         ti[j] = vi[hex_to_tet[i][j]];
      }
      AddTet(ti, attr);
   }
}

void Mesh::AddHexAsWedges(const int *vi, int attr)
{
   static const int hex_to_wdg[2][6] =
   {
      { 0, 1, 2, 4, 5, 6 }, { 0, 2, 3, 4, 6, 7 }
   };
   int ti[6];

   for (int i = 0; i < 2; i++)
   {
      for (int j = 0; j < 6; j++)
      {
         ti[j] = vi[hex_to_wdg[i][j]];
      }
      AddWedge(ti, attr);
   }
}

void Mesh::AddHexAsPyramids(const int *vi, int attr)
{
   static const int hex_to_pyr[6][5] =
   {
      { 0, 1, 2, 3, 8 }, { 0, 4, 5, 1, 8 }, { 1, 5, 6, 2, 8 },
      { 2, 6, 7, 3, 8 }, { 3, 7, 4, 0, 8 }, { 7, 6, 5, 4, 8 }
   };
   int ti[5];

   for (int i = 0; i < 6; i++)
   {
      for (int j = 0; j < 5; j++)
      {
         ti[j] = vi[hex_to_pyr[i][j]];
      }
      AddPyramid(ti, attr);
   }
}

void Mesh::AddQuadAs4TrisWithPoints(int *vi, int attr)
{
   int num_faces = 4;
   static const int quad_to_tri[4][2] =
   {
      { 0, 1}, { 1, 2}, { 2, 3}, { 3, 0}
   };
   Array<int> plist(vi, 4);
   int elem_center_index = AddVertexAtMidPoint(plist, 2) - 1;

   int ti[3];
   for (int i = 0; i < num_faces; i++)
   {
      for (int j = 0; j < 2; j++)
      {
         ti[j] = vi[quad_to_tri[i][j]];
      }
      ti[2] = elem_center_index;
      AddTri(ti, attr);
   }
}

void Mesh::AddQuadAs5QuadsWithPoints(int *vi, int attr)
{
   int num_faces = 4;
   static const int quad_faces[4][2] =
   {
      { 0, 1}, { 1, 2}, { 2, 3}, { 3, 0}
   };

   Vector px(4), py(4);
   Array<int> plist(vi, 4);
   for (int i = 0; i < 4; i++)
   {
      double *vp = vertices[plist[i]]();
      px(i) = vp[0];
      py(i) = vp[1];
   }

   int vnew_index[4];
   double vnew[2];
   double r = 0.25, s = 0.25;
   vnew[0] = px(0)*(1-r)*(1-s) + px(1)*(r)*(1-s) + px(2)*r*s + px(3)*(1-r)*s;
   vnew[1] = py(0)*(1-r)*(1-s) + py(1)*(r)*(1-s) + py(2)*r*s + py(3)*(1-r)*s;
   AddVertex(vnew);
   vnew_index[0] = NumOfVertices-1;

   r = 0.75, s = 0.25;
   vnew[0] = px(0)*(1-r)*(1-s) + px(1)*(r)*(1-s) + px(2)*r*s + px(3)*(1-r)*s;
   vnew[1] = py(0)*(1-r)*(1-s) + py(1)*(r)*(1-s) + py(2)*r*s + py(3)*(1-r)*s;
   AddVertex(vnew);
   vnew_index[1] = NumOfVertices-1;

   r = 0.75, s = 0.75;
   vnew[0] = px(0)*(1-r)*(1-s) + px(1)*(r)*(1-s) + px(2)*r*s + px(3)*(1-r)*s;
   vnew[1] = py(0)*(1-r)*(1-s) + py(1)*(r)*(1-s) + py(2)*r*s + py(3)*(1-r)*s;
   AddVertex(vnew);
   vnew_index[2] = NumOfVertices-1;

   r = 0.25, s = 0.75;
   vnew[0] = px(0)*(1-r)*(1-s) + px(1)*(r)*(1-s) + px(2)*r*s + px(3)*(1-r)*s;
   vnew[1] = py(0)*(1-r)*(1-s) + py(1)*(r)*(1-s) + py(2)*r*s + py(3)*(1-r)*s;
   AddVertex(vnew);
   vnew_index[3] = NumOfVertices-1;

   static const int quad_faces_new[4][2] =
   {
      { 1, 0}, { 2, 1}, { 3, 2}, { 0, 3}
   };

   int ti[4];
   for (int i = 0; i < num_faces; i++)
   {
      for (int j = 0; j < 2; j++)
      {
         ti[j] = vi[quad_faces[i][j]];
         ti[j+2] = vnew_index[quad_faces_new[i][j]];
      }
      AddQuad(ti, attr);
   }
   AddQuad(vnew_index, attr);
}

void Mesh::AddHexAs24TetsWithPoints(int *vi, int attr)
{
   auto get4tuple = [&](Array<int> v)
   {
      return std::tuple<int, int, int, int>(v[0], v[1], v[2], v[3]);
   };
   int num_faces = 6;
   static const int hex_to_tet[6][4] =
   {
      { 0, 1, 2, 3 }, { 1, 2, 6, 5 }, { 5, 4, 7, 6},
      { 0, 1, 5, 4 }, { 2, 3, 7, 6 }, { 0,3, 7, 4}
   };
   int ti[4];
   Array<int> plist(vi, 8);
   int elem_center_index = AddVertexAtMidPoint(plist, 3) - 1;
   Array<int> flist(&ti[0], 4);

   static const int tet_face[4][2] =
   {
      {0, 1}, {1, 2}, {3, 2}, {3, 0}
   };

   for (int i = 0; i < num_faces; i++)
   {
      for (int j = 0; j < 4; j++)
      {
         ti[j] = vi[hex_to_tet[i][j]];
      }
      int face_center_index;
      Array<int> flistcopy(flist);
      flistcopy.Sort();
      auto t = get4tuple(flistcopy);
      auto it = hex_face_to_center.find(t);
      if (it == hex_face_to_center.end())
      {
         face_center_index = AddVertexAtMidPoint(flist, 3) - 1;
         hex_face_to_center.insert((std::pair<std::tuple<int, int, int, int>,int>
                                    (t, face_center_index)));
      }
      else
      {
         face_center_index = it->second;
      }
      //      int face_center_index = AddVertexAtMidPoint(flist) - 1;
      int fti[4];
      for (int j = 0; j < 4; j++)
      {
         for (int k = 0; k < 2; k++)
         {
            fti[k] = ti[tet_face[j][k]];
         }
         fti[2] = face_center_index;
         fti[3] = elem_center_index;
         AddTet(fti, attr);
      }
   }
}

void Mesh::AddHexAs12TetsWithPoints(int *vi, int attr)
{
   int num_faces = 6;
   static const int hex_to_tet[6][4] =
   {
      { 0, 1, 2, 3 }, { 1, 2, 6, 5 }, { 4, 5, 6, 7},
      { 0, 1, 5, 4 }, { 3, 2, 6, 7 }, { 0,3, 7, 4}
   };
   int ti[4];
   Array<int> plist(vi, 8);
   int elem_center_index = AddVertexAtMidPoint(plist, 3) - 1;
   Array<int> flist(&ti[0], 4);

   static const int tet_face[2][3] =
   {
      {0, 1, 2}, {0, 3, 2}
   };

   int fti[4];
   for (int i = 0; i < num_faces; i++)
   {
      for (int j = 0; j < 4; j++)
      {
         ti[j] = vi[hex_to_tet[i][j]];
      }
      for (int j = 0; j < 2; j++)
      {
         for (int k = 0; k < 3; k++)
         {
            fti[k] = ti[tet_face[j][k]];
         }
         fti[3] = elem_center_index;
         AddTet(fti, attr);
      }
   }
}

int Mesh::AddElement(Element *elem)
{
   CheckEnlarge(elements, NumOfElements);
   elements[NumOfElements] = elem;
   return NumOfElements++;
}

int Mesh::AddBdrElement(Element *elem)
{
   CheckEnlarge(boundary, NumOfBdrElements);
   boundary[NumOfBdrElements] = elem;
   return NumOfBdrElements++;
}

int Mesh::AddBdrSegment(int v1, int v2, int attr)
{
   CheckEnlarge(boundary, NumOfBdrElements);
   boundary[NumOfBdrElements] = new Segment(v1, v2, attr);
   return NumOfBdrElements++;
}

int Mesh::AddBdrSegment(const int *vi, int attr)
{
   CheckEnlarge(boundary, NumOfBdrElements);
   boundary[NumOfBdrElements] = new Segment(vi, attr);
   return NumOfBdrElements++;
}

int Mesh::AddBdrTriangle(int v1, int v2, int v3, int attr)
{
   CheckEnlarge(boundary, NumOfBdrElements);
   boundary[NumOfBdrElements] = new Triangle(v1, v2, v3, attr);
   return NumOfBdrElements++;
}

int Mesh::AddBdrTriangle(const int *vi, int attr)
{
   CheckEnlarge(boundary, NumOfBdrElements);
   boundary[NumOfBdrElements] = new Triangle(vi, attr);
   return NumOfBdrElements++;
}

int Mesh::AddBdrQuad(int v1, int v2, int v3, int v4, int attr)
{
   CheckEnlarge(boundary, NumOfBdrElements);
   boundary[NumOfBdrElements] = new Quadrilateral(v1, v2, v3, v4, attr);
   return NumOfBdrElements++;
}

int Mesh::AddBdrQuad(const int *vi, int attr)
{
   CheckEnlarge(boundary, NumOfBdrElements);
   boundary[NumOfBdrElements] = new Quadrilateral(vi, attr);
   return NumOfBdrElements++;
}

void Mesh::AddBdrQuadAsTriangles(const int *vi, int attr)
{
   static const int quad_to_tri[2][3] = { { 0, 1, 2 }, { 0, 2, 3 } };
   int ti[3];

   for (int i = 0; i < 2; i++)
   {
      for (int j = 0; j < 3; j++)
      {
         ti[j] = vi[quad_to_tri[i][j]];
      }
      AddBdrTriangle(ti, attr);
   }
}

int Mesh::AddBdrPoint(int v, int attr)
{
   CheckEnlarge(boundary, NumOfBdrElements);
   boundary[NumOfBdrElements] = new Point(&v, attr);
   return NumOfBdrElements++;
}

void Mesh::GenerateBoundaryElements()
{
   int i, j;
   Array<int> &be2face = (Dim == 2) ? be_to_edge : be_to_face;

   // GenerateFaces();

   for (i = 0; i < boundary.Size(); i++)
   {
      FreeElement(boundary[i]);
   }

   if (Dim == 3)
   {
      delete bel_to_edge;
      bel_to_edge = NULL;
   }

   // count the 'NumOfBdrElements'
   NumOfBdrElements = 0;
   for (i = 0; i < faces_info.Size(); i++)
   {
      if (faces_info[i].Elem2No < 0) { NumOfBdrElements++; }
   }

   boundary.SetSize(NumOfBdrElements);
   be2face.SetSize(NumOfBdrElements);
   for (j = i = 0; i < faces_info.Size(); i++)
   {
      if (faces_info[i].Elem2No < 0)
      {
         boundary[j] = faces[i]->Duplicate(this);
         be2face[j++] = i;
      }
   }
   // In 3D, 'bel_to_edge' is destroyed but it's not updated.
}

void Mesh::FinalizeCheck()
{
   MFEM_VERIFY(vertices.Size() == NumOfVertices ||
               vertices.Size() == 0,
               "incorrect number of vertices: preallocated: " << vertices.Size()
               << ", actually added: " << NumOfVertices);
   MFEM_VERIFY(elements.Size() == NumOfElements,
               "incorrect number of elements: preallocated: " << elements.Size()
               << ", actually added: " << NumOfElements);
   MFEM_VERIFY(boundary.Size() == NumOfBdrElements,
               "incorrect number of boundary elements: preallocated: "
               << boundary.Size() << ", actually added: " << NumOfBdrElements);
}

void Mesh::FinalizeTriMesh(int generate_edges, int refine, bool fix_orientation)
{
   FinalizeCheck();
   CheckElementOrientation(fix_orientation);

   if (refine)
   {
      MarkTriMeshForRefinement();
   }

   if (generate_edges)
   {
      el_to_edge = new Table;
      NumOfEdges = GetElementToEdgeTable(*el_to_edge, be_to_edge);
      GenerateFaces();
      CheckBdrElementOrientation();
   }
   else
   {
      NumOfEdges = 0;
   }

   NumOfFaces = 0;

   SetAttributes();

   SetMeshGen();
}

void Mesh::FinalizeQuadMesh(int generate_edges, int refine,
                            bool fix_orientation)
{
   FinalizeCheck();
   if (fix_orientation)
   {
      CheckElementOrientation(fix_orientation);
   }

   if (generate_edges)
   {
      el_to_edge = new Table;
      NumOfEdges = GetElementToEdgeTable(*el_to_edge, be_to_edge);
      GenerateFaces();
      CheckBdrElementOrientation();
   }
   else
   {
      NumOfEdges = 0;
   }

   NumOfFaces = 0;

   SetAttributes();

   SetMeshGen();
}


class GeckoProgress : public Gecko::Progress
{
   double limit;
   mutable StopWatch sw;
public:
   GeckoProgress(double limit) : limit(limit) { sw.Start(); }
   virtual bool quit() const { return limit > 0 && sw.UserTime() > limit; }
};

class GeckoVerboseProgress : public GeckoProgress
{
   using Float = Gecko::Float;
   using Graph = Gecko::Graph;
   using uint = Gecko::uint;
public:
   GeckoVerboseProgress(double limit) : GeckoProgress(limit) {}

   virtual void beginorder(const Graph* graph, Float cost) const
   { mfem::out << "Begin Gecko ordering, cost = " << cost << std::endl; }
   virtual void endorder(const Graph* graph, Float cost) const
   { mfem::out << "End ordering, cost = " << cost << std::endl; }

   virtual void beginiter(const Graph* graph,
                          uint iter, uint maxiter, uint window) const
   {
      mfem::out << "Iteration " << iter << "/" << maxiter << ", window "
                << window << std::flush;
   }
   virtual void enditer(const Graph* graph, Float mincost, Float cost) const
   { mfem::out << ", cost = " << cost << endl; }
};


double Mesh::GetGeckoElementOrdering(Array<int> &ordering,
                                     int iterations, int window,
                                     int period, int seed, bool verbose,
                                     double time_limit)
{
   Gecko::Graph graph;
   Gecko::FunctionalGeometric functional; // edge product cost

   GeckoProgress progress(time_limit);
   GeckoVerboseProgress vprogress(time_limit);

   // insert elements as nodes in the graph
   for (int elemid = 0; elemid < GetNE(); ++elemid)
   {
      graph.insert_node();
   }

   // insert graph edges for element neighbors
   // NOTE: indices in Gecko are 1 based hence the +1 on insertion
   const Table &my_el_to_el = ElementToElementTable();
   for (int elemid = 0; elemid < GetNE(); ++elemid)
   {
      const int *neighid = my_el_to_el.GetRow(elemid);
      for (int i = 0; i < my_el_to_el.RowSize(elemid); ++i)
      {
         graph.insert_arc(elemid + 1,  neighid[i] + 1);
      }
   }

   // get the ordering from Gecko and copy it into the Array<int>
   graph.order(&functional, iterations, window, period, seed,
               verbose ? &vprogress : &progress);

   ordering.SetSize(GetNE());
   Gecko::Node::Index NE = GetNE();
   for (Gecko::Node::Index gnodeid = 1; gnodeid <= NE; ++gnodeid)
   {
      ordering[gnodeid - 1] = graph.rank(gnodeid);
   }

   return graph.cost();
}


struct HilbertCmp
{
   int coord;
   bool dir;
   const Array<double> &points;
   double mid;

   HilbertCmp(int coord, bool dir, const Array<double> &points, double mid)
      : coord(coord), dir(dir), points(points), mid(mid) {}

   bool operator()(int i) const
   {
      return (points[3*i + coord] < mid) != dir;
   }
};

static void HilbertSort2D(int coord1, // major coordinate to sort points by
                          bool dir1,  // sort coord1 ascending/descending?
                          bool dir2,  // sort coord2 ascending/descending?
                          const Array<double> &points, int *beg, int *end,
                          double xmin, double ymin, double xmax, double ymax)
{
   if (end - beg <= 1) { return; }

   double xmid = (xmin + xmax)*0.5;
   double ymid = (ymin + ymax)*0.5;

   int coord2 = (coord1 + 1) % 2; // the 'other' coordinate

   // sort (partition) points into four quadrants
   int *p0 = beg, *p4 = end;
   int *p2 = std::partition(p0, p4, HilbertCmp(coord1,  dir1, points, xmid));
   int *p1 = std::partition(p0, p2, HilbertCmp(coord2,  dir2, points, ymid));
   int *p3 = std::partition(p2, p4, HilbertCmp(coord2, !dir2, points, ymid));

   if (p1 != p4)
   {
      HilbertSort2D(coord2, dir2, dir1, points, p0, p1,
                    ymin, xmin, ymid, xmid);
   }
   if (p1 != p0 || p2 != p4)
   {
      HilbertSort2D(coord1, dir1, dir2, points, p1, p2,
                    xmin, ymid, xmid, ymax);
   }
   if (p2 != p0 || p3 != p4)
   {
      HilbertSort2D(coord1, dir1, dir2, points, p2, p3,
                    xmid, ymid, xmax, ymax);
   }
   if (p3 != p0)
   {
      HilbertSort2D(coord2, !dir2, !dir1, points, p3, p4,
                    ymid, xmax, ymin, xmid);
   }
}

static void HilbertSort3D(int coord1, bool dir1, bool dir2, bool dir3,
                          const Array<double> &points, int *beg, int *end,
                          double xmin, double ymin, double zmin,
                          double xmax, double ymax, double zmax)
{
   if (end - beg <= 1) { return; }

   double xmid = (xmin + xmax)*0.5;
   double ymid = (ymin + ymax)*0.5;
   double zmid = (zmin + zmax)*0.5;

   int coord2 = (coord1 + 1) % 3;
   int coord3 = (coord1 + 2) % 3;

   // sort (partition) points into eight octants
   int *p0 = beg, *p8 = end;
   int *p4 = std::partition(p0, p8, HilbertCmp(coord1,  dir1, points, xmid));
   int *p2 = std::partition(p0, p4, HilbertCmp(coord2,  dir2, points, ymid));
   int *p6 = std::partition(p4, p8, HilbertCmp(coord2, !dir2, points, ymid));
   int *p1 = std::partition(p0, p2, HilbertCmp(coord3,  dir3, points, zmid));
   int *p3 = std::partition(p2, p4, HilbertCmp(coord3, !dir3, points, zmid));
   int *p5 = std::partition(p4, p6, HilbertCmp(coord3,  dir3, points, zmid));
   int *p7 = std::partition(p6, p8, HilbertCmp(coord3, !dir3, points, zmid));

   if (p1 != p8)
   {
      HilbertSort3D(coord3, dir3, dir1, dir2, points, p0, p1,
                    zmin, xmin, ymin, zmid, xmid, ymid);
   }
   if (p1 != p0 || p2 != p8)
   {
      HilbertSort3D(coord2, dir2, dir3, dir1, points, p1, p2,
                    ymin, zmid, xmin, ymid, zmax, xmid);
   }
   if (p2 != p0 || p3 != p8)
   {
      HilbertSort3D(coord2, dir2, dir3, dir1, points, p2, p3,
                    ymid, zmid, xmin, ymax, zmax, xmid);
   }
   if (p3 != p0 || p4 != p8)
   {
      HilbertSort3D(coord1, dir1, !dir2, !dir3, points, p3, p4,
                    xmin, ymax, zmid, xmid, ymid, zmin);
   }
   if (p4 != p0 || p5 != p8)
   {
      HilbertSort3D(coord1, dir1, !dir2, !dir3, points, p4, p5,
                    xmid, ymax, zmid, xmax, ymid, zmin);
   }
   if (p5 != p0 || p6 != p8)
   {
      HilbertSort3D(coord2, !dir2, dir3, !dir1, points, p5, p6,
                    ymax, zmid, xmax, ymid, zmax, xmid);
   }
   if (p6 != p0 || p7 != p8)
   {
      HilbertSort3D(coord2, !dir2, dir3, !dir1, points, p6, p7,
                    ymid, zmid, xmax, ymin, zmax, xmid);
   }
   if (p7 != p0)
   {
      HilbertSort3D(coord3, !dir3, !dir1, dir2, points, p7, p8,
                    zmid, xmax, ymin, zmin, xmid, ymid);
   }
}

void Mesh::GetHilbertElementOrdering(Array<int> &ordering)
{
   MFEM_VERIFY(spaceDim <= 3, "");

   Vector min, max, center;
   GetBoundingBox(min, max);

   Array<int> indices(GetNE());
   Array<double> points(3*GetNE());

   if (spaceDim < 3) { points = 0.0; }

   // calculate element centers
   for (int i = 0; i < GetNE(); i++)
   {
      GetElementCenter(i, center);
      for (int j = 0; j < spaceDim; j++)
      {
         points[3*i + j] = center(j);
      }
      indices[i] = i;
   }

   if (spaceDim == 1)
   {
      indices.Sort([&](int a, int b)
      { return points[3*a] < points[3*b]; });
   }
   else if (spaceDim == 2)
   {
      // recursively partition the points in 2D
      HilbertSort2D(0, false, false,
                    points, indices.begin(), indices.end(),
                    min(0), min(1), max(0), max(1));
   }
   else
   {
      // recursively partition the points in 3D
      HilbertSort3D(0, false, false, false,
                    points, indices.begin(), indices.end(),
                    min(0), min(1), min(2), max(0), max(1), max(2));
   }

   // return ordering in the format required by ReorderElements
   ordering.SetSize(GetNE());
   for (int i = 0; i < GetNE(); i++)
   {
      ordering[indices[i]] = i;
   }
}


void Mesh::ReorderElements(const Array<int> &ordering, bool reorder_vertices)
{
   if (NURBSext)
   {
      MFEM_WARNING("element reordering of NURBS meshes is not supported.");
      return;
   }
   if (ncmesh)
   {
      MFEM_WARNING("element reordering of non-conforming meshes is not"
                   " supported.");
      return;
   }
   MFEM_VERIFY(ordering.Size() == GetNE(), "invalid reordering array.")

   // Data members that need to be updated:

   // - elements   - reorder of the pointers and the vertex ids if reordering
   //                the vertices
   // - vertices   - if reordering the vertices
   // - boundary   - update the vertex ids, if reordering the vertices
   // - faces      - regenerate
   // - faces_info - regenerate

   // Deleted by DeleteTables():
   // - el_to_edge  - rebuild in 2D and 3D only
   // - el_to_face  - rebuild in 3D only
   // - bel_to_edge - rebuild in 3D only
   // - el_to_el    - no need to rebuild
   // - face_edge   - no need to rebuild
   // - edge_vertex - no need to rebuild
   // - geom_factors - no need to rebuild

   // - be_to_edge  - 2D only
   // - be_to_face  - 3D only

   // - Nodes

   // Save the locations of the Nodes so we can rebuild them later
   Array<Vector*> old_elem_node_vals;
   FiniteElementSpace *nodes_fes = NULL;
   if (Nodes)
   {
      old_elem_node_vals.SetSize(GetNE());
      nodes_fes = Nodes->FESpace();
      Array<int> old_dofs;
      Vector vals;
      for (int old_elid = 0; old_elid < GetNE(); ++old_elid)
      {
         nodes_fes->GetElementVDofs(old_elid, old_dofs);
         Nodes->GetSubVector(old_dofs, vals);
         old_elem_node_vals[old_elid] = new Vector(vals);
      }
   }

   // Get the newly ordered elements
   Array<Element *> new_elements(GetNE());
   for (int old_elid = 0; old_elid < ordering.Size(); ++old_elid)
   {
      int new_elid = ordering[old_elid];
      new_elements[new_elid] = elements[old_elid];
   }
   mfem::Swap(elements, new_elements);
   new_elements.DeleteAll();

   if (reorder_vertices)
   {
      // Get the new vertex ordering permutation vectors and fill the new
      // vertices
      Array<int> vertex_ordering(GetNV());
      vertex_ordering = -1;
      Array<Vertex> new_vertices(GetNV());
      int new_vertex_ind = 0;
      for (int new_elid = 0; new_elid < GetNE(); ++new_elid)
      {
         int *elem_vert = elements[new_elid]->GetVertices();
         int nv = elements[new_elid]->GetNVertices();
         for (int vi = 0; vi < nv; ++vi)
         {
            int old_vertex_ind = elem_vert[vi];
            if (vertex_ordering[old_vertex_ind] == -1)
            {
               vertex_ordering[old_vertex_ind] = new_vertex_ind;
               new_vertices[new_vertex_ind] = vertices[old_vertex_ind];
               new_vertex_ind++;
            }
         }
      }
      mfem::Swap(vertices, new_vertices);
      new_vertices.DeleteAll();

      // Replace the vertex ids in the elements with the reordered vertex
      // numbers
      for (int new_elid = 0; new_elid < GetNE(); ++new_elid)
      {
         int *elem_vert = elements[new_elid]->GetVertices();
         int nv = elements[new_elid]->GetNVertices();
         for (int vi = 0; vi < nv; ++vi)
         {
            elem_vert[vi] = vertex_ordering[elem_vert[vi]];
         }
      }

      // Replace the vertex ids in the boundary with reordered vertex numbers
      for (int belid = 0; belid < GetNBE(); ++belid)
      {
         int *be_vert = boundary[belid]->GetVertices();
         int nv = boundary[belid]->GetNVertices();
         for (int vi = 0; vi < nv; ++vi)
         {
            be_vert[vi] = vertex_ordering[be_vert[vi]];
         }
      }
   }

   // Destroy tables that need to be rebuild
   DeleteTables();

   if (Dim > 1)
   {
      // generate el_to_edge, be_to_edge (2D), bel_to_edge (3D)
      el_to_edge = new Table;
      NumOfEdges = GetElementToEdgeTable(*el_to_edge, be_to_edge);
   }
   if (Dim > 2)
   {
      // generate el_to_face, be_to_face
      GetElementToFaceTable();
   }
   // Update faces and faces_info
   GenerateFaces();

   // Build the nodes from the saved locations if they were around before
   if (Nodes)
   {
      // To force FE space update, we need to increase 'sequence':
      sequence++;
      last_operation = Mesh::NONE;
      nodes_fes->Update(false); // want_transform = false
      Nodes->Update(); // just needed to update Nodes->sequence
      Array<int> new_dofs;
      for (int old_elid = 0; old_elid < GetNE(); ++old_elid)
      {
         int new_elid = ordering[old_elid];
         nodes_fes->GetElementVDofs(new_elid, new_dofs);
         Nodes->SetSubVector(new_dofs, *(old_elem_node_vals[old_elid]));
         delete old_elem_node_vals[old_elid];
      }
   }
}


void Mesh::MarkForRefinement()
{
   if (meshgen & 1)
   {
      if (Dim == 2)
      {
         MarkTriMeshForRefinement();
      }
      else if (Dim == 3)
      {
         DSTable v_to_v(NumOfVertices);
         GetVertexToVertexTable(v_to_v);
         MarkTetMeshForRefinement(v_to_v);
      }
   }
}

void Mesh::MarkTriMeshForRefinement()
{
   // Mark the longest triangle edge by rotating the indices so that
   // vertex 0 - vertex 1 is the longest edge in the triangle.
   DenseMatrix pmat;
   for (int i = 0; i < NumOfElements; i++)
   {
      if (elements[i]->GetType() == Element::TRIANGLE)
      {
         GetPointMatrix(i, pmat);
         static_cast<Triangle*>(elements[i])->MarkEdge(pmat);
      }
   }
}

void Mesh::GetEdgeOrdering(DSTable &v_to_v, Array<int> &order)
{
   NumOfEdges = v_to_v.NumberOfEntries();
   order.SetSize(NumOfEdges);
   Array<Pair<double, int> > length_idx(NumOfEdges);

   for (int i = 0; i < NumOfVertices; i++)
   {
      for (DSTable::RowIterator it(v_to_v, i); !it; ++it)
      {
         int j = it.Index();
         length_idx[j].one = GetLength(i, it.Column());
         length_idx[j].two = j;
      }
   }

   // Sort by increasing edge-length.
   length_idx.Sort();

   for (int i = 0; i < NumOfEdges; i++)
   {
      order[length_idx[i].two] = i;
   }
}

void Mesh::MarkTetMeshForRefinement(DSTable &v_to_v)
{
   // Mark the longest tetrahedral edge by rotating the indices so that
   // vertex 0 - vertex 1 is the longest edge in the element.
   Array<int> order;
   GetEdgeOrdering(v_to_v, order);

   for (int i = 0; i < NumOfElements; i++)
   {
      if (elements[i]->GetType() == Element::TETRAHEDRON)
      {
         elements[i]->MarkEdge(v_to_v, order);
      }
   }
   for (int i = 0; i < NumOfBdrElements; i++)
   {
      if (boundary[i]->GetType() == Element::TRIANGLE)
      {
         boundary[i]->MarkEdge(v_to_v, order);
      }
   }
}

void Mesh::PrepareNodeReorder(DSTable **old_v_to_v, Table **old_elem_vert)
{
   if (*old_v_to_v && *old_elem_vert)
   {
      return;
   }

   FiniteElementSpace *fes = Nodes->FESpace();

   if (*old_v_to_v == NULL)
   {
      bool need_v_to_v = false;
      Array<int> dofs;
      for (int i = 0; i < GetNEdges(); i++)
      {
         // Since edge indices may change, we need to permute edge interior dofs
         // any time an edge index changes and there is at least one dof on that
         // edge.
         fes->GetEdgeInteriorDofs(i, dofs);
         if (dofs.Size() > 0)
         {
            need_v_to_v = true;
            break;
         }
      }
      if (need_v_to_v)
      {
         *old_v_to_v = new DSTable(NumOfVertices);
         GetVertexToVertexTable(*(*old_v_to_v));
      }
   }
   if (*old_elem_vert == NULL)
   {
      bool need_elem_vert = false;
      Array<int> dofs;
      for (int i = 0; i < GetNE(); i++)
      {
         // Since element indices do not change, we need to permute element
         // interior dofs only when there are at least 2 interior dofs in an
         // element (assuming the nodal dofs are non-directional).
         fes->GetElementInteriorDofs(i, dofs);
         if (dofs.Size() > 1)
         {
            need_elem_vert = true;
            break;
         }
      }
      if (need_elem_vert)
      {
         *old_elem_vert = new Table;
         (*old_elem_vert)->MakeI(GetNE());
         for (int i = 0; i < GetNE(); i++)
         {
            (*old_elem_vert)->AddColumnsInRow(i, elements[i]->GetNVertices());
         }
         (*old_elem_vert)->MakeJ();
         for (int i = 0; i < GetNE(); i++)
         {
            (*old_elem_vert)->AddConnections(i, elements[i]->GetVertices(),
                                             elements[i]->GetNVertices());
         }
         (*old_elem_vert)->ShiftUpI();
      }
   }
}

void Mesh::DoNodeReorder(DSTable *old_v_to_v, Table *old_elem_vert)
{
   FiniteElementSpace *fes = Nodes->FESpace();
   const FiniteElementCollection *fec = fes->FEColl();
   Array<int> old_dofs, new_dofs;

   // assuming that all edges have the same number of dofs
   if (NumOfEdges) { fes->GetEdgeInteriorDofs(0, old_dofs); }
   const int num_edge_dofs = old_dofs.Size();

   // Save the original nodes
   const Vector onodes = *Nodes;

   // vertex dofs do not need to be moved
   fes->GetVertexDofs(0, old_dofs);
   int offset = NumOfVertices * old_dofs.Size();

   // edge dofs:
   // edge enumeration may be different but edge orientation is the same
   if (num_edge_dofs > 0)
   {
      DSTable new_v_to_v(NumOfVertices);
      GetVertexToVertexTable(new_v_to_v);

      for (int i = 0; i < NumOfVertices; i++)
      {
         for (DSTable::RowIterator it(new_v_to_v, i); !it; ++it)
         {
            const int old_i = (*old_v_to_v)(i, it.Column());
            const int new_i = it.Index();
            if (new_i == old_i) { continue; }

            old_dofs.SetSize(num_edge_dofs);
            new_dofs.SetSize(num_edge_dofs);
            for (int j = 0; j < num_edge_dofs; j++)
            {
               old_dofs[j] = offset + old_i * num_edge_dofs + j;
               new_dofs[j] = offset + new_i * num_edge_dofs + j;
            }
            fes->DofsToVDofs(old_dofs);
            fes->DofsToVDofs(new_dofs);
            for (int j = 0; j < old_dofs.Size(); j++)
            {
               (*Nodes)(new_dofs[j]) = onodes(old_dofs[j]);
            }
         }
      }
      offset += NumOfEdges * num_edge_dofs;
   }

   // face dofs:
   // both enumeration and orientation of the faces may be different
   if (fes->GetNFDofs() > 0)
   {
      // generate the old face-vertex table using the unmodified 'faces'
      Table old_face_vertex;
      old_face_vertex.MakeI(NumOfFaces);
      for (int i = 0; i < NumOfFaces; i++)
      {
         old_face_vertex.AddColumnsInRow(i, faces[i]->GetNVertices());
      }
      old_face_vertex.MakeJ();
      for (int i = 0; i < NumOfFaces; i++)
         old_face_vertex.AddConnections(i, faces[i]->GetVertices(),
                                        faces[i]->GetNVertices());
      old_face_vertex.ShiftUpI();

      // update 'el_to_face', 'be_to_face', 'faces', and 'faces_info'
      STable3D *faces_tbl = GetElementToFaceTable(1);
      GenerateFaces();

      // compute the new face dof offsets
      Array<int> new_fdofs(NumOfFaces+1);
      new_fdofs[0] = 0;
      for (int i = 0; i < NumOfFaces; i++) // i = old face index
      {
         const int *old_v = old_face_vertex.GetRow(i);
         int new_i; // new face index
         switch (old_face_vertex.RowSize(i))
         {
            case 3:
               new_i = (*faces_tbl)(old_v[0], old_v[1], old_v[2]);
               break;
            case 4:
            default:
               new_i = (*faces_tbl)(old_v[0], old_v[1], old_v[2], old_v[3]);
               break;
         }
         fes->GetFaceInteriorDofs(i, old_dofs);
         new_fdofs[new_i+1] = old_dofs.Size();
      }
      new_fdofs.PartialSum();

      // loop over the old face numbers
      for (int i = 0; i < NumOfFaces; i++)
      {
         const int *old_v = old_face_vertex.GetRow(i), *new_v;
         const int *dof_ord;
         int new_i, new_or;
         switch (old_face_vertex.RowSize(i))
         {
            case 3:
               new_i = (*faces_tbl)(old_v[0], old_v[1], old_v[2]);
               new_v = faces[new_i]->GetVertices();
               new_or = GetTriOrientation(old_v, new_v);
               dof_ord = fec->DofOrderForOrientation(Geometry::TRIANGLE, new_or);
               break;
            case 4:
            default:
               new_i = (*faces_tbl)(old_v[0], old_v[1], old_v[2], old_v[3]);
               new_v = faces[new_i]->GetVertices();
               new_or = GetQuadOrientation(old_v, new_v);
               dof_ord = fec->DofOrderForOrientation(Geometry::SQUARE, new_or);
               break;
         }

         fes->GetFaceInteriorDofs(i, old_dofs);
         new_dofs.SetSize(old_dofs.Size());
         for (int j = 0; j < old_dofs.Size(); j++)
         {
            // we assume the dofs are non-directional, i.e. dof_ord[j] is >= 0
            const int old_j = dof_ord[j];
            new_dofs[old_j] = offset + new_fdofs[new_i] + j;
         }
         fes->DofsToVDofs(old_dofs);
         fes->DofsToVDofs(new_dofs);
         for (int j = 0; j < old_dofs.Size(); j++)
         {
            (*Nodes)(new_dofs[j]) = onodes(old_dofs[j]);
         }
      }

      offset += fes->GetNFDofs();
      delete faces_tbl;
   }

   // element dofs:
   // element orientation may be different
   if (old_elem_vert) // have elements with 2 or more dofs
   {
      // matters when the 'fec' is
      // (this code is executed only for triangles/tets)
      // - Pk on triangles, k >= 4
      // - Qk on quads,     k >= 3
      // - Pk on tets,      k >= 5
      // - Qk on hexes,     k >= 3
      // - DG spaces
      // - ...

      // loop over all elements
      for (int i = 0; i < GetNE(); i++)
      {
         const int *old_v = old_elem_vert->GetRow(i);
         const int *new_v = elements[i]->GetVertices();
         const int *dof_ord;
         int new_or;
         const Geometry::Type geom = elements[i]->GetGeometryType();
         switch (geom)
         {
            case Geometry::SEGMENT:
               new_or = (old_v[0] == new_v[0]) ? +1 : -1;
               break;
            case Geometry::TRIANGLE:
               new_or = GetTriOrientation(old_v, new_v);
               break;
            case Geometry::SQUARE:
               new_or = GetQuadOrientation(old_v, new_v);
               break;
            case Geometry::TETRAHEDRON:
               new_or = GetTetOrientation(old_v, new_v);
               break;
            default:
               new_or = 0;
               MFEM_ABORT(Geometry::Name[geom] << " elements (" << fec->Name()
                          << " FE collection) are not supported yet!");
               break;
         }
         dof_ord = fec->DofOrderForOrientation(geom, new_or);
         MFEM_VERIFY(dof_ord != NULL,
                     "FE collection '" << fec->Name()
                     << "' does not define reordering for "
                     << Geometry::Name[geom] << " elements!");
         fes->GetElementInteriorDofs(i, old_dofs);
         new_dofs.SetSize(old_dofs.Size());
         for (int j = 0; j < new_dofs.Size(); j++)
         {
            // we assume the dofs are non-directional, i.e. dof_ord[j] is >= 0
            const int old_j = dof_ord[j];
            new_dofs[old_j] = offset + j;
         }
         offset += new_dofs.Size();
         fes->DofsToVDofs(old_dofs);
         fes->DofsToVDofs(new_dofs);
         for (int j = 0; j < old_dofs.Size(); j++)
         {
            (*Nodes)(new_dofs[j]) = onodes(old_dofs[j]);
         }
      }
   }

   // Update Tables, faces, etc
   if (Dim > 2)
   {
      if (fes->GetNFDofs() == 0)
      {
         // needed for FE spaces that have face dofs, even if
         // the 'Nodes' do not have face dofs.
         GetElementToFaceTable();
         GenerateFaces();
      }
      CheckBdrElementOrientation();
   }
   if (el_to_edge)
   {
      // update 'el_to_edge', 'be_to_edge' (2D), 'bel_to_edge' (3D)
      NumOfEdges = GetElementToEdgeTable(*el_to_edge, be_to_edge);
      if (Dim == 2)
      {
         // update 'faces' and 'faces_info'
         GenerateFaces();
         CheckBdrElementOrientation();
      }
   }
   // To force FE space update, we need to increase 'sequence':
   sequence++;
   last_operation = Mesh::NONE;
   fes->Update(false); // want_transform = false
   Nodes->Update(); // just needed to update Nodes->sequence
}

void Mesh::SetPatchAttribute(int i, int attr)
{
   MFEM_ASSERT(NURBSext, "SetPatchAttribute is only for NURBS meshes");
   NURBSext->SetPatchAttribute(i, attr);
   const Array<int>& elems = NURBSext->GetPatchElements(i);
   for (auto e : elems)
   {
      SetAttribute(e, attr);
   }
}

int Mesh::GetPatchAttribute(int i) const
{
   MFEM_ASSERT(NURBSext, "GetPatchAttribute is only for NURBS meshes");
   return NURBSext->GetPatchAttribute(i);
}

void Mesh::SetPatchBdrAttribute(int i, int attr)
{
   MFEM_ASSERT(NURBSext, "SetPatchBdrAttribute is only for NURBS meshes");
   NURBSext->SetPatchBdrAttribute(i, attr);

   const Array<int>& bdryelems = NURBSext->GetPatchBdrElements(i);
   for (auto be : bdryelems)
   {
      SetBdrAttribute(be, attr);
   }
}

int Mesh::GetPatchBdrAttribute(int i) const
{
   MFEM_ASSERT(NURBSext, "GetBdrPatchBdrAttribute is only for NURBS meshes");
   return NURBSext->GetPatchBdrAttribute(i);
}

void Mesh::FinalizeTetMesh(int generate_edges, int refine, bool fix_orientation)
{
   FinalizeCheck();
   CheckElementOrientation(fix_orientation);

   if (NumOfBdrElements == 0)
   {
      GetElementToFaceTable();
      GenerateFaces();
      GenerateBoundaryElements();
   }

   if (refine)
   {
      DSTable v_to_v(NumOfVertices);
      GetVertexToVertexTable(v_to_v);
      MarkTetMeshForRefinement(v_to_v);
   }

   GetElementToFaceTable();
   GenerateFaces();

   CheckBdrElementOrientation();

   if (generate_edges == 1)
   {
      el_to_edge = new Table;
      NumOfEdges = GetElementToEdgeTable(*el_to_edge, be_to_edge);
   }
   else
   {
      el_to_edge = NULL;  // Not really necessary -- InitTables was called
      bel_to_edge = NULL;
      NumOfEdges = 0;
   }

   SetAttributes();

   SetMeshGen();
}

void Mesh::FinalizeWedgeMesh(int generate_edges, int refine,
                             bool fix_orientation)
{
   FinalizeCheck();
   CheckElementOrientation(fix_orientation);

   if (NumOfBdrElements == 0)
   {
      GetElementToFaceTable();
      GenerateFaces();
      GenerateBoundaryElements();
   }

   GetElementToFaceTable();
   GenerateFaces();

   CheckBdrElementOrientation();

   if (generate_edges == 1)
   {
      el_to_edge = new Table;
      NumOfEdges = GetElementToEdgeTable(*el_to_edge, be_to_edge);
   }
   else
   {
      el_to_edge = NULL;  // Not really necessary -- InitTables was called
      bel_to_edge = NULL;
      NumOfEdges = 0;
   }

   SetAttributes();

   SetMeshGen();
}

void Mesh::FinalizeHexMesh(int generate_edges, int refine, bool fix_orientation)
{
   FinalizeCheck();
   CheckElementOrientation(fix_orientation);

   GetElementToFaceTable();
   GenerateFaces();

   if (NumOfBdrElements == 0)
   {
      GenerateBoundaryElements();
   }

   CheckBdrElementOrientation();

   if (generate_edges)
   {
      el_to_edge = new Table;
      NumOfEdges = GetElementToEdgeTable(*el_to_edge, be_to_edge);
   }
   else
   {
      NumOfEdges = 0;
   }

   SetAttributes();

   SetMeshGen();
}

void Mesh::FinalizeMesh(int refine, bool fix_orientation)
{
   FinalizeTopology();

   Finalize(refine, fix_orientation);
}

void Mesh::FinalizeTopology(bool generate_bdr)
{
   // Requirements: the following should be defined:
   //   1) Dim
   //   2) NumOfElements, elements
   //   3) NumOfBdrElements, boundary
   //   4) NumOfVertices
   // Optional:
   //   2) ncmesh may be defined
   //   3) el_to_edge may be allocated (it will be re-computed)

   FinalizeCheck();
   bool generate_edges = true;

   if (spaceDim == 0) { spaceDim = Dim; }
   if (ncmesh) { ncmesh->spaceDim = spaceDim; }

   // if the user defined any hanging nodes (see AddVertexParent),
   // we're initializing a non-conforming mesh
   if (tmp_vertex_parents.Size())
   {
      MFEM_VERIFY(ncmesh == NULL, "");
      ncmesh = new NCMesh(this);

      // we need to recreate the Mesh because NCMesh reorders the vertices
      // (see NCMesh::UpdateVertices())
      InitFromNCMesh(*ncmesh);
      ncmesh->OnMeshUpdated(this);
      GenerateNCFaceInfo();

      SetAttributes();

      tmp_vertex_parents.DeleteAll();
      return;
   }

   // set the mesh type: 'meshgen', ...
   SetMeshGen();

   // generate the faces
   if (Dim > 2)
   {
      GetElementToFaceTable();
      GenerateFaces();
      if (NumOfBdrElements == 0 && generate_bdr)
      {
         GenerateBoundaryElements();
         GetElementToFaceTable(); // update be_to_face
      }
   }
   else
   {
      NumOfFaces = 0;
   }

   // generate edges if requested
   if (Dim > 1 && generate_edges)
   {
      // el_to_edge may already be allocated (P2 VTK meshes)
      if (!el_to_edge) { el_to_edge = new Table; }
      NumOfEdges = GetElementToEdgeTable(*el_to_edge, be_to_edge);
      if (Dim == 2)
      {
         GenerateFaces(); // 'Faces' in 2D refers to the edges
         if (NumOfBdrElements == 0 && generate_bdr)
         {
            GenerateBoundaryElements();
         }
      }
   }
   else
   {
      NumOfEdges = 0;
   }

   if (Dim == 1)
   {
      GenerateFaces();
      if (NumOfBdrElements == 0 && generate_bdr)
      {
         GenerateBoundaryElements();
      }
   }

   if (ncmesh)
   {
      // tell NCMesh the numbering of edges/faces
      ncmesh->OnMeshUpdated(this);

      // update faces_info with NC relations
      GenerateNCFaceInfo();
   }

   // generate the arrays 'attributes' and 'bdr_attributes'
   SetAttributes();
}

void Mesh::Finalize(bool refine, bool fix_orientation)
{
   if (NURBSext || ncmesh)
   {
      MFEM_ASSERT(CheckElementOrientation(false) == 0, "");
      MFEM_ASSERT(CheckBdrElementOrientation() == 0, "");
      return;
   }

   // Requirements:
   //  1) FinalizeTopology() or equivalent was called
   //  2) if (Nodes == NULL), vertices must be defined
   //  3) if (Nodes != NULL), Nodes must be defined

   const bool check_orientation = true; // for regular elements, not boundary
   const bool curved = (Nodes != NULL);
   const bool may_change_topology =
      ( refine && (Dim > 1 && (meshgen & 1)) ) ||
      ( check_orientation && fix_orientation &&
        (Dim == 2 || (Dim == 3 && (meshgen & 1))) );

   DSTable *old_v_to_v = NULL;
   Table *old_elem_vert = NULL;

   if (curved && may_change_topology)
   {
      PrepareNodeReorder(&old_v_to_v, &old_elem_vert);
   }

   if (check_orientation)
   {
      // check and optionally fix element orientation
      CheckElementOrientation(fix_orientation);
   }
   if (refine)
   {
      MarkForRefinement();   // may change topology!
   }

   if (may_change_topology)
   {
      if (curved)
      {
         DoNodeReorder(old_v_to_v, old_elem_vert); // updates the mesh topology
         delete old_elem_vert;
         delete old_v_to_v;
      }
      else
      {
         FinalizeTopology(); // Re-computes some data unnecessarily.
      }

      // TODO: maybe introduce Mesh::NODE_REORDER operation and FESpace::
      // NodeReorderMatrix and do Nodes->Update() instead of DoNodeReorder?
   }

   // check and fix boundary element orientation
   CheckBdrElementOrientation();

#ifdef MFEM_DEBUG
   // For non-orientable surfaces/manifolds, the check below will fail, so we
   // only perform it when Dim == spaceDim.
   if (Dim >= 2 && Dim == spaceDim)
   {
      const int num_faces = GetNumFaces();
      for (int i = 0; i < num_faces; i++)
      {
         MFEM_VERIFY(faces_info[i].Elem2No < 0 ||
                     faces_info[i].Elem2Inf%2 != 0, "Invalid mesh topology."
                     " Interior face with incompatible orientations.");
      }
   }
#endif
}

void Mesh::Make3D(int nx, int ny, int nz, Element::Type type,
                  double sx, double sy, double sz, bool sfc_ordering)
{
   int x, y, z;

   int NVert, NElem, NBdrElem;

   NVert = (nx+1) * (ny+1) * (nz+1);
   NElem = nx * ny * nz;
   NBdrElem = 2*(nx*ny+nx*nz+ny*nz);
   if (type == Element::TETRAHEDRON)
   {
      NElem *= 6;
      NBdrElem *= 2;
   }
   else if (type == Element::WEDGE)
   {
      NElem *= 2;
      NBdrElem += 2*nx*ny;
   }
   else if (type == Element::PYRAMID)
   {
      NElem *= 6;
      NVert += nx * ny * nz;
   }

   InitMesh(3, 3, NVert, NElem, NBdrElem);

   double coord[3];
   int ind[9];

   // Sets vertices and the corresponding coordinates
   for (z = 0; z <= nz; z++)
   {
      coord[2] = ((double) z / nz) * sz;
      for (y = 0; y <= ny; y++)
      {
         coord[1] = ((double) y / ny) * sy;
         for (x = 0; x <= nx; x++)
         {
            coord[0] = ((double) x / nx) * sx;
            AddVertex(coord);
         }
      }
   }
   if (type == Element::PYRAMID)
   {
      for (z = 0; z < nz; z++)
      {
         coord[2] = (((double) z + 0.5) / nz) * sz;
         for (y = 0; y < ny; y++)
         {
            coord[1] = (((double) y + 0.5 ) / ny) * sy;
            for (x = 0; x < nx; x++)
            {
               coord[0] = (((double) x + 0.5 ) / nx) * sx;
               AddVertex(coord);
            }
         }
      }
   }

#define VTX(XC, YC, ZC) ((XC)+((YC)+(ZC)*(ny+1))*(nx+1))
#define VTXP(XC, YC, ZC) ((nx+1)*(ny+1)*(nz+1)+(XC)+((YC)+(ZC)*ny)*nx)

   // Sets elements and the corresponding indices of vertices
   if (sfc_ordering && type == Element::HEXAHEDRON)
   {
      Array<int> sfc;
      NCMesh::GridSfcOrdering3D(nx, ny, nz, sfc);
      MFEM_VERIFY(sfc.Size() == 3*nx*ny*nz, "");

      for (int k = 0; k < nx*ny*nz; k++)
      {
         x = sfc[3*k + 0];
         y = sfc[3*k + 1];
         z = sfc[3*k + 2];

         // *INDENT-OFF*
         ind[0] = VTX(x  , y  , z  );
         ind[1] = VTX(x+1, y  , z  );
         ind[2] = VTX(x+1, y+1, z  );
         ind[3] = VTX(x  , y+1, z  );
         ind[4] = VTX(x  , y  , z+1);
         ind[5] = VTX(x+1, y  , z+1);
         ind[6] = VTX(x+1, y+1, z+1);
         ind[7] = VTX(x  , y+1, z+1);
         // *INDENT-ON*

         AddHex(ind, 1);
      }
   }
   else
   {
      for (z = 0; z < nz; z++)
      {
         for (y = 0; y < ny; y++)
         {
            for (x = 0; x < nx; x++)
            {
               // *INDENT-OFF*
               ind[0] = VTX(x  , y  , z  );
               ind[1] = VTX(x+1, y  , z  );
               ind[2] = VTX(x+1, y+1, z  );
               ind[3] = VTX(x  , y+1, z  );
               ind[4] = VTX(x  , y  , z+1);
               ind[5] = VTX(x+1, y  , z+1);
               ind[6] = VTX(x+1, y+1, z+1);
               ind[7] = VTX(  x, y+1, z+1);
               // *INDENT-ON*
               if (type == Element::TETRAHEDRON)
               {
                  AddHexAsTets(ind, 1);
               }
               else if (type == Element::WEDGE)
               {
                  AddHexAsWedges(ind, 1);
               }
               else if (type == Element::PYRAMID)
               {
                  ind[8] = VTXP(x, y, z);
                  AddHexAsPyramids(ind, 1);
               }
               else
               {
                  AddHex(ind, 1);
               }
            }
         }
      }
   }

   // Sets boundary elements and the corresponding indices of vertices
   // bottom, bdr. attribute 1
   for (y = 0; y < ny; y++)
   {
      for (x = 0; x < nx; x++)
      {
         // *INDENT-OFF*
         ind[0] = VTX(x  , y  , 0);
         ind[1] = VTX(x  , y+1, 0);
         ind[2] = VTX(x+1, y+1, 0);
         ind[3] = VTX(x+1, y  , 0);
         // *INDENT-ON*
         if (type == Element::TETRAHEDRON)
         {
            AddBdrQuadAsTriangles(ind, 1);
         }
         else if (type == Element::WEDGE)
         {
            AddBdrQuadAsTriangles(ind, 1);
         }
         else
         {
            AddBdrQuad(ind, 1);
         }
      }
   }
   // top, bdr. attribute 6
   for (y = 0; y < ny; y++)
   {
      for (x = 0; x < nx; x++)
      {
         // *INDENT-OFF*
         ind[0] = VTX(x  , y  , nz);
         ind[1] = VTX(x+1, y  , nz);
         ind[2] = VTX(x+1, y+1, nz);
         ind[3] = VTX(x  , y+1, nz);
         // *INDENT-ON*
         if (type == Element::TETRAHEDRON)
         {
            AddBdrQuadAsTriangles(ind, 6);
         }
         else if (type == Element::WEDGE)
         {
            AddBdrQuadAsTriangles(ind, 6);
         }
         else
         {
            AddBdrQuad(ind, 6);
         }
      }
   }
   // left, bdr. attribute 5
   for (z = 0; z < nz; z++)
   {
      for (y = 0; y < ny; y++)
      {
         // *INDENT-OFF*
         ind[0] = VTX(0  , y  , z  );
         ind[1] = VTX(0  , y  , z+1);
         ind[2] = VTX(0  , y+1, z+1);
         ind[3] = VTX(0  , y+1, z  );
         // *INDENT-ON*
         if (type == Element::TETRAHEDRON)
         {
            AddBdrQuadAsTriangles(ind, 5);
         }
         else
         {
            AddBdrQuad(ind, 5);
         }
      }
   }
   // right, bdr. attribute 3
   for (z = 0; z < nz; z++)
   {
      for (y = 0; y < ny; y++)
      {
         // *INDENT-OFF*
         ind[0] = VTX(nx, y  , z  );
         ind[1] = VTX(nx, y+1, z  );
         ind[2] = VTX(nx, y+1, z+1);
         ind[3] = VTX(nx, y  , z+1);
         // *INDENT-ON*
         if (type == Element::TETRAHEDRON)
         {
            AddBdrQuadAsTriangles(ind, 3);
         }
         else
         {
            AddBdrQuad(ind, 3);
         }
      }
   }
   // front, bdr. attribute 2
   for (x = 0; x < nx; x++)
   {
      for (z = 0; z < nz; z++)
      {
         // *INDENT-OFF*
         ind[0] = VTX(x  , 0, z  );
         ind[1] = VTX(x+1, 0, z  );
         ind[2] = VTX(x+1, 0, z+1);
         ind[3] = VTX(x  , 0, z+1);
         // *INDENT-ON*
         if (type == Element::TETRAHEDRON)
         {
            AddBdrQuadAsTriangles(ind, 2);
         }
         else
         {
            AddBdrQuad(ind, 2);
         }
      }
   }
   // back, bdr. attribute 4
   for (x = 0; x < nx; x++)
   {
      for (z = 0; z < nz; z++)
      {
         // *INDENT-OFF*
         ind[0] = VTX(x  , ny, z  );
         ind[1] = VTX(x  , ny, z+1);
         ind[2] = VTX(x+1, ny, z+1);
         ind[3] = VTX(x+1, ny, z  );
         // *INDENT-ON*
         if (type == Element::TETRAHEDRON)
         {
            AddBdrQuadAsTriangles(ind, 4);
         }
         else
         {
            AddBdrQuad(ind, 4);
         }
      }
   }

#undef VTX

#if 0
   ofstream test_stream("debug.mesh");
   Print(test_stream);
   test_stream.close();
#endif

   FinalizeTopology();

   // Finalize(...) can be called after this method, if needed
}


int Mesh::AddVertexAtMidPoint(Array<int> plist, int dim)
{
   double vi[dim];
   for (int j = 0; j < dim; j++) { vi[j] = 0.0; }
   for (int i = 0; i < plist.Size(); i++)
   {
      double *vp = vertices[plist[i]]();
      for (int j = 0; j < dim; j++)
      {
         vi[j] += vp[j];
      }
   }
   for (int j = 0; j < dim; j++)
   {
      vi[j] *= 1.0/plist.Size();
   }
   AddVertex(vi);
   return NumOfVertices;
}


void Mesh::MakeTetMeshFromHex(int nx, int ny, int nz,
                              double sx, double sy, double sz,
                              int type)
{
   int NVert, NElem, NBdrElem;
   NVert = (nx+1) * (ny+1) * (nz+1);
   NElem = nx * ny * nz;
   NBdrElem = 2*(nx*ny+nx*nz+ny*nz);
   int x, y, z;
   if (type == 1)
   {
      NElem *= 12;
      NBdrElem *= 2;
   }
   else
   {
      NElem *= 24;
      NBdrElem *= 4;

   }

   InitMesh(3, 3, NVert, NElem, NBdrElem);

   double coord[3];
   int ind[9];

   // Sets vertices and the corresponding coordinates
   for (z = 0; z <= nz; z++)
   {
      coord[2] = ((double) z / nz) * sz;
      for (y = 0; y <= ny; y++)
      {
         coord[1] = ((double) y / ny) * sy;
         for (x = 0; x <= nx; x++)
         {
            coord[0] = ((double) x / nx) * sx;
            AddVertex(coord);
         }
      }
   }

#define VTX(XC, YC, ZC) ((XC)+((YC)+(ZC)*(ny+1))*(nx+1))
   for (z = 0; z < nz; z++)
   {
      for (y = 0; y < ny; y++)
      {
         for (x = 0; x < nx; x++)
         {
            // *INDENT-OFF*
            ind[0] = VTX(x  , y  , z  );
            ind[1] = VTX(x+1, y  , z  );
            ind[2] = VTX(x+1, y+1, z  );
            ind[3] = VTX(x  , y+1, z  );
            ind[4] = VTX(x  , y  , z+1);
            ind[5] = VTX(x+1, y  , z+1);
            ind[6] = VTX(x+1, y+1, z+1);
            ind[7] = VTX(  x, y+1, z+1);
            if (type == 1) {
                AddHexAs12TetsWithPoints(ind, 1);
            }
            else {
                AddHexAs24TetsWithPoints(ind, 1);
            }
         }
      }
   }

   hex_face_to_center.clear();
   CheckElementOrientation(true);

   // Done adding Tets
   // Now figure out elements that are on the boundary
   GetElementToFaceTable(false);
   GenerateFaces();

   std::map<std::tuple<int, int, int>, int> edgemap;
   std::map<std::tuple<int, int, int>, int> face_count_map;

   auto get3tuple = [&](Array<int> v) {
       return std::tuple<int, int, int>(v[0], v[1], v[2]);
   };

   Array<int> el_faces;
   Array<int> ori;
   Array<int> vertidxs;
   for (int i = 0; i < el_to_face->Size(); i++) {
       el_to_face->GetRow(i, el_faces);
       for (int j = 0; j < el_faces.Size(); j++)
       {
           GetFaceVertices(el_faces[j], vertidxs);
           vertidxs.Sort();
           auto t = get3tuple(vertidxs);
           auto it = edgemap.find(t);
           if (it == edgemap.end()) { //edge does not already exist
               edgemap.insert(std::pair<std::tuple<int, int, int>,int>
                              (t, 1));
               face_count_map.insert(std::pair<std::tuple<int, int, int>,int>
                                     (t, el_faces[j]));
           }
           else {
               it->second++; //increase edge count value by 1.
           }
       }
   }

   for(auto it = edgemap.cbegin(); it != edgemap.cend(); ++it)
   {
       if (it->second == 1) { //if this only appears once, it is a boundary edge
           int facenum = (face_count_map.find(it->first))->second;
           GetFaceVertices(facenum, vertidxs);
           AddBdrTriangle(vertidxs, 1);
       }
   }

#undef VTX

#if 0
   ofstream test_stream("debug.mesh");
   Print(test_stream);
   test_stream.close();
#endif

   FinalizeTopology();
   // Finalize(...) can be called after this method, if needed
}

void Mesh::MakeTriMeshFromQuad(int nx, int ny,
                               double sx, double sy)
{
    SetEmpty();

    Dim = 2;
    spaceDim = 2;

   int i, j, k;
   NumOfVertices = (nx+1) * (ny+1);
   NumOfElements = nx * ny * 4;
   NumOfBdrElements =  (2 * nx + 2 * ny );
   vertices.SetSize(NumOfVertices);
   elements.SetSize(NumOfElements);
   boundary.SetSize(NumOfBdrElements);
   NumOfElements = 0;
   int x, y;

   double cx, cy;
   int ind[4];

   // Sets vertices and the corresponding coordinates
   k = 0;
   for (j = 0; j < ny+1; j++)
   {
      cy = ((double) j / ny) * sy;
      for (i = 0; i < nx+1; i++)
      {
         cx = ((double) i / nx) * sx;
         vertices[k](0) = cx;
         vertices[k](1) = cy;
         k++;
      }
   }

   for (y = 0; y < ny; y++)
   {
      for (x = 0; x < nx; x++)
      {
         ind[0] = x + y*(nx+1);
         ind[1] = x + 1 +y*(nx+1);
         ind[2] = x + 1 + (y+1)*(nx+1);
         ind[3] = x + (y+1)*(nx+1);
         AddQuadAs4TrisWithPoints(ind, 1);
      }
   }

   int m = (nx+1)*ny;
   for (i = 0; i < nx; i++)
   {
      boundary[i] = new Segment(i, i+1, 1);
      boundary[nx+i] = new Segment(m+i+1, m+i, 3);
   }
   m = nx+1;
   for (j = 0; j < ny; j++)
   {
      boundary[2*nx+j] = new Segment((j+1)*m, j*m, 4);
      boundary[2*nx+ny+j] = new Segment(j*m+nx, (j+1)*m+nx, 2);
   }

   SetMeshGen();
   CheckElementOrientation(true);

   el_to_edge = new Table;
   NumOfEdges = GetElementToEdgeTable(*el_to_edge, be_to_edge);
   GenerateFaces();
   CheckBdrElementOrientation();

   NumOfFaces = 0;

   attributes.Append(1);
   bdr_attributes.Append(1); bdr_attributes.Append(2);
   bdr_attributes.Append(3); bdr_attributes.Append(4);

   FinalizeTopology();
}

void Mesh::Make5QuadMeshFromQuad(int nx, int ny,
                                 double sx, double sy)
{
    SetEmpty();

    Dim = 2;
    spaceDim = 2;

   int i, j, k;
   NumOfElements = nx * ny * 5;
   NumOfVertices = (nx+1) * (ny+1); //it will be enlarged later on
   NumOfBdrElements =  (2 * nx + 2 * ny );
   vertices.SetSize(NumOfVertices);
   elements.SetSize(NumOfElements);
   boundary.SetSize(NumOfBdrElements);
   NumOfElements = 0;
   int x, y;

   double cx, cy;
   int ind[4];

   // Sets vertices and the corresponding coordinates
   k = 0;
   for (j = 0; j < ny+1; j++)
   {
      cy = ((double) j / ny) * sy;
      for (i = 0; i < nx+1; i++)
      {
         cx = ((double) i / nx) * sx;
         vertices[k](0) = cx;
         vertices[k](1) = cy;
         k++;
      }
   }

   for (y = 0; y < ny; y++)
   {
      for (x = 0; x < nx; x++)
      {
         ind[0] = x + y*(nx+1);
         ind[1] = x + 1 +y*(nx+1);
         ind[2] = x + 1 + (y+1)*(nx+1);
         ind[3] = x + (y+1)*(nx+1);
         AddQuadAs5QuadsWithPoints(ind, 1);
      }
   }

   int m = (nx+1)*ny;
   for (i = 0; i < nx; i++)
   {
      boundary[i] = new Segment(i, i+1, 1);
      boundary[nx+i] = new Segment(m+i+1, m+i, 3);
   }
   m = nx+1;
   for (j = 0; j < ny; j++)
   {
      boundary[2*nx+j] = new Segment((j+1)*m, j*m, 4);
      boundary[2*nx+ny+j] = new Segment(j*m+nx, (j+1)*m+nx, 2);
   }

   SetMeshGen();
   CheckElementOrientation(true);

   el_to_edge = new Table;
   NumOfEdges = GetElementToEdgeTable(*el_to_edge, be_to_edge);
   GenerateFaces();
   CheckBdrElementOrientation();

   NumOfFaces = 0;

   attributes.Append(1);
   bdr_attributes.Append(1); bdr_attributes.Append(2);
   bdr_attributes.Append(3); bdr_attributes.Append(4);

   FinalizeTopology();
}

void Mesh::Make2D(int nx, int ny, Element::Type type,
                  double sx, double sy,
                  bool generate_edges, bool sfc_ordering)
{
   int i, j, k;

   SetEmpty();

   Dim = spaceDim = 2;

   // Creates quadrilateral mesh
   if (type == Element::QUADRILATERAL)
   {
      NumOfVertices = (nx+1) * (ny+1);
      NumOfElements = nx * ny;
      NumOfBdrElements = 2 * nx + 2 * ny;

      vertices.SetSize(NumOfVertices);
      elements.SetSize(NumOfElements);
      boundary.SetSize(NumOfBdrElements);

      double cx, cy;
      int ind[4];

      // Sets vertices and the corresponding coordinates
      k = 0;
      for (j = 0; j < ny+1; j++)
      {
         cy = ((double) j / ny) * sy;
         for (i = 0; i < nx+1; i++)
         {
            cx = ((double) i / nx) * sx;
            vertices[k](0) = cx;
            vertices[k](1) = cy;
            k++;
         }
      }

      // Sets elements and the corresponding indices of vertices
      if (sfc_ordering)
      {
         Array<int> sfc;
         NCMesh::GridSfcOrdering2D(nx, ny, sfc);
         MFEM_VERIFY(sfc.Size() == 2*nx*ny, "");

         for (k = 0; k < nx*ny; k++)
         {
            i = sfc[2*k + 0];
            j = sfc[2*k + 1];
            ind[0] = i + j*(nx+1);
            ind[1] = i + 1 +j*(nx+1);
            ind[2] = i + 1 + (j+1)*(nx+1);
            ind[3] = i + (j+1)*(nx+1);
            elements[k] = new Quadrilateral(ind);
         }
      }
      else
      {
         k = 0;
         for (j = 0; j < ny; j++)
         {
            for (i = 0; i < nx; i++)
            {
               ind[0] = i + j*(nx+1);
               ind[1] = i + 1 +j*(nx+1);
               ind[2] = i + 1 + (j+1)*(nx+1);
               ind[3] = i + (j+1)*(nx+1);
               elements[k] = new Quadrilateral(ind);
               k++;
            }
         }
      }

      // Sets boundary elements and the corresponding indices of vertices
      int m = (nx+1)*ny;
      for (i = 0; i < nx; i++)
      {
         boundary[i] = new Segment(i, i+1, 1);
         boundary[nx+i] = new Segment(m+i+1, m+i, 3);
      }
      m = nx+1;
      for (j = 0; j < ny; j++)
      {
         boundary[2*nx+j] = new Segment((j+1)*m, j*m, 4);
         boundary[2*nx+ny+j] = new Segment(j*m+nx, (j+1)*m+nx, 2);
      }
   }
   // Creates triangular mesh
   else if (type == Element::TRIANGLE)
   {
      NumOfVertices = (nx+1) * (ny+1);
      NumOfElements = 2 * nx * ny;
      NumOfBdrElements = 2 * nx + 2 * ny;

      vertices.SetSize(NumOfVertices);
      elements.SetSize(NumOfElements);
      boundary.SetSize(NumOfBdrElements);

      double cx, cy;
      int ind[3];

      // Sets vertices and the corresponding coordinates
      k = 0;
      for (j = 0; j < ny+1; j++)
      {
         cy = ((double) j / ny) * sy;
         for (i = 0; i < nx+1; i++)
         {
            cx = ((double) i / nx) * sx;
            vertices[k](0) = cx;
            vertices[k](1) = cy;
            k++;
         }
      }

      // Sets the elements and the corresponding indices of vertices
      k = 0;
      for (j = 0; j < ny; j++)
      {
         for (i = 0; i < nx; i++)
         {
            ind[0] = i + j*(nx+1);
            ind[1] = i + 1 + (j+1)*(nx+1);
            ind[2] = i + (j+1)*(nx+1);
            elements[k] = new Triangle(ind);
            k++;
            ind[1] = i + 1 + j*(nx+1);
            ind[2] = i + 1 + (j+1)*(nx+1);
            elements[k] = new Triangle(ind);
            k++;
         }
      }

      // Sets boundary elements and the corresponding indices of vertices
      int m = (nx+1)*ny;
      for (i = 0; i < nx; i++)
      {
         boundary[i] = new Segment(i, i+1, 1);
         boundary[nx+i] = new Segment(m+i+1, m+i, 3);
      }
      m = nx+1;
      for (j = 0; j < ny; j++)
      {
         boundary[2*nx+j] = new Segment((j+1)*m, j*m, 4);
         boundary[2*nx+ny+j] = new Segment(j*m+nx, (j+1)*m+nx, 2);
      }

      // MarkTriMeshForRefinement(); // done in Finalize(...)
   }
   else
   {
      MFEM_ABORT("Unsupported element type.");
   }

   SetMeshGen();
   CheckElementOrientation();

   if (generate_edges == 1)
   {
      el_to_edge = new Table;
      NumOfEdges = GetElementToEdgeTable(*el_to_edge, be_to_edge);
      GenerateFaces();
      CheckBdrElementOrientation();
   }
   else
   {
      NumOfEdges = 0;
   }

   NumOfFaces = 0;

   attributes.Append(1);
   bdr_attributes.Append(1); bdr_attributes.Append(2);
   bdr_attributes.Append(3); bdr_attributes.Append(4);

   // Finalize(...) can be called after this method, if needed
}

void Mesh::Make1D(int n, double sx)
{
   int j, ind[1];

   SetEmpty();

   Dim = 1;
   spaceDim = 1;

   NumOfVertices = n + 1;
   NumOfElements = n;
   NumOfBdrElements = 2;
   vertices.SetSize(NumOfVertices);
   elements.SetSize(NumOfElements);
   boundary.SetSize(NumOfBdrElements);

   // Sets vertices and the corresponding coordinates
   for (j = 0; j < n+1; j++)
   {
      vertices[j](0) = ((double) j / n) * sx;
   }

   // Sets elements and the corresponding indices of vertices
   for (j = 0; j < n; j++)
   {
      elements[j] = new Segment(j, j+1, 1);
   }

   // Sets the boundary elements
   ind[0] = 0;
   boundary[0] = new Point(ind, 1);
   ind[0] = n;
   boundary[1] = new Point(ind, 2);

   NumOfEdges = 0;
   NumOfFaces = 0;

   SetMeshGen();
   GenerateFaces();

   attributes.Append(1);
   bdr_attributes.Append(1); bdr_attributes.Append(2);
}

Mesh::Mesh(const Mesh &mesh, bool copy_nodes)
{
   Dim = mesh.Dim;
   spaceDim = mesh.spaceDim;

   NumOfVertices = mesh.NumOfVertices;
   NumOfElements = mesh.NumOfElements;
   NumOfBdrElements = mesh.NumOfBdrElements;
   NumOfEdges = mesh.NumOfEdges;
   NumOfFaces = mesh.NumOfFaces;
   nbInteriorFaces = mesh.nbInteriorFaces;
   nbBoundaryFaces = mesh.nbBoundaryFaces;

   meshgen = mesh.meshgen;
   mesh_geoms = mesh.mesh_geoms;

   // Create the new Mesh instance without a record of its refinement history
   sequence = 0;
   last_operation = Mesh::NONE;

   // Duplicate the elements
   elements.SetSize(NumOfElements);
   for (int i = 0; i < NumOfElements; i++)
   {
      elements[i] = mesh.elements[i]->Duplicate(this);
   }

   // Copy the vertices
   mesh.vertices.Copy(vertices);

   // Duplicate the boundary
   boundary.SetSize(NumOfBdrElements);
   for (int i = 0; i < NumOfBdrElements; i++)
   {
      boundary[i] = mesh.boundary[i]->Duplicate(this);
   }

   // Copy the element-to-face Table, el_to_face
   el_to_face = (mesh.el_to_face) ? new Table(*mesh.el_to_face) : NULL;

   // Copy the boundary-to-face Array, be_to_face.
   mesh.be_to_face.Copy(be_to_face);

   // Copy the element-to-edge Table, el_to_edge
   el_to_edge = (mesh.el_to_edge) ? new Table(*mesh.el_to_edge) : NULL;

   // Copy the boundary-to-edge Table, bel_to_edge (3D)
   bel_to_edge = (mesh.bel_to_edge) ? new Table(*mesh.bel_to_edge) : NULL;

   // Copy the boundary-to-edge Array, be_to_edge (2D)
   mesh.be_to_edge.Copy(be_to_edge);

   // Duplicate the faces and faces_info.
   faces.SetSize(mesh.faces.Size());
   for (int i = 0; i < faces.Size(); i++)
   {
      Element *face = mesh.faces[i]; // in 1D the faces are NULL
      faces[i] = (face) ? face->Duplicate(this) : NULL;
   }
   mesh.faces_info.Copy(faces_info);
   mesh.nc_faces_info.Copy(nc_faces_info);

   // Do NOT copy the element-to-element Table, el_to_el
   el_to_el = NULL;

   // Do NOT copy the face-to-edge Table, face_edge
   face_edge = NULL;
   face_to_elem = NULL;

   // Copy the edge-to-vertex Table, edge_vertex
   edge_vertex = (mesh.edge_vertex) ? new Table(*mesh.edge_vertex) : NULL;

   // Copy the attributes and bdr_attributes
   mesh.attributes.Copy(attributes);
   mesh.bdr_attributes.Copy(bdr_attributes);

   // Deep copy the NURBSExtension.
#ifdef MFEM_USE_MPI
   ParNURBSExtension *pNURBSext =
      dynamic_cast<ParNURBSExtension *>(mesh.NURBSext);
   if (pNURBSext)
   {
      NURBSext = new ParNURBSExtension(*pNURBSext);
   }
   else
#endif
   {
      NURBSext = mesh.NURBSext ? new NURBSExtension(*mesh.NURBSext) : NULL;
   }

   // Deep copy the NCMesh.
#ifdef MFEM_USE_MPI
   if (dynamic_cast<const ParMesh*>(&mesh))
   {
      ncmesh = NULL; // skip; will be done in ParMesh copy ctor
   }
   else
#endif
   {
      ncmesh = mesh.ncmesh ? new NCMesh(*mesh.ncmesh) : NULL;
   }

   // Duplicate the Nodes, including the FiniteElementCollection and the
   // FiniteElementSpace
   if (mesh.Nodes && copy_nodes)
   {
      FiniteElementSpace *fes = mesh.Nodes->FESpace();
      const FiniteElementCollection *fec = fes->FEColl();
      FiniteElementCollection *fec_copy =
         FiniteElementCollection::New(fec->Name());
      FiniteElementSpace *fes_copy =
         new FiniteElementSpace(*fes, this, fec_copy);
      Nodes = new GridFunction(fes_copy);
      Nodes->MakeOwner(fec_copy);
      *Nodes = *mesh.Nodes;
      own_nodes = 1;
   }
   else
   {
      Nodes = mesh.Nodes;
      own_nodes = 0;
   }
}

Mesh::Mesh(Mesh &&mesh) : Mesh()
{
   Swap(mesh, true);
}

Mesh& Mesh::operator=(Mesh &&mesh)
{
   Swap(mesh, true);
   return *this;
}

Mesh Mesh::LoadFromFile(const std::string &filename, int generate_edges,
                        int refine, bool fix_orientation)
{
   Mesh mesh;
   named_ifgzstream imesh(filename);
   if (!imesh) { MFEM_ABORT("Mesh file not found: " << filename << '\n'); }
   else { mesh.Load(imesh, generate_edges, refine, fix_orientation); }
   return mesh;
}

Mesh Mesh::MakeCartesian1D(int n, double sx)
{
   Mesh mesh;
   mesh.Make1D(n, sx);
   // mesh.Finalize(); not needed in this case
   return mesh;
}

Mesh Mesh::MakeCartesian2D(
   int nx, int ny, Element::Type type, bool generate_edges,
   double sx, double sy, bool sfc_ordering)
{
   Mesh mesh;
   mesh.Make2D(nx, ny, type, sx, sy, generate_edges, sfc_ordering);
   mesh.Finalize(true); // refine = true
   return mesh;
}

Mesh Mesh::MakeCartesian3D(
   int nx, int ny, int nz, Element::Type type,
   double sx, double sy, double sz, bool sfc_ordering)
{
   Mesh mesh;
   mesh.Make3D(nx, ny, nz, type, sx, sy, sz, sfc_ordering);
   mesh.Finalize(true); // refine = true
   return mesh;
}

Mesh Mesh::MakeHexTo24or12TetMesh(int nx, int ny, int nz,
                              double sx, double sy, double sz, int type)
{
   Mesh mesh;
   mesh.MakeTetMeshFromHex(nx, ny, nz, sx, sy, sz, type);
   mesh.Finalize(false, false); // refine = true
   return mesh;
}

Mesh Mesh::MakeQuadTo4TriMesh(int nx, int ny,
                              double sx, double sy)
{
   Mesh mesh;
   mesh.MakeTriMeshFromQuad(nx, ny, sx, sy);
   mesh.Finalize(false, false);
   return mesh;
}

Mesh Mesh::MakeQuadTo5QuadMesh(int nx, int ny,
                               double sx, double sy)
{
   Mesh mesh;
   mesh.Make5QuadMeshFromQuad(nx, ny, sx, sy);
   mesh.Finalize(false, false);
   return mesh;
}

Mesh Mesh::MakeRefined(Mesh &orig_mesh, int ref_factor, int ref_type)
{
   Mesh mesh;
   Array<int> ref_factors(orig_mesh.GetNE());
   ref_factors = ref_factor;
   mesh.MakeRefined_(orig_mesh, ref_factors, ref_type);
   return mesh;
}

Mesh Mesh::MakeRefined(Mesh &orig_mesh, const Array<int> &ref_factors,
                       int ref_type)
{
   Mesh mesh;
   mesh.MakeRefined_(orig_mesh, ref_factors, ref_type);
   return mesh;
}

Mesh::Mesh(const std::string &filename, int generate_edges, int refine,
           bool fix_orientation)
{
   // Initialization as in the default constructor
   SetEmpty();

   named_ifgzstream imesh(filename);
   if (!imesh)
   {
      // Abort with an error message.
      MFEM_ABORT("Mesh file not found: " << filename << '\n');
   }
   else
   {
      Load(imesh, generate_edges, refine, fix_orientation);
   }
}

Mesh::Mesh(std::istream &input, int generate_edges, int refine,
           bool fix_orientation)
{
   SetEmpty();
   Load(input, generate_edges, refine, fix_orientation);
}

void Mesh::ChangeVertexDataOwnership(double *vertex_data, int len_vertex_data,
                                     bool zerocopy)
{
   // A dimension of 3 is now required since we use mfem::Vertex objects as PODs
   // and these object have a hardcoded double[3] entry
   MFEM_VERIFY(len_vertex_data >= NumOfVertices * 3,
               "Not enough vertices in external array : "
               "len_vertex_data = "<< len_vertex_data << ", "
               "NumOfVertices * 3 = " << NumOfVertices * 3);
   // Allow multiple calls to this method with the same vertex_data
   if (vertex_data == (double *)(vertices.GetData()))
   {
      MFEM_ASSERT(!vertices.OwnsData(), "invalid ownership");
      return;
   }
   if (!zerocopy)
   {
      memcpy(vertex_data, vertices.GetData(),
             NumOfVertices * 3 * sizeof(double));
   }
   // Vertex is POD double[3]
   vertices.MakeRef(reinterpret_cast<Vertex*>(vertex_data), NumOfVertices);
}

Mesh::Mesh(double *vertices_, int num_vertices,
           int *element_indices, Geometry::Type element_type,
           int *element_attributes, int num_elements,
           int *boundary_indices, Geometry::Type boundary_type,
           int *boundary_attributes, int num_boundary_elements,
           int dimension, int space_dimension)
{
   if (space_dimension == -1)
   {
      space_dimension = dimension;
   }

   InitMesh(dimension, space_dimension, /*num_vertices*/ 0, num_elements,
            num_boundary_elements);

   int element_index_stride = Geometry::NumVerts[element_type];
   int boundary_index_stride = num_boundary_elements > 0 ?
                               Geometry::NumVerts[boundary_type] : 0;

   // assuming Vertex is POD
   vertices.MakeRef(reinterpret_cast<Vertex*>(vertices_), num_vertices);
   NumOfVertices = num_vertices;

   for (int i = 0; i < num_elements; i++)
   {
      elements[i] = NewElement(element_type);
      elements[i]->SetVertices(element_indices + i * element_index_stride);
      elements[i]->SetAttribute(element_attributes[i]);
   }
   NumOfElements = num_elements;

   for (int i = 0; i < num_boundary_elements; i++)
   {
      boundary[i] = NewElement(boundary_type);
      boundary[i]->SetVertices(boundary_indices + i * boundary_index_stride);
      boundary[i]->SetAttribute(boundary_attributes[i]);
   }
   NumOfBdrElements = num_boundary_elements;

   FinalizeTopology();
}

Element *Mesh::NewElement(int geom)
{
   switch (geom)
   {
      case Geometry::POINT:     return (new Point);
      case Geometry::SEGMENT:   return (new Segment);
      case Geometry::TRIANGLE:  return (new Triangle);
      case Geometry::SQUARE:    return (new Quadrilateral);
      case Geometry::TETRAHEDRON:
#ifdef MFEM_USE_MEMALLOC
         return TetMemory.Alloc();
#else
         return (new Tetrahedron);
#endif
      case Geometry::CUBE:      return (new Hexahedron);
      case Geometry::PRISM:     return (new Wedge);
      case Geometry::PYRAMID:   return (new Pyramid);
      default:
         MFEM_ABORT("invalid Geometry::Type, geom = " << geom);
   }

   return NULL;
}

Element *Mesh::ReadElementWithoutAttr(std::istream &input)
{
   int geom, nv, *v;
   Element *el;

   input >> geom;
   el = NewElement(geom);
   MFEM_VERIFY(el, "Unsupported element type: " << geom);
   nv = el->GetNVertices();
   v  = el->GetVertices();
   for (int i = 0; i < nv; i++)
   {
      input >> v[i];
   }

   return el;
}

void Mesh::PrintElementWithoutAttr(const Element *el, std::ostream &os)
{
   os << el->GetGeometryType();
   const int nv = el->GetNVertices();
   const int *v = el->GetVertices();
   for (int j = 0; j < nv; j++)
   {
      os << ' ' << v[j];
   }
   os << '\n';
}

Element *Mesh::ReadElement(std::istream &input)
{
   int attr;
   Element *el;

   input >> attr;
   el = ReadElementWithoutAttr(input);
   el->SetAttribute(attr);

   return el;
}

void Mesh::PrintElement(const Element *el, std::ostream &os)
{
   os << el->GetAttribute() << ' ';
   PrintElementWithoutAttr(el, os);
}

void Mesh::SetMeshGen()
{
   meshgen = mesh_geoms = 0;
   for (int i = 0; i < NumOfElements; i++)
   {
      const Element::Type type = GetElement(i)->GetType();
      switch (type)
      {
         case Element::TETRAHEDRON:
            mesh_geoms |= (1 << Geometry::TETRAHEDRON);
         case Element::TRIANGLE:
            mesh_geoms |= (1 << Geometry::TRIANGLE);
         case Element::SEGMENT:
            mesh_geoms |= (1 << Geometry::SEGMENT);
         case Element::POINT:
            mesh_geoms |= (1 << Geometry::POINT);
            meshgen |= 1;
            break;

         case Element::HEXAHEDRON:
            mesh_geoms |= (1 << Geometry::CUBE);
         case Element::QUADRILATERAL:
            mesh_geoms |= (1 << Geometry::SQUARE);
            mesh_geoms |= (1 << Geometry::SEGMENT);
            mesh_geoms |= (1 << Geometry::POINT);
            meshgen |= 2;
            break;

         case Element::WEDGE:
            mesh_geoms |= (1 << Geometry::PRISM);
            mesh_geoms |= (1 << Geometry::SQUARE);
            mesh_geoms |= (1 << Geometry::TRIANGLE);
            mesh_geoms |= (1 << Geometry::SEGMENT);
            mesh_geoms |= (1 << Geometry::POINT);
            meshgen |= 4;
            break;

         case Element::PYRAMID:
            mesh_geoms |= (1 << Geometry::PYRAMID);
            mesh_geoms |= (1 << Geometry::SQUARE);
            mesh_geoms |= (1 << Geometry::TRIANGLE);
            mesh_geoms |= (1 << Geometry::SEGMENT);
            mesh_geoms |= (1 << Geometry::POINT);
            meshgen |= 8;
            break;

         default:
            MFEM_ABORT("invalid element type: " << type);
            break;
      }
   }
}

void Mesh::Loader(std::istream &input, int generate_edges,
                  std::string parse_tag)
{
   int curved = 0, read_gf = 1;
   bool finalize_topo = true;

   if (!input)
   {
      MFEM_ABORT("Input stream is not open");
   }

   Clear();

   string mesh_type;
   input >> ws;
   getline(input, mesh_type);
   filter_dos(mesh_type);

   // MFEM's conforming mesh formats
   int mfem_version = 0;
   if (mesh_type == "MFEM mesh v1.0") { mfem_version = 10; } // serial
   else if (mesh_type == "MFEM mesh v1.2") { mfem_version = 12; } // parallel

   // MFEM nonconforming mesh format
   // (NOTE: previous v1.1 is now under this branch for backward compatibility)
   int mfem_nc_version = 0;
   if (mesh_type == "MFEM NC mesh v1.0") { mfem_nc_version = 10; }
   else if (mesh_type == "MFEM mesh v1.1") { mfem_nc_version = 1 /*legacy*/; }

   if (mfem_version)
   {
      // Formats mfem_v12 and newer have a tag indicating the end of the mesh
      // section in the stream. A user provided parse tag can also be provided
      // via the arguments. For example, if this is called from parallel mesh
      // object, it can indicate to read until parallel mesh section begins.
      if (mfem_version == 12 && parse_tag.empty())
      {
         parse_tag = "mfem_mesh_end";
      }
      ReadMFEMMesh(input, mfem_version, curved);
   }
   else if (mfem_nc_version)
   {
      MFEM_ASSERT(ncmesh == NULL, "internal error");
      int is_nc = 1;

#ifdef MFEM_USE_MPI
      ParMesh *pmesh = dynamic_cast<ParMesh*>(this);
      if (pmesh)
      {
         MFEM_VERIFY(mfem_nc_version >= 10,
                     "Legacy nonconforming format (MFEM mesh v1.1) cannot be "
                     "used to load a parallel nonconforming mesh, sorry.");

         ncmesh = new ParNCMesh(pmesh->GetComm(),
                                input, mfem_nc_version, curved, is_nc);
      }
      else
#endif
      {
         ncmesh = new NCMesh(input, mfem_nc_version, curved, is_nc);
      }
      InitFromNCMesh(*ncmesh);

      if (!is_nc)
      {
         // special case for backward compatibility with MFEM <=4.2:
         // if the "vertex_parents" section is missing in the v1.1 format,
         // the mesh is treated as conforming
         delete ncmesh;
         ncmesh = NULL;
      }
   }
   else if (mesh_type == "linemesh") // 1D mesh
   {
      ReadLineMesh(input);
   }
   else if (mesh_type == "areamesh2" || mesh_type == "curved_areamesh2")
   {
      if (mesh_type == "curved_areamesh2")
      {
         curved = 1;
      }
      ReadNetgen2DMesh(input, curved);
   }
   else if (mesh_type == "NETGEN" || mesh_type == "NETGEN_Neutral_Format")
   {
      ReadNetgen3DMesh(input);
   }
   else if (mesh_type == "TrueGrid")
   {
      ReadTrueGridMesh(input);
   }
   else if (mesh_type.rfind("# vtk DataFile Version") == 0)
   {
      int major_vtk_version = mesh_type[mesh_type.length()-3] - '0';
      // int minor_vtk_version = mesh_type[mesh_type.length()-1] - '0';
      MFEM_VERIFY(major_vtk_version >= 2 && major_vtk_version <= 4,
                  "Unsupported VTK format");
      ReadVTKMesh(input, curved, read_gf, finalize_topo);
   }
   else if (mesh_type.rfind("<VTKFile ") == 0 || mesh_type.rfind("<?xml") == 0)
   {
      ReadXML_VTKMesh(input, curved, read_gf, finalize_topo, mesh_type);
   }
   else if (mesh_type == "MFEM NURBS mesh v1.0")
   {
      ReadNURBSMesh(input, curved, read_gf);
   }
   else if (mesh_type == "MFEM INLINE mesh v1.0")
   {
      ReadInlineMesh(input, generate_edges);
      return; // done with inline mesh construction
   }
   else if (mesh_type == "$MeshFormat") // Gmsh
   {
      ReadGmshMesh(input, curved, read_gf);
   }
   else if
   ((mesh_type.size() > 2 &&
     mesh_type[0] == 'C' && mesh_type[1] == 'D' && mesh_type[2] == 'F') ||
    (mesh_type.size() > 3 &&
     mesh_type[1] == 'H' && mesh_type[2] == 'D' && mesh_type[3] == 'F'))
   {
      named_ifgzstream *mesh_input = dynamic_cast<named_ifgzstream *>(&input);
      if (mesh_input)
      {
#ifdef MFEM_USE_NETCDF
         ReadCubit(mesh_input->filename.c_str(), curved, read_gf);
#else
         MFEM_ABORT("NetCDF support requires configuration with"
                    " MFEM_USE_NETCDF=YES");
         return;
#endif
      }
      else
      {
         MFEM_ABORT("Can not determine Cubit mesh filename!"
                    " Use mfem::named_ifgzstream for input.");
         return;
      }
   }
   else
   {
      MFEM_ABORT("Unknown input mesh format: " << mesh_type);
      return;
   }

   // at this point the following should be defined:
   //  1) Dim
   //  2) NumOfElements, elements
   //  3) NumOfBdrElements, boundary
   //  4) NumOfVertices, with allocated space in vertices
   //  5) curved
   //  5a) if curved == 0, vertices must be defined
   //  5b) if curved != 0 and read_gf != 0,
   //         'input' must point to a GridFunction
   //  5c) if curved != 0 and read_gf == 0,
   //         vertices and Nodes must be defined
   // optional:
   //  1) el_to_edge may be allocated (as in the case of P2 VTK meshes)
   //  2) ncmesh may be allocated

   // FinalizeTopology() will:
   // - assume that generate_edges is true
   // - assume that refine is false
   // - does not check the orientation of regular and boundary elements
   if (finalize_topo)
   {
      // don't generate any boundary elements, especially in parallel
      bool generate_bdr = false;

      FinalizeTopology(generate_bdr);
   }

   if (curved && read_gf)
   {
      Nodes = new GridFunction(this, input);

      own_nodes = 1;
      spaceDim = Nodes->VectorDim();
      if (ncmesh) { ncmesh->spaceDim = spaceDim; }

      // Set vertex coordinates from the 'Nodes'
      SetVerticesFromNodes(Nodes);
   }

   // If a parse tag was supplied, keep reading the stream until the tag is
   // encountered.
   if (mfem_version == 12)
   {
      string line;
      do
      {
         skip_comment_lines(input, '#');
         MFEM_VERIFY(input.good(), "Required mesh-end tag not found");
         getline(input, line);
         filter_dos(line);
         // mfem v1.2 may not have parse_tag in it, e.g. if trying to read a
         // serial mfem v1.2 mesh as parallel with "mfem_serial_mesh_end" as
         // parse_tag. That's why, regardless of parse_tag, we stop reading if
         // we find "mfem_mesh_end" which is required by mfem v1.2 format.
         if (line == "mfem_mesh_end") { break; }
      }
      while (line != parse_tag);
   }
   else if (mfem_nc_version >= 10)
   {
      string ident;
      skip_comment_lines(input, '#');
      input >> ident;
      MFEM_VERIFY(ident == "mfem_mesh_end",
                  "invalid mesh: end of file tag not found");
   }

   // Finalize(...) should be called after this, if needed.
}

Mesh::Mesh(Mesh *mesh_array[], int num_pieces)
{
   int      i, j, ie, ib, iv, *v, nv;
   Element *el;
   Mesh    *m;

   SetEmpty();

   Dim = mesh_array[0]->Dimension();
   spaceDim = mesh_array[0]->SpaceDimension();

   if (mesh_array[0]->NURBSext)
   {
      // assuming the pieces form a partition of a NURBS mesh
      NURBSext = new NURBSExtension(mesh_array, num_pieces);

      NumOfVertices = NURBSext->GetNV();
      NumOfElements = NURBSext->GetNE();

      NURBSext->GetElementTopo(elements);

      // NumOfBdrElements = NURBSext->GetNBE();
      // NURBSext->GetBdrElementTopo(boundary);

      Array<int> lvert_vert, lelem_elem;

      // Here, for visualization purposes, we copy the boundary elements from
      // the individual pieces which include the interior boundaries.  This
      // creates 'boundary' array that is different from the one generated by
      // the NURBSExtension which, in particular, makes the boundary-dof table
      // invalid. This, in turn, causes GetBdrElementTransformation to not
      // function properly.
      NumOfBdrElements = 0;
      for (i = 0; i < num_pieces; i++)
      {
         NumOfBdrElements += mesh_array[i]->GetNBE();
      }
      boundary.SetSize(NumOfBdrElements);
      vertices.SetSize(NumOfVertices);
      ib = 0;
      for (i = 0; i < num_pieces; i++)
      {
         m = mesh_array[i];
         m->NURBSext->GetVertexLocalToGlobal(lvert_vert);
         m->NURBSext->GetElementLocalToGlobal(lelem_elem);
         // copy the element attributes
         for (j = 0; j < m->GetNE(); j++)
         {
            elements[lelem_elem[j]]->SetAttribute(m->GetAttribute(j));
         }
         // copy the boundary
         for (j = 0; j < m->GetNBE(); j++)
         {
            el = m->GetBdrElement(j)->Duplicate(this);
            v  = el->GetVertices();
            nv = el->GetNVertices();
            for (int k = 0; k < nv; k++)
            {
               v[k] = lvert_vert[v[k]];
            }
            boundary[ib++] = el;
         }
         // copy the vertices
         for (j = 0; j < m->GetNV(); j++)
         {
            vertices[lvert_vert[j]].SetCoords(m->SpaceDimension(),
                                              m->GetVertex(j));
         }
      }
   }
   else // not a NURBS mesh
   {
      NumOfElements    = 0;
      NumOfBdrElements = 0;
      NumOfVertices    = 0;
      for (i = 0; i < num_pieces; i++)
      {
         m = mesh_array[i];
         NumOfElements    += m->GetNE();
         NumOfBdrElements += m->GetNBE();
         NumOfVertices    += m->GetNV();
      }
      elements.SetSize(NumOfElements);
      boundary.SetSize(NumOfBdrElements);
      vertices.SetSize(NumOfVertices);
      ie = ib = iv = 0;
      for (i = 0; i < num_pieces; i++)
      {
         m = mesh_array[i];
         // copy the elements
         for (j = 0; j < m->GetNE(); j++)
         {
            el = m->GetElement(j)->Duplicate(this);
            v  = el->GetVertices();
            nv = el->GetNVertices();
            for (int k = 0; k < nv; k++)
            {
               v[k] += iv;
            }
            elements[ie++] = el;
         }
         // copy the boundary elements
         for (j = 0; j < m->GetNBE(); j++)
         {
            el = m->GetBdrElement(j)->Duplicate(this);
            v  = el->GetVertices();
            nv = el->GetNVertices();
            for (int k = 0; k < nv; k++)
            {
               v[k] += iv;
            }
            boundary[ib++] = el;
         }
         // copy the vertices
         for (j = 0; j < m->GetNV(); j++)
         {
            vertices[iv++].SetCoords(m->SpaceDimension(), m->GetVertex(j));
         }
      }
   }

   FinalizeTopology();

   // copy the nodes (curvilinear meshes)
   GridFunction *g = mesh_array[0]->GetNodes();
   if (g)
   {
      Array<GridFunction *> gf_array(num_pieces);
      for (i = 0; i < num_pieces; i++)
      {
         gf_array[i] = mesh_array[i]->GetNodes();
      }
      Nodes = new GridFunction(this, gf_array, num_pieces);
      own_nodes = 1;
   }

#ifdef MFEM_DEBUG
   CheckElementOrientation(false);
   CheckBdrElementOrientation(false);
#endif
}

Mesh::Mesh(Mesh *orig_mesh, int ref_factor, int ref_type)
{
   Array<int> ref_factors(orig_mesh->GetNE());
   ref_factors = ref_factor;
   MakeRefined_(*orig_mesh, ref_factors, ref_type);
}

void Mesh::MakeRefined_(Mesh &orig_mesh, const Array<int> ref_factors,
                        int ref_type)
{
   SetEmpty();
   Dim = orig_mesh.Dimension();
   spaceDim = orig_mesh.SpaceDimension();

   int orig_ne = orig_mesh.GetNE();
   MFEM_VERIFY(ref_factors.Size() == orig_ne && orig_ne > 0,
               "Number of refinement factors must equal number of elements")
   MFEM_VERIFY(ref_factors.Min() >= 1, "Refinement factor must be >= 1");
   const int q_type = BasisType::GetQuadrature1D(ref_type);
   MFEM_VERIFY(Quadrature1D::CheckClosed(q_type) != Quadrature1D::Invalid,
               "Invalid refinement type. Must use closed basis type.");

   int min_ref = ref_factors.Min();
   int max_ref = ref_factors.Max();

   bool var_order = (min_ref != max_ref);

   // variable order space can only be constructed over an NC mesh
   if (var_order) { orig_mesh.EnsureNCMesh(true); }

   // Construct a scalar H1 FE space of order ref_factor and use its dofs as
   // the indices of the new, refined vertices.
   H1_FECollection rfec(min_ref, Dim, ref_type);
   FiniteElementSpace rfes(&orig_mesh, &rfec);

   if (var_order)
   {
      rfes.SetRelaxedHpConformity(false);
      for (int i = 0; i < orig_ne; i++)
      {
         rfes.SetElementOrder(i, ref_factors[i]);
      }
      rfes.Update(false);
   }

   // Set the number of vertices, set the actual coordinates later
   NumOfVertices = rfes.GetNDofs();
   vertices.SetSize(NumOfVertices);

   Array<int> rdofs;
   DenseMatrix phys_pts;

   GeometryRefiner refiner;
   refiner.SetType(q_type);

   // Add refined elements and set vertex coordinates
   for (int el = 0; el < orig_ne; el++)
   {
      Geometry::Type geom = orig_mesh.GetElementGeometry(el);
      int attrib = orig_mesh.GetAttribute(el);
      int nvert = Geometry::NumVerts[geom];
      RefinedGeometry &RG = *refiner.Refine(geom, ref_factors[el]);

      rfes.GetElementDofs(el, rdofs);
      MFEM_ASSERT(rdofs.Size() == RG.RefPts.Size(), "");
      const FiniteElement *rfe = rfes.GetFE(el);
      orig_mesh.GetElementTransformation(el)->Transform(rfe->GetNodes(),
                                                        phys_pts);
      const int *c2h_map = rfec.GetDofMap(geom, ref_factors[el]);
      for (int i = 0; i < phys_pts.Width(); i++)
      {
         vertices[rdofs[i]].SetCoords(spaceDim, phys_pts.GetColumn(i));
      }
      for (int j = 0; j < RG.RefGeoms.Size()/nvert; j++)
      {
         Element *elem = NewElement(geom);
         elem->SetAttribute(attrib);
         int *v = elem->GetVertices();
         for (int k = 0; k < nvert; k++)
         {
            int cid = RG.RefGeoms[k+nvert*j]; // local Cartesian index
            v[k] = rdofs[c2h_map[cid]];
         }
         AddElement(elem);
      }
   }

   if (Dim > 2)
   {
      GetElementToFaceTable(false);
      GenerateFaces();
   }

   // Add refined boundary elements
   for (int el = 0; el < orig_mesh.GetNBE(); el++)
   {
      int i, info;
      orig_mesh.GetBdrElementAdjacentElement(el, i, info);
      Geometry::Type geom = orig_mesh.GetBdrElementBaseGeometry(el);
      int attrib = orig_mesh.GetBdrAttribute(el);
      int nvert = Geometry::NumVerts[geom];
      RefinedGeometry &RG = *refiner.Refine(geom, ref_factors[i]);

      rfes.GetBdrElementDofs(el, rdofs);
      MFEM_ASSERT(rdofs.Size() == RG.RefPts.Size(), "");
      const int *c2h_map = rfec.GetDofMap(geom, ref_factors[i]);
      for (int j = 0; j < RG.RefGeoms.Size()/nvert; j++)
      {
         Element *elem = NewElement(geom);
         elem->SetAttribute(attrib);
         int *v = elem->GetVertices();
         for (int k = 0; k < nvert; k++)
         {
            int cid = RG.RefGeoms[k+nvert*j]; // local Cartesian index
            v[k] = rdofs[c2h_map[cid]];
         }
         AddBdrElement(elem);
      }
   }
   FinalizeTopology(false);
   sequence = orig_mesh.GetSequence() + 1;
   last_operation = Mesh::REFINE;

   // Set up the nodes of the new mesh (if the original mesh has nodes). The new
   // mesh is always straight-sided (i.e. degree 1 finite element space), but
   // the nodes are required for e.g. periodic meshes.
   if (orig_mesh.GetNodes())
   {
      bool discont = orig_mesh.GetNodalFESpace()->IsDGSpace();
      Ordering::Type dof_ordering = orig_mesh.GetNodalFESpace()->GetOrdering();
      Mesh::SetCurvature(1, discont, spaceDim, dof_ordering);
      FiniteElementSpace *nodal_fes = Nodes->FESpace();
      const FiniteElementCollection *nodal_fec = nodal_fes->FEColl();
      H1_FECollection vertex_fec(1, Dim);
      Array<int> dofs;
      int el_counter = 0;
      for (int iel = 0; iel < orig_ne; iel++)
      {
         Geometry::Type geom = orig_mesh.GetElementBaseGeometry(iel);
         int nvert = Geometry::NumVerts[geom];
         RefinedGeometry &RG = *refiner.Refine(geom, ref_factors[iel]);
         rfes.GetElementDofs(iel, rdofs);
         const FiniteElement *rfe = rfes.GetFE(iel);
         orig_mesh.GetElementTransformation(iel)->Transform(rfe->GetNodes(),
                                                            phys_pts);
         const int *node_map = NULL;
         const H1_FECollection *h1_fec =
            dynamic_cast<const H1_FECollection *>(nodal_fec);
         if (h1_fec != NULL) { node_map = h1_fec->GetDofMap(geom); }
         const int *vertex_map = vertex_fec.GetDofMap(geom);
         const int *c2h_map = rfec.GetDofMap(geom, ref_factors[iel]);
         for (int jel = 0; jel < RG.RefGeoms.Size()/nvert; jel++)
         {
            nodal_fes->GetElementVDofs(el_counter++, dofs);
            for (int iv_lex=0; iv_lex<nvert; ++iv_lex)
            {
               // convert from lexicographic to vertex index
               int iv = vertex_map[iv_lex];
               // index of vertex of current element in phys_pts matrix
               int pt_idx = c2h_map[RG.RefGeoms[iv+nvert*jel]];
               // index of current vertex into DOF array
               int node_idx = node_map ? node_map[iv_lex] : iv_lex;
               for (int d=0; d<spaceDim; ++d)
               {
                  (*Nodes)[dofs[node_idx + d*nvert]] = phys_pts(d,pt_idx);
               }
            }
         }
      }
   }

   // Setup the data for the coarse-fine refinement transformations
   CoarseFineTr.embeddings.SetSize(GetNE());
   // First, compute total number of point matrices that we need per geometry
   // and the offsets into that array
   using GeomRef = std::pair<Geometry::Type, int>;
   std::map<GeomRef, int> point_matrices_offsets;
   int n_point_matrices[Geometry::NumGeom] = {}; // initialize to zero
   for (int el_coarse = 0; el_coarse < orig_ne; ++el_coarse)
   {
      Geometry::Type geom = orig_mesh.GetElementBaseGeometry(el_coarse);
      // Have we seen this pair of (goemetry, refinement level) before?
      GeomRef id(geom, ref_factors[el_coarse]);
      if (point_matrices_offsets.find(id) == point_matrices_offsets.end())
      {
         RefinedGeometry &RG = *refiner.Refine(geom, ref_factors[el_coarse]);
         int nvert = Geometry::NumVerts[geom];
         int nref_el = RG.RefGeoms.Size()/nvert;
         // If not, then store the offset and add to the size required
         point_matrices_offsets[id] = n_point_matrices[geom];
         n_point_matrices[geom] += nref_el;
      }
   }

   // Set up the sizes
   for (int geom = 0; geom < Geometry::NumGeom; ++geom)
   {
      int nmatrices = n_point_matrices[geom];
      int nvert = Geometry::NumVerts[geom];
      CoarseFineTr.point_matrices[geom].SetSize(Dim, nvert, nmatrices);
   }

   // Compute the point matrices and embeddings
   int el_fine = 0;
   for (int el_coarse = 0; el_coarse < orig_ne; ++el_coarse)
   {
      Geometry::Type geom = orig_mesh.GetElementBaseGeometry(el_coarse);
      int ref = ref_factors[el_coarse];
      int offset = point_matrices_offsets[GeomRef(geom, ref)];
      int nvert = Geometry::NumVerts[geom];
      RefinedGeometry &RG = *refiner.Refine(geom, ref);
      for (int j = 0; j < RG.RefGeoms.Size()/nvert; j++)
      {
         DenseMatrix &Pj = CoarseFineTr.point_matrices[geom](offset + j);
         for (int k = 0; k < nvert; k++)
         {
            int cid = RG.RefGeoms[k+nvert*j]; // local Cartesian index
            const IntegrationPoint &ip = RG.RefPts[cid];
            ip.Get(Pj.GetColumn(k), Dim);
         }

         Embedding &emb = CoarseFineTr.embeddings[el_fine];
         emb.parent = el_coarse;
         emb.matrix = offset + j;
         ++el_fine;
      }
   }

   MFEM_ASSERT(CheckElementOrientation(false) == 0, "");

   // The check below is disabled because is fails for parallel meshes with
   // interior "boundary" element that, when such "boundary" element is between
   // two elements on different processors.
   // MFEM_ASSERT(CheckBdrElementOrientation(false) == 0, "");
}

Mesh Mesh::MakeSimplicial(const Mesh &orig_mesh)
{
   Mesh mesh;
   mesh.MakeSimplicial_(orig_mesh, NULL);
   return mesh;
}

void Mesh::MakeSimplicial_(const Mesh &orig_mesh, int *vglobal)
{
   MFEM_VERIFY(const_cast<Mesh&>(orig_mesh).CheckElementOrientation(false) == 0,
               "Mesh::MakeSimplicial requires a properly oriented input mesh");
   MFEM_VERIFY(orig_mesh.Conforming(),
               "Mesh::MakeSimplicial does not support non-conforming meshes.")

   int dim = orig_mesh.Dimension();
   int sdim = orig_mesh.SpaceDimension();

   if (dim == 1)
   {
      Mesh copy(orig_mesh);
      Swap(copy, true);
      return;
   }

   int nv = orig_mesh.GetNV();
   int ne = orig_mesh.GetNE();
   int nbe = orig_mesh.GetNBE();

   static int num_subdivisions[Geometry::NUM_GEOMETRIES];
   num_subdivisions[Geometry::POINT] = 1;
   num_subdivisions[Geometry::SEGMENT] = 1;
   num_subdivisions[Geometry::TRIANGLE] = 1;
   num_subdivisions[Geometry::TETRAHEDRON] = 1;
   num_subdivisions[Geometry::SQUARE] = 2;
   num_subdivisions[Geometry::PRISM] = 3;
   num_subdivisions[Geometry::CUBE] = 6;
   // NOTE: some hexes may be subdivided into only 5 tets, so this is an
   // estimate only. The actual number of created tets may be less, so the
   // elements array will need to be shrunk after mesh creation.
   int new_ne = 0, new_nbe = 0;
   for (int i=0; i<ne; ++i)
   {
      new_ne += num_subdivisions[orig_mesh.GetElementBaseGeometry(i)];
   }
   for (int i=0; i<nbe; ++i)
   {
      new_nbe += num_subdivisions[orig_mesh.GetBdrElementBaseGeometry(i)];
   }

   InitMesh(dim, sdim, nv, new_ne, new_nbe);

   // Vertices of the new mesh are same as the original mesh
   NumOfVertices = nv;
   for (int i=0; i<nv; ++i)
   {
      vertices[i].SetCoords(dim, orig_mesh.vertices[i]());
   }

   // We need a global vertex numbering to identify which diagonals to split
   // (quad faces are split using the diagonal originating from the smallest
   // global vertex number). Use the supplied global numbering, if it is
   // non-NULL, otherwise use the local numbering.
   Array<int> vglobal_id;
   if (vglobal == NULL)
   {
      vglobal_id.SetSize(nv);
      for (int i=0; i<nv; ++i) { vglobal_id[i] = i; }
      vglobal = vglobal_id.GetData();
   }

   constexpr int nv_tri = 3, nv_quad = 4, nv_tet = 4, nv_prism = 6, nv_hex = 8;
   constexpr int quad_ntris = 2, prism_ntets = 3;
   static const int quad_trimap[2][nv_tri*quad_ntris] =
   {
      {
         0, 0,
         1, 2,
         2, 3
      },{
         0, 1,
         1, 2,
         3, 3
      }
   };
   static const int prism_rot[nv_prism*nv_prism] =
   {
      0, 1, 2, 3, 4, 5,
      1, 2, 0, 4, 5, 3,
      2, 0, 1, 5, 3, 4,
      3, 5, 4, 0, 2, 1,
      4, 3, 5, 1, 0, 2,
      5, 4, 3, 2, 1, 0
   };
   static const int prism_f[nv_quad] = {1, 2, 5, 4};
   static const int prism_tetmaps[2][nv_prism*prism_ntets] =
   {
      {
         0, 0, 0,
         1, 1, 4,
         2, 5, 5,
         5, 4, 3
      },{
         0, 0, 0,
         1, 4, 4,
         2, 2, 5,
         4, 5, 3
      }
   };
   static const int hex_rot[nv_hex*nv_hex] =
   {
      0, 1, 2, 3, 4, 5, 6, 7,
      1, 0, 4, 5, 2, 3, 7, 6,
      2, 1, 5, 6, 3, 0, 4, 7,
      3, 0, 1, 2, 7, 4, 5, 6,
      4, 0, 3, 7, 5, 1, 2, 6,
      5, 1, 0, 4, 6, 2, 3, 7,
      6, 2, 1, 5, 7, 3, 0, 4,
      7, 3, 2, 6, 4, 0, 1, 5
   };
   static const int hex_f0[nv_quad] = {1, 2, 6, 5};
   static const int hex_f1[nv_quad] = {2, 3, 7, 6};
   static const int hex_f2[nv_quad] = {4, 5, 6, 7};
   static const int num_rot[8] = {0, 1, 2, 0, 0, 2, 1, 0};
   static const int hex_tetmap0[nv_tet*5] =
   {
      0, 0, 0, 0, 2,
      1, 2, 2, 5, 7,
      2, 7, 3, 7, 5,
      5, 5, 7, 4, 6
   };
   static const int hex_tetmap1[nv_tet*6] =
   {
      0, 0, 1, 0, 0, 1,
      5, 1, 6, 7, 7, 7,
      7, 7, 7, 2, 1, 6,
      4, 5, 5, 3, 2, 2
   };
   static const int hex_tetmap2[nv_tet*6] =
   {
      0, 0, 0, 0, 0, 0,
      4, 3, 7, 1, 3, 6,
      5, 7, 4, 2, 6, 5,
      6, 6, 6, 5, 2, 2
   };
   static const int hex_tetmap3[nv_tet*6] =
   {
      0, 0, 0, 0, 1, 1,
      2, 3, 7, 5, 5, 6,
      3, 7, 4, 6, 6, 2,
      6, 6, 6, 4, 0, 0
   };
   static const int *hex_tetmaps[4] =
   {
      hex_tetmap0, hex_tetmap1, hex_tetmap2, hex_tetmap3
   };

   auto find_min = [](const int*a, int n) { return std::min_element(a,a+n)-a; };

   for (int i=0; i<ne; ++i)
   {
      const int *v = orig_mesh.elements[i]->GetVertices();
      const int attrib = orig_mesh.GetAttribute(i);
      const Geometry::Type orig_geom = orig_mesh.GetElementBaseGeometry(i);

      if (num_subdivisions[orig_geom] == 1)
      {
         // (num_subdivisions[orig_geom] == 1) implies that the element does
         // not need to be further split (it is either a segment, triangle,
         // or tetrahedron), and so it is left unchanged.
         Element *e = NewElement(orig_geom);
         e->SetAttribute(attrib);
         e->SetVertices(v);
         AddElement(e);
      }
      else if (orig_geom == Geometry::SQUARE)
      {
         for (int itri=0; itri<quad_ntris; ++itri)
         {
            Element *e = NewElement(Geometry::TRIANGLE);
            e->SetAttribute(attrib);
            int *v2 = e->GetVertices();
            for (int iv=0; iv<nv_tri; ++iv)
            {
               v2[iv] = v[quad_trimap[0][itri + iv*quad_ntris]];
            }
            AddElement(e);
         }
      }
      else if (orig_geom == Geometry::PRISM)
      {
         int vg[nv_prism];
         for (int iv=0; iv<nv_prism; ++iv) { vg[iv] = vglobal[v[iv]]; }
         // Rotate the vertices of the prism so that the smallest vertex index
         // is in the first place
         int irot = find_min(vg, nv_prism);
         for (int iv=0; iv<nv_prism; ++iv)
         {
            int jv = prism_rot[iv + irot*nv_prism];
            vg[iv] = v[jv];
         }
         // Two cases according to which diagonal splits third quad face
         int q[nv_quad];
         for (int iv=0; iv<nv_quad; ++iv) { q[iv] = vglobal[vg[prism_f[iv]]]; }
         int j = find_min(q, nv_quad);
         const int *tetmap = (j == 0 || j == 2) ? prism_tetmaps[0] : prism_tetmaps[1];
         for (int itet=0; itet<prism_ntets; ++itet)
         {
            Element *e = NewElement(Geometry::TETRAHEDRON);
            e->SetAttribute(attrib);
            int *v2 = e->GetVertices();
            for (int iv=0; iv<nv_tet; ++iv)
            {
               v2[iv] = vg[tetmap[itet + iv*prism_ntets]];
            }
            AddElement(e);
         }
      }
      else if (orig_geom == Geometry::CUBE)
      {
         int vg[nv_hex];
         for (int iv=0; iv<nv_hex; ++iv) { vg[iv] = vglobal[v[iv]]; }

         // Rotate the vertices of the hex so that the smallest vertex index is
         // in the first place
         int irot = find_min(vg, nv_hex);
         for (int iv=0; iv<nv_hex; ++iv)
         {
            int jv = hex_rot[iv + irot*nv_hex];
            vg[iv] = v[jv];
         }

         int q[nv_quad];
         // Bitmask is three binary digits, each digit is 1 if the diagonal of
         // the corresponding face goes through the 7th vertex, and 0 if not.
         int bitmask = 0;
         int j;
         // First quad face
         for (int iv=0; iv<nv_quad; ++iv) { q[iv] = vglobal[vg[hex_f0[iv]]]; }
         j = find_min(q, nv_quad);
         if (j == 0 || j == 2) { bitmask += 4; }
         // Second quad face
         for (int iv=0; iv<nv_quad; ++iv) { q[iv] = vglobal[vg[hex_f1[iv]]]; }
         j = find_min(q, nv_quad);
         if (j == 1 || j == 3) { bitmask += 2; }
         // Third quad face
         for (int iv=0; iv<nv_quad; ++iv) { q[iv] = vglobal[vg[hex_f2[iv]]]; }
         j = find_min(q, nv_quad);
         if (j == 0 || j == 2) { bitmask += 1; }

         // Apply rotations
         int nrot = num_rot[bitmask];
         for (int k=0; k<nrot; ++k)
         {
            int vtemp;
            vtemp = vg[1];
            vg[1] = vg[4];
            vg[4] = vg[3];
            vg[3] = vtemp;
            vtemp = vg[5];
            vg[5] = vg[7];
            vg[7] = vg[2];
            vg[2] = vtemp;
         }

         // Sum up nonzero bits in bitmask
         int ndiags = ((bitmask&4) >> 2) + ((bitmask&2) >> 1) + (bitmask&1);
         int ntets = (ndiags == 0) ? 5 : 6;
         const int *tetmap = hex_tetmaps[ndiags];
         for (int itet=0; itet<ntets; ++itet)
         {
            Element *e = NewElement(Geometry::TETRAHEDRON);
            e->SetAttribute(attrib);
            int *v2 = e->GetVertices();
            for (int iv=0; iv<nv_tet; ++iv)
            {
               v2[iv] = vg[tetmap[itet + iv*ntets]];
            }
            AddElement(e);
         }
      }
   }
   // In 3D, shrink the element array because some hexes have only 5 tets
   if (dim == 3) { elements.SetSize(NumOfElements); }

   for (int i=0; i<nbe; ++i)
   {
      const int *v = orig_mesh.boundary[i]->GetVertices();
      const int attrib = orig_mesh.GetBdrAttribute(i);
      const Geometry::Type orig_geom = orig_mesh.GetBdrElementBaseGeometry(i);
      if (num_subdivisions[orig_geom] == 1)
      {
         Element *be = NewElement(orig_geom);
         be->SetAttribute(attrib);
         be->SetVertices(v);
         AddBdrElement(be);
      }
      else if (orig_geom == Geometry::SQUARE)
      {
         int vg[nv_quad];
         for (int iv=0; iv<nv_quad; ++iv) { vg[iv] = vglobal[v[iv]]; }
         // Split quad according the smallest (global) vertex
         int iv_min = find_min(vg, nv_quad);
         int isplit = (iv_min == 0 || iv_min == 2) ? 0 : 1;
         for (int itri=0; itri<quad_ntris; ++itri)
         {
            Element *be = NewElement(Geometry::TRIANGLE);
            be->SetAttribute(attrib);
            int *v2 = be->GetVertices();
            for (int iv=0; iv<nv_tri; ++iv)
            {
               v2[iv] = v[quad_trimap[isplit][itri + iv*quad_ntris]];
            }
            AddBdrElement(be);
         }
      }
      else
      {
         MFEM_ABORT("Unreachable");
      }
   }

   FinalizeTopology(false);
   sequence = orig_mesh.GetSequence();
   last_operation = orig_mesh.last_operation;

   MFEM_ASSERT(CheckElementOrientation(false) == 0, "");
   MFEM_ASSERT(CheckBdrElementOrientation(false) == 0, "");
}

Mesh Mesh::MakePeriodic(const Mesh &orig_mesh, const std::vector<int> &v2v)
{
   Mesh periodic_mesh(orig_mesh, true); // Make a copy of the original mesh
   const FiniteElementSpace *nodal_fes = orig_mesh.GetNodalFESpace();
   int nodal_order = nodal_fes ? nodal_fes->GetMaxElementOrder() : 1;
   periodic_mesh.SetCurvature(nodal_order, true);

   // renumber element vertices
   for (int i = 0; i < periodic_mesh.GetNE(); i++)
   {
      Element *el = periodic_mesh.GetElement(i);
      int *v = el->GetVertices();
      int nv = el->GetNVertices();
      for (int j = 0; j < nv; j++)
      {
         v[j] = v2v[v[j]];
      }
   }
   // renumber boundary element vertices
   for (int i = 0; i < periodic_mesh.GetNBE(); i++)
   {
      Element *el = periodic_mesh.GetBdrElement(i);
      int *v = el->GetVertices();
      int nv = el->GetNVertices();
      for (int j = 0; j < nv; j++)
      {
         v[j] = v2v[v[j]];
      }
   }

   periodic_mesh.RemoveUnusedVertices();
   return periodic_mesh;
}

std::vector<int> Mesh::CreatePeriodicVertexMapping(
   const std::vector<Vector> &translations, double tol) const
{
   int sdim = SpaceDimension();

   Vector coord(sdim), at(sdim), dx(sdim);
   Vector xMax(sdim), xMin(sdim), xDiff(sdim);
   xMax = xMin = xDiff = 0.0;

   // Get a list of all vertices on the boundary
   set<int> bdr_v;
   for (int be = 0; be < GetNBE(); be++)
   {
      Array<int> dofs;
      GetBdrElementVertices(be,dofs);

      for (int i = 0; i < dofs.Size(); i++)
      {
         bdr_v.insert(dofs[i]);

         coord = GetVertex(dofs[i]);
         for (int j = 0; j < sdim; j++)
         {
            xMax[j] = max(xMax[j], coord[j]);
            xMin[j] = min(xMin[j], coord[j]);
         }
      }
   }
   add(xMax, -1.0, xMin, xDiff);
   double dia = xDiff.Norml2(); // compute mesh diameter

   // We now identify coincident vertices. Several originally distinct vertices
   // may become coincident under the periodic mapping. One of these vertices
   // will be identified as the "primary" vertex, and all other coincident
   // vertices will be considered as "replicas".

   // replica2primary[v] is the index of the primary vertex of replica `v`
   map<int, int> replica2primary;
   // primary2replicas[v] is a set of indices of replicas of primary vertex `v`
   map<int, set<int>> primary2replicas;

   // We begin with the assumption that all vertices are primary, and that there
   // are no replicas.
   for (int v : bdr_v) { primary2replicas[v]; }

   // Make `r` and all of `r`'s replicas be replicas of `p`. Delete `r` from the
   // list of primary vertices.
   auto make_replica = [&replica2primary, &primary2replicas](int r, int p)
   {
      if (r == p) { return; }
      primary2replicas[p].insert(r);
      replica2primary[r] = p;
      for (int s : primary2replicas[r])
      {
         primary2replicas[p].insert(s);
         replica2primary[s] = p;
      }
      primary2replicas.erase(r);
   };

   for (unsigned int i = 0; i < translations.size(); i++)
   {
      for (int vi : bdr_v)
      {
         coord = GetVertex(vi);
         add(coord, translations[i], at);

         for (int vj : bdr_v)
         {
            coord = GetVertex(vj);
            add(at, -1.0, coord, dx);
            if (dx.Norml2() > dia*tol) { continue; }

            // The two vertices vi and vj are coincident.

            // Are vertices `vi` and `vj` already primary?
            bool pi = primary2replicas.find(vi) != primary2replicas.end();
            bool pj = primary2replicas.find(vj) != primary2replicas.end();

            if (pi && pj)
            {
               // Both vertices are currently primary
               // Demote `vj` to be a replica of `vi`
               make_replica(vj, vi);
            }
            else if (pi && !pj)
            {
               // `vi` is primary and `vj` is a replica
               int owner_of_vj = replica2primary[vj];
               // Make `vi` and its replicas be replicas of `vj`'s owner
               make_replica(vi, owner_of_vj);
            }
            else if (!pi && pj)
            {
               // `vi` is currently a replica and `vj` is currently primary
               // Make `vj` and its replicas be replicas of `vi`'s owner
               int owner_of_vi = replica2primary[vi];
               make_replica(vj, owner_of_vi);
            }
            else
            {
               // Both vertices are currently replicas
               // Make `vj`'s owner and all of its owner's replicas be replicas
               // of `vi`'s owner
               int owner_of_vi = replica2primary[vi];
               int owner_of_vj = replica2primary[vj];
               make_replica(owner_of_vj, owner_of_vi);
            }
            break;
         }
      }
   }

   std::vector<int> v2v(GetNV());
   for (size_t i = 0; i < v2v.size(); i++)
   {
      v2v[i] = i;
   }
   for (auto &&r2p : replica2primary)
   {
      v2v[r2p.first] = r2p.second;
   }
   return v2v;
}

void Mesh::RefineNURBSFromFile(std::string ref_file)
{
   MFEM_VERIFY(NURBSext,"Mesh::RefineNURBSFromFile: Not a NURBS mesh!");
   mfem::out<<"Refining NURBS from refinement file: "<<ref_file<<endl;

   int nkv;
   ifstream input(ref_file);
   input >> nkv;

   // Check if the number of knot vectors in the refinement file and mesh match
   if ( nkv != NURBSext->GetNKV())
   {
      mfem::out<<endl;
      mfem::out<<"Knot vectors in ref_file: "<<nkv<<endl;
      mfem::out<<"Knot vectors in NURBSExt: "<<NURBSext->GetNKV()<<endl;
      MFEM_ABORT("Refine file does not have the correct number of knot vectors");
   }

   // Read knot vectors from file
   Array<Vector *> knotVec(nkv);
   for (int kv = 0; kv < nkv; kv++)
   {
      knotVec[kv] = new Vector();
      knotVec[kv]-> Load(input);
   }
   input.close();

   // Insert knots
   KnotInsert(knotVec);

   // Delete knots
   for (int kv = 0; kv < nkv; kv++)
   {
      delete knotVec[kv];
   }
}

void Mesh::KnotInsert(Array<KnotVector *> &kv)
{
   if (NURBSext == NULL)
   {
      mfem_error("Mesh::KnotInsert : Not a NURBS mesh!");
   }

   if (kv.Size() != NURBSext->GetNKV())
   {
      mfem_error("Mesh::KnotInsert : KnotVector array size mismatch!");
   }

   NURBSext->ConvertToPatches(*Nodes);

   NURBSext->KnotInsert(kv);

   last_operation = Mesh::NONE; // FiniteElementSpace::Update is not supported
   sequence++;

   UpdateNURBS();
}

void Mesh::KnotInsert(Array<Vector *> &kv)
{
   if (NURBSext == NULL)
   {
      mfem_error("Mesh::KnotInsert : Not a NURBS mesh!");
   }

   if (kv.Size() != NURBSext->GetNKV())
   {
      mfem_error("Mesh::KnotInsert : KnotVector array size mismatch!");
   }

   NURBSext->ConvertToPatches(*Nodes);

   NURBSext->KnotInsert(kv);

   last_operation = Mesh::NONE; // FiniteElementSpace::Update is not supported
   sequence++;

   UpdateNURBS();
}

void Mesh::NURBSUniformRefinement()
{
   // do not check for NURBSext since this method is protected
   NURBSext->ConvertToPatches(*Nodes);

   NURBSext->UniformRefinement();

   last_operation = Mesh::NONE; // FiniteElementSpace::Update is not supported
   sequence++;

   UpdateNURBS();
}

void Mesh::DegreeElevate(int rel_degree, int degree)
{
   if (NURBSext == NULL)
   {
      mfem_error("Mesh::DegreeElevate : Not a NURBS mesh!");
   }

   NURBSext->ConvertToPatches(*Nodes);

   NURBSext->DegreeElevate(rel_degree, degree);

   last_operation = Mesh::NONE; // FiniteElementSpace::Update is not supported
   sequence++;

   UpdateNURBS();
}

void Mesh::UpdateNURBS()
{
   ResetLazyData();

   NURBSext->SetKnotsFromPatches();

   Dim = NURBSext->Dimension();
   spaceDim = Dim;

   if (NumOfElements != NURBSext->GetNE())
   {
      for (int i = 0; i < elements.Size(); i++)
      {
         FreeElement(elements[i]);
      }
      NumOfElements = NURBSext->GetNE();
      NURBSext->GetElementTopo(elements);
   }

   if (NumOfBdrElements != NURBSext->GetNBE())
   {
      for (int i = 0; i < boundary.Size(); i++)
      {
         FreeElement(boundary[i]);
      }
      NumOfBdrElements = NURBSext->GetNBE();
      NURBSext->GetBdrElementTopo(boundary);
   }

   Nodes->FESpace()->Update();
   Nodes->Update();
   NURBSext->SetCoordsFromPatches(*Nodes);

   if (NumOfVertices != NURBSext->GetNV())
   {
      NumOfVertices = NURBSext->GetNV();
      vertices.SetSize(NumOfVertices);
      int vd = Nodes->VectorDim();
      for (int i = 0; i < vd; i++)
      {
         Vector vert_val;
         Nodes->GetNodalValues(vert_val, i+1);
         for (int j = 0; j < NumOfVertices; j++)
         {
            vertices[j](i) = vert_val(j);
         }
      }
   }

   if (el_to_edge)
   {
      NumOfEdges = GetElementToEdgeTable(*el_to_edge, be_to_edge);
   }

   if (el_to_face)
   {
      GetElementToFaceTable();
   }
   GenerateFaces();
}

void Mesh::LoadPatchTopo(std::istream &input, Array<int> &edge_to_knot)
{
   SetEmpty();

   // Read MFEM NURBS mesh v1.0 format
   string ident;

   skip_comment_lines(input, '#');

   input >> ident; // 'dimension'
   input >> Dim;
   spaceDim = Dim;

   skip_comment_lines(input, '#');

   input >> ident; // 'elements'
   input >> NumOfElements;
   elements.SetSize(NumOfElements);
   for (int j = 0; j < NumOfElements; j++)
   {
      elements[j] = ReadElement(input);
   }

   skip_comment_lines(input, '#');

   input >> ident; // 'boundary'
   input >> NumOfBdrElements;
   boundary.SetSize(NumOfBdrElements);
   for (int j = 0; j < NumOfBdrElements; j++)
   {
      boundary[j] = ReadElement(input);
   }

   skip_comment_lines(input, '#');

   input >> ident; // 'edges'
   input >> NumOfEdges;
   if (NumOfEdges > 0)
   {
      edge_vertex = new Table(NumOfEdges, 2);
      edge_to_knot.SetSize(NumOfEdges);
      for (int j = 0; j < NumOfEdges; j++)
      {
         int *v = edge_vertex->GetRow(j);
         input >> edge_to_knot[j] >> v[0] >> v[1];
         if (v[0] > v[1])
         {
            edge_to_knot[j] = -1 - edge_to_knot[j];
         }
      }
   }
   else
   {
      edge_to_knot.SetSize(0);
   }

   skip_comment_lines(input, '#');

   input >> ident; // 'vertices'
   input >> NumOfVertices;
   vertices.SetSize(0);

   FinalizeTopology();
   CheckBdrElementOrientation(); // check and fix boundary element orientation

   /* Generate knot 2 edge mapping -- if edges are not specified in the mesh file
      See data/two-squares-nurbs-autoedge.mesh for an example */
   if (edge_to_knot.Size() == 0)
   {
      edge_vertex = new Table(NumOfEdges, 2);
      edge_to_knot.SetSize(NumOfEdges);
      constexpr int notset = -9999999;
      edge_to_knot = notset;
      Array<int> edges;
      Array<int> oedge;
      int knot = 0;

      Array<int> edge0, edge1;
      int flip = 1;
      if (Dimension() == 2 )
      {
         edge0.SetSize(2);
         edge1.SetSize(2);

         edge0[0] = 0; edge1[0] = 2;
         edge0[1] = 1; edge1[1] = 3;
         flip = 1;
      }
      else if (Dimension() == 3 )
      {
         edge0.SetSize(9);
         edge1.SetSize(9);

         edge0[0] = 0; edge1[0] = 2;
         edge0[1] = 0; edge1[1] = 4;
         edge0[2] = 0; edge1[2] = 6;

         edge0[3] = 1; edge1[3] = 3;
         edge0[4] = 1; edge1[4] = 5;
         edge0[5] = 1; edge1[5] = 7;

         edge0[6] = 8; edge1[6] = 9;
         edge0[7] = 8; edge1[7] = 10;
         edge0[8] = 8; edge1[8] = 11;
         flip = -1;
      }

      /* Initial assignment of knots to edges. This is an algorithm that loops over the
         patches and assigns knot vectors to edges. It starts with assigning knot vector 0
         and 1 to the edges of the first patch. Then it uses: 1) patches can share edges
         2) knot vectors on opposing edges in a patch are equal, to create edge_to_knot */
      int e0, e1, v0, v1, df;
      int p,j,k;
      for (p = 0; p < GetNE(); p++)
      {
         GetElementEdges(p, edges, oedge);

         const int *v = elements[p]->GetVertices();
         for (j = 0; j < edges.Size(); j++)
         {
            int *vv = edge_vertex->GetRow(edges[j]);
            const int *e = elements[p]->GetEdgeVertices(j);
            if (oedge[j] == 1)
            {
               vv[0] = v[e[0]];
               vv[1] = v[e[1]];
            }
            else
            {
               vv[0] = v[e[1]];
               vv[1] = v[e[0]];
            }
         }

         for (j = 0; j < edge1.Size(); j++)
         {
            e0 = edges[edge0[j]];
            e1 = edges[edge1[j]];
            v0 = edge_to_knot[e0];
            v1 = edge_to_knot[e1];
            df = flip*oedge[edge0[j]]*oedge[edge1[j]];

            // Case 1: knot vector is not set
            if ((v0 == notset) && (v1 == notset))
            {
               edge_to_knot[e0] = knot;
               edge_to_knot[e1] = knot;
               knot++;
            }
            // Case 2 & 3: knot vector on one of the two edges
            // is set earlier (in another patch). We just have
            // to copy it for the opposing edge.
            else if ((v0 != notset) && (v1 == notset))
            {
               edge_to_knot[e1] = (df >= 0 ? -v0-1 : v0);
            }
            else if ((v0 == notset) && (v1 != notset))
            {
               edge_to_knot[e0] = (df >= 0 ? -v1-1 : v1);
            }
         }
      }

      /* Verify correct assignment, make sure that corresponding edges
         within patch point to same knot vector. If not assign the lowest number.

         We bound the while by GetNE() + 1 as this is probably the most unlucky
         case. +1 to finish without corrections. Note that this is a check and
         in general the initial assignment is correct. Then the while is performed
         only once. Only on very tricky meshes it might need corrections.*/
      int corrections;
      int passes = 0;
      do
      {
         corrections = 0;
         for (p = 0; p < GetNE(); p++)
         {
            GetElementEdges(p, edges, oedge);
            for (j = 0; j < edge1.Size(); j++)
            {
               e0 = edges[edge0[j]];
               e1 = edges[edge1[j]];
               v0 = edge_to_knot[e0];
               v1 = edge_to_knot[e1];
               v0 = ( v0 >= 0 ?  v0 : -v0-1);
               v1 = ( v1 >= 0 ?  v1 : -v1-1);
               if (v0 != v1)
               {
                  corrections++;
                  if (v0 < v1)
                  {
                     edge_to_knot[e1] = (oedge[edge1[j]] >= 0 ? v0 : -v0-1);
                  }
                  else if (v1 < v0)
                  {
                     edge_to_knot[e0] = (oedge[edge0[j]] >= 0 ? v1 : -v1-1);
                  }
               }
            }
         }

         passes++;
      }
      while (corrections > 0 && passes < GetNE() + 1);

      // Check the validity of corrections applied
      if (corrections > 0 )
      {
         mfem::err<<"Edge_to_knot mapping potentially incorrect"<<endl;
         mfem::err<<"  passes      = "<<passes<<endl;
         mfem::err<<"  corrections = "<<corrections<<endl;
      }

      /* Renumber knotvectors, such that:
         -- numbering is consecutive
         -- starts at zero */
      Array<int> cnt(NumOfEdges);
      cnt = 0;
      for (j = 0; j < NumOfEdges; j++)
      {
         k = edge_to_knot[j];
         cnt[(k >= 0 ? k : -k-1)]++;
      }

      k = 0;
      for (j = 0; j < cnt.Size(); j++)
      {
         cnt[j] = (cnt[j] > 0 ? k++ : -1);
      }

      for (j = 0; j < NumOfEdges; j++)
      {
         k = edge_to_knot[j];
         edge_to_knot[j] = (k >= 0 ? cnt[k]:-cnt[-k-1]-1);
      }

      // Print knot to edge mapping
      mfem::out<<"Generated edge to knot mapping:"<<endl;
      for (j = 0; j < NumOfEdges; j++)
      {
         int *v = edge_vertex->GetRow(j);
         k = edge_to_knot[j];

         v0 = v[0];
         v1 = v[1];
         if (k < 0)
         {
            v[0] = v1;
            v[1] = v0;
         }
         mfem::out<<(k >= 0 ? k:-k-1)<<" "<< v[0] <<" "<<v[1]<<endl;
      }

      // Terminate here upon failure after printing to have an idea of edge_to_knot.
      if (corrections > 0 ) {mfem_error("Mesh::LoadPatchTopo");}
   }
}

void XYZ_VectorFunction(const Vector &p, Vector &v)
{
   if (p.Size() >= v.Size())
   {
      for (int d = 0; d < v.Size(); d++)
      {
         v(d) = p(d);
      }
   }
   else
   {
      int d;
      for (d = 0; d < p.Size(); d++)
      {
         v(d) = p(d);
      }
      for ( ; d < v.Size(); d++)
      {
         v(d) = 0.0;
      }
   }
}

void Mesh::GetNodes(GridFunction &nodes) const
{
   if (Nodes == NULL || Nodes->FESpace() != nodes.FESpace())
   {
      const int newSpaceDim = nodes.FESpace()->GetVDim();
      VectorFunctionCoefficient xyz(newSpaceDim, XYZ_VectorFunction);
      nodes.ProjectCoefficient(xyz);
   }
   else
   {
      nodes = *Nodes;
   }
}

void Mesh::SetNodalFESpace(FiniteElementSpace *nfes)
{
   GridFunction *nodes = new GridFunction(nfes);
   SetNodalGridFunction(nodes, true);
}

void Mesh::EnsureNodes()
{
   if (Nodes)
   {
      const FiniteElementCollection *fec = GetNodalFESpace()->FEColl();
      if (dynamic_cast<const H1_FECollection*>(fec)
          || dynamic_cast<const L2_FECollection*>(fec))
      {
         return;
      }
      else // Mesh using a legacy FE_Collection
      {
         const int order = GetNodalFESpace()->GetElementOrder(0);
         if (NURBSext)
         {
#ifndef MFEM_USE_MPI
            const bool warn = true;
#else
            ParMesh *pmesh = dynamic_cast<ParMesh*>(this);
            const bool warn = !pmesh || pmesh->GetMyRank() == 0;
#endif
            if (warn)
            {
               MFEM_WARNING("converting NURBS mesh to order " << order <<
                            " H1-continuous mesh!\n   "
                            "If this is the desired behavior, you can silence"
                            " this warning by converting\n   "
                            "the NURBS mesh to high-order mesh in advance by"
                            " calling the method\n   "
                            "Mesh::SetCurvature().");
            }
         }
         SetCurvature(order, false, -1, Ordering::byVDIM);
      }
   }
   else // First order H1 mesh
   {
      SetCurvature(1, false, -1, Ordering::byVDIM);
   }
}

void Mesh::SetNodalGridFunction(GridFunction *nodes, bool make_owner)
{
   GetNodes(*nodes);
   NewNodes(*nodes, make_owner);
}

const FiniteElementSpace *Mesh::GetNodalFESpace() const
{
   return ((Nodes) ? Nodes->FESpace() : NULL);
}

void Mesh::SetCurvature(int order, bool discont, int space_dim, int ordering)
{
   space_dim = (space_dim == -1) ? spaceDim : space_dim;
   FiniteElementCollection* nfec;
   if (discont)
   {
      const int type = 1; // Gauss-Lobatto points
      nfec = new L2_FECollection(order, Dim, type);
   }
   else
   {
      nfec = new H1_FECollection(order, Dim);
   }
   FiniteElementSpace* nfes = new FiniteElementSpace(this, nfec, space_dim,
                                                     ordering);
   SetNodalFESpace(nfes);
   Nodes->MakeOwner(nfec);
}

void Mesh::SetVerticesFromNodes(const GridFunction *nodes)
{
   MFEM_ASSERT(nodes != NULL, "");
   for (int i = 0; i < spaceDim; i++)
   {
      Vector vert_val;
      nodes->GetNodalValues(vert_val, i+1);
      for (int j = 0; j < NumOfVertices; j++)
      {
         vertices[j](i) = vert_val(j);
      }
   }
}

int Mesh::GetNumFaces() const
{
   switch (Dim)
   {
      case 1: return GetNV();
      case 2: return GetNEdges();
      case 3: return GetNFaces();
   }
   return 0;
}

int Mesh::GetNumFacesWithGhost() const
{
   return faces_info.Size();
}

int Mesh::GetNFbyType(FaceType type) const
{
   const bool isInt = type==FaceType::Interior;
   int &nf = isInt ? nbInteriorFaces : nbBoundaryFaces;
   if (nf<0)
   {
      nf = 0;
      for (int f = 0; f < GetNumFacesWithGhost(); ++f)
      {
         FaceInformation face = GetFaceInformation(f);
         if ( face.IsOfFaceType(type) )
         {
            if (face.IsNonconformingCoarse())
            {
               // We don't count nonconforming coarse faces.
               continue;
            }
            nf++;
         }
      }
   }
   return nf;
}

#if (!defined(MFEM_USE_MPI) || defined(MFEM_DEBUG))
static const char *fixed_or_not[] = { "fixed", "NOT FIXED" };
#endif

int Mesh::CheckElementOrientation(bool fix_it)
{
   int i, j, k, wo = 0, fo = 0;
   double *v[4];

   if (Dim == 2 && spaceDim == 2)
   {
      DenseMatrix J(2, 2);

      for (i = 0; i < NumOfElements; i++)
      {
         int *vi = elements[i]->GetVertices();
         if (Nodes == NULL)
         {
            for (j = 0; j < 3; j++)
            {
               v[j] = vertices[vi[j]]();
            }
            for (j = 0; j < 2; j++)
               for (k = 0; k < 2; k++)
               {
                  J(j, k) = v[j+1][k] - v[0][k];
               }
         }
         else
         {
            // only check the Jacobian at the center of the element
            GetElementJacobian(i, J);
         }
         if (J.Det() < 0.0)
         {
            if (fix_it)
            {
               switch (GetElementType(i))
               {
                  case Element::TRIANGLE:
                     mfem::Swap(vi[0], vi[1]);
                     break;
                  case Element::QUADRILATERAL:
                     mfem::Swap(vi[1], vi[3]);
                     break;
                  default:
                     MFEM_ABORT("Invalid 2D element type \""
                                << GetElementType(i) << "\"");
                     break;
               }
               fo++;
            }
            wo++;
         }
      }
   }

   if (Dim == 3)
   {
      DenseMatrix J(3, 3);

      for (i = 0; i < NumOfElements; i++)
      {
         int *vi = elements[i]->GetVertices();
         switch (GetElementType(i))
         {
            case Element::TETRAHEDRON:
               if (Nodes == NULL)
               {
                  for (j = 0; j < 4; j++)
                  {
                     v[j] = vertices[vi[j]]();
                  }
                  for (j = 0; j < 3; j++)
                     for (k = 0; k < 3; k++)
                     {
                        J(j, k) = v[j+1][k] - v[0][k];
                     }
               }
               else
               {
                  // only check the Jacobian at the center of the element
                  GetElementJacobian(i, J);
               }
               if (J.Det() < 0.0)
               {
                  wo++;
                  if (fix_it)
                  {
                     mfem::Swap(vi[0], vi[1]);
                     fo++;
                  }
               }
               break;

            case Element::WEDGE:
               // only check the Jacobian at the center of the element
               GetElementJacobian(i, J);
               if (J.Det() < 0.0)
               {
                  wo++;
                  if (fix_it)
                  {
                     // how?
                  }
               }
               break;

            case Element::PYRAMID:
               // only check the Jacobian at the center of the element
               GetElementJacobian(i, J);
               if (J.Det() < 0.0)
               {
                  wo++;
                  if (fix_it)
                  {
                     // how?
                  }
               }
               break;

            case Element::HEXAHEDRON:
               // only check the Jacobian at the center of the element
               GetElementJacobian(i, J);
               if (J.Det() < 0.0)
               {
                  wo++;
                  if (fix_it)
                  {
                     // how?
                  }
               }
               break;

            default:
               MFEM_ABORT("Invalid 3D element type \""
                          << GetElementType(i) << "\"");
               break;
         }
      }
   }
#if (!defined(MFEM_USE_MPI) || defined(MFEM_DEBUG))
   if (wo > 0)
   {
      mfem::out << "Elements with wrong orientation: " << wo << " / "
                << NumOfElements << " (" << fixed_or_not[(wo == fo) ? 0 : 1]
                << ")" << endl;
   }
#else
   MFEM_CONTRACT_VAR(fo);
#endif
   return wo;
}

int Mesh::GetTriOrientation(const int *base, const int *test)
{
   // Static method.
   // This function computes the index 'j' of the permutation that transforms
   // test into base: test[tri_orientation[j][i]]=base[i].
   // tri_orientation = Geometry::Constants<Geometry::TRIANGLE>::Orient
   int orient;

   if (test[0] == base[0])
      if (test[1] == base[1])
      {
         orient = 0;   //  (0, 1, 2)
      }
      else
      {
         orient = 5;   //  (0, 2, 1)
      }
   else if (test[0] == base[1])
      if (test[1] == base[0])
      {
         orient = 1;   //  (1, 0, 2)
      }
      else
      {
         orient = 2;   //  (1, 2, 0)
      }
   else // test[0] == base[2]
      if (test[1] == base[0])
      {
         orient = 4;   //  (2, 0, 1)
      }
      else
      {
         orient = 3;   //  (2, 1, 0)
      }

#ifdef MFEM_DEBUG
   const int *aor = tri_t::Orient[orient];
   for (int j = 0; j < 3; j++)
      if (test[aor[j]] != base[j])
      {
         mfem::err << "Mesh::GetTriOrientation(...)" << endl;
         mfem::err << " base = [";
         for (int k = 0; k < 3; k++)
         {
            mfem::err << " " << base[k];
         }
         mfem::err << " ]\n test = [";
         for (int k = 0; k < 3; k++)
         {
            mfem::err << " " << test[k];
         }
         mfem::err << " ]" << endl;
         mfem_error();
      }
#endif

   return orient;
}

int Mesh::ComposeTriOrientations(int ori_a_b, int ori_b_c)
{
   // Static method.
   // Given three, possibly different, configurations of triangular face
   // vertices: va, vb, and vc.  This function returns the relative orientation
   // GetTriOrientation(va, vc) by composing previously computed orientations
   // ori_a_b = GetTriOrientation(va, vb) and
   // ori_b_c = GetTriOrientation(vb, vc) without accessing the vertices.

   const int oo[6][6] =
   {
      {0, 1, 2, 3, 4, 5},
      {1, 0, 5, 4, 3, 2},
      {2, 3, 4, 5, 0, 1},
      {3, 2, 1, 0, 5, 4},
      {4, 5, 0, 1, 2, 3},
      {5, 4, 3, 2, 1, 0}
   };

   int ori_a_c = oo[ori_a_b][ori_b_c];
   return ori_a_c;
}

int Mesh::InvertTriOrientation(int ori)
{
   const int inv_ori[6] = {0, 1, 4, 3, 2, 5};
   return inv_ori[ori];
}

int Mesh::GetQuadOrientation(const int *base, const int *test)
{
   int i;

   for (i = 0; i < 4; i++)
      if (test[i] == base[0])
      {
         break;
      }

#ifdef MFEM_DEBUG
   int orient;
   if (test[(i+1)%4] == base[1])
   {
      orient = 2*i;
   }
   else
   {
      orient = 2*i+1;
   }
   const int *aor = quad_t::Orient[orient];
   for (int j = 0; j < 4; j++)
      if (test[aor[j]] != base[j])
      {
         mfem::err << "Mesh::GetQuadOrientation(...)" << endl;
         mfem::err << " base = [";
         for (int k = 0; k < 4; k++)
         {
            mfem::err << " " << base[k];
         }
         mfem::err << " ]\n test = [";
         for (int k = 0; k < 4; k++)
         {
            mfem::err << " " << test[k];
         }
         mfem::err << " ]" << endl;
         mfem_error();
      }
#endif

   if (test[(i+1)%4] == base[1])
   {
      return 2*i;
   }

   return 2*i+1;
}

int Mesh::ComposeQuadOrientations(int ori_a_b, int ori_b_c)
{
   // Static method.
   // Given three, possibly different, configurations of quadrilateral face
   // vertices: va, vb, and vc.  This function returns the relative orientation
   // GetQuadOrientation(va, vc) by composing previously computed orientations
   // ori_a_b = GetQuadOrientation(va, vb) and
   // ori_b_c = GetQuadOrientation(vb, vc) without accessing the vertices.

   const int oo[8][8] =
   {
      {0, 1, 2, 3, 4, 5, 6, 7},
      {1, 0, 3, 2, 5, 4, 7, 6},
      {2, 7, 4, 1, 6, 3, 0, 5},
      {3, 6, 5, 0, 7, 2, 1, 4},
      {4, 5, 6, 7, 0, 1, 2, 3},
      {5, 4, 7, 6, 1, 0, 3, 2},
      {6, 3, 0, 5, 2, 7, 4, 1},
      {7, 2, 1, 4, 3, 6, 5, 0}
   };

   int ori_a_c = oo[ori_a_b][ori_b_c];
   return ori_a_c;
}

int Mesh::InvertQuadOrientation(int ori)
{
   const int inv_ori[8] = {0, 1, 6, 3, 4, 5, 2, 7};
   return inv_ori[ori];
}

int Mesh::GetTetOrientation(const int *base, const int *test)
{
   // Static method.
   // This function computes the index 'j' of the permutation that transforms
   // test into base: test[tet_orientation[j][i]]=base[i].
   // tet_orientation = Geometry::Constants<Geometry::TETRAHEDRON>::Orient
   int orient;

   if (test[0] == base[0])
      if (test[1] == base[1])
         if (test[2] == base[2])
         {
            orient = 0;   //  (0, 1, 2, 3)
         }
         else
         {
            orient = 1;   //  (0, 1, 3, 2)
         }
      else if (test[2] == base[1])
         if (test[3] == base[2])
         {
            orient = 2;   //  (0, 2, 3, 1)
         }
         else
         {
            orient = 3;   //  (0, 2, 1, 3)
         }
      else // test[3] == base[1]
         if (test[1] == base[2])
         {
            orient = 4;   //  (0, 3, 1, 2)
         }
         else
         {
            orient = 5;   //  (0, 3, 2, 1)
         }
   else if (test[1] == base[0])
      if (test[2] == base[1])
         if (test[0] == base[2])
         {
            orient = 6;   //  (1, 2, 0, 3)
         }
         else
         {
            orient = 7;   //  (1, 2, 3, 0)
         }
      else if (test[3] == base[1])
         if (test[2] == base[2])
         {
            orient = 8;   //  (1, 3, 2, 0)
         }
         else
         {
            orient = 9;   //  (1, 3, 0, 2)
         }
      else // test[0] == base[1]
         if (test[3] == base[2])
         {
            orient = 10;   //  (1, 0, 3, 2)
         }
         else
         {
            orient = 11;   //  (1, 0, 2, 3)
         }
   else if (test[2] == base[0])
      if (test[3] == base[1])
         if (test[0] == base[2])
         {
            orient = 12;   //  (2, 3, 0, 1)
         }
         else
         {
            orient = 13;   //  (2, 3, 1, 0)
         }
      else if (test[0] == base[1])
         if (test[1] == base[2])
         {
            orient = 14;   //  (2, 0, 1, 3)
         }
         else
         {
            orient = 15;   //  (2, 0, 3, 1)
         }
      else // test[1] == base[1]
         if (test[3] == base[2])
         {
            orient = 16;   //  (2, 1, 3, 0)
         }
         else
         {
            orient = 17;   //  (2, 1, 0, 3)
         }
   else // (test[3] == base[0])
      if (test[0] == base[1])
         if (test[2] == base[2])
         {
            orient = 18;   //  (3, 0, 2, 1)
         }
         else
         {
            orient = 19;   //  (3, 0, 1, 2)
         }
      else if (test[1] == base[1])
         if (test[0] == base[2])
         {
            orient = 20;   //  (3, 1, 0, 2)
         }
         else
         {
            orient = 21;   //  (3, 1, 2, 0)
         }
      else // test[2] == base[1]
         if (test[1] == base[2])
         {
            orient = 22;   //  (3, 2, 1, 0)
         }
         else
         {
            orient = 23;   //  (3, 2, 0, 1)
         }

#ifdef MFEM_DEBUG
   const int *aor = tet_t::Orient[orient];
   for (int j = 0; j < 4; j++)
      if (test[aor[j]] != base[j])
      {
         mfem_error("Mesh::GetTetOrientation(...)");
      }
#endif

   return orient;
}

int Mesh::CheckBdrElementOrientation(bool fix_it)
{
   int wo = 0; // count wrong orientations

   if (Dim == 2)
   {
      if (el_to_edge == NULL) // edges were not generated
      {
         el_to_edge = new Table;
         NumOfEdges = GetElementToEdgeTable(*el_to_edge, be_to_edge);
         GenerateFaces(); // 'Faces' in 2D refers to the edges
      }
      for (int i = 0; i < NumOfBdrElements; i++)
      {
         if (faces_info[be_to_edge[i]].Elem2No < 0) // boundary face
         {
            int *bv = boundary[i]->GetVertices();
            int *fv = faces[be_to_edge[i]]->GetVertices();
            if (bv[0] != fv[0])
            {
               if (fix_it)
               {
                  mfem::Swap<int>(bv[0], bv[1]);
               }
               wo++;
            }
         }
      }
   }

   if (Dim == 3)
   {
      for (int i = 0; i < NumOfBdrElements; i++)
      {
         const int fi = be_to_face[i];

         if (faces_info[fi].Elem2No >= 0) { continue; }

         // boundary face
         int *bv = boundary[i]->GetVertices();
         // Make sure the 'faces' are generated:
         MFEM_ASSERT(fi < faces.Size(), "internal error");
         const int *fv = faces[fi]->GetVertices();
         int orientation; // orientation of the bdr. elem. w.r.t. the
         // corresponding face element (that's the base)
         const Element::Type bdr_type = GetBdrElementType(i);
         switch (bdr_type)
         {
            case Element::TRIANGLE:
            {
               orientation = GetTriOrientation(fv, bv);
               break;
            }
            case Element::QUADRILATERAL:
            {
               orientation = GetQuadOrientation(fv, bv);
               break;
            }
            default:
               MFEM_ABORT("Invalid 2D boundary element type \""
                          << bdr_type << "\"");
               orientation = 0; // suppress a warning
               break;
         }

         if (orientation % 2 == 0) { continue; }
         wo++;
         if (!fix_it) { continue; }

         switch (bdr_type)
         {
            case Element::TRIANGLE:
            {
               // swap vertices 0 and 1 so that we don't change the marked edge:
               // (0,1,2) -> (1,0,2)
               mfem::Swap<int>(bv[0], bv[1]);
               if (bel_to_edge)
               {
                  int *be = bel_to_edge->GetRow(i);
                  mfem::Swap<int>(be[1], be[2]);
               }
               break;
            }
            case Element::QUADRILATERAL:
            {
               mfem::Swap<int>(bv[0], bv[2]);
               if (bel_to_edge)
               {
                  int *be = bel_to_edge->GetRow(i);
                  mfem::Swap<int>(be[0], be[1]);
                  mfem::Swap<int>(be[2], be[3]);
               }
               break;
            }
            default: // unreachable
               break;
         }
      }
   }
   // #if (!defined(MFEM_USE_MPI) || defined(MFEM_DEBUG))
#ifdef MFEM_DEBUG
   if (wo > 0)
   {
      mfem::out << "Boundary elements with wrong orientation: " << wo << " / "
                << NumOfBdrElements << " (" << fixed_or_not[fix_it ? 0 : 1]
                << ")" << endl;
   }
#endif
   return wo;
}

int Mesh::GetNumGeometries(int dim) const
{
   MFEM_ASSERT(0 <= dim && dim <= Dim, "invalid dim: " << dim);
   int num_geoms = 0;
   for (int g = Geometry::DimStart[dim]; g < Geometry::DimStart[dim+1]; g++)
   {
      if (HasGeometry(Geometry::Type(g))) { num_geoms++; }
   }
   return num_geoms;
}

void Mesh::GetGeometries(int dim, Array<Geometry::Type> &el_geoms) const
{
   MFEM_ASSERT(0 <= dim && dim <= Dim, "invalid dim: " << dim);
   el_geoms.SetSize(0);
   for (int g = Geometry::DimStart[dim]; g < Geometry::DimStart[dim+1]; g++)
   {
      if (HasGeometry(Geometry::Type(g)))
      {
         el_geoms.Append(Geometry::Type(g));
      }
   }
}

void Mesh::GetElementEdges(int i, Array<int> &edges, Array<int> &cor) const
{
   if (el_to_edge)
   {
      el_to_edge->GetRow(i, edges);
   }
   else
   {
      mfem_error("Mesh::GetElementEdges(...) element to edge table "
                 "is not generated.");
   }

   const int *v = elements[i]->GetVertices();
   const int ne = elements[i]->GetNEdges();
   cor.SetSize(ne);
   for (int j = 0; j < ne; j++)
   {
      const int *e = elements[i]->GetEdgeVertices(j);
      cor[j] = (v[e[0]] < v[e[1]]) ? (1) : (-1);
   }
}

void Mesh::GetBdrElementEdges(int i, Array<int> &edges, Array<int> &cor) const
{
   if (Dim == 2)
   {
      edges.SetSize(1);
      cor.SetSize(1);
      edges[0] = be_to_edge[i];
      const int *v = boundary[i]->GetVertices();
      cor[0] = (v[0] < v[1]) ? (1) : (-1);
   }
   else if (Dim == 3)
   {
      if (bel_to_edge)
      {
         bel_to_edge->GetRow(i, edges);
      }
      else
      {
         mfem_error("Mesh::GetBdrElementEdges(...)");
      }

      const int *v = boundary[i]->GetVertices();
      const int ne = boundary[i]->GetNEdges();
      cor.SetSize(ne);
      for (int j = 0; j < ne; j++)
      {
         const int *e = boundary[i]->GetEdgeVertices(j);
         cor[j] = (v[e[0]] < v[e[1]]) ? (1) : (-1);
      }
   }
}

void Mesh::GetFaceEdges(int i, Array<int> &edges, Array<int> &o) const
{
   if (Dim == 2)
   {
      edges.SetSize(1);
      edges[0] = i;
      o.SetSize(1);
      const int *v = faces[i]->GetVertices();
      o[0] = (v[0] < v[1]) ? (1) : (-1);
   }

   if (Dim != 3)
   {
      return;
   }

   GetFaceEdgeTable(); // generate face_edge Table (if not generated)

   face_edge->GetRow(i, edges);

   const int *v = faces[i]->GetVertices();
   const int ne = faces[i]->GetNEdges();
   o.SetSize(ne);
   for (int j = 0; j < ne; j++)
   {
      const int *e = faces[i]->GetEdgeVertices(j);
      o[j] = (v[e[0]] < v[e[1]]) ? (1) : (-1);
   }
}

void Mesh::GetEdgeVertices(int i, Array<int> &vert) const
{
   // the two vertices are sorted: vert[0] < vert[1]
   // this is consistent with the global edge orientation
   // generate edge_vertex Table (if not generated)
   if (!edge_vertex) { GetEdgeVertexTable(); }
   edge_vertex->GetRow(i, vert);
}

Table *Mesh::GetFaceEdgeTable() const
{
   if (face_edge)
   {
      return face_edge;
   }

   if (Dim != 3)
   {
      return NULL;
   }

#ifdef MFEM_DEBUG
   if (faces.Size() != NumOfFaces)
   {
      mfem_error("Mesh::GetFaceEdgeTable : faces were not generated!");
   }
#endif

   DSTable v_to_v(NumOfVertices);
   GetVertexToVertexTable(v_to_v);

   face_edge = new Table;
   GetElementArrayEdgeTable(faces, v_to_v, *face_edge);

   return (face_edge);
}

Table *Mesh::GetEdgeVertexTable() const
{
   if (edge_vertex)
   {
      return edge_vertex;
   }

   DSTable v_to_v(NumOfVertices);
   GetVertexToVertexTable(v_to_v);

   int nedges = v_to_v.NumberOfEntries();
   edge_vertex = new Table(nedges, 2);
   for (int i = 0; i < NumOfVertices; i++)
   {
      for (DSTable::RowIterator it(v_to_v, i); !it; ++it)
      {
         int j = it.Index();
         edge_vertex->Push(j, i);
         edge_vertex->Push(j, it.Column());
      }
   }
   edge_vertex->Finalize();

   return edge_vertex;
}

Table *Mesh::GetVertexToElementTable()
{
   int i, j, nv, *v;

   Table *vert_elem = new Table;

   vert_elem->MakeI(NumOfVertices);

   for (i = 0; i < NumOfElements; i++)
   {
      nv = elements[i]->GetNVertices();
      v  = elements[i]->GetVertices();
      for (j = 0; j < nv; j++)
      {
         vert_elem->AddAColumnInRow(v[j]);
      }
   }

   vert_elem->MakeJ();

   for (i = 0; i < NumOfElements; i++)
   {
      nv = elements[i]->GetNVertices();
      v  = elements[i]->GetVertices();
      for (j = 0; j < nv; j++)
      {
         vert_elem->AddConnection(v[j], i);
      }
   }

   vert_elem->ShiftUpI();

   return vert_elem;
}

Table *Mesh::GetFaceToElementTable() const
{
   Table *face_elem = new Table;

   face_elem->MakeI(faces_info.Size());

   for (int i = 0; i < faces_info.Size(); i++)
   {
      if (faces_info[i].Elem2No >= 0)
      {
         face_elem->AddColumnsInRow(i, 2);
      }
      else
      {
         face_elem->AddAColumnInRow(i);
      }
   }

   face_elem->MakeJ();

   for (int i = 0; i < faces_info.Size(); i++)
   {
      face_elem->AddConnection(i, faces_info[i].Elem1No);
      if (faces_info[i].Elem2No >= 0)
      {
         face_elem->AddConnection(i, faces_info[i].Elem2No);
      }
   }

   face_elem->ShiftUpI();

   return face_elem;
}

void Mesh::GetElementFaces(int i, Array<int> &el_faces, Array<int> &ori) const
{
   MFEM_VERIFY(el_to_face != NULL, "el_to_face not generated");

   el_to_face->GetRow(i, el_faces);

   int n = el_faces.Size();
   ori.SetSize(n);

   for (int j = 0; j < n; j++)
   {
      if (faces_info[el_faces[j]].Elem1No == i)
      {
         ori[j] = faces_info[el_faces[j]].Elem1Inf % 64;
      }
      else
      {
         MFEM_ASSERT(faces_info[el_faces[j]].Elem2No == i, "internal error");
         ori[j] = faces_info[el_faces[j]].Elem2Inf % 64;
      }
   }
}

Array<int> Mesh::FindFaceNeighbors(const int elem) const
{
   if (face_to_elem == NULL)
   {
      face_to_elem = GetFaceToElementTable();
   }

   Array<int> elem_faces;
   Array<int> ori;
   GetElementFaces(elem, elem_faces, ori);

   Array<int> nghb;
   for (auto f : elem_faces)
   {
      Array<int> row;
      face_to_elem->GetRow(f, row);
      for (auto r : row)
      {
         nghb.Append(r);
      }
   }

   nghb.Sort();
   nghb.Unique();

   return nghb;
}

void Mesh::GetBdrElementFace(int i, int *f, int *o) const
{
   const int *bv, *fv;

   *f = be_to_face[i];
   bv = boundary[i]->GetVertices();
   fv = faces[be_to_face[i]]->GetVertices();

   // find the orientation of the bdr. elem. w.r.t.
   // the corresponding face element (that's the base)
   switch (GetBdrElementType(i))
   {
      case Element::TRIANGLE:
         *o = GetTriOrientation(fv, bv);
         break;
      case Element::QUADRILATERAL:
         *o = GetQuadOrientation(fv, bv);
         break;
      default:
         MFEM_ABORT("invalid geometry");
   }
}

int Mesh::GetBdrElementEdgeIndex(int i) const
{
   switch (Dim)
   {
      case 1: return boundary[i]->GetVertices()[0];
      case 2: return be_to_edge[i];
      case 3: return be_to_face[i];
      default: MFEM_ABORT("invalid dimension!");
   }
   return -1;
}

void Mesh::GetBdrElementAdjacentElement(int bdr_el, int &el, int &info) const
{
   int fid = GetBdrElementEdgeIndex(bdr_el);

   const FaceInfo &fi = faces_info[fid];
   MFEM_ASSERT(fi.Elem1Inf % 64 == 0, "internal error"); // orientation == 0

   const int *fv = (Dim > 1) ? faces[fid]->GetVertices() : NULL;
   const int *bv = boundary[bdr_el]->GetVertices();
   int ori;
   switch (GetBdrElementGeometry(bdr_el))
   {
      case Geometry::POINT:    ori = 0; break;
      case Geometry::SEGMENT:  ori = (fv[0] == bv[0]) ? 0 : 1; break;
      case Geometry::TRIANGLE: ori = GetTriOrientation(fv, bv); break;
      case Geometry::SQUARE:   ori = GetQuadOrientation(fv, bv); break;
      default: MFEM_ABORT("boundary element type not implemented"); ori = 0;
   }
   el   = fi.Elem1No;
   info = fi.Elem1Inf + ori;
}

void Mesh::GetBdrElementAdjacentElement2(int bdr_el, int &el, int &info) const
{
   int fid = GetBdrElementEdgeIndex(bdr_el);

   const FaceInfo &fi = faces_info[fid];
   MFEM_ASSERT(fi.Elem1Inf % 64 == 0, "internal error"); // orientation == 0

   const int *fv = (Dim > 1) ? faces[fid]->GetVertices() : NULL;
   const int *bv = boundary[bdr_el]->GetVertices();
   int ori;
   switch (GetBdrElementGeometry(bdr_el))
   {
      case Geometry::POINT:    ori = 0; break;
      case Geometry::SEGMENT:  ori = (fv[0] == bv[0]) ? 0 : 1; break;
      case Geometry::TRIANGLE: ori = GetTriOrientation(bv, fv); break;
      case Geometry::SQUARE:   ori = GetQuadOrientation(bv, fv); break;
      default: MFEM_ABORT("boundary element type not implemented"); ori = 0;
   }
   el   = fi.Elem1No;
   info = fi.Elem1Inf + ori;
}

Element::Type Mesh::GetElementType(int i) const
{
   return elements[i]->GetType();
}

Element::Type Mesh::GetBdrElementType(int i) const
{
   return boundary[i]->GetType();
}

void Mesh::GetPointMatrix(int i, DenseMatrix &pointmat) const
{
   int k, j, nv;
   const int *v;

   v  = elements[i]->GetVertices();
   nv = elements[i]->GetNVertices();

   pointmat.SetSize(spaceDim, nv);
   for (k = 0; k < spaceDim; k++)
   {
      for (j = 0; j < nv; j++)
      {
         pointmat(k, j) = vertices[v[j]](k);
      }
   }
}

void Mesh::GetBdrPointMatrix(int i,DenseMatrix &pointmat) const
{
   int k, j, nv;
   const int *v;

   v  = boundary[i]->GetVertices();
   nv = boundary[i]->GetNVertices();

   pointmat.SetSize(spaceDim, nv);
   for (k = 0; k < spaceDim; k++)
      for (j = 0; j < nv; j++)
      {
         pointmat(k, j) = vertices[v[j]](k);
      }
}

double Mesh::GetLength(int i, int j) const
{
   const double *vi = vertices[i]();
   const double *vj = vertices[j]();
   double length = 0.;

   for (int k = 0; k < spaceDim; k++)
   {
      length += (vi[k]-vj[k])*(vi[k]-vj[k]);
   }

   return sqrt(length);
}

// static method
void Mesh::GetElementArrayEdgeTable(const Array<Element*> &elem_array,
                                    const DSTable &v_to_v, Table &el_to_edge)
{
   el_to_edge.MakeI(elem_array.Size());
   for (int i = 0; i < elem_array.Size(); i++)
   {
      el_to_edge.AddColumnsInRow(i, elem_array[i]->GetNEdges());
   }
   el_to_edge.MakeJ();
   for (int i = 0; i < elem_array.Size(); i++)
   {
      const int *v = elem_array[i]->GetVertices();
      const int ne = elem_array[i]->GetNEdges();
      for (int j = 0; j < ne; j++)
      {
         const int *e = elem_array[i]->GetEdgeVertices(j);
         el_to_edge.AddConnection(i, v_to_v(v[e[0]], v[e[1]]));
      }
   }
   el_to_edge.ShiftUpI();
}

void Mesh::GetVertexToVertexTable(DSTable &v_to_v) const
{
   if (edge_vertex)
   {
      for (int i = 0; i < edge_vertex->Size(); i++)
      {
         const int *v = edge_vertex->GetRow(i);
         v_to_v.Push(v[0], v[1]);
      }
   }
   else
   {
      for (int i = 0; i < NumOfElements; i++)
      {
         const int *v = elements[i]->GetVertices();
         const int ne = elements[i]->GetNEdges();
         for (int j = 0; j < ne; j++)
         {
            const int *e = elements[i]->GetEdgeVertices(j);
            v_to_v.Push(v[e[0]], v[e[1]]);
         }
      }
   }
}

int Mesh::GetElementToEdgeTable(Table & e_to_f, Array<int> &be_to_f)
{
   int i, NumberOfEdges;

   DSTable v_to_v(NumOfVertices);
   GetVertexToVertexTable(v_to_v);

   NumberOfEdges = v_to_v.NumberOfEntries();

   // Fill the element to edge table
   GetElementArrayEdgeTable(elements, v_to_v, e_to_f);

   if (Dim == 2)
   {
      // Initialize the indices for the boundary elements.
      be_to_f.SetSize(NumOfBdrElements);
      for (i = 0; i < NumOfBdrElements; i++)
      {
         const int *v = boundary[i]->GetVertices();
         be_to_f[i] = v_to_v(v[0], v[1]);
      }
   }
   else if (Dim == 3)
   {
      if (bel_to_edge == NULL)
      {
         bel_to_edge = new Table;
      }
      GetElementArrayEdgeTable(boundary, v_to_v, *bel_to_edge);
   }
   else
   {
      mfem_error("1D GetElementToEdgeTable is not yet implemented.");
   }

   // Return the number of edges
   return NumberOfEdges;
}

const Table & Mesh::ElementToElementTable()
{
   if (el_to_el)
   {
      return *el_to_el;
   }

   // Note that, for ParNCMeshes, faces_info will contain also the ghost faces
   MFEM_ASSERT(faces_info.Size() >= GetNumFaces(), "faces were not generated!");

   Array<Connection> conn;
   conn.Reserve(2*faces_info.Size());

   for (int i = 0; i < faces_info.Size(); i++)
   {
      const FaceInfo &fi = faces_info[i];
      if (fi.Elem2No >= 0)
      {
         conn.Append(Connection(fi.Elem1No, fi.Elem2No));
         conn.Append(Connection(fi.Elem2No, fi.Elem1No));
      }
      else if (fi.Elem2Inf >= 0)
      {
         int nbr_elem_idx = NumOfElements - 1 - fi.Elem2No;
         conn.Append(Connection(fi.Elem1No, nbr_elem_idx));
         conn.Append(Connection(nbr_elem_idx, fi.Elem1No));
      }
   }

   conn.Sort();
   conn.Unique();
   el_to_el = new Table(NumOfElements, conn);

   return *el_to_el;
}

const Table & Mesh::ElementToFaceTable() const
{
   if (el_to_face == NULL)
   {
      mfem_error("Mesh::ElementToFaceTable()");
   }
   return *el_to_face;
}

const Table & Mesh::ElementToEdgeTable() const
{
   if (el_to_edge == NULL)
   {
      mfem_error("Mesh::ElementToEdgeTable()");
   }
   return *el_to_edge;
}

void Mesh::AddPointFaceElement(int lf, int gf, int el)
{
   if (faces[gf] == NULL)  // this will be elem1
   {
      faces[gf] = new Point(&gf);
      faces_info[gf].Elem1No  = el;
      faces_info[gf].Elem1Inf = 64 * lf; // face lf with orientation 0
      faces_info[gf].Elem2No  = -1; // in case there's no other side
      faces_info[gf].Elem2Inf = -1; // face is not shared
   }
   else  //  this will be elem2
   {
      /* WARNING: Without the following check the mesh faces_info data structure
         may contain unreliable data. Normally, the order in which elements are
         processed could swap which elements appear as Elem1No and Elem2No. In
         branched meshes, where more than two elements can meet at a given node,
         the indices stored in Elem1No and Elem2No will be the first and last,
         respectively, elements found which touch a given node. This can lead to
         inconsistencies in any algorithms which rely on this data structure. To
         properly support branched meshes this data structure should be extended
         to support multiple elements per face. */
      /*
      MFEM_VERIFY(faces_info[gf].Elem2No < 0, "Invalid mesh topology. "
                  "Interior point found connecting 1D elements "
                  << faces_info[gf].Elem1No << ", " << faces_info[gf].Elem2No
                  << " and " << el << ".");
      */
      faces_info[gf].Elem2No  = el;
      faces_info[gf].Elem2Inf = 64 * lf + 1;
   }
}

void Mesh::AddSegmentFaceElement(int lf, int gf, int el, int v0, int v1)
{
   if (faces[gf] == NULL)  // this will be elem1
   {
      faces[gf] = new Segment(v0, v1);
      faces_info[gf].Elem1No  = el;
      faces_info[gf].Elem1Inf = 64 * lf; // face lf with orientation 0
      faces_info[gf].Elem2No  = -1; // in case there's no other side
      faces_info[gf].Elem2Inf = -1; // face is not shared
   }
   else  //  this will be elem2
   {
      MFEM_VERIFY(faces_info[gf].Elem2No < 0, "Invalid mesh topology.  "
                  "Interior edge found between 2D elements "
                  << faces_info[gf].Elem1No << ", " << faces_info[gf].Elem2No
                  << " and " << el << ".");
      int *v = faces[gf]->GetVertices();
      faces_info[gf].Elem2No  = el;
      if ( v[1] == v0 && v[0] == v1 )
      {
         faces_info[gf].Elem2Inf = 64 * lf + 1;
      }
      else if ( v[0] == v0 && v[1] == v1 )
      {
         // Temporarily allow even edge orientations: see the remark in
         // AddTriangleFaceElement().
         // Also, in a non-orientable surface mesh, the orientation will be even
         // for edges that connect elements with opposite orientations.
         faces_info[gf].Elem2Inf = 64 * lf;
      }
      else
      {
         MFEM_ABORT("internal error");
      }
   }
}

void Mesh::AddTriangleFaceElement(int lf, int gf, int el,
                                  int v0, int v1, int v2)
{
   if (faces[gf] == NULL)  // this will be elem1
   {
      faces[gf] = new Triangle(v0, v1, v2);
      faces_info[gf].Elem1No  = el;
      faces_info[gf].Elem1Inf = 64 * lf; // face lf with orientation 0
      faces_info[gf].Elem2No  = -1; // in case there's no other side
      faces_info[gf].Elem2Inf = -1; // face is not shared
   }
   else  //  this will be elem2
   {
      MFEM_VERIFY(faces_info[gf].Elem2No < 0, "Invalid mesh topology.  "
                  "Interior triangular face found connecting elements "
                  << faces_info[gf].Elem1No << ", " << faces_info[gf].Elem2No
                  << " and " << el << ".");
      int orientation, vv[3] = { v0, v1, v2 };
      orientation = GetTriOrientation(faces[gf]->GetVertices(), vv);
      // In a valid mesh, we should have (orientation % 2 != 0), however, if
      // one of the adjacent elements has wrong orientation, both face
      // orientations can be even, until the element orientations are fixed.
      // MFEM_ASSERT(orientation % 2 != 0, "");
      faces_info[gf].Elem2No  = el;
      faces_info[gf].Elem2Inf = 64 * lf + orientation;
   }
}

void Mesh::AddQuadFaceElement(int lf, int gf, int el,
                              int v0, int v1, int v2, int v3)
{
   if (faces_info[gf].Elem1No < 0)  // this will be elem1
   {
      faces[gf] = new Quadrilateral(v0, v1, v2, v3);
      faces_info[gf].Elem1No  = el;
      faces_info[gf].Elem1Inf = 64 * lf; // face lf with orientation 0
      faces_info[gf].Elem2No  = -1; // in case there's no other side
      faces_info[gf].Elem2Inf = -1; // face is not shared
   }
   else  //  this will be elem2
   {
      MFEM_VERIFY(faces_info[gf].Elem2No < 0, "Invalid mesh topology.  "
                  "Interior quadrilateral face found connecting elements "
                  << faces_info[gf].Elem1No << ", " << faces_info[gf].Elem2No
                  << " and " << el << ".");
      int vv[4] = { v0, v1, v2, v3 };
      int oo = GetQuadOrientation(faces[gf]->GetVertices(), vv);
      // Temporarily allow even face orientations: see the remark in
      // AddTriangleFaceElement().
      // MFEM_ASSERT(oo % 2 != 0, "");
      faces_info[gf].Elem2No  = el;
      faces_info[gf].Elem2Inf = 64 * lf + oo;
   }
}

void Mesh::GenerateFaces()
{
   int i, nfaces = GetNumFaces();

   for (i = 0; i < faces.Size(); i++)
   {
      FreeElement(faces[i]);
   }

   // (re)generate the interior faces and the info for them
   faces.SetSize(nfaces);
   faces_info.SetSize(nfaces);
   for (i = 0; i < nfaces; i++)
   {
      faces[i] = NULL;
      faces_info[i].Elem1No = -1;
      faces_info[i].NCFace = -1;
   }
   for (i = 0; i < NumOfElements; i++)
   {
      const int *v = elements[i]->GetVertices();
      const int *ef;
      if (Dim == 1)
      {
         AddPointFaceElement(0, v[0], i);
         AddPointFaceElement(1, v[1], i);
      }
      else if (Dim == 2)
      {
         ef = el_to_edge->GetRow(i);
         const int ne = elements[i]->GetNEdges();
         for (int j = 0; j < ne; j++)
         {
            const int *e = elements[i]->GetEdgeVertices(j);
            AddSegmentFaceElement(j, ef[j], i, v[e[0]], v[e[1]]);
         }
      }
      else
      {
         ef = el_to_face->GetRow(i);
         switch (GetElementType(i))
         {
            case Element::TETRAHEDRON:
            {
               for (int j = 0; j < 4; j++)
               {
                  const int *fv = tet_t::FaceVert[j];
                  AddTriangleFaceElement(j, ef[j], i,
                                         v[fv[0]], v[fv[1]], v[fv[2]]);
               }
               break;
            }
            case Element::WEDGE:
            {
               for (int j = 0; j < 2; j++)
               {
                  const int *fv = pri_t::FaceVert[j];
                  AddTriangleFaceElement(j, ef[j], i,
                                         v[fv[0]], v[fv[1]], v[fv[2]]);
               }
               for (int j = 2; j < 5; j++)
               {
                  const int *fv = pri_t::FaceVert[j];
                  AddQuadFaceElement(j, ef[j], i,
                                     v[fv[0]], v[fv[1]], v[fv[2]], v[fv[3]]);
               }
               break;
            }
            case Element::PYRAMID:
            {
               for (int j = 0; j < 1; j++)
               {
                  const int *fv = pyr_t::FaceVert[j];
                  AddQuadFaceElement(j, ef[j], i,
                                     v[fv[0]], v[fv[1]], v[fv[2]], v[fv[3]]);
               }
               for (int j = 1; j < 5; j++)
               {
                  const int *fv = pyr_t::FaceVert[j];
                  AddTriangleFaceElement(j, ef[j], i,
                                         v[fv[0]], v[fv[1]], v[fv[2]]);
               }
               break;
            }
            case Element::HEXAHEDRON:
            {
               for (int j = 0; j < 6; j++)
               {
                  const int *fv = hex_t::FaceVert[j];
                  AddQuadFaceElement(j, ef[j], i,
                                     v[fv[0]], v[fv[1]], v[fv[2]], v[fv[3]]);
               }
               break;
            }
            default:
               MFEM_ABORT("Unexpected type of Element.");
         }
      }
   }
}

void Mesh::GenerateNCFaceInfo()
{
   MFEM_VERIFY(ncmesh, "missing NCMesh.");

   for (int i = 0; i < faces_info.Size(); i++)
   {
      faces_info[i].NCFace = -1;
   }

   const NCMesh::NCList &list =
      (Dim == 2) ? ncmesh->GetEdgeList() : ncmesh->GetFaceList();

   nc_faces_info.SetSize(0);
   nc_faces_info.Reserve(list.masters.Size() + list.slaves.Size());

   int nfaces = GetNumFaces();

   // add records for master faces
   for (int i = 0; i < list.masters.Size(); i++)
   {
      const NCMesh::Master &master = list.masters[i];
      if (master.index >= nfaces) { continue; }

      FaceInfo &master_fi = faces_info[master.index];
      master_fi.NCFace = nc_faces_info.Size();
      nc_faces_info.Append(NCFaceInfo(false, master.local, NULL));
      // NOTE: one of the unused members stores local face no. to be used below
      MFEM_ASSERT(master_fi.Elem2No == -1, "internal error");
      MFEM_ASSERT(master_fi.Elem2Inf == -1, "internal error");
   }

   // add records for slave faces
   for (int i = 0; i < list.slaves.Size(); i++)
   {
      const NCMesh::Slave &slave = list.slaves[i];

      if (slave.index < 0 || // degenerate slave face
          slave.index >= nfaces || // ghost slave
          slave.master >= nfaces) // has ghost master
      {
         continue;
      }

      FaceInfo &slave_fi = faces_info[slave.index];
      FaceInfo &master_fi = faces_info[slave.master];
      NCFaceInfo &master_nc = nc_faces_info[master_fi.NCFace];

      slave_fi.NCFace = nc_faces_info.Size();
      slave_fi.Elem2No = master_fi.Elem1No;
      slave_fi.Elem2Inf = 64 * master_nc.MasterFace; // get lf no. stored above
      // NOTE: In 3D, the orientation part of Elem2Inf is encoded in the point
      //       matrix. In 2D, the point matrix has the orientation of the parent
      //       edge, so its columns need to be flipped when applying it, see
      //       ApplyLocalSlaveTransformation.

      nc_faces_info.Append(
         NCFaceInfo(true, slave.master,
                    list.point_matrices[slave.geom][slave.matrix]));
   }
}

STable3D *Mesh::GetFacesTable()
{
   STable3D *faces_tbl = new STable3D(NumOfVertices);
   for (int i = 0; i < NumOfElements; i++)
   {
      const int *v = elements[i]->GetVertices();
      switch (GetElementType(i))
      {
         case Element::TETRAHEDRON:
         {
            for (int j = 0; j < 4; j++)
            {
               const int *fv = tet_t::FaceVert[j];
               faces_tbl->Push(v[fv[0]], v[fv[1]], v[fv[2]]);
            }
            break;
         }
         case Element::PYRAMID:
         {
            for (int j = 0; j < 1; j++)
            {
               const int *fv = pyr_t::FaceVert[j];
               faces_tbl->Push4(v[fv[0]], v[fv[1]], v[fv[2]], v[fv[3]]);
            }
            for (int j = 1; j < 5; j++)
            {
               const int *fv = pyr_t::FaceVert[j];
               faces_tbl->Push(v[fv[0]], v[fv[1]], v[fv[2]]);
            }
            break;
         }
         case Element::WEDGE:
         {
            for (int j = 0; j < 2; j++)
            {
               const int *fv = pri_t::FaceVert[j];
               faces_tbl->Push(v[fv[0]], v[fv[1]], v[fv[2]]);
            }
            for (int j = 2; j < 5; j++)
            {
               const int *fv = pri_t::FaceVert[j];
               faces_tbl->Push4(v[fv[0]], v[fv[1]], v[fv[2]], v[fv[3]]);
            }
            break;
         }
         case Element::HEXAHEDRON:
         {
            // find the face by the vertices with the smallest 3 numbers
            // z = 0, y = 0, x = 1, y = 1, x = 0, z = 1
            for (int j = 0; j < 6; j++)
            {
               const int *fv = hex_t::FaceVert[j];
               faces_tbl->Push4(v[fv[0]], v[fv[1]], v[fv[2]], v[fv[3]]);
            }
            break;
         }
         default:
            MFEM_ABORT("Unexpected type of Element.");
      }
   }
   return faces_tbl;
}

STable3D *Mesh::GetElementToFaceTable(int ret_ftbl)
{
   int i, *v;
   STable3D *faces_tbl;

   if (el_to_face != NULL)
   {
      delete el_to_face;
   }
   el_to_face = new Table(NumOfElements, 6);  // must be 6 for hexahedra
   faces_tbl = new STable3D(NumOfVertices);
   for (i = 0; i < NumOfElements; i++)
   {
      v = elements[i]->GetVertices();
      switch (GetElementType(i))
      {
         case Element::TETRAHEDRON:
         {
            for (int j = 0; j < 4; j++)
            {
               const int *fv = tet_t::FaceVert[j];
               el_to_face->Push(
                  i, faces_tbl->Push(v[fv[0]], v[fv[1]], v[fv[2]]));
            }
            break;
         }
         case Element::WEDGE:
         {
            for (int j = 0; j < 2; j++)
            {
               const int *fv = pri_t::FaceVert[j];
               el_to_face->Push(
                  i, faces_tbl->Push(v[fv[0]], v[fv[1]], v[fv[2]]));
            }
            for (int j = 2; j < 5; j++)
            {
               const int *fv = pri_t::FaceVert[j];
               el_to_face->Push(
                  i, faces_tbl->Push4(v[fv[0]], v[fv[1]], v[fv[2]], v[fv[3]]));
            }
            break;
         }
         case Element::PYRAMID:
         {
            for (int j = 0; j < 1; j++)
            {
               const int *fv = pyr_t::FaceVert[j];
               el_to_face->Push(
                  i, faces_tbl->Push4(v[fv[0]], v[fv[1]], v[fv[2]], v[fv[3]]));
            }
            for (int j = 1; j < 5; j++)
            {
               const int *fv = pyr_t::FaceVert[j];
               el_to_face->Push(
                  i, faces_tbl->Push(v[fv[0]], v[fv[1]], v[fv[2]]));
            }
            break;
         }
         case Element::HEXAHEDRON:
         {
            // find the face by the vertices with the smallest 3 numbers
            // z = 0, y = 0, x = 1, y = 1, x = 0, z = 1
            for (int j = 0; j < 6; j++)
            {
               const int *fv = hex_t::FaceVert[j];
               el_to_face->Push(
                  i, faces_tbl->Push4(v[fv[0]], v[fv[1]], v[fv[2]], v[fv[3]]));
            }
            break;
         }
         default:
            MFEM_ABORT("Unexpected type of Element.");
      }
   }
   el_to_face->Finalize();
   NumOfFaces = faces_tbl->NumberOfElements();
   be_to_face.SetSize(NumOfBdrElements);
   for (i = 0; i < NumOfBdrElements; i++)
   {
      v = boundary[i]->GetVertices();
      switch (GetBdrElementType(i))
      {
         case Element::TRIANGLE:
         {
            be_to_face[i] = (*faces_tbl)(v[0], v[1], v[2]);
            break;
         }
         case Element::QUADRILATERAL:
         {
            be_to_face[i] = (*faces_tbl)(v[0], v[1], v[2], v[3]);
            break;
         }
         default:
            MFEM_ABORT("Unexpected type of boundary Element.");
      }
   }

   if (ret_ftbl)
   {
      return faces_tbl;
   }
   delete faces_tbl;
   return NULL;
}

// shift cyclically 3 integers so that the smallest is first
static inline
void Rotate3(int &a, int &b, int &c)
{
   if (a < b)
   {
      if (a > c)
      {
         ShiftRight(a, b, c);
      }
   }
   else
   {
      if (b < c)
      {
         ShiftRight(c, b, a);
      }
      else
      {
         ShiftRight(a, b, c);
      }
   }
}

void Mesh::ReorientTetMesh()
{
   if (Dim != 3 || !(meshgen & 1))
   {
      return;
   }

   ResetLazyData();

   DSTable *old_v_to_v = NULL;
   Table *old_elem_vert = NULL;

   if (Nodes)
   {
      PrepareNodeReorder(&old_v_to_v, &old_elem_vert);
   }

   for (int i = 0; i < NumOfElements; i++)
   {
      if (GetElementType(i) == Element::TETRAHEDRON)
      {
         int *v = elements[i]->GetVertices();

         Rotate3(v[0], v[1], v[2]);
         if (v[0] < v[3])
         {
            Rotate3(v[1], v[2], v[3]);
         }
         else
         {
            ShiftRight(v[0], v[1], v[3]);
         }
      }
   }

   for (int i = 0; i < NumOfBdrElements; i++)
   {
      if (GetBdrElementType(i) == Element::TRIANGLE)
      {
         int *v = boundary[i]->GetVertices();

         Rotate3(v[0], v[1], v[2]);
      }
   }

   if (!Nodes)
   {
      GetElementToFaceTable();
      GenerateFaces();
      if (el_to_edge)
      {
         NumOfEdges = GetElementToEdgeTable(*el_to_edge, be_to_edge);
      }
   }
   else
   {
      DoNodeReorder(old_v_to_v, old_elem_vert);
      delete old_elem_vert;
      delete old_v_to_v;
   }
}

int *Mesh::CartesianPartitioning(int nxyz[])
{
   int *partitioning;
   double pmin[3] = { infinity(), infinity(), infinity() };
   double pmax[3] = { -infinity(), -infinity(), -infinity() };
   // find a bounding box using the vertices
   for (int vi = 0; vi < NumOfVertices; vi++)
   {
      const double *p = vertices[vi]();
      for (int i = 0; i < spaceDim; i++)
      {
         if (p[i] < pmin[i]) { pmin[i] = p[i]; }
         if (p[i] > pmax[i]) { pmax[i] = p[i]; }
      }
   }

   partitioning = new int[NumOfElements];

   // determine the partitioning using the centers of the elements
   double ppt[3];
   Vector pt(ppt, spaceDim);
   for (int el = 0; el < NumOfElements; el++)
   {
      GetElementTransformation(el)->Transform(
         Geometries.GetCenter(GetElementBaseGeometry(el)), pt);
      int part = 0;
      for (int i = spaceDim-1; i >= 0; i--)
      {
         int idx = (int)floor(nxyz[i]*((pt(i) - pmin[i])/(pmax[i] - pmin[i])));
         if (idx < 0) { idx = 0; }
         if (idx >= nxyz[i]) { idx = nxyz[i]-1; }
         part = part * nxyz[i] + idx;
      }
      partitioning[el] = part;
   }

   return partitioning;
}

void FindPartitioningComponents(Table &elem_elem,
                                const Array<int> &partitioning,
                                Array<int> &component,
                                Array<int> &num_comp);

int *Mesh::GeneratePartitioning(int nparts, int part_method)
{
#ifdef MFEM_USE_METIS

   int print_messages = 1;
   // If running in parallel, print messages only from rank 0.
#ifdef MFEM_USE_MPI
   int init_flag, fin_flag;
   MPI_Initialized(&init_flag);
   MPI_Finalized(&fin_flag);
   if (init_flag && !fin_flag)
   {
      int rank;
      MPI_Comm_rank(GetGlobalMPI_Comm(), &rank);
      if (rank != 0) { print_messages = 0; }
   }
#endif

   int i, *partitioning;

   ElementToElementTable();

   partitioning = new int[NumOfElements];

   if (nparts == 1)
   {
      for (i = 0; i < NumOfElements; i++)
      {
         partitioning[i] = 0;
      }
   }
   else if (NumOfElements <= nparts)
   {
      for (i = 0; i < NumOfElements; i++)
      {
         partitioning[i] = i;
      }
   }
   else
   {
      idx_t *I, *J, n;
#ifndef MFEM_USE_METIS_5
      idx_t wgtflag = 0;
      idx_t numflag = 0;
      idx_t options[5];
#else
      idx_t ncon = 1;
      idx_t errflag;
      idx_t options[40];
#endif
      idx_t edgecut;

      // In case METIS have been compiled with 64bit indices
      bool freedata = false;
      idx_t mparts = (idx_t) nparts;
      idx_t *mpartitioning;

      n = NumOfElements;
      if (sizeof(idx_t) == sizeof(int))
      {
         I = (idx_t*) el_to_el->GetI();
         J = (idx_t*) el_to_el->GetJ();
         mpartitioning = (idx_t*) partitioning;
      }
      else
      {
         int *iI = el_to_el->GetI();
         int *iJ = el_to_el->GetJ();
         int m = iI[n];
         I = new idx_t[n+1];
         J = new idx_t[m];
         for (int k = 0; k < n+1; k++) { I[k] = iI[k]; }
         for (int k = 0; k < m; k++) { J[k] = iJ[k]; }
         mpartitioning = new idx_t[n];
         freedata = true;
      }
#ifndef MFEM_USE_METIS_5
      options[0] = 0;
#else
      METIS_SetDefaultOptions(options);
      options[METIS_OPTION_CONTIG] = 1; // set METIS_OPTION_CONTIG
      // If the mesh is disconnected, disable METIS_OPTION_CONTIG.
      {
         Array<int> part(partitioning, NumOfElements);
         part = 0; // single part for the whole mesh
         Array<int> component; // size will be set to num. elem.
         Array<int> num_comp;  // size will be set to num. parts (1)
         FindPartitioningComponents(*el_to_el, part, component, num_comp);
         if (num_comp[0] > 1) { options[METIS_OPTION_CONTIG] = 0; }
      }
#endif

      // Sort the neighbor lists
      if (part_method >= 0 && part_method <= 2)
      {
         for (i = 0; i < n; i++)
         {
            // Sort in increasing order.
            // std::sort(J+I[i], J+I[i+1]);

            // Sort in decreasing order, as in previous versions of MFEM.
            std::sort(J+I[i], J+I[i+1], std::greater<idx_t>());
         }
      }

      // This function should be used to partition a graph into a small
      // number of partitions (less than 8).
      if (part_method == 0 || part_method == 3)
      {
#ifndef MFEM_USE_METIS_5
         METIS_PartGraphRecursive(&n,
                                  I,
                                  J,
                                  NULL,
                                  NULL,
                                  &wgtflag,
                                  &numflag,
                                  &mparts,
                                  options,
                                  &edgecut,
                                  mpartitioning);
#else
         errflag = METIS_PartGraphRecursive(&n,
                                            &ncon,
                                            I,
                                            J,
                                            NULL,
                                            NULL,
                                            NULL,
                                            &mparts,
                                            NULL,
                                            NULL,
                                            options,
                                            &edgecut,
                                            mpartitioning);
         if (errflag != 1)
         {
            mfem_error("Mesh::GeneratePartitioning: "
                       " error in METIS_PartGraphRecursive!");
         }
#endif
      }

      // This function should be used to partition a graph into a large
      // number of partitions (greater than 8).
      if (part_method == 1 || part_method == 4)
      {
#ifndef MFEM_USE_METIS_5
         METIS_PartGraphKway(&n,
                             I,
                             J,
                             NULL,
                             NULL,
                             &wgtflag,
                             &numflag,
                             &mparts,
                             options,
                             &edgecut,
                             mpartitioning);
#else
         errflag = METIS_PartGraphKway(&n,
                                       &ncon,
                                       I,
                                       J,
                                       NULL,
                                       NULL,
                                       NULL,
                                       &mparts,
                                       NULL,
                                       NULL,
                                       options,
                                       &edgecut,
                                       mpartitioning);
         if (errflag != 1)
         {
            mfem_error("Mesh::GeneratePartitioning: "
                       " error in METIS_PartGraphKway!");
         }
#endif
      }

      // The objective of this partitioning is to minimize the total
      // communication volume
      if (part_method == 2 || part_method == 5)
      {
#ifndef MFEM_USE_METIS_5
         METIS_PartGraphVKway(&n,
                              I,
                              J,
                              NULL,
                              NULL,
                              &wgtflag,
                              &numflag,
                              &mparts,
                              options,
                              &edgecut,
                              mpartitioning);
#else
         options[METIS_OPTION_OBJTYPE] = METIS_OBJTYPE_VOL;
         errflag = METIS_PartGraphKway(&n,
                                       &ncon,
                                       I,
                                       J,
                                       NULL,
                                       NULL,
                                       NULL,
                                       &mparts,
                                       NULL,
                                       NULL,
                                       options,
                                       &edgecut,
                                       mpartitioning);
         if (errflag != 1)
         {
            mfem_error("Mesh::GeneratePartitioning: "
                       " error in METIS_PartGraphKway!");
         }
#endif
      }

#ifdef MFEM_DEBUG
      if (print_messages)
      {
         mfem::out << "Mesh::GeneratePartitioning(...): edgecut = "
                   << edgecut << endl;
      }
#endif
      nparts = (int) mparts;
      if (mpartitioning != (idx_t*)partitioning)
      {
         for (int k = 0; k<NumOfElements; k++)
         {
            partitioning[k] = mpartitioning[k];
         }
      }
      if (freedata)
      {
         delete[] I;
         delete[] J;
         delete[] mpartitioning;
      }
   }

   delete el_to_el;
   el_to_el = NULL;

   // Check for empty partitionings (a "feature" in METIS)
   if (nparts > 1 && NumOfElements > nparts)
   {
      Array< Pair<int,int> > psize(nparts);
      int empty_parts;

      // Count how many elements are in each partition, and store the result in
      // psize, where psize[i].one is the number of elements, and psize[i].two
      // is partition index. Keep track of the number of empty parts.
      auto count_partition_elements = [&]()
      {
         for (i = 0; i < nparts; i++)
         {
            psize[i].one = 0;
            psize[i].two = i;
         }

         for (i = 0; i < NumOfElements; i++)
         {
            psize[partitioning[i]].one++;
         }

         empty_parts = 0;
         for (i = 0; i < nparts; i++)
         {
            if (psize[i].one == 0) { empty_parts++; }
         }
      };

      count_partition_elements();

      // This code just split the largest partitionings in two.
      // Do we need to replace it with something better?
      while (empty_parts)
      {
         if (print_messages)
         {
            mfem::err << "Mesh::GeneratePartitioning(...): METIS returned "
                      << empty_parts << " empty parts!"
                      << " Applying a simple fix ..." << endl;
         }

         SortPairs<int,int>(psize, nparts);

         for (i = nparts-1; i > nparts-1-empty_parts; i--)
         {
            psize[i].one /= 2;
         }

         for (int j = 0; j < NumOfElements; j++)
         {
            for (i = nparts-1; i > nparts-1-empty_parts; i--)
            {
               if (psize[i].one == 0 || partitioning[j] != psize[i].two)
               {
                  continue;
               }
               else
               {
                  partitioning[j] = psize[nparts-1-i].two;
                  psize[i].one--;
               }
            }
         }

         // Check for empty partitionings again
         count_partition_elements();
      }
   }

   return partitioning;

#else

   mfem_error("Mesh::GeneratePartitioning(...): "
              "MFEM was compiled without Metis.");

   return NULL;

#endif
}

/* required: 0 <= partitioning[i] < num_part */
void FindPartitioningComponents(Table &elem_elem,
                                const Array<int> &partitioning,
                                Array<int> &component,
                                Array<int> &num_comp)
{
   int i, j, k;
   int num_elem, *i_elem_elem, *j_elem_elem;

   num_elem    = elem_elem.Size();
   i_elem_elem = elem_elem.GetI();
   j_elem_elem = elem_elem.GetJ();

   component.SetSize(num_elem);

   Array<int> elem_stack(num_elem);
   int stack_p, stack_top_p, elem;
   int num_part;

   num_part = -1;
   for (i = 0; i < num_elem; i++)
   {
      if (partitioning[i] > num_part)
      {
         num_part = partitioning[i];
      }
      component[i] = -1;
   }
   num_part++;

   num_comp.SetSize(num_part);
   for (i = 0; i < num_part; i++)
   {
      num_comp[i] = 0;
   }

   stack_p = 0;
   stack_top_p = 0;  // points to the first unused element in the stack
   for (elem = 0; elem < num_elem; elem++)
   {
      if (component[elem] >= 0)
      {
         continue;
      }

      component[elem] = num_comp[partitioning[elem]]++;

      elem_stack[stack_top_p++] = elem;

      for ( ; stack_p < stack_top_p; stack_p++)
      {
         i = elem_stack[stack_p];
         for (j = i_elem_elem[i]; j < i_elem_elem[i+1]; j++)
         {
            k = j_elem_elem[j];
            if (partitioning[k] == partitioning[i])
            {
               if (component[k] < 0)
               {
                  component[k] = component[i];
                  elem_stack[stack_top_p++] = k;
               }
               else if (component[k] != component[i])
               {
                  mfem_error("FindPartitioningComponents");
               }
            }
         }
      }
   }
}

void Mesh::CheckPartitioning(int *partitioning_)
{
   int i, n_empty, n_mcomp;
   Array<int> component, num_comp;
   const Array<int> partitioning(partitioning_, GetNE());

   ElementToElementTable();

   FindPartitioningComponents(*el_to_el, partitioning, component, num_comp);

   n_empty = n_mcomp = 0;
   for (i = 0; i < num_comp.Size(); i++)
      if (num_comp[i] == 0)
      {
         n_empty++;
      }
      else if (num_comp[i] > 1)
      {
         n_mcomp++;
      }

   if (n_empty > 0)
   {
      mfem::out << "Mesh::CheckPartitioning(...) :\n"
                << "The following subdomains are empty :\n";
      for (i = 0; i < num_comp.Size(); i++)
         if (num_comp[i] == 0)
         {
            mfem::out << ' ' << i;
         }
      mfem::out << endl;
   }
   if (n_mcomp > 0)
   {
      mfem::out << "Mesh::CheckPartitioning(...) :\n"
                << "The following subdomains are NOT connected :\n";
      for (i = 0; i < num_comp.Size(); i++)
         if (num_comp[i] > 1)
         {
            mfem::out << ' ' << i;
         }
      mfem::out << endl;
   }
   if (n_empty == 0 && n_mcomp == 0)
      mfem::out << "Mesh::CheckPartitioning(...) : "
                "All subdomains are connected." << endl;

   if (el_to_el)
   {
      delete el_to_el;
   }
   el_to_el = NULL;
}

// compute the coefficients of the polynomial in t:
//   c(0)+c(1)*t+...+c(d)*t^d = det(A+t*B)
// where A, B are (d x d), d=2,3
void DetOfLinComb(const DenseMatrix &A, const DenseMatrix &B, Vector &c)
{
   const double *a = A.Data();
   const double *b = B.Data();

   c.SetSize(A.Width()+1);
   switch (A.Width())
   {
      case 2:
      {
         // det(A+t*B) = |a0 a2|   / |a0 b2| + |b0 a2| \       |b0 b2|
         //              |a1 a3| + \ |a1 b3|   |b1 a3| / * t + |b1 b3| * t^2
         c(0) = a[0]*a[3]-a[1]*a[2];
         c(1) = a[0]*b[3]-a[1]*b[2]+b[0]*a[3]-b[1]*a[2];
         c(2) = b[0]*b[3]-b[1]*b[2];
      }
      break;

      case 3:
      {
         /*              |a0 a3 a6|
          * det(A+t*B) = |a1 a4 a7| +
          *              |a2 a5 a8|

          *     /  |b0 a3 a6|   |a0 b3 a6|   |a0 a3 b6| \
          *   + |  |b1 a4 a7| + |a1 b4 a7| + |a1 a4 b7| | * t +
          *     \  |b2 a5 a8|   |a2 b5 a8|   |a2 a5 b8| /

          *     /  |a0 b3 b6|   |b0 a3 b6|   |b0 b3 a6| \
          *   + |  |a1 b4 b7| + |b1 a4 b7| + |b1 b4 a7| | * t^2 +
          *     \  |a2 b5 b8|   |b2 a5 b8|   |b2 b5 a8| /

          *     |b0 b3 b6|
          *   + |b1 b4 b7| * t^3
          *     |b2 b5 b8|       */
         c(0) = (a[0] * (a[4] * a[8] - a[5] * a[7]) +
                 a[1] * (a[5] * a[6] - a[3] * a[8]) +
                 a[2] * (a[3] * a[7] - a[4] * a[6]));

         c(1) = (b[0] * (a[4] * a[8] - a[5] * a[7]) +
                 b[1] * (a[5] * a[6] - a[3] * a[8]) +
                 b[2] * (a[3] * a[7] - a[4] * a[6]) +

                 a[0] * (b[4] * a[8] - b[5] * a[7]) +
                 a[1] * (b[5] * a[6] - b[3] * a[8]) +
                 a[2] * (b[3] * a[7] - b[4] * a[6]) +

                 a[0] * (a[4] * b[8] - a[5] * b[7]) +
                 a[1] * (a[5] * b[6] - a[3] * b[8]) +
                 a[2] * (a[3] * b[7] - a[4] * b[6]));

         c(2) = (a[0] * (b[4] * b[8] - b[5] * b[7]) +
                 a[1] * (b[5] * b[6] - b[3] * b[8]) +
                 a[2] * (b[3] * b[7] - b[4] * b[6]) +

                 b[0] * (a[4] * b[8] - a[5] * b[7]) +
                 b[1] * (a[5] * b[6] - a[3] * b[8]) +
                 b[2] * (a[3] * b[7] - a[4] * b[6]) +

                 b[0] * (b[4] * a[8] - b[5] * a[7]) +
                 b[1] * (b[5] * a[6] - b[3] * a[8]) +
                 b[2] * (b[3] * a[7] - b[4] * a[6]));

         c(3) = (b[0] * (b[4] * b[8] - b[5] * b[7]) +
                 b[1] * (b[5] * b[6] - b[3] * b[8]) +
                 b[2] * (b[3] * b[7] - b[4] * b[6]));
      }
      break;

      default:
         mfem_error("DetOfLinComb(...)");
   }
}

// compute the real roots of
//   z(0)+z(1)*x+...+z(d)*x^d = 0,  d=2,3;
// the roots are returned in x, sorted in increasing order;
// it is assumed that x is at least of size d;
// return the number of roots counting multiplicity;
// return -1 if all z(i) are 0.
int FindRoots(const Vector &z, Vector &x)
{
   int d = z.Size()-1;
   if (d > 3 || d < 0)
   {
      mfem_error("FindRoots(...)");
   }

   while (z(d) == 0.0)
   {
      if (d == 0)
      {
         return (-1);
      }
      d--;
   }
   switch (d)
   {
      case 0:
      {
         return 0;
      }

      case 1:
      {
         x(0) = -z(0)/z(1);
         return 1;
      }

      case 2:
      {
         double a = z(2), b = z(1), c = z(0);
         double D = b*b-4*a*c;
         if (D < 0.0)
         {
            return 0;
         }
         if (D == 0.0)
         {
            x(0) = x(1) = -0.5 * b / a;
            return 2; // root with multiplicity 2
         }
         if (b == 0.0)
         {
            x(0) = -(x(1) = fabs(0.5 * sqrt(D) / a));
            return 2;
         }
         else
         {
            double t;
            if (b > 0.0)
            {
               t = -0.5 * (b + sqrt(D));
            }
            else
            {
               t = -0.5 * (b - sqrt(D));
            }
            x(0) = t / a;
            x(1) = c / t;
            if (x(0) > x(1))
            {
               Swap<double>(x(0), x(1));
            }
            return 2;
         }
      }

      case 3:
      {
         double a = z(2)/z(3), b = z(1)/z(3), c = z(0)/z(3);

         // find the real roots of x^3 + a x^2 + b x + c = 0
         double Q = (a * a - 3 * b) / 9;
         double R = (2 * a * a * a - 9 * a * b + 27 * c) / 54;
         double Q3 = Q * Q * Q;
         double R2 = R * R;

         if (R2 == Q3)
         {
            if (Q == 0)
            {
               x(0) = x(1) = x(2) = - a / 3;
            }
            else
            {
               double sqrtQ = sqrt(Q);

               if (R > 0)
               {
                  x(0) = -2 * sqrtQ - a / 3;
                  x(1) = x(2) = sqrtQ - a / 3;
               }
               else
               {
                  x(0) = x(1) = - sqrtQ - a / 3;
                  x(2) = 2 * sqrtQ - a / 3;
               }
            }
            return 3;
         }
         else if (R2 < Q3)
         {
            double theta = acos(R / sqrt(Q3));
            double A = -2 * sqrt(Q);
            double x0, x1, x2;
            x0 = A * cos(theta / 3) - a / 3;
            x1 = A * cos((theta + 2.0 * M_PI) / 3) - a / 3;
            x2 = A * cos((theta - 2.0 * M_PI) / 3) - a / 3;

            /* Sort x0, x1, x2 */
            if (x0 > x1)
            {
               Swap<double>(x0, x1);
            }
            if (x1 > x2)
            {
               Swap<double>(x1, x2);
               if (x0 > x1)
               {
                  Swap<double>(x0, x1);
               }
            }
            x(0) = x0;
            x(1) = x1;
            x(2) = x2;
            return 3;
         }
         else
         {
            double A;
            if (R >= 0.0)
            {
               A = -pow(sqrt(R2 - Q3) + R, 1.0/3.0);
            }
            else
            {
               A =  pow(sqrt(R2 - Q3) - R, 1.0/3.0);
            }
            x(0) = A + Q / A - a / 3;
            return 1;
         }
      }
   }
   return 0;
}

void FindTMax(Vector &c, Vector &x, double &tmax,
              const double factor, const int Dim)
{
   const double c0 = c(0);
   c(0) = c0 * (1.0 - pow(factor, -Dim));
   int nr = FindRoots(c, x);
   for (int j = 0; j < nr; j++)
   {
      if (x(j) > tmax)
      {
         break;
      }
      if (x(j) >= 0.0)
      {
         tmax = x(j);
         break;
      }
   }
   c(0) = c0 * (1.0 - pow(factor, Dim));
   nr = FindRoots(c, x);
   for (int j = 0; j < nr; j++)
   {
      if (x(j) > tmax)
      {
         break;
      }
      if (x(j) >= 0.0)
      {
         tmax = x(j);
         break;
      }
   }
}

void Mesh::CheckDisplacements(const Vector &displacements, double &tmax)
{
   int nvs = vertices.Size();
   DenseMatrix P, V, DS, PDS(spaceDim), VDS(spaceDim);
   Vector c(spaceDim+1), x(spaceDim);
   const double factor = 2.0;

   // check for tangling assuming constant speed
   if (tmax < 1.0)
   {
      tmax = 1.0;
   }
   for (int i = 0; i < NumOfElements; i++)
   {
      Element *el = elements[i];
      int nv = el->GetNVertices();
      int *v = el->GetVertices();
      P.SetSize(spaceDim, nv);
      V.SetSize(spaceDim, nv);
      for (int j = 0; j < spaceDim; j++)
         for (int k = 0; k < nv; k++)
         {
            P(j, k) = vertices[v[k]](j);
            V(j, k) = displacements(v[k]+j*nvs);
         }
      DS.SetSize(nv, spaceDim);
      const FiniteElement *fe =
         GetTransformationFEforElementType(el->GetType());
      // check if  det(P.DShape+t*V.DShape) > 0 for all x and 0<=t<=1
      switch (el->GetType())
      {
         case Element::TRIANGLE:
         case Element::TETRAHEDRON:
         {
            // DS is constant
            fe->CalcDShape(Geometries.GetCenter(fe->GetGeomType()), DS);
            Mult(P, DS, PDS);
            Mult(V, DS, VDS);
            DetOfLinComb(PDS, VDS, c);
            if (c(0) <= 0.0)
            {
               tmax = 0.0;
            }
            else
            {
               FindTMax(c, x, tmax, factor, Dim);
            }
         }
         break;

         case Element::QUADRILATERAL:
         {
            const IntegrationRule &ir = fe->GetNodes();
            for (int j = 0; j < nv; j++)
            {
               fe->CalcDShape(ir.IntPoint(j), DS);
               Mult(P, DS, PDS);
               Mult(V, DS, VDS);
               DetOfLinComb(PDS, VDS, c);
               if (c(0) <= 0.0)
               {
                  tmax = 0.0;
               }
               else
               {
                  FindTMax(c, x, tmax, factor, Dim);
               }
            }
         }
         break;

         default:
            mfem_error("Mesh::CheckDisplacements(...)");
      }
   }
}

void Mesh::MoveVertices(const Vector &displacements)
{
   for (int i = 0, nv = vertices.Size(); i < nv; i++)
      for (int j = 0; j < spaceDim; j++)
      {
         vertices[i](j) += displacements(j*nv+i);
      }
}

void Mesh::GetVertices(Vector &vert_coord) const
{
   int nv = vertices.Size();
   vert_coord.SetSize(nv*spaceDim);
   for (int i = 0; i < nv; i++)
      for (int j = 0; j < spaceDim; j++)
      {
         vert_coord(j*nv+i) = vertices[i](j);
      }
}

void Mesh::SetVertices(const Vector &vert_coord)
{
   for (int i = 0, nv = vertices.Size(); i < nv; i++)
      for (int j = 0; j < spaceDim; j++)
      {
         vertices[i](j) = vert_coord(j*nv+i);
      }
}

void Mesh::GetNode(int i, double *coord) const
{
   if (Nodes)
   {
      FiniteElementSpace *fes = Nodes->FESpace();
      for (int j = 0; j < spaceDim; j++)
      {
         coord[j] = AsConst(*Nodes)(fes->DofToVDof(i, j));
      }
   }
   else
   {
      for (int j = 0; j < spaceDim; j++)
      {
         coord[j] = vertices[i](j);
      }
   }
}

void Mesh::SetNode(int i, const double *coord)
{
   if (Nodes)
   {
      FiniteElementSpace *fes = Nodes->FESpace();
      for (int j = 0; j < spaceDim; j++)
      {
         (*Nodes)(fes->DofToVDof(i, j)) = coord[j];
      }
   }
   else
   {
      for (int j = 0; j < spaceDim; j++)
      {
         vertices[i](j) = coord[j];
      }

   }
}

void Mesh::MoveNodes(const Vector &displacements)
{
   if (Nodes)
   {
      (*Nodes) += displacements;
   }
   else
   {
      MoveVertices(displacements);
   }
}

void Mesh::GetNodes(Vector &node_coord) const
{
   if (Nodes)
   {
      node_coord = (*Nodes);
   }
   else
   {
      GetVertices(node_coord);
   }
}

void Mesh::SetNodes(const Vector &node_coord)
{
   if (Nodes)
   {
      (*Nodes) = node_coord;
   }
   else
   {
      SetVertices(node_coord);
   }

   // Invalidate the old geometric factors
   NodesUpdated();
}

void Mesh::SetVerticesFromNodes()
{
    MFEM_VERIFY(Nodes, "Nodes are not set for the mesh yet.");
    SetVerticesFromNodes(Nodes);
}

void Mesh::NewNodes(GridFunction &nodes, bool make_owner)
{
   if (own_nodes) { delete Nodes; }
   Nodes = &nodes;
   spaceDim = Nodes->FESpace()->GetVDim();
   own_nodes = (int)make_owner;

   if (NURBSext != nodes.FESpace()->GetNURBSext())
   {
      delete NURBSext;
      NURBSext = nodes.FESpace()->StealNURBSext();
   }

   if (ncmesh)
   {
      ncmesh->MakeTopologyOnly();
   }

   // Invalidate the old geometric factors
   NodesUpdated();
}

void Mesh::SwapNodes(GridFunction *&nodes, int &own_nodes_)
{
   mfem::Swap<GridFunction*>(Nodes, nodes);
   mfem::Swap<int>(own_nodes, own_nodes_);
   // TODO:
   // if (nodes)
   //    nodes->FESpace()->MakeNURBSextOwner();
   // NURBSext = (Nodes) ? Nodes->FESpace()->StealNURBSext() : NULL;

   // Invalidate the old geometric factors
   NodesUpdated();
}

void Mesh::AverageVertices(const int *indexes, int n, int result)
{
   int j, k;

   for (k = 0; k < spaceDim; k++)
   {
      vertices[result](k) = vertices[indexes[0]](k);
   }

   for (j = 1; j < n; j++)
      for (k = 0; k < spaceDim; k++)
      {
         vertices[result](k) += vertices[indexes[j]](k);
      }

   for (k = 0; k < spaceDim; k++)
   {
      vertices[result](k) *= (1.0 / n);
   }
}

void Mesh::UpdateNodes()
{
   if (Nodes)
   {
      Nodes->FESpace()->Update();
      Nodes->Update();

      // update vertex coordinates for compatibility (e.g., GetVertex())
      SetVerticesFromNodes(Nodes);

      // Invalidate the old geometric factors
      NodesUpdated();
   }
}

void Mesh::UniformRefinement2D_base(bool update_nodes)
{
   ResetLazyData();

   if (el_to_edge == NULL)
   {
      el_to_edge = new Table;
      NumOfEdges = GetElementToEdgeTable(*el_to_edge, be_to_edge);
   }

   int quad_counter = 0;
   for (int i = 0; i < NumOfElements; i++)
   {
      if (elements[i]->GetType() == Element::QUADRILATERAL)
      {
         quad_counter++;
      }
   }

   const int oedge = NumOfVertices;
   const int oelem = oedge + NumOfEdges;

   Array<Element*> new_elements;
   Array<Element*> new_boundary;

   vertices.SetSize(oelem + quad_counter);
   new_elements.SetSize(4 * NumOfElements);
   quad_counter = 0;

   for (int i = 0, j = 0; i < NumOfElements; i++)
   {
      const Element::Type el_type = elements[i]->GetType();
      const int attr = elements[i]->GetAttribute();
      int *v = elements[i]->GetVertices();
      const int *e = el_to_edge->GetRow(i);
      int vv[2];

      if (el_type == Element::TRIANGLE)
      {
         for (int ei = 0; ei < 3; ei++)
         {
            for (int k = 0; k < 2; k++)
            {
               vv[k] = v[tri_t::Edges[ei][k]];
            }
            AverageVertices(vv, 2, oedge+e[ei]);
         }

         new_elements[j++] =
            new Triangle(v[0], oedge+e[0], oedge+e[2], attr);
         new_elements[j++] =
            new Triangle(oedge+e[1], oedge+e[2], oedge+e[0], attr);
         new_elements[j++] =
            new Triangle(oedge+e[0], v[1], oedge+e[1], attr);
         new_elements[j++] =
            new Triangle(oedge+e[2], oedge+e[1], v[2], attr);
      }
      else if (el_type == Element::QUADRILATERAL)
      {
         const int qe = quad_counter;
         quad_counter++;
         AverageVertices(v, 4, oelem+qe);

         for (int ei = 0; ei < 4; ei++)
         {
            for (int k = 0; k < 2; k++)
            {
               vv[k] = v[quad_t::Edges[ei][k]];
            }
            AverageVertices(vv, 2, oedge+e[ei]);
         }

         new_elements[j++] =
            new Quadrilateral(v[0], oedge+e[0], oelem+qe, oedge+e[3], attr);
         new_elements[j++] =
            new Quadrilateral(oedge+e[0], v[1], oedge+e[1], oelem+qe, attr);
         new_elements[j++] =
            new Quadrilateral(oelem+qe, oedge+e[1], v[2], oedge+e[2], attr);
         new_elements[j++] =
            new Quadrilateral(oedge+e[3], oelem+qe, oedge+e[2], v[3], attr);
      }
      else
      {
         MFEM_ABORT("unknown element type: " << el_type);
      }
      FreeElement(elements[i]);
   }
   mfem::Swap(elements, new_elements);

   // refine boundary elements
   new_boundary.SetSize(2 * NumOfBdrElements);
   for (int i = 0, j = 0; i < NumOfBdrElements; i++)
   {
      const int attr = boundary[i]->GetAttribute();
      int *v = boundary[i]->GetVertices();

      new_boundary[j++] = new Segment(v[0], oedge+be_to_edge[i], attr);
      new_boundary[j++] = new Segment(oedge+be_to_edge[i], v[1], attr);

      FreeElement(boundary[i]);
   }
   mfem::Swap(boundary, new_boundary);

   static const double A = 0.0, B = 0.5, C = 1.0;
   static double tri_children[2*3*4] =
   {
      A,A, B,A, A,B,
      B,B, A,B, B,A,
      B,A, C,A, B,B,
      A,B, B,B, A,C
   };
   static double quad_children[2*4*4] =
   {
      A,A, B,A, B,B, A,B, // lower-left
      B,A, C,A, C,B, B,B, // lower-right
      B,B, C,B, C,C, B,C, // upper-right
      A,B, B,B, B,C, A,C  // upper-left
   };

   CoarseFineTr.point_matrices[Geometry::TRIANGLE]
   .UseExternalData(tri_children, 2, 3, 4);
   CoarseFineTr.point_matrices[Geometry::SQUARE]
   .UseExternalData(quad_children, 2, 4, 4);
   CoarseFineTr.embeddings.SetSize(elements.Size());

   for (int i = 0; i < elements.Size(); i++)
   {
      Embedding &emb = CoarseFineTr.embeddings[i];
      emb.parent = i / 4;
      emb.matrix = i % 4;
   }

   NumOfVertices    = vertices.Size();
   NumOfElements    = 4 * NumOfElements;
   NumOfBdrElements = 2 * NumOfBdrElements;
   NumOfFaces       = 0;

   NumOfEdges = GetElementToEdgeTable(*el_to_edge, be_to_edge);
   GenerateFaces();

   last_operation = Mesh::REFINE;
   sequence++;

   if (update_nodes) { UpdateNodes(); }

#ifdef MFEM_DEBUG
   if (!Nodes || update_nodes)
   {
      CheckElementOrientation(false);
   }
   CheckBdrElementOrientation(false);
#endif
}

static inline double sqr(const double &x)
{
   return x*x;
}

void Mesh::UniformRefinement3D_base(Array<int> *f2qf_ptr, DSTable *v_to_v_p,
                                    bool update_nodes)
{
   ResetLazyData();

   if (el_to_edge == NULL)
   {
      el_to_edge = new Table;
      NumOfEdges = GetElementToEdgeTable(*el_to_edge, be_to_edge);
   }

   if (el_to_face == NULL)
   {
      GetElementToFaceTable();
   }

   Array<int> f2qf_loc;
   Array<int> &f2qf = f2qf_ptr ? *f2qf_ptr : f2qf_loc;
   f2qf.SetSize(0);

   int NumOfQuadFaces = 0;
   if (HasGeometry(Geometry::SQUARE))
   {
      if (HasGeometry(Geometry::TRIANGLE))
      {
         f2qf.SetSize(faces.Size());
         for (int i = 0; i < faces.Size(); i++)
         {
            if (faces[i]->GetType() == Element::QUADRILATERAL)
            {
               f2qf[i] = NumOfQuadFaces;
               NumOfQuadFaces++;
            }
         }
      }
      else
      {
         NumOfQuadFaces = faces.Size();
      }
   }

   int hex_counter = 0;
   if (HasGeometry(Geometry::CUBE))
   {
      for (int i = 0; i < elements.Size(); i++)
      {
         if (elements[i]->GetType() == Element::HEXAHEDRON)
         {
            hex_counter++;
         }
      }
   }

   int pyr_counter = 0;
   if (HasGeometry(Geometry::PYRAMID))
   {
      for (int i = 0; i < elements.Size(); i++)
      {
         if (elements[i]->GetType() == Element::PYRAMID)
         {
            pyr_counter++;
         }
      }
   }

   // Map from edge-index to vertex-index, needed for ReorientTetMesh() for
   // parallel meshes.
   // Note: with the removal of ReorientTetMesh() this may no longer
   // be needed.  Unfortunately, it's hard to be sure.
   Array<int> e2v;
   if (HasGeometry(Geometry::TETRAHEDRON))
   {
      e2v.SetSize(NumOfEdges);

      DSTable *v_to_v_ptr = v_to_v_p;
      if (!v_to_v_p)
      {
         v_to_v_ptr = new DSTable(NumOfVertices);
         GetVertexToVertexTable(*v_to_v_ptr);
      }

      Array<Pair<int,int> > J_v2v(NumOfEdges); // (second vertex id, edge id)
      J_v2v.SetSize(0);
      for (int i = 0; i < NumOfVertices; i++)
      {
         Pair<int,int> *row_start = J_v2v.end();
         for (DSTable::RowIterator it(*v_to_v_ptr, i); !it; ++it)
         {
            J_v2v.Append(Pair<int,int>(it.Column(), it.Index()));
         }
         std::sort(row_start, J_v2v.end());
      }

      for (int i = 0; i < J_v2v.Size(); i++)
      {
         e2v[J_v2v[i].two] = i;
      }

      if (!v_to_v_p)
      {
         delete v_to_v_ptr;
      }
      else
      {
         for (int i = 0; i < NumOfVertices; i++)
         {
            for (DSTable::RowIterator it(*v_to_v_ptr, i); !it; ++it)
            {
               it.SetIndex(e2v[it.Index()]);
            }
         }
      }
   }

   // Offsets for new vertices from edges, faces (quads only), and elements
   // (hexes only); each of these entities generates one new vertex.
   const int oedge = NumOfVertices;
   const int oface = oedge + NumOfEdges;
   const int oelem = oface + NumOfQuadFaces;

   Array<Element*> new_elements;
   Array<Element*> new_boundary;

   vertices.SetSize(oelem + hex_counter);
   new_elements.SetSize(8 * NumOfElements + 2 * pyr_counter);
   CoarseFineTr.embeddings.SetSize(new_elements.Size());

   hex_counter = 0;
   for (int i = 0, j = 0; i < NumOfElements; i++)
   {
      const Element::Type el_type = elements[i]->GetType();
      const int attr = elements[i]->GetAttribute();
      int *v = elements[i]->GetVertices();
      const int *e = el_to_edge->GetRow(i);
      int vv[4], ev[12];

      if (e2v.Size())
      {
         const int ne = el_to_edge->RowSize(i);
         for (int k = 0; k < ne; k++) { ev[k] = e2v[e[k]]; }
         e = ev;
      }

      switch (el_type)
      {
         case Element::TETRAHEDRON:
         {
            for (int ei = 0; ei < 6; ei++)
            {
               for (int k = 0; k < 2; k++)
               {
                  vv[k] = v[tet_t::Edges[ei][k]];
               }
               AverageVertices(vv, 2, oedge+e[ei]);
            }

            // Algorithm for choosing refinement type:
            // 0: smallest octahedron diagonal
            // 1: best aspect ratio
            const int rt_algo = 1;
            // Refinement type:
            // 0: (v0,v1)-(v2,v3), 1: (v0,v2)-(v1,v3), 2: (v0,v3)-(v1,v2)
            // 0:      e0-e5,      1:      e1-e4,      2:      e2-e3
            int rt;
            ElementTransformation *T = GetElementTransformation(i);
            T->SetIntPoint(&Geometries.GetCenter(Geometry::TETRAHEDRON));
            const DenseMatrix &J = T->Jacobian();
            if (rt_algo == 0)
            {
               // smallest octahedron diagonal
               double len_sqr, min_len;

               min_len = sqr(J(0,0)-J(0,1)-J(0,2)) +
                         sqr(J(1,0)-J(1,1)-J(1,2)) +
                         sqr(J(2,0)-J(2,1)-J(2,2));
               rt = 0;

               len_sqr = sqr(J(0,1)-J(0,0)-J(0,2)) +
                         sqr(J(1,1)-J(1,0)-J(1,2)) +
                         sqr(J(2,1)-J(2,0)-J(2,2));
               if (len_sqr < min_len) { min_len = len_sqr; rt = 1; }

               len_sqr = sqr(J(0,2)-J(0,0)-J(0,1)) +
                         sqr(J(1,2)-J(1,0)-J(1,1)) +
                         sqr(J(2,2)-J(2,0)-J(2,1));
               if (len_sqr < min_len) { rt = 2; }
            }
            else
            {
               // best aspect ratio
               double Em_data[18], Js_data[9], Jp_data[9];
               DenseMatrix Em(Em_data, 3, 6);
               DenseMatrix Js(Js_data, 3, 3), Jp(Jp_data, 3, 3);
               double ar1, ar2, kappa, kappa_min;

               for (int s = 0; s < 3; s++)
               {
                  for (int t = 0; t < 3; t++)
                  {
                     Em(t,s) = 0.5*J(t,s);
                  }
               }
               for (int t = 0; t < 3; t++)
               {
                  Em(t,3) = 0.5*(J(t,0)+J(t,1));
                  Em(t,4) = 0.5*(J(t,0)+J(t,2));
                  Em(t,5) = 0.5*(J(t,1)+J(t,2));
               }

               // rt = 0; Em: {0,5,1,2}, {0,5,2,4}
               for (int t = 0; t < 3; t++)
               {
                  Js(t,0) = Em(t,5)-Em(t,0);
                  Js(t,1) = Em(t,1)-Em(t,0);
                  Js(t,2) = Em(t,2)-Em(t,0);
               }
               Geometries.JacToPerfJac(Geometry::TETRAHEDRON, Js, Jp);
               ar1 = Jp.CalcSingularvalue(0)/Jp.CalcSingularvalue(2);
               for (int t = 0; t < 3; t++)
               {
                  Js(t,0) = Em(t,5)-Em(t,0);
                  Js(t,1) = Em(t,2)-Em(t,0);
                  Js(t,2) = Em(t,4)-Em(t,0);
               }
               Geometries.JacToPerfJac(Geometry::TETRAHEDRON, Js, Jp);
               ar2 = Jp.CalcSingularvalue(0)/Jp.CalcSingularvalue(2);
               kappa_min = std::max(ar1, ar2);
               rt = 0;

               // rt = 1; Em: {1,0,4,2}, {1,2,4,5}
               for (int t = 0; t < 3; t++)
               {
                  Js(t,0) = Em(t,0)-Em(t,1);
                  Js(t,1) = Em(t,4)-Em(t,1);
                  Js(t,2) = Em(t,2)-Em(t,1);
               }
               Geometries.JacToPerfJac(Geometry::TETRAHEDRON, Js, Jp);
               ar1 = Jp.CalcSingularvalue(0)/Jp.CalcSingularvalue(2);
               for (int t = 0; t < 3; t++)
               {
                  Js(t,0) = Em(t,2)-Em(t,1);
                  Js(t,1) = Em(t,4)-Em(t,1);
                  Js(t,2) = Em(t,5)-Em(t,1);
               }
               Geometries.JacToPerfJac(Geometry::TETRAHEDRON, Js, Jp);
               ar2 = Jp.CalcSingularvalue(0)/Jp.CalcSingularvalue(2);
               kappa = std::max(ar1, ar2);
               if (kappa < kappa_min) { kappa_min = kappa; rt = 1; }

               // rt = 2; Em: {2,0,1,3}, {2,1,5,3}
               for (int t = 0; t < 3; t++)
               {
                  Js(t,0) = Em(t,0)-Em(t,2);
                  Js(t,1) = Em(t,1)-Em(t,2);
                  Js(t,2) = Em(t,3)-Em(t,2);
               }
               Geometries.JacToPerfJac(Geometry::TETRAHEDRON, Js, Jp);
               ar1 = Jp.CalcSingularvalue(0)/Jp.CalcSingularvalue(2);
               for (int t = 0; t < 3; t++)
               {
                  Js(t,0) = Em(t,1)-Em(t,2);
                  Js(t,1) = Em(t,5)-Em(t,2);
                  Js(t,2) = Em(t,3)-Em(t,2);
               }
               Geometries.JacToPerfJac(Geometry::TETRAHEDRON, Js, Jp);
               ar2 = Jp.CalcSingularvalue(0)/Jp.CalcSingularvalue(2);
               kappa = std::max(ar1, ar2);
               if (kappa < kappa_min) { rt = 2; }
            }

            static const int mv_all[3][4][4] =
            {
               { {0,5,1,2}, {0,5,2,4}, {0,5,4,3}, {0,5,3,1} }, // rt = 0
               { {1,0,4,2}, {1,2,4,5}, {1,5,4,3}, {1,3,4,0} }, // rt = 1
               { {2,0,1,3}, {2,1,5,3}, {2,5,4,3}, {2,4,0,3} }  // rt = 2
            };
            const int (&mv)[4][4] = mv_all[rt];

#ifndef MFEM_USE_MEMALLOC
            new_elements[j+0] =
               new Tetrahedron(v[0], oedge+e[0], oedge+e[1], oedge+e[2], attr);
            new_elements[j+1] =
               new Tetrahedron(oedge+e[0], v[1], oedge+e[3], oedge+e[4], attr);
            new_elements[j+2] =
               new Tetrahedron(oedge+e[1], oedge+e[3], v[2], oedge+e[5], attr);
            new_elements[j+3] =
               new Tetrahedron(oedge+e[2], oedge+e[4], oedge+e[5], v[3], attr);

            for (int k = 0; k < 4; k++)
            {
               new_elements[j+4+k] =
                  new Tetrahedron(oedge+e[mv[k][0]], oedge+e[mv[k][1]],
                                  oedge+e[mv[k][2]], oedge+e[mv[k][3]], attr);
            }
#else
            Tetrahedron *tet;
            new_elements[j+0] = tet = TetMemory.Alloc();
            tet->Init(v[0], oedge+e[0], oedge+e[1], oedge+e[2], attr);

            new_elements[j+1] = tet = TetMemory.Alloc();
            tet->Init(oedge+e[0], v[1], oedge+e[3], oedge+e[4], attr);

            new_elements[j+2] = tet = TetMemory.Alloc();
            tet->Init(oedge+e[1], oedge+e[3], v[2], oedge+e[5], attr);

            new_elements[j+3] = tet = TetMemory.Alloc();
            tet->Init(oedge+e[2], oedge+e[4], oedge+e[5], v[3], attr);

            for (int k = 0; k < 4; k++)
            {
               new_elements[j+4+k] = tet = TetMemory.Alloc();
               tet->Init(oedge+e[mv[k][0]], oedge+e[mv[k][1]],
                         oedge+e[mv[k][2]], oedge+e[mv[k][3]], attr);
            }
#endif
            for (int k = 0; k < 4; k++)
            {
               CoarseFineTr.embeddings[j+k].parent = i;
               CoarseFineTr.embeddings[j+k].matrix = k;
            }
            for (int k = 0; k < 4; k++)
            {
               CoarseFineTr.embeddings[j+4+k].parent = i;
               CoarseFineTr.embeddings[j+4+k].matrix = 4*(rt+1)+k;
            }

            j += 8;
         }
         break;

         case Element::WEDGE:
         {
            const int *f = el_to_face->GetRow(i);

            for (int fi = 2; fi < 5; fi++)
            {
               for (int k = 0; k < 4; k++)
               {
                  vv[k] = v[pri_t::FaceVert[fi][k]];
               }
               AverageVertices(vv, 4, oface + f2qf[f[fi]]);
            }

            for (int ei = 0; ei < 9; ei++)
            {
               for (int k = 0; k < 2; k++)
               {
                  vv[k] = v[pri_t::Edges[ei][k]];
               }
               AverageVertices(vv, 2, oedge+e[ei]);
            }

            const int qf2 = f2qf[f[2]];
            const int qf3 = f2qf[f[3]];
            const int qf4 = f2qf[f[4]];

            new_elements[j++] =
               new Wedge(v[0], oedge+e[0], oedge+e[2],
                         oedge+e[6], oface+qf2, oface+qf4, attr);

            new_elements[j++] =
               new Wedge(oedge+e[1], oedge+e[2], oedge+e[0],
                         oface+qf3, oface+qf4, oface+qf2, attr);

            new_elements[j++] =
               new Wedge(oedge+e[0], v[1], oedge+e[1],
                         oface+qf2, oedge+e[7], oface+qf3, attr);

            new_elements[j++] =
               new Wedge(oedge+e[2], oedge+e[1], v[2],
                         oface+qf4, oface+qf3, oedge+e[8], attr);

            new_elements[j++] =
               new Wedge(oedge+e[6], oface+qf2, oface+qf4,
                         v[3], oedge+e[3], oedge+e[5], attr);

            new_elements[j++] =
               new Wedge(oface+qf3, oface+qf4, oface+qf2,
                         oedge+e[4], oedge+e[5], oedge+e[3], attr);

            new_elements[j++] =
               new Wedge(oface+qf2, oedge+e[7], oface+qf3,
                         oedge+e[3], v[4], oedge+e[4], attr);

            new_elements[j++] =
               new Wedge(oface+qf4, oface+qf3, oedge+e[8],
                         oedge+e[5], oedge+e[4], v[5], attr);
         }
         break;

         case Element::PYRAMID:
         {
            const int *f = el_to_face->GetRow(i);
            // pyr_counter++;

            for (int fi = 0; fi < 1; fi++)
            {
               for (int k = 0; k < 4; k++)
               {
                  vv[k] = v[pyr_t::FaceVert[fi][k]];
               }
               AverageVertices(vv, 4, oface + f2qf[f[fi]]);
            }

            for (int ei = 0; ei < 8; ei++)
            {
               for (int k = 0; k < 2; k++)
               {
                  vv[k] = v[pyr_t::Edges[ei][k]];
               }
               AverageVertices(vv, 2, oedge+e[ei]);
            }

            const int qf0 = f2qf[f[0]];

            new_elements[j++] =
               new Pyramid(v[0], oedge+e[0], oface+qf0,
                           oedge+e[3], oedge+e[4], attr);

            new_elements[j++] =
               new Pyramid(oedge+e[0], v[1], oedge+e[1],
                           oface+qf0, oedge+e[5], attr);

            new_elements[j++] =
               new Pyramid(oface+qf0, oedge+e[1], v[2],
                           oedge+e[2], oedge+e[6], attr);

            new_elements[j++] =
               new Pyramid(oedge+e[3], oface+qf0, oedge+e[2],
                           v[3], oedge+e[7], attr);

            new_elements[j++] =
               new Pyramid(oedge+e[4], oedge+e[5], oedge+e[6],
                           oedge+e[7], v[4], attr);

            new_elements[j++] =
               new Pyramid(oedge+e[7], oedge+e[6], oedge+e[5],
                           oedge+e[4], oface+qf0, attr);

#ifndef MFEM_USE_MEMALLOC
            new_elements[j++] =
               new Tetrahedron(oedge+e[0], oedge+e[4], oedge+e[5],
                               oface+qf0, attr);

            new_elements[j++] =
               new Tetrahedron(oedge+e[1], oedge+e[5], oedge+e[6],
                               oface+qf0, attr);

            new_elements[j++] =
               new Tetrahedron(oedge+e[2], oedge+e[6], oedge+e[7],
                               oface+qf0, attr);

            new_elements[j++] =
               new Tetrahedron(oedge+e[3], oedge+e[7], oedge+e[4],
                               oface+qf0, attr);
#else
            Tetrahedron *tet;
            new_elements[j++] = tet = TetMemory.Alloc();
            tet->Init(oedge+e[0], oedge+e[4], oedge+e[5],
                      oface+qf0, attr);

            new_elements[j++] = tet = TetMemory.Alloc();
            tet->Init(oedge+e[1], oedge+e[5], oedge+e[6],
                      oface+qf0, attr);

            new_elements[j++] = tet = TetMemory.Alloc();
            tet->Init(oedge+e[2], oedge+e[6], oedge+e[7],
                      oface+qf0, attr);

            new_elements[j++] = tet = TetMemory.Alloc();
            tet->Init(oedge+e[3], oedge+e[7], oedge+e[4],
                      oface+qf0, attr);
#endif
         }
         break;

         case Element::HEXAHEDRON:
         {
            const int *f = el_to_face->GetRow(i);
            const int he = hex_counter;
            hex_counter++;

            const int *qf;
            int qf_data[6];
            if (f2qf.Size() == 0)
            {
               qf = f;
            }
            else
            {
               for (int k = 0; k < 6; k++) { qf_data[k] = f2qf[f[k]]; }
               qf = qf_data;
            }

            AverageVertices(v, 8, oelem+he);

            for (int fi = 0; fi < 6; fi++)
            {
               for (int k = 0; k < 4; k++)
               {
                  vv[k] = v[hex_t::FaceVert[fi][k]];
               }
               AverageVertices(vv, 4, oface + qf[fi]);
            }

            for (int ei = 0; ei < 12; ei++)
            {
               for (int k = 0; k < 2; k++)
               {
                  vv[k] = v[hex_t::Edges[ei][k]];
               }
               AverageVertices(vv, 2, oedge+e[ei]);
            }

            new_elements[j++] =
               new Hexahedron(v[0], oedge+e[0], oface+qf[0],
                              oedge+e[3], oedge+e[8], oface+qf[1],
                              oelem+he, oface+qf[4], attr);
            new_elements[j++] =
               new Hexahedron(oedge+e[0], v[1], oedge+e[1],
                              oface+qf[0], oface+qf[1], oedge+e[9],
                              oface+qf[2], oelem+he, attr);
            new_elements[j++] =
               new Hexahedron(oface+qf[0], oedge+e[1], v[2],
                              oedge+e[2], oelem+he, oface+qf[2],
                              oedge+e[10], oface+qf[3], attr);
            new_elements[j++] =
               new Hexahedron(oedge+e[3], oface+qf[0], oedge+e[2],
                              v[3], oface+qf[4], oelem+he,
                              oface+qf[3], oedge+e[11], attr);
            new_elements[j++] =
               new Hexahedron(oedge+e[8], oface+qf[1], oelem+he,
                              oface+qf[4], v[4], oedge+e[4],
                              oface+qf[5], oedge+e[7], attr);
            new_elements[j++] =
               new Hexahedron(oface+qf[1], oedge+e[9], oface+qf[2],
                              oelem+he, oedge+e[4], v[5],
                              oedge+e[5], oface+qf[5], attr);
            new_elements[j++] =
               new Hexahedron(oelem+he, oface+qf[2], oedge+e[10],
                              oface+qf[3], oface+qf[5], oedge+e[5],
                              v[6], oedge+e[6], attr);
            new_elements[j++] =
               new Hexahedron(oface+qf[4], oelem+he, oface+qf[3],
                              oedge+e[11], oedge+e[7], oface+qf[5],
                              oedge+e[6], v[7], attr);
         }
         break;

         default:
            MFEM_ABORT("Unknown 3D element type \"" << el_type << "\"");
            break;
      }
      FreeElement(elements[i]);
   }
   mfem::Swap(elements, new_elements);

   // refine boundary elements
   new_boundary.SetSize(4 * NumOfBdrElements);
   for (int i = 0, j = 0; i < NumOfBdrElements; i++)
   {
      const Element::Type bdr_el_type = boundary[i]->GetType();
      const int attr = boundary[i]->GetAttribute();
      int *v = boundary[i]->GetVertices();
      const int *e = bel_to_edge->GetRow(i);
      int ev[4];

      if (e2v.Size())
      {
         const int ne = bel_to_edge->RowSize(i);
         for (int k = 0; k < ne; k++) { ev[k] = e2v[e[k]]; }
         e = ev;
      }

      if (bdr_el_type == Element::TRIANGLE)
      {
         new_boundary[j++] =
            new Triangle(v[0], oedge+e[0], oedge+e[2], attr);
         new_boundary[j++] =
            new Triangle(oedge+e[1], oedge+e[2], oedge+e[0], attr);
         new_boundary[j++] =
            new Triangle(oedge+e[0], v[1], oedge+e[1], attr);
         new_boundary[j++] =
            new Triangle(oedge+e[2], oedge+e[1], v[2], attr);
      }
      else if (bdr_el_type == Element::QUADRILATERAL)
      {
         const int qf =
            (f2qf.Size() == 0) ? be_to_face[i] : f2qf[be_to_face[i]];

         new_boundary[j++] =
            new Quadrilateral(v[0], oedge+e[0], oface+qf, oedge+e[3], attr);
         new_boundary[j++] =
            new Quadrilateral(oedge+e[0], v[1], oedge+e[1], oface+qf, attr);
         new_boundary[j++] =
            new Quadrilateral(oface+qf, oedge+e[1], v[2], oedge+e[2], attr);
         new_boundary[j++] =
            new Quadrilateral(oedge+e[3], oface+qf, oedge+e[2], v[3], attr);
      }
      else
      {
         MFEM_ABORT("boundary Element is not a triangle or a quad!");
      }
      FreeElement(boundary[i]);
   }
   mfem::Swap(boundary, new_boundary);

   static const double A = 0.0, B = 0.5, C = 1.0, D = -1.0;
   static double tet_children[3*4*16] =
   {
      A,A,A, B,A,A, A,B,A, A,A,B,
      B,A,A, C,A,A, B,B,A, B,A,B,
      A,B,A, B,B,A, A,C,A, A,B,B,
      A,A,B, B,A,B, A,B,B, A,A,C,
      // edge coordinates:
      //    0 -> B,A,A  1 -> A,B,A  2 -> A,A,B
      //    3 -> B,B,A  4 -> B,A,B  5 -> A,B,B
      // rt = 0: {0,5,1,2}, {0,5,2,4}, {0,5,4,3}, {0,5,3,1}
      B,A,A, A,B,B, A,B,A, A,A,B,
      B,A,A, A,B,B, A,A,B, B,A,B,
      B,A,A, A,B,B, B,A,B, B,B,A,
      B,A,A, A,B,B, B,B,A, A,B,A,
      // rt = 1: {1,0,4,2}, {1,2,4,5}, {1,5,4,3}, {1,3,4,0}
      A,B,A, B,A,A, B,A,B, A,A,B,
      A,B,A, A,A,B, B,A,B, A,B,B,
      A,B,A, A,B,B, B,A,B, B,B,A,
      A,B,A, B,B,A, B,A,B, B,A,A,
      // rt = 2: {2,0,1,3}, {2,1,5,3}, {2,5,4,3}, {2,4,0,3}
      A,A,B, B,A,A, A,B,A, B,B,A,
      A,A,B, A,B,A, A,B,B, B,B,A,
      A,A,B, A,B,B, B,A,B, B,B,A,
      A,A,B, B,A,B, B,A,A, B,B,A
   };
   static double pyr_children[3*5*10] =
   {
      A,A,A, B,A,A, B,B,A, A,B,A, A,A,B,
      B,A,A, C,A,A, C,B,A, B,B,A, B,A,B,
      B,B,A, C,B,A, C,C,A, B,C,A, B,B,B,
      A,B,A, B,B,A, B,C,A, A,C,A, A,B,B,
      A,A,B, B,A,B, B,B,B, A,B,B, A,A,C,
      A,B,B, B,B,B, B,A,B, A,A,B, B,B,A,
      B,A,A, A,A,B, B,A,B, B,B,A, D,D,D,
      C,B,A, B,A,B, B,B,B, B,B,A, D,D,D,
      B,C,A, B,B,B, A,B,B, B,B,A, D,D,D,
      A,B,A, A,B,B, A,A,B, B,B,A, D,D,D
   };
   static double pri_children[3*6*8] =
   {
      A,A,A, B,A,A, A,B,A, A,A,B, B,A,B, A,B,B,
      B,B,A, A,B,A, B,A,A, B,B,B, A,B,B, B,A,B,
      B,A,A, C,A,A, B,B,A, B,A,B, C,A,B, B,B,B,
      A,B,A, B,B,A, A,C,A, A,B,B, B,B,B, A,C,B,
      A,A,B, B,A,B, A,B,B, A,A,C, B,A,C, A,B,C,
      B,B,B, A,B,B, B,A,B, B,B,C, A,B,C, B,A,C,
      B,A,B, C,A,B, B,B,B, B,A,C, C,A,C, B,B,C,
      A,B,B, B,B,B, A,C,B, A,B,C, B,B,C, A,C,C
   };
   static double hex_children[3*8*8] =
   {
      A,A,A, B,A,A, B,B,A, A,B,A, A,A,B, B,A,B, B,B,B, A,B,B,
      B,A,A, C,A,A, C,B,A, B,B,A, B,A,B, C,A,B, C,B,B, B,B,B,
      B,B,A, C,B,A, C,C,A, B,C,A, B,B,B, C,B,B, C,C,B, B,C,B,
      A,B,A, B,B,A, B,C,A, A,C,A, A,B,B, B,B,B, B,C,B, A,C,B,
      A,A,B, B,A,B, B,B,B, A,B,B, A,A,C, B,A,C, B,B,C, A,B,C,
      B,A,B, C,A,B, C,B,B, B,B,B, B,A,C, C,A,C, C,B,C, B,B,C,
      B,B,B, C,B,B, C,C,B, B,C,B, B,B,C, C,B,C, C,C,C, B,C,C,
      A,B,B, B,B,B, B,C,B, A,C,B, A,B,C, B,B,C, B,C,C, A,C,C
   };

   CoarseFineTr.point_matrices[Geometry::TETRAHEDRON]
   .UseExternalData(tet_children, 3, 4, 16);
   CoarseFineTr.point_matrices[Geometry::PYRAMID]
   .UseExternalData(pyr_children, 3, 5, 10);
   CoarseFineTr.point_matrices[Geometry::PRISM]
   .UseExternalData(pri_children, 3, 6, 8);
   CoarseFineTr.point_matrices[Geometry::CUBE]
   .UseExternalData(hex_children, 3, 8, 8);

   for (int i = 0; i < elements.Size(); i++)
   {
      // tetrahedron elements are handled above:
      if (elements[i]->GetType() == Element::TETRAHEDRON) { continue; }

      Embedding &emb = CoarseFineTr.embeddings[i];
      emb.parent = i / 8;
      emb.matrix = i % 8;
   }

   NumOfVertices    = vertices.Size();
   NumOfElements    = 8 * NumOfElements + 2 * pyr_counter;
   NumOfBdrElements = 4 * NumOfBdrElements;

   GetElementToFaceTable();
   GenerateFaces();

#ifdef MFEM_DEBUG
   CheckBdrElementOrientation(false);
#endif

   NumOfEdges = GetElementToEdgeTable(*el_to_edge, be_to_edge);

   last_operation = Mesh::REFINE;
   sequence++;

   if (update_nodes) { UpdateNodes(); }
}

void Mesh::LocalRefinement(const Array<int> &marked_el, int type)
{
   int i, j, ind, nedges;
   Array<int> v;

   ResetLazyData();

   if (ncmesh)
   {
      MFEM_ABORT("Local and nonconforming refinements cannot be mixed.");
   }

   InitRefinementTransforms();

   if (Dim == 1) // --------------------------------------------------------
   {
      int cne = NumOfElements, cnv = NumOfVertices;
      NumOfVertices += marked_el.Size();
      NumOfElements += marked_el.Size();
      vertices.SetSize(NumOfVertices);
      elements.SetSize(NumOfElements);
      CoarseFineTr.embeddings.SetSize(NumOfElements);

      for (j = 0; j < marked_el.Size(); j++)
      {
         i = marked_el[j];
         Segment *c_seg = (Segment *)elements[i];
         int *vert = c_seg->GetVertices(), attr = c_seg->GetAttribute();
         int new_v = cnv + j, new_e = cne + j;
         AverageVertices(vert, 2, new_v);
         elements[new_e] = new Segment(new_v, vert[1], attr);
         vert[1] = new_v;

         CoarseFineTr.embeddings[i] = Embedding(i, Geometry::SEGMENT, 1);
         CoarseFineTr.embeddings[new_e] = Embedding(i, Geometry::SEGMENT, 2);
      }

      static double seg_children[3*2] = { 0.0,1.0, 0.0,0.5, 0.5,1.0 };
      CoarseFineTr.point_matrices[Geometry::SEGMENT].
      UseExternalData(seg_children, 1, 2, 3);

      GenerateFaces();

   } // end of 'if (Dim == 1)'
   else if (Dim == 2) // ---------------------------------------------------
   {
      // 1. Get table of vertex to vertex connections.
      DSTable v_to_v(NumOfVertices);
      GetVertexToVertexTable(v_to_v);

      // 2. Get edge to element connections in arrays edge1 and edge2
      nedges = v_to_v.NumberOfEntries();
      int *edge1  = new int[nedges];
      int *edge2  = new int[nedges];
      int *middle = new int[nedges];

      for (i = 0; i < nedges; i++)
      {
         edge1[i] = edge2[i] = middle[i] = -1;
      }

      for (i = 0; i < NumOfElements; i++)
      {
         elements[i]->GetVertices(v);
         for (j = 1; j < v.Size(); j++)
         {
            ind = v_to_v(v[j-1], v[j]);
            (edge1[ind] == -1) ? (edge1[ind] = i) : (edge2[ind] = i);
         }
         ind = v_to_v(v[0], v[v.Size()-1]);
         (edge1[ind] == -1) ? (edge1[ind] = i) : (edge2[ind] = i);
      }

      // 3. Do the red refinement.
      for (i = 0; i < marked_el.Size(); i++)
      {
         RedRefinement(marked_el[i], v_to_v, edge1, edge2, middle);
      }

      // 4. Do the green refinement (to get conforming mesh).
      int need_refinement;
      do
      {
         need_refinement = 0;
         for (i = 0; i < nedges; i++)
         {
            if (middle[i] != -1 && edge1[i] != -1)
            {
               need_refinement = 1;
               GreenRefinement(edge1[i], v_to_v, edge1, edge2, middle);
            }
         }
      }
      while (need_refinement == 1);

      // 5. Update the boundary elements.
      int v1[2], v2[2], bisect, temp;
      temp = NumOfBdrElements;
      for (i = 0; i < temp; i++)
      {
         boundary[i]->GetVertices(v);
         bisect = v_to_v(v[0], v[1]);
         if (middle[bisect] != -1) // the element was refined (needs updating)
         {
            if (boundary[i]->GetType() == Element::SEGMENT)
            {
               v1[0] =           v[0]; v1[1] = middle[bisect];
               v2[0] = middle[bisect]; v2[1] =           v[1];

               boundary[i]->SetVertices(v1);
               boundary.Append(new Segment(v2, boundary[i]->GetAttribute()));
            }
            else
               mfem_error("Only bisection of segment is implemented"
                          " for bdr elem.");
         }
      }
      NumOfBdrElements = boundary.Size();

      // 6. Free the allocated memory.
      delete [] edge1;
      delete [] edge2;
      delete [] middle;

      if (el_to_edge != NULL)
      {
         NumOfEdges = GetElementToEdgeTable(*el_to_edge, be_to_edge);
         GenerateFaces();
      }

   }
   else if (Dim == 3) // ---------------------------------------------------
   {
      // 1. Hash table of vertex to vertex connections corresponding to refined
      //    edges.
      HashTable<Hashed2> v_to_v;

      MFEM_VERIFY(GetNE() == 0 ||
                  ((Tetrahedron*)elements[0])->GetRefinementFlag() != 0,
                  "tetrahedral mesh is not marked for refinement:"
                  " call Finalize(true)");

      // 2. Do the red refinement.
      int ii;
      switch (type)
      {
         case 1:
            for (i = 0; i < marked_el.Size(); i++)
            {
               Bisection(marked_el[i], v_to_v);
            }
            break;
         case 2:
            for (i = 0; i < marked_el.Size(); i++)
            {
               Bisection(marked_el[i], v_to_v);

               Bisection(NumOfElements - 1, v_to_v);
               Bisection(marked_el[i], v_to_v);
            }
            break;
         case 3:
            for (i = 0; i < marked_el.Size(); i++)
            {
               Bisection(marked_el[i], v_to_v);

               ii = NumOfElements - 1;
               Bisection(ii, v_to_v);
               Bisection(NumOfElements - 1, v_to_v);
               Bisection(ii, v_to_v);

               Bisection(marked_el[i], v_to_v);
               Bisection(NumOfElements-1, v_to_v);
               Bisection(marked_el[i], v_to_v);
            }
            break;
      }

      // 3. Do the green refinement (to get conforming mesh).
      int need_refinement;
      // int need_refinement, onoe, max_gen = 0;
      do
      {
         // int redges[2], type, flag;
         need_refinement = 0;
         // onoe = NumOfElements;
         // for (i = 0; i < onoe; i++)
         for (i = 0; i < NumOfElements; i++)
         {
            // ((Tetrahedron *)elements[i])->
            // ParseRefinementFlag(redges, type, flag);
            // if (flag > max_gen)  max_gen = flag;
            if (elements[i]->NeedRefinement(v_to_v))
            {
               need_refinement = 1;
               Bisection(i, v_to_v);
            }
         }
      }
      while (need_refinement == 1);

      // mfem::out << "Maximum generation: " << max_gen << endl;

      // 4. Update the boundary elements.
      do
      {
         need_refinement = 0;
         for (i = 0; i < NumOfBdrElements; i++)
            if (boundary[i]->NeedRefinement(v_to_v))
            {
               need_refinement = 1;
               BdrBisection(i, v_to_v);
            }
      }
      while (need_refinement == 1);

      NumOfVertices = vertices.Size();
      NumOfBdrElements = boundary.Size();

      // 5. Update element-to-edge and element-to-face relations.
      if (el_to_edge != NULL)
      {
         NumOfEdges = GetElementToEdgeTable(*el_to_edge, be_to_edge);
      }
      if (el_to_face != NULL)
      {
         GetElementToFaceTable();
         GenerateFaces();
      }

   } //  end 'if (Dim == 3)'

   last_operation = Mesh::REFINE;
   sequence++;

   UpdateNodes();

#ifdef MFEM_DEBUG
   CheckElementOrientation(false);
#endif
}

void Mesh::NonconformingRefinement(const Array<Refinement> &refinements,
                                   int nc_limit)
{
   MFEM_VERIFY(!NURBSext, "Nonconforming refinement of NURBS meshes is "
               "not supported. Project the NURBS to Nodes first.");

   ResetLazyData();

   if (!ncmesh)
   {
      // start tracking refinement hierarchy
      ncmesh = new NCMesh(this);
   }

   if (!refinements.Size())
   {
      last_operation = Mesh::NONE;
      return;
   }

   // do the refinements
   ncmesh->MarkCoarseLevel();
   ncmesh->Refine(refinements);

   if (nc_limit > 0)
   {
      ncmesh->LimitNCLevel(nc_limit);
   }

   // create a second mesh containing the finest elements from 'ncmesh'
   Mesh* mesh2 = new Mesh(*ncmesh);
   ncmesh->OnMeshUpdated(mesh2);

   // now swap the meshes, the second mesh will become the old coarse mesh
   // and this mesh will be the new fine mesh
   Swap(*mesh2, false);
   delete mesh2;

   GenerateNCFaceInfo();

   last_operation = Mesh::REFINE;
   sequence++;

   if (Nodes) // update/interpolate curved mesh
   {
      Nodes->FESpace()->Update();
      Nodes->Update();
   }
}

double Mesh::AggregateError(const Array<double> &elem_error,
                            const int *fine, int nfine, int op)
{
   double error = elem_error[fine[0]];

   for (int i = 1; i < nfine; i++)
   {
      MFEM_VERIFY(fine[i] < elem_error.Size(), "");

      double err_fine = elem_error[fine[i]];
      switch (op)
      {
         case 0: error = std::min(error, err_fine); break;
         case 1: error += err_fine; break;
         case 2: error = std::max(error, err_fine); break;
      }
   }
   return error;
}

bool Mesh::NonconformingDerefinement(Array<double> &elem_error,
                                     double threshold, int nc_limit, int op)
{
   MFEM_VERIFY(ncmesh, "Only supported for non-conforming meshes.");
   MFEM_VERIFY(!NURBSext, "Derefinement of NURBS meshes is not supported. "
               "Project the NURBS to Nodes first.");

   ResetLazyData();

   const Table &dt = ncmesh->GetDerefinementTable();

   Array<int> level_ok;
   if (nc_limit > 0)
   {
      ncmesh->CheckDerefinementNCLevel(dt, level_ok, nc_limit);
   }

   Array<int> derefs;
   for (int i = 0; i < dt.Size(); i++)
   {
      if (nc_limit > 0 && !level_ok[i]) { continue; }

      double error =
         AggregateError(elem_error, dt.GetRow(i), dt.RowSize(i), op);

      if (error < threshold) { derefs.Append(i); }
   }

   if (!derefs.Size()) { return false; }

   ncmesh->Derefine(derefs);

   Mesh* mesh2 = new Mesh(*ncmesh);
   ncmesh->OnMeshUpdated(mesh2);

   Swap(*mesh2, false);
   delete mesh2;

   GenerateNCFaceInfo();

   last_operation = Mesh::DEREFINE;
   sequence++;

   UpdateNodes();

   return true;
}

bool Mesh::DerefineByError(Array<double> &elem_error, double threshold,
                           int nc_limit, int op)
{
   // NOTE: the error array is not const because it will be expanded in parallel
   //       by ghost element errors
   if (Nonconforming())
   {
      return NonconformingDerefinement(elem_error, threshold, nc_limit, op);
   }
   else
   {
      MFEM_ABORT("Derefinement is currently supported for non-conforming "
                 "meshes only.");
      return false;
   }
}

bool Mesh::DerefineByError(const Vector &elem_error, double threshold,
                           int nc_limit, int op)
{
   Array<double> tmp(elem_error.Size());
   for (int i = 0; i < tmp.Size(); i++)
   {
      tmp[i] = elem_error(i);
   }
   return DerefineByError(tmp, threshold, nc_limit, op);
}


void Mesh::InitFromNCMesh(const NCMesh &ncmesh_)
{
   Dim = ncmesh_.Dimension();
   spaceDim = ncmesh_.SpaceDimension();

   DeleteTables();

   ncmesh_.GetMeshComponents(*this);

   NumOfVertices = vertices.Size();
   NumOfElements = elements.Size();
   NumOfBdrElements = boundary.Size();

   SetMeshGen(); // set the mesh type: 'meshgen', ...

   NumOfEdges = NumOfFaces = 0;
   nbInteriorFaces = nbBoundaryFaces = -1;

   if (Dim > 1)
   {
      el_to_edge = new Table;
      NumOfEdges = GetElementToEdgeTable(*el_to_edge, be_to_edge);
   }
   if (Dim > 2)
   {
      GetElementToFaceTable();
   }
   GenerateFaces();
#ifdef MFEM_DEBUG
   CheckBdrElementOrientation(false);
#endif

   // NOTE: ncmesh->OnMeshUpdated() and GenerateNCFaceInfo() should be called
   // outside after this method.
}

Mesh::Mesh(const NCMesh &ncmesh_)
{
   Init();
   InitTables();
   InitFromNCMesh(ncmesh_);
   SetAttributes();
}

void Mesh::Swap(Mesh& other, bool non_geometry)
{
   mfem::Swap(Dim, other.Dim);
   mfem::Swap(spaceDim, other.spaceDim);

   mfem::Swap(NumOfVertices, other.NumOfVertices);
   mfem::Swap(NumOfElements, other.NumOfElements);
   mfem::Swap(NumOfBdrElements, other.NumOfBdrElements);
   mfem::Swap(NumOfEdges, other.NumOfEdges);
   mfem::Swap(NumOfFaces, other.NumOfFaces);

   mfem::Swap(meshgen, other.meshgen);
   mfem::Swap(mesh_geoms, other.mesh_geoms);

   mfem::Swap(elements, other.elements);
   mfem::Swap(vertices, other.vertices);
   mfem::Swap(boundary, other.boundary);
   mfem::Swap(faces, other.faces);
   mfem::Swap(faces_info, other.faces_info);
   mfem::Swap(nc_faces_info, other.nc_faces_info);

   mfem::Swap(el_to_edge, other.el_to_edge);
   mfem::Swap(el_to_face, other.el_to_face);
   mfem::Swap(el_to_el, other.el_to_el);
   mfem::Swap(be_to_edge, other.be_to_edge);
   mfem::Swap(bel_to_edge, other.bel_to_edge);
   mfem::Swap(be_to_face, other.be_to_face);
   mfem::Swap(face_edge, other.face_edge);
   mfem::Swap(face_to_elem, other.face_to_elem);
   mfem::Swap(edge_vertex, other.edge_vertex);

   mfem::Swap(attributes, other.attributes);
   mfem::Swap(bdr_attributes, other.bdr_attributes);

   mfem::Swap(geom_factors, other.geom_factors);

#ifdef MFEM_USE_MEMALLOC
   TetMemory.Swap(other.TetMemory);
#endif

   if (non_geometry)
   {
      mfem::Swap(NURBSext, other.NURBSext);
      mfem::Swap(ncmesh, other.ncmesh);

      mfem::Swap(Nodes, other.Nodes);
      if (Nodes) { Nodes->FESpace()->UpdateMeshPointer(this); }
      if (other.Nodes) { other.Nodes->FESpace()->UpdateMeshPointer(&other); }
      mfem::Swap(own_nodes, other.own_nodes);

      mfem::Swap(CoarseFineTr, other.CoarseFineTr);

      mfem::Swap(sequence, other.sequence);
      mfem::Swap(last_operation, other.last_operation);
   }
}

void Mesh::GetElementData(const Array<Element*> &elem_array, int geom,
                          Array<int> &elem_vtx, Array<int> &attr) const
{
   // protected method
   const int nv = Geometry::NumVerts[geom];
   int num_elems = 0;
   for (int i = 0; i < elem_array.Size(); i++)
   {
      if (elem_array[i]->GetGeometryType() == geom)
      {
         num_elems++;
      }
   }
   elem_vtx.SetSize(nv*num_elems);
   attr.SetSize(num_elems);
   elem_vtx.SetSize(0);
   attr.SetSize(0);
   for (int i = 0; i < elem_array.Size(); i++)
   {
      Element *el = elem_array[i];
      if (el->GetGeometryType() != geom) { continue; }

      Array<int> loc_vtx(el->GetVertices(), nv);
      elem_vtx.Append(loc_vtx);
      attr.Append(el->GetAttribute());
   }
}

static Array<int>& AllElements(Array<int> &list, int nelem)
{
   list.SetSize(nelem);
   for (int i = 0; i < nelem; i++) { list[i] = i; }
   return list;
}

void Mesh::UniformRefinement(int ref_algo)
{
   Array<int> list;

   if (NURBSext)
   {
      NURBSUniformRefinement();
   }
   else if (ncmesh)
   {
      GeneralRefinement(AllElements(list, GetNE()));
   }
   else if (ref_algo == 1 && meshgen == 1 && Dim == 3)
   {
      // algorithm "B" for an all-tet mesh
      LocalRefinement(AllElements(list, GetNE()));
   }
   else
   {
      switch (Dim)
      {
         case 1: LocalRefinement(AllElements(list, GetNE())); break;
         case 2: UniformRefinement2D(); break;
         case 3: UniformRefinement3D(); break;
         default: MFEM_ABORT("internal error");
      }
   }
}

void Mesh::GeneralRefinement(const Array<Refinement> &refinements,
                             int nonconforming, int nc_limit)
{
   if (ncmesh)
   {
      nonconforming = 1;
   }
   else if (Dim == 1 || (Dim == 3 && (meshgen & 1)))
   {
      nonconforming = 0;
   }
   else if (nonconforming < 0)
   {
      // determine if nonconforming refinement is suitable
      if ((meshgen & 2) || (meshgen & 4) || (meshgen & 8))
      {
         nonconforming = 1; // tensor product elements and wedges
      }
      else
      {
         nonconforming = 0; // simplices
      }
   }

   if (nonconforming)
   {
      // non-conforming refinement (hanging nodes)
      NonconformingRefinement(refinements, nc_limit);
   }
   else
   {
      Array<int> el_to_refine(refinements.Size());
      for (int i = 0; i < refinements.Size(); i++)
      {
         el_to_refine[i] = refinements[i].index;
      }

      // infer 'type' of local refinement from first element's 'ref_type'
      int type, rt = (refinements.Size() ? refinements[0].ref_type : 7);
      if (rt == 1 || rt == 2 || rt == 4)
      {
         type = 1; // bisection
      }
      else if (rt == 3 || rt == 5 || rt == 6)
      {
         type = 2; // quadrisection
      }
      else
      {
         type = 3; // octasection
      }

      // red-green refinement and bisection, no hanging nodes
      LocalRefinement(el_to_refine, type);
   }
}

void Mesh::GeneralRefinement(const Array<int> &el_to_refine, int nonconforming,
                             int nc_limit)
{
   Array<Refinement> refinements(el_to_refine.Size());
   for (int i = 0; i < el_to_refine.Size(); i++)
   {
      refinements[i] = Refinement(el_to_refine[i]);
   }
   GeneralRefinement(refinements, nonconforming, nc_limit);
}

void Mesh::EnsureNCMesh(bool simplices_nonconforming)
{
   MFEM_VERIFY(!NURBSext, "Cannot convert a NURBS mesh to an NC mesh. "
               "Please project the NURBS to Nodes first, with SetCurvature().");

#ifdef MFEM_USE_MPI
   MFEM_VERIFY(ncmesh != NULL || dynamic_cast<const ParMesh*>(this) == NULL,
               "Sorry, converting a conforming ParMesh to an NC mesh is "
               "not possible.");
#endif

   if (!ncmesh)
   {
      if ((meshgen & 0x2) /* quads/hexes */ ||
          (meshgen & 0x4) /* wedges */ ||
          (simplices_nonconforming && (meshgen & 0x1)) /* simplices */)
      {
         ncmesh = new NCMesh(this);
         ncmesh->OnMeshUpdated(this);
         GenerateNCFaceInfo();
      }
   }
}

void Mesh::RandomRefinement(double prob, bool aniso, int nonconforming,
                            int nc_limit)
{
   Array<Refinement> refs;
   for (int i = 0; i < GetNE(); i++)
   {
      if ((double) rand() / RAND_MAX < prob)
      {
         int type = 7;
         if (aniso)
         {
            type = (Dim == 3) ? (rand() % 7 + 1) : (rand() % 3 + 1);
         }
         refs.Append(Refinement(i, type));
      }
   }
   GeneralRefinement(refs, nonconforming, nc_limit);
}

void Mesh::RefineAtVertex(const Vertex& vert, double eps, int nonconforming)
{
   Array<int> v;
   Array<Refinement> refs;
   for (int i = 0; i < GetNE(); i++)
   {
      GetElementVertices(i, v);
      bool refine = false;
      for (int j = 0; j < v.Size(); j++)
      {
         double dist = 0.0;
         for (int l = 0; l < spaceDim; l++)
         {
            double d = vert(l) - vertices[v[j]](l);
            dist += d*d;
         }
         if (dist <= eps*eps) { refine = true; break; }
      }
      if (refine)
      {
         refs.Append(Refinement(i));
      }
   }
   GeneralRefinement(refs, nonconforming);
}

bool Mesh::RefineByError(const Array<double> &elem_error, double threshold,
                         int nonconforming, int nc_limit)
{
   MFEM_VERIFY(elem_error.Size() == GetNE(), "");
   Array<Refinement> refs;
   for (int i = 0; i < GetNE(); i++)
   {
      if (elem_error[i] > threshold)
      {
         refs.Append(Refinement(i));
      }
   }
   if (ReduceInt(refs.Size()))
   {
      GeneralRefinement(refs, nonconforming, nc_limit);
      return true;
   }
   return false;
}

bool Mesh::RefineByError(const Vector &elem_error, double threshold,
                         int nonconforming, int nc_limit)
{
   Array<double> tmp(const_cast<double*>(elem_error.GetData()),
                     elem_error.Size());
   return RefineByError(tmp, threshold, nonconforming, nc_limit);
}


void Mesh::Bisection(int i, const DSTable &v_to_v,
                     int *edge1, int *edge2, int *middle)
{
   int *vert;
   int v[2][4], v_new, bisect, t;
   Element *el = elements[i];
   Vertex V;

   t = el->GetType();
   if (t == Element::TRIANGLE)
   {
      Triangle *tri = (Triangle *) el;

      vert = tri->GetVertices();

      // 1. Get the index for the new vertex in v_new.
      bisect = v_to_v(vert[0], vert[1]);
      MFEM_ASSERT(bisect >= 0, "");

      if (middle[bisect] == -1)
      {
         v_new = NumOfVertices++;
         for (int d = 0; d < spaceDim; d++)
         {
            V(d) = 0.5 * (vertices[vert[0]](d) + vertices[vert[1]](d));
         }
         vertices.Append(V);

         // Put the element that may need refinement (because of this
         // bisection) in edge1, or -1 if no more refinement is needed.
         if (edge1[bisect] == i)
         {
            edge1[bisect] = edge2[bisect];
         }

         middle[bisect] = v_new;
      }
      else
      {
         v_new = middle[bisect];

         // This edge will require no more refinement.
         edge1[bisect] = -1;
      }

      // 2. Set the node indices for the new elements in v[0] and v[1] so that
      //    the  edge marked for refinement is between the first two nodes.
      v[0][0] = vert[2]; v[0][1] = vert[0]; v[0][2] = v_new;
      v[1][0] = vert[1]; v[1][1] = vert[2]; v[1][2] = v_new;

      tri->SetVertices(v[0]);   // changes vert[0..2] !!!

      Triangle* tri_new = new Triangle(v[1], tri->GetAttribute());
      elements.Append(tri_new);

      int tr = tri->GetTransform();
      tri_new->ResetTransform(tr);

      // record the sequence of refinements
      tri->PushTransform(4);
      tri_new->PushTransform(5);

      int coarse = FindCoarseElement(i);
      CoarseFineTr.embeddings[i].parent = coarse;
      CoarseFineTr.embeddings.Append(Embedding(coarse, Geometry::TRIANGLE));

      // 3. edge1 and edge2 may have to be changed for the second triangle.
      if (v[1][0] < v_to_v.NumberOfRows() && v[1][1] < v_to_v.NumberOfRows())
      {
         bisect = v_to_v(v[1][0], v[1][1]);
         MFEM_ASSERT(bisect >= 0, "");

         if (edge1[bisect] == i)
         {
            edge1[bisect] = NumOfElements;
         }
         else if (edge2[bisect] == i)
         {
            edge2[bisect] = NumOfElements;
         }
      }
      NumOfElements++;
   }
   else
   {
      MFEM_ABORT("Bisection for now works only for triangles.");
   }
}

void Mesh::Bisection(int i, HashTable<Hashed2> &v_to_v)
{
   int *vert;
   int v[2][4], v_new, bisect, t;
   Element *el = elements[i];
   Vertex V;

   t = el->GetType();
   if (t == Element::TETRAHEDRON)
   {
      Tetrahedron *tet = (Tetrahedron *) el;

      MFEM_VERIFY(tet->GetRefinementFlag() != 0,
                  "TETRAHEDRON element is not marked for refinement.");

      vert = tet->GetVertices();

      // 1. Get the index for the new vertex in v_new.
      bisect = v_to_v.FindId(vert[0], vert[1]);
      if (bisect == -1)
      {
         v_new = NumOfVertices + v_to_v.GetId(vert[0],vert[1]);
         for (int j = 0; j < 3; j++)
         {
            V(j) = 0.5 * (vertices[vert[0]](j) + vertices[vert[1]](j));
         }
         vertices.Append(V);
      }
      else
      {
         v_new = NumOfVertices + bisect;
      }

      // 2. Set the node indices for the new elements in v[2][4] so that
      //    the edge marked for refinement is between the first two nodes.
      int type, old_redges[2], flag;
      tet->ParseRefinementFlag(old_redges, type, flag);

      int new_type, new_redges[2][2];
      v[0][3] = v_new;
      v[1][3] = v_new;
      new_redges[0][0] = 2;
      new_redges[0][1] = 1;
      new_redges[1][0] = 2;
      new_redges[1][1] = 1;
      int tr1 = -1, tr2 = -1;
      switch (old_redges[0])
      {
         case 2:
            v[0][0] = vert[0]; v[0][1] = vert[2]; v[0][2] = vert[3];
            if (type == Tetrahedron::TYPE_PF) { new_redges[0][1] = 4; }
            tr1 = 0;
            break;
         case 3:
            v[0][0] = vert[3]; v[0][1] = vert[0]; v[0][2] = vert[2];
            tr1 = 2;
            break;
         case 5:
            v[0][0] = vert[2]; v[0][1] = vert[3]; v[0][2] = vert[0];
            tr1 = 4;
      }
      switch (old_redges[1])
      {
         case 1:
            v[1][0] = vert[2]; v[1][1] = vert[1]; v[1][2] = vert[3];
            if (type == Tetrahedron::TYPE_PF) { new_redges[1][0] = 3; }
            tr2 = 1;
            break;
         case 4:
            v[1][0] = vert[1]; v[1][1] = vert[3]; v[1][2] = vert[2];
            tr2 = 3;
            break;
         case 5:
            v[1][0] = vert[3]; v[1][1] = vert[2]; v[1][2] = vert[1];
            tr2 = 5;
      }

      int attr = tet->GetAttribute();
      tet->SetVertices(v[0]);

#ifdef MFEM_USE_MEMALLOC
      Tetrahedron *tet2 = TetMemory.Alloc();
      tet2->SetVertices(v[1]);
      tet2->SetAttribute(attr);
#else
      Tetrahedron *tet2 = new Tetrahedron(v[1], attr);
#endif
      tet2->ResetTransform(tet->GetTransform());
      elements.Append(tet2);

      // record the sequence of refinements
      tet->PushTransform(tr1);
      tet2->PushTransform(tr2);

      int coarse = FindCoarseElement(i);
      CoarseFineTr.embeddings[i].parent = coarse;
      CoarseFineTr.embeddings.Append(Embedding(coarse, Geometry::TETRAHEDRON));

      // 3. Set the bisection flag
      switch (type)
      {
         case Tetrahedron::TYPE_PU:
            new_type = Tetrahedron::TYPE_PF; break;
         case Tetrahedron::TYPE_PF:
            new_type = Tetrahedron::TYPE_A;  break;
         default:
            new_type = Tetrahedron::TYPE_PU;
      }

      tet->CreateRefinementFlag(new_redges[0], new_type, flag+1);
      tet2->CreateRefinementFlag(new_redges[1], new_type, flag+1);

      NumOfElements++;
   }
   else
   {
      MFEM_ABORT("Bisection with HashTable for now works only for tetrahedra.");
   }
}

void Mesh::BdrBisection(int i, const HashTable<Hashed2> &v_to_v)
{
   int *vert;
   int v[2][3], v_new, bisect, t;
   Element *bdr_el = boundary[i];

   t = bdr_el->GetType();
   if (t == Element::TRIANGLE)
   {
      Triangle *tri = (Triangle *) bdr_el;

      vert = tri->GetVertices();

      // 1. Get the index for the new vertex in v_new.
      bisect = v_to_v.FindId(vert[0], vert[1]);
      MFEM_ASSERT(bisect >= 0, "");
      v_new = NumOfVertices + bisect;
      MFEM_ASSERT(v_new != -1, "");

      // 2. Set the node indices for the new elements in v[0] and v[1] so that
      //    the  edge marked for refinement is between the first two nodes.
      v[0][0] = vert[2]; v[0][1] = vert[0]; v[0][2] = v_new;
      v[1][0] = vert[1]; v[1][1] = vert[2]; v[1][2] = v_new;

      tri->SetVertices(v[0]);

      boundary.Append(new Triangle(v[1], tri->GetAttribute()));

      NumOfBdrElements++;
   }
   else
   {
      MFEM_ABORT("Bisection of boundary elements with HashTable works only for"
                 " triangles!");
   }
}

void Mesh::UniformRefinement(int i, const DSTable &v_to_v,
                             int *edge1, int *edge2, int *middle)
{
   Array<int> v;
   int j, v1[3], v2[3], v3[3], v4[3], v_new[3], bisect[3];
   Vertex V;

   if (elements[i]->GetType() == Element::TRIANGLE)
   {
      Triangle *tri0 = (Triangle*) elements[i];
      tri0->GetVertices(v);

      // 1. Get the indices for the new vertices in array v_new
      bisect[0] = v_to_v(v[0],v[1]);
      bisect[1] = v_to_v(v[1],v[2]);
      bisect[2] = v_to_v(v[0],v[2]);
      MFEM_ASSERT(bisect[0] >= 0 && bisect[1] >= 0 && bisect[2] >= 0, "");

      for (j = 0; j < 3; j++)                // for the 3 edges fix v_new
      {
         if (middle[bisect[j]] == -1)
         {
            v_new[j] = NumOfVertices++;
            for (int d = 0; d < spaceDim; d++)
            {
               V(d) = (vertices[v[j]](d) + vertices[v[(j+1)%3]](d))/2.;
            }
            vertices.Append(V);

            // Put the element that may need refinement (because of this
            // bisection) in edge1, or -1 if no more refinement is needed.
            if (edge1[bisect[j]] == i)
            {
               edge1[bisect[j]] = edge2[bisect[j]];
            }

            middle[bisect[j]] = v_new[j];
         }
         else
         {
            v_new[j] = middle[bisect[j]];

            // This edge will require no more refinement.
            edge1[bisect[j]] = -1;
         }
      }

      // 2. Set the node indices for the new elements in v1, v2, v3 & v4 so that
      //    the edges marked for refinement be between the first two nodes.
      v1[0] =     v[0]; v1[1] = v_new[0]; v1[2] = v_new[2];
      v2[0] = v_new[0]; v2[1] =     v[1]; v2[2] = v_new[1];
      v3[0] = v_new[2]; v3[1] = v_new[1]; v3[2] =     v[2];
      v4[0] = v_new[1]; v4[1] = v_new[2]; v4[2] = v_new[0];

      Triangle* tri1 = new Triangle(v1, tri0->GetAttribute());
      Triangle* tri2 = new Triangle(v2, tri0->GetAttribute());
      Triangle* tri3 = new Triangle(v3, tri0->GetAttribute());

      elements.Append(tri1);
      elements.Append(tri2);
      elements.Append(tri3);

      tri0->SetVertices(v4);

      // record the sequence of refinements
      unsigned code = tri0->GetTransform();
      tri1->ResetTransform(code);
      tri2->ResetTransform(code);
      tri3->ResetTransform(code);

      tri0->PushTransform(3);
      tri1->PushTransform(0);
      tri2->PushTransform(1);
      tri3->PushTransform(2);

      // set parent indices
      int coarse = FindCoarseElement(i);
      CoarseFineTr.embeddings[i] = Embedding(coarse, Geometry::TRIANGLE);
      CoarseFineTr.embeddings.Append(Embedding(coarse, Geometry::TRIANGLE));
      CoarseFineTr.embeddings.Append(Embedding(coarse, Geometry::TRIANGLE));
      CoarseFineTr.embeddings.Append(Embedding(coarse, Geometry::TRIANGLE));

      NumOfElements += 3;
   }
   else
   {
      MFEM_ABORT("Uniform refinement for now works only for triangles.");
   }
}

void Mesh::InitRefinementTransforms()
{
   // initialize CoarseFineTr
   CoarseFineTr.Clear();
   CoarseFineTr.embeddings.SetSize(NumOfElements);
   for (int i = 0; i < NumOfElements; i++)
   {
      elements[i]->ResetTransform(0);
      CoarseFineTr.embeddings[i] = Embedding(i, GetElementGeometry(i));
   }
}

int Mesh::FindCoarseElement(int i)
{
   int coarse;
   while ((coarse = CoarseFineTr.embeddings[i].parent) != i)
   {
      i = coarse;
   }
   return coarse;
}

const CoarseFineTransformations& Mesh::GetRefinementTransforms()
{
   MFEM_VERIFY(GetLastOperation() == Mesh::REFINE, "");

   if (ncmesh)
   {
      return ncmesh->GetRefinementTransforms();
   }

   Mesh::GeometryList elem_geoms(*this);
   for (int i = 0; i < elem_geoms.Size(); i++)
   {
      const Geometry::Type geom = elem_geoms[i];
      if (CoarseFineTr.point_matrices[geom].SizeK()) { continue; }

      if (geom == Geometry::TRIANGLE ||
          geom == Geometry::TETRAHEDRON)
      {
         std::map<unsigned, int> mat_no;
         mat_no[0] = 1; // identity

         // assign matrix indices to element transformations
         for (int j = 0; j < elements.Size(); j++)
         {
            int index = 0;
            unsigned code = elements[j]->GetTransform();
            if (code)
            {
               int &matrix = mat_no[code];
               if (!matrix) { matrix = mat_no.size(); }
               index = matrix-1;
            }
            CoarseFineTr.embeddings[j].matrix = index;
         }

         DenseTensor &pmats = CoarseFineTr.point_matrices[geom];
         pmats.SetSize(Dim, Dim+1, mat_no.size());

         // calculate the point matrices used
         std::map<unsigned, int>::iterator it;
         for (it = mat_no.begin(); it != mat_no.end(); ++it)
         {
            if (geom == Geometry::TRIANGLE)
            {
               Triangle::GetPointMatrix(it->first, pmats(it->second-1));
            }
            else
            {
               Tetrahedron::GetPointMatrix(it->first, pmats(it->second-1));
            }
         }
      }
      else
      {
         MFEM_ABORT("Don't know how to construct CoarseFineTransformations for"
                    " geom = " << geom);
      }
   }

   // NOTE: quads and hexes already have trivial transformations ready
   return CoarseFineTr;
}

void Mesh::PrintXG(std::ostream &os) const
{
   MFEM_ASSERT(Dim==spaceDim, "2D Manifold meshes not supported");
   int i, j;
   Array<int> v;

   if (Dim == 2)
   {
      // Print the type of the mesh.
      if (Nodes == NULL)
      {
         os << "areamesh2\n\n";
      }
      else
      {
         os << "curved_areamesh2\n\n";
      }

      // Print the boundary elements.
      os << NumOfBdrElements << '\n';
      for (i = 0; i < NumOfBdrElements; i++)
      {
         boundary[i]->GetVertices(v);

         os << boundary[i]->GetAttribute();
         for (j = 0; j < v.Size(); j++)
         {
            os << ' ' << v[j] + 1;
         }
         os << '\n';
      }

      // Print the elements.
      os << NumOfElements << '\n';
      for (i = 0; i < NumOfElements; i++)
      {
         elements[i]->GetVertices(v);

         os << elements[i]->GetAttribute() << ' ' << v.Size();
         for (j = 0; j < v.Size(); j++)
         {
            os << ' ' << v[j] + 1;
         }
         os << '\n';
      }

      if (Nodes == NULL)
      {
         // Print the vertices.
         os << NumOfVertices << '\n';
         for (i = 0; i < NumOfVertices; i++)
         {
            os << vertices[i](0);
            for (j = 1; j < Dim; j++)
            {
               os << ' ' << vertices[i](j);
            }
            os << '\n';
         }
      }
      else
      {
         os << NumOfVertices << '\n';
         Nodes->Save(os);
      }
   }
   else  // ===== Dim != 2 =====
   {
      if (Nodes)
      {
         mfem_error("Mesh::PrintXG(...) : Curved mesh in 3D");
      }

      if (meshgen == 1)
      {
         int nv;
         const int *ind;

         os << "NETGEN_Neutral_Format\n";
         // print the vertices
         os << NumOfVertices << '\n';
         for (i = 0; i < NumOfVertices; i++)
         {
            for (j = 0; j < Dim; j++)
            {
               os << ' ' << vertices[i](j);
            }
            os << '\n';
         }

         // print the elements
         os << NumOfElements << '\n';
         for (i = 0; i < NumOfElements; i++)
         {
            nv = elements[i]->GetNVertices();
            ind = elements[i]->GetVertices();
            os << elements[i]->GetAttribute();
            for (j = 0; j < nv; j++)
            {
               os << ' ' << ind[j]+1;
            }
            os << '\n';
         }

         // print the boundary information.
         os << NumOfBdrElements << '\n';
         for (i = 0; i < NumOfBdrElements; i++)
         {
            nv = boundary[i]->GetNVertices();
            ind = boundary[i]->GetVertices();
            os << boundary[i]->GetAttribute();
            for (j = 0; j < nv; j++)
            {
               os << ' ' << ind[j]+1;
            }
            os << '\n';
         }
      }
      else if (meshgen == 2)  // TrueGrid
      {
         int nv;
         const int *ind;

         os << "TrueGrid\n"
            << "1 " << NumOfVertices << " " << NumOfElements
            << " 0 0 0 0 0 0 0\n"
            << "0 0 0 1 0 0 0 0 0 0 0\n"
            << "0 0 " << NumOfBdrElements << " 0 0 0 0 0 0 0 0 0 0 0 0 0\n"
            << "0.0 0.0 0.0 0 0 0.0 0.0 0 0.0\n"
            << "0 0 0 0 0 0 0 0 0 0 0 0 0 0 0 0\n";

         for (i = 0; i < NumOfVertices; i++)
            os << i+1 << " 0.0 " << vertices[i](0) << ' ' << vertices[i](1)
               << ' ' << vertices[i](2) << " 0.0\n";

         for (i = 0; i < NumOfElements; i++)
         {
            nv = elements[i]->GetNVertices();
            ind = elements[i]->GetVertices();
            os << i+1 << ' ' << elements[i]->GetAttribute();
            for (j = 0; j < nv; j++)
            {
               os << ' ' << ind[j]+1;
            }
            os << '\n';
         }

         for (i = 0; i < NumOfBdrElements; i++)
         {
            nv = boundary[i]->GetNVertices();
            ind = boundary[i]->GetVertices();
            os << boundary[i]->GetAttribute();
            for (j = 0; j < nv; j++)
            {
               os << ' ' << ind[j]+1;
            }
            os << " 1.0 1.0 1.0 1.0\n";
         }
      }
   }

   os << flush;
}

void Mesh::Printer(std::ostream &os, std::string section_delimiter) const
{
   int i, j;

   if (NURBSext)
   {
      // general format
      NURBSext->Print(os);
      os << '\n';
      Nodes->Save(os);

      // patch-wise format
      // NURBSext->ConvertToPatches(*Nodes);
      // NURBSext->Print(os);

      return;
   }

   if (Nonconforming())
   {
      // nonconforming mesh format
      ncmesh->Print(os);

      if (Nodes)
      {
         os << "\n# mesh curvature GridFunction";
         os << "\nnodes\n";
         Nodes->Save(os);
      }

      os << "\nmfem_mesh_end" << endl;
      return;
   }

   // serial/parallel conforming mesh format
   os << (section_delimiter.empty()
          ? "MFEM mesh v1.0\n" : "MFEM mesh v1.2\n");

   // optional
   os <<
      "\n#\n# MFEM Geometry Types (see mesh/geom.hpp):\n#\n"
      "# POINT       = 0\n"
      "# SEGMENT     = 1\n"
      "# TRIANGLE    = 2\n"
      "# SQUARE      = 3\n"
      "# TETRAHEDRON = 4\n"
      "# CUBE        = 5\n"
      "# PRISM       = 6\n"
      "# PYRAMID     = 7\n"
      "#\n";

   os << "\ndimension\n" << Dim;

   os << "\n\nelements\n" << NumOfElements << '\n';
   for (i = 0; i < NumOfElements; i++)
   {
      PrintElement(elements[i], os);
   }

   os << "\nboundary\n" << NumOfBdrElements << '\n';
   for (i = 0; i < NumOfBdrElements; i++)
   {
      PrintElement(boundary[i], os);
   }

   os << "\nvertices\n" << NumOfVertices << '\n';
   if (Nodes == NULL)
   {
      os << spaceDim << '\n';
      for (i = 0; i < NumOfVertices; i++)
      {
         os << vertices[i](0);
         for (j = 1; j < spaceDim; j++)
         {
            os << ' ' << vertices[i](j);
         }
         os << '\n';
      }
      os.flush();
   }
   else
   {
      os << "\nnodes\n";
      Nodes->Save(os);
   }

   if (!section_delimiter.empty())
   {
      os << section_delimiter << endl; // only with format v1.2
   }
}

void Mesh::PrintTopo(std::ostream &os,const Array<int> &e_to_k) const
{
   int i;
   Array<int> vert;

   os << "MFEM NURBS mesh v1.0\n";

   // optional
   os <<
      "\n#\n# MFEM Geometry Types (see mesh/geom.hpp):\n#\n"
      "# SEGMENT     = 1\n"
      "# SQUARE      = 3\n"
      "# CUBE        = 5\n"
      "#\n";

   os << "\ndimension\n" << Dim
      << "\n\nelements\n" << NumOfElements << '\n';
   for (i = 0; i < NumOfElements; i++)
   {
      PrintElement(elements[i], os);
   }

   os << "\nboundary\n" << NumOfBdrElements << '\n';
   for (i = 0; i < NumOfBdrElements; i++)
   {
      PrintElement(boundary[i], os);
   }

   os << "\nedges\n" << NumOfEdges << '\n';
   for (i = 0; i < NumOfEdges; i++)
   {
      edge_vertex->GetRow(i, vert);
      int ki = e_to_k[i];
      if (ki < 0)
      {
         ki = -1 - ki;
      }
      os << ki << ' ' << vert[0] << ' ' << vert[1] << '\n';
   }
   os << "\nvertices\n" << NumOfVertices << '\n';
}

void Mesh::Save(const std::string &fname, int precision) const
{
   ofstream ofs(fname);
   ofs.precision(precision);
   Print(ofs);
}

#ifdef MFEM_USE_ADIOS2
void Mesh::Print(adios2stream &os) const
{
   os.Print(*this);
}
#endif

void Mesh::PrintVTK(std::ostream &os)
{
   os <<
      "# vtk DataFile Version 3.0\n"
      "Generated by MFEM\n"
      "ASCII\n"
      "DATASET UNSTRUCTURED_GRID\n";

   if (Nodes == NULL)
   {
      os << "POINTS " << NumOfVertices << " double\n";
      for (int i = 0; i < NumOfVertices; i++)
      {
         os << vertices[i](0);
         int j;
         for (j = 1; j < spaceDim; j++)
         {
            os << ' ' << vertices[i](j);
         }
         for ( ; j < 3; j++)
         {
            os << ' ' << 0.0;
         }
         os << '\n';
      }
   }
   else
   {
      Array<int> vdofs(3);
      os << "POINTS " << Nodes->FESpace()->GetNDofs() << " double\n";
      for (int i = 0; i < Nodes->FESpace()->GetNDofs(); i++)
      {
         vdofs.SetSize(1);
         vdofs[0] = i;
         Nodes->FESpace()->DofsToVDofs(vdofs);
         os << (*Nodes)(vdofs[0]);
         int j;
         for (j = 1; j < spaceDim; j++)
         {
            os << ' ' << (*Nodes)(vdofs[j]);
         }
         for ( ; j < 3; j++)
         {
            os << ' ' << 0.0;
         }
         os << '\n';
      }
   }

   int order = -1;
   if (Nodes == NULL)
   {
      int size = 0;
      for (int i = 0; i < NumOfElements; i++)
      {
         size += elements[i]->GetNVertices() + 1;
      }
      os << "CELLS " << NumOfElements << ' ' << size << '\n';
      for (int i = 0; i < NumOfElements; i++)
      {
         const int *v = elements[i]->GetVertices();
         const int nv = elements[i]->GetNVertices();
         os << nv;
         Geometry::Type geom = elements[i]->GetGeometryType();
         const int *perm = VTKGeometry::VertexPermutation[geom];
         for (int j = 0; j < nv; j++)
         {
            os << ' ' << v[perm ? perm[j] : j];
         }
         os << '\n';
      }
      order = 1;
   }
   else
   {
      Array<int> dofs;
      int size = 0;
      for (int i = 0; i < NumOfElements; i++)
      {
         Nodes->FESpace()->GetElementDofs(i, dofs);
         MFEM_ASSERT(Dim != 0 || dofs.Size() == 1,
                     "Point meshes should have a single dof per element");
         size += dofs.Size() + 1;
      }
      os << "CELLS " << NumOfElements << ' ' << size << '\n';
      const char *fec_name = Nodes->FESpace()->FEColl()->Name();

      if (!strcmp(fec_name, "Linear") ||
          !strcmp(fec_name, "H1_0D_P1") ||
          !strcmp(fec_name, "H1_1D_P1") ||
          !strcmp(fec_name, "H1_2D_P1") ||
          !strcmp(fec_name, "H1_3D_P1"))
      {
         order = 1;
      }
      else if (!strcmp(fec_name, "Quadratic") ||
               !strcmp(fec_name, "H1_1D_P2") ||
               !strcmp(fec_name, "H1_2D_P2") ||
               !strcmp(fec_name, "H1_3D_P2"))
      {
         order = 2;
      }
      if (order == -1)
      {
         mfem::err << "Mesh::PrintVTK : can not save '"
                   << fec_name << "' elements!" << endl;
         mfem_error();
      }
      for (int i = 0; i < NumOfElements; i++)
      {
         Nodes->FESpace()->GetElementDofs(i, dofs);
         os << dofs.Size();
         if (order == 1)
         {
            for (int j = 0; j < dofs.Size(); j++)
            {
               os << ' ' << dofs[j];
            }
         }
         else if (order == 2)
         {
            const int *vtk_mfem;
            switch (elements[i]->GetGeometryType())
            {
               case Geometry::SEGMENT:
               case Geometry::TRIANGLE:
               case Geometry::SQUARE:
                  vtk_mfem = vtk_quadratic_hex; break; // identity map
               case Geometry::TETRAHEDRON:
                  vtk_mfem = vtk_quadratic_tet; break;
               case Geometry::PRISM:
                  vtk_mfem = vtk_quadratic_wedge; break;
               case Geometry::CUBE:
               default:
                  vtk_mfem = vtk_quadratic_hex; break;
            }
            for (int j = 0; j < dofs.Size(); j++)
            {
               os << ' ' << dofs[vtk_mfem[j]];
            }
         }
         os << '\n';
      }
   }

   os << "CELL_TYPES " << NumOfElements << '\n';
   for (int i = 0; i < NumOfElements; i++)
   {
      int vtk_cell_type = 5;
      Geometry::Type geom = GetElement(i)->GetGeometryType();
      if (order == 1) { vtk_cell_type = VTKGeometry::Map[geom]; }
      else if (order == 2) { vtk_cell_type = VTKGeometry::QuadraticMap[geom]; }
      os << vtk_cell_type << '\n';
   }

   // write attributes
   os << "CELL_DATA " << NumOfElements << '\n'
      << "SCALARS material int\n"
      << "LOOKUP_TABLE default\n";
   for (int i = 0; i < NumOfElements; i++)
   {
      os << elements[i]->GetAttribute() << '\n';
   }
   os.flush();
}

void Mesh::PrintVTU(std::string fname,
                    VTKFormat format,
                    bool high_order_output,
                    int compression_level,
                    bool bdr)
{
   int ref = (high_order_output && Nodes)
             ? Nodes->FESpace()->GetMaxElementOrder() : 1;

   fname = fname + ".vtu";
   std::fstream os(fname.c_str(),std::ios::out);
   os << "<VTKFile type=\"UnstructuredGrid\" version=\"0.1\"";
   if (compression_level != 0)
   {
      os << " compressor=\"vtkZLibDataCompressor\"";
   }
   os << " byte_order=\"" << VTKByteOrder() << "\">\n";
   os << "<UnstructuredGrid>\n";
   PrintVTU(os, ref, format, high_order_output, compression_level, bdr);
   os << "</Piece>\n"; // need to close the piece open in the PrintVTU method
   os << "</UnstructuredGrid>\n";
   os << "</VTKFile>" << std::endl;

   os.close();
}

void Mesh::PrintBdrVTU(std::string fname,
                       VTKFormat format,
                       bool high_order_output,
                       int compression_level)
{
   PrintVTU(fname, format, high_order_output, compression_level, true);
}

void Mesh::PrintVTU(std::ostream &os, int ref, VTKFormat format,
                    bool high_order_output, int compression_level,
                    bool bdr_elements)
{
   RefinedGeometry *RefG;
   DenseMatrix pmat;

   const char *fmt_str = (format == VTKFormat::ASCII) ? "ascii" : "binary";
   const char *type_str = (format != VTKFormat::BINARY32) ? "Float64" : "Float32";
   std::vector<char> buf;

   auto get_geom = [&](int i)
   {
      if (bdr_elements) { return GetBdrElementBaseGeometry(i); }
      else { return GetElementBaseGeometry(i); }
   };

   int ne = bdr_elements ? GetNBE() : GetNE();
   // count the number of points and cells
   int np = 0, nc_ref = 0;
   for (int i = 0; i < ne; i++)
   {
      Geometry::Type geom = get_geom(i);
      int nv = Geometries.GetVertices(geom)->GetNPoints();
      RefG = GlobGeometryRefiner.Refine(geom, ref, 1);
      np += RefG->RefPts.GetNPoints();
      nc_ref += RefG->RefGeoms.Size() / nv;
   }

   os << "<Piece NumberOfPoints=\"" << np << "\" NumberOfCells=\""
      << (high_order_output ? ne : nc_ref) << "\">\n";

   // print out the points
   os << "<Points>\n";
   os << "<DataArray type=\"" << type_str
      << "\" NumberOfComponents=\"3\" format=\"" << fmt_str << "\">\n";
   for (int i = 0; i < ne; i++)
   {
      RefG = GlobGeometryRefiner.Refine(get_geom(i), ref, 1);

      if (bdr_elements)
      {
         GetBdrElementTransformation(i)->Transform(RefG->RefPts, pmat);
      }
      else
      {
         GetElementTransformation(i)->Transform(RefG->RefPts, pmat);
      }

      for (int j = 0; j < pmat.Width(); j++)
      {
         WriteBinaryOrASCII(os, buf, pmat(0,j), " ", format);
         if (pmat.Height() > 1)
         {
            WriteBinaryOrASCII(os, buf, pmat(1,j), " ", format);
         }
         else
         {
            WriteBinaryOrASCII(os, buf, 0.0, " ", format);
         }
         if (pmat.Height() > 2)
         {
            WriteBinaryOrASCII(os, buf, pmat(2,j), "", format);
         }
         else
         {
            WriteBinaryOrASCII(os, buf, 0.0, "", format);
         }
         if (format == VTKFormat::ASCII) { os << '\n'; }
      }
   }
   if (format != VTKFormat::ASCII)
   {
      WriteBase64WithSizeAndClear(os, buf, compression_level);
   }
   os << "</DataArray>" << std::endl;
   os << "</Points>" << std::endl;

   os << "<Cells>" << std::endl;
   os << "<DataArray type=\"Int32\" Name=\"connectivity\" format=\""
      << fmt_str << "\">" << std::endl;
   // connectivity
   std::vector<int> offset;

   np = 0;
   if (high_order_output)
   {
      Array<int> local_connectivity;
      for (int iel = 0; iel < ne; iel++)
      {
         Geometry::Type geom = get_geom(iel);
         CreateVTKElementConnectivity(local_connectivity, geom, ref);
         int nnodes = local_connectivity.Size();
         for (int i=0; i<nnodes; ++i)
         {
            WriteBinaryOrASCII(os, buf, np+local_connectivity[i], " ",
                               format);
         }
         if (format == VTKFormat::ASCII) { os << '\n'; }
         np += nnodes;
         offset.push_back(np);
      }
   }
   else
   {
      int coff = 0;
      for (int i = 0; i < ne; i++)
      {
         Geometry::Type geom = get_geom(i);
         int nv = Geometries.GetVertices(geom)->GetNPoints();
         RefG = GlobGeometryRefiner.Refine(geom, ref, 1);
         Array<int> &RG = RefG->RefGeoms;
         for (int j = 0; j < RG.Size(); )
         {
            coff = coff+nv;
            offset.push_back(coff);
            const int *p = VTKGeometry::VertexPermutation[geom];
            for (int k = 0; k < nv; k++, j++)
            {
               WriteBinaryOrASCII(os, buf, np + RG[p ? p[j] : j], " ",
                                  format);
            }
            if (format == VTKFormat::ASCII) { os << '\n'; }
         }
         np += RefG->RefPts.GetNPoints();
      }
   }
   if (format != VTKFormat::ASCII)
   {
      WriteBase64WithSizeAndClear(os, buf, compression_level);
   }
   os << "</DataArray>" << std::endl;

   os << "<DataArray type=\"Int32\" Name=\"offsets\" format=\""
      << fmt_str << "\">" << std::endl;
   // offsets
   for (size_t ii=0; ii<offset.size(); ii++)
   {
      WriteBinaryOrASCII(os, buf, offset[ii], "\n", format);
   }
   if (format != VTKFormat::ASCII)
   {
      WriteBase64WithSizeAndClear(os, buf, compression_level);
   }
   os << "</DataArray>" << std::endl;
   os << "<DataArray type=\"UInt8\" Name=\"types\" format=\""
      << fmt_str << "\">" << std::endl;
   // cell types
   const int *vtk_geom_map =
      high_order_output ? VTKGeometry::HighOrderMap : VTKGeometry::Map;
   for (int i = 0; i < ne; i++)
   {
      Geometry::Type geom = get_geom(i);
      uint8_t vtk_cell_type = 5;

      vtk_cell_type = vtk_geom_map[geom];

      if (high_order_output)
      {
         WriteBinaryOrASCII(os, buf, vtk_cell_type, "\n", format);
      }
      else
      {
         int nv = Geometries.GetVertices(geom)->GetNPoints();
         RefG = GlobGeometryRefiner.Refine(geom, ref, 1);
         Array<int> &RG = RefG->RefGeoms;
         for (int j = 0; j < RG.Size(); j += nv)
         {
            WriteBinaryOrASCII(os, buf, vtk_cell_type, "\n", format);
         }
      }
   }
   if (format != VTKFormat::ASCII)
   {
      WriteBase64WithSizeAndClear(os, buf, compression_level);
   }
   os << "</DataArray>" << std::endl;
   os << "</Cells>" << std::endl;

   os << "<CellData Scalars=\"attribute\">" << std::endl;
   os << "<DataArray type=\"Int32\" Name=\"attribute\" format=\""
      << fmt_str << "\">" << std::endl;
   for (int i = 0; i < ne; i++)
   {
      int attr = bdr_elements ? GetBdrAttribute(i) : GetAttribute(i);
      if (high_order_output)
      {
         WriteBinaryOrASCII(os, buf, attr, "\n", format);
      }
      else
      {
         Geometry::Type geom = get_geom(i);
         int nv = Geometries.GetVertices(geom)->GetNPoints();
         RefG = GlobGeometryRefiner.Refine(geom, ref, 1);
         for (int j = 0; j < RefG->RefGeoms.Size(); j += nv)
         {
            WriteBinaryOrASCII(os, buf, attr, "\n", format);
         }
      }
   }
   if (format != VTKFormat::ASCII)
   {
      WriteBase64WithSizeAndClear(os, buf, compression_level);
   }
   os << "</DataArray>" << std::endl;
   os << "</CellData>" << std::endl;
}


void Mesh::PrintVTK(std::ostream &os, int ref, int field_data)
{
   int np, nc, size;
   RefinedGeometry *RefG;
   DenseMatrix pmat;

   os <<
      "# vtk DataFile Version 3.0\n"
      "Generated by MFEM\n"
      "ASCII\n"
      "DATASET UNSTRUCTURED_GRID\n";

   // additional dataset information
   if (field_data)
   {
      os << "FIELD FieldData 1\n"
         << "MaterialIds " << 1 << " " << attributes.Size() << " int\n";
      for (int i = 0; i < attributes.Size(); i++)
      {
         os << ' ' << attributes[i];
      }
      os << '\n';
   }

   // count the points, cells, size
   np = nc = size = 0;
   for (int i = 0; i < GetNE(); i++)
   {
      Geometry::Type geom = GetElementBaseGeometry(i);
      int nv = Geometries.GetVertices(geom)->GetNPoints();
      RefG = GlobGeometryRefiner.Refine(geom, ref, 1);
      np += RefG->RefPts.GetNPoints();
      nc += RefG->RefGeoms.Size() / nv;
      size += (RefG->RefGeoms.Size() / nv) * (nv + 1);
   }
   os << "POINTS " << np << " double\n";
   // write the points
   for (int i = 0; i < GetNE(); i++)
   {
      RefG = GlobGeometryRefiner.Refine(
                GetElementBaseGeometry(i), ref, 1);

      GetElementTransformation(i)->Transform(RefG->RefPts, pmat);

      for (int j = 0; j < pmat.Width(); j++)
      {
         os << pmat(0, j) << ' ';
         if (pmat.Height() > 1)
         {
            os << pmat(1, j) << ' ';
            if (pmat.Height() > 2)
            {
               os << pmat(2, j);
            }
            else
            {
               os << 0.0;
            }
         }
         else
         {
            os << 0.0 << ' ' << 0.0;
         }
         os << '\n';
      }
   }

   // write the cells
   os << "CELLS " << nc << ' ' << size << '\n';
   np = 0;
   for (int i = 0; i < GetNE(); i++)
   {
      Geometry::Type geom = GetElementBaseGeometry(i);
      int nv = Geometries.GetVertices(geom)->GetNPoints();
      RefG = GlobGeometryRefiner.Refine(geom, ref, 1);
      Array<int> &RG = RefG->RefGeoms;

      for (int j = 0; j < RG.Size(); )
      {
         os << nv;
         for (int k = 0; k < nv; k++, j++)
         {
            os << ' ' << np + RG[j];
         }
         os << '\n';
      }
      np += RefG->RefPts.GetNPoints();
   }
   os << "CELL_TYPES " << nc << '\n';
   for (int i = 0; i < GetNE(); i++)
   {
      Geometry::Type geom = GetElementBaseGeometry(i);
      int nv = Geometries.GetVertices(geom)->GetNPoints();
      RefG = GlobGeometryRefiner.Refine(geom, ref, 1);
      Array<int> &RG = RefG->RefGeoms;
      int vtk_cell_type = VTKGeometry::Map[geom];

      for (int j = 0; j < RG.Size(); j += nv)
      {
         os << vtk_cell_type << '\n';
      }
   }
   // write attributes (materials)
   os << "CELL_DATA " << nc << '\n'
      << "SCALARS material int\n"
      << "LOOKUP_TABLE default\n";
   for (int i = 0; i < GetNE(); i++)
   {
      Geometry::Type geom = GetElementBaseGeometry(i);
      int nv = Geometries.GetVertices(geom)->GetNPoints();
      RefG = GlobGeometryRefiner.Refine(geom, ref, 1);
      int attr = GetAttribute(i);
      for (int j = 0; j < RefG->RefGeoms.Size(); j += nv)
      {
         os << attr << '\n';
      }
   }

   if (Dim > 1)
   {
      Array<int> coloring;
      srand((unsigned)time(0));
      double a = double(rand()) / (double(RAND_MAX) + 1.);
      int el0 = (int)floor(a * GetNE());
      GetElementColoring(coloring, el0);
      os << "SCALARS element_coloring int\n"
         << "LOOKUP_TABLE default\n";
      for (int i = 0; i < GetNE(); i++)
      {
         Geometry::Type geom = GetElementBaseGeometry(i);
         int nv = Geometries.GetVertices(geom)->GetNPoints();
         RefG = GlobGeometryRefiner.Refine(geom, ref, 1);
         for (int j = 0; j < RefG->RefGeoms.Size(); j += nv)
         {
            os << coloring[i] + 1 << '\n';
         }
      }
   }

   // prepare to write data
   os << "POINT_DATA " << np << '\n' << flush;
}

void Mesh::GetElementColoring(Array<int> &colors, int el0)
{
   int delete_el_to_el = (el_to_el) ? (0) : (1);
   const Table &el_el = ElementToElementTable();
   int num_el = GetNE(), stack_p, stack_top_p, max_num_col;
   Array<int> el_stack(num_el);

   const int *i_el_el = el_el.GetI();
   const int *j_el_el = el_el.GetJ();

   colors.SetSize(num_el);
   colors = -2;
   max_num_col = 1;
   stack_p = stack_top_p = 0;
   for (int el = el0; stack_top_p < num_el; el=(el+1)%num_el)
   {
      if (colors[el] != -2)
      {
         continue;
      }

      colors[el] = -1;
      el_stack[stack_top_p++] = el;

      for ( ; stack_p < stack_top_p; stack_p++)
      {
         int i = el_stack[stack_p];
         int num_nb = i_el_el[i+1] - i_el_el[i];
         if (max_num_col < num_nb + 1)
         {
            max_num_col = num_nb + 1;
         }
         for (int j = i_el_el[i]; j < i_el_el[i+1]; j++)
         {
            int k = j_el_el[j];
            if (colors[k] == -2)
            {
               colors[k] = -1;
               el_stack[stack_top_p++] = k;
            }
         }
      }
   }

   Array<int> col_marker(max_num_col);

   for (stack_p = 0; stack_p < stack_top_p; stack_p++)
   {
      int i = el_stack[stack_p], col;
      col_marker = 0;
      for (int j = i_el_el[i]; j < i_el_el[i+1]; j++)
      {
         col = colors[j_el_el[j]];
         if (col != -1)
         {
            col_marker[col] = 1;
         }
      }

      for (col = 0; col < max_num_col; col++)
         if (col_marker[col] == 0)
         {
            break;
         }

      colors[i] = col;
   }

   if (delete_el_to_el)
   {
      delete el_to_el;
      el_to_el = NULL;
   }
}

void Mesh::PrintWithPartitioning(int *partitioning, std::ostream &os,
                                 int elem_attr) const
{
   if (Dim != 3 && Dim != 2) { return; }

   int i, j, k, l, nv, nbe, *v;

   os << "MFEM mesh v1.0\n";

   // optional
   os <<
      "\n#\n# MFEM Geometry Types (see mesh/geom.hpp):\n#\n"
      "# POINT       = 0\n"
      "# SEGMENT     = 1\n"
      "# TRIANGLE    = 2\n"
      "# SQUARE      = 3\n"
      "# TETRAHEDRON = 4\n"
      "# CUBE        = 5\n"
      "# PRISM       = 6\n"
      "#\n";

   os << "\ndimension\n" << Dim
      << "\n\nelements\n" << NumOfElements << '\n';
   for (i = 0; i < NumOfElements; i++)
   {
      os << int((elem_attr) ? partitioning[i]+1 : elements[i]->GetAttribute())
         << ' ' << elements[i]->GetGeometryType();
      nv = elements[i]->GetNVertices();
      v  = elements[i]->GetVertices();
      for (j = 0; j < nv; j++)
      {
         os << ' ' << v[j];
      }
      os << '\n';
   }
   nbe = 0;
   for (i = 0; i < faces_info.Size(); i++)
   {
      if ((l = faces_info[i].Elem2No) >= 0)
      {
         k = partitioning[faces_info[i].Elem1No];
         l = partitioning[l];
         if (k != l)
         {
            nbe++;
            if (!Nonconforming() || !IsSlaveFace(faces_info[i]))
            {
               nbe++;
            }
         }
      }
      else
      {
         nbe++;
      }
   }
   os << "\nboundary\n" << nbe << '\n';
   for (i = 0; i < faces_info.Size(); i++)
   {
      if ((l = faces_info[i].Elem2No) >= 0)
      {
         k = partitioning[faces_info[i].Elem1No];
         l = partitioning[l];
         if (k != l)
         {
            nv = faces[i]->GetNVertices();
            v  = faces[i]->GetVertices();
            os << k+1 << ' ' << faces[i]->GetGeometryType();
            for (j = 0; j < nv; j++)
            {
               os << ' ' << v[j];
            }
            os << '\n';
            if (!Nonconforming() || !IsSlaveFace(faces_info[i]))
            {
               os << l+1 << ' ' << faces[i]->GetGeometryType();
               for (j = nv-1; j >= 0; j--)
               {
                  os << ' ' << v[j];
               }
               os << '\n';
            }
         }
      }
      else
      {
         k = partitioning[faces_info[i].Elem1No];
         nv = faces[i]->GetNVertices();
         v  = faces[i]->GetVertices();
         os << k+1 << ' ' << faces[i]->GetGeometryType();
         for (j = 0; j < nv; j++)
         {
            os << ' ' << v[j];
         }
         os << '\n';
      }
   }
   os << "\nvertices\n" << NumOfVertices << '\n';
   if (Nodes == NULL)
   {
      os << spaceDim << '\n';
      for (i = 0; i < NumOfVertices; i++)
      {
         os << vertices[i](0);
         for (j = 1; j < spaceDim; j++)
         {
            os << ' ' << vertices[i](j);
         }
         os << '\n';
      }
      os.flush();
   }
   else
   {
      os << "\nnodes\n";
      Nodes->Save(os);
   }
}

void Mesh::PrintElementsWithPartitioning(int *partitioning,
                                         std::ostream &os,
                                         int interior_faces)
{
   MFEM_ASSERT(Dim == spaceDim, "2D Manifolds not supported\n");
   if (Dim != 3 && Dim != 2) { return; }

   int *vcount = new int[NumOfVertices];
   for (int i = 0; i < NumOfVertices; i++)
   {
      vcount[i] = 0;
   }
   for (int i = 0; i < NumOfElements; i++)
   {
      int nv = elements[i]->GetNVertices();
      const int *ind = elements[i]->GetVertices();
      for (int j = 0; j < nv; j++)
      {
         vcount[ind[j]]++;
      }
   }

   int *voff = new int[NumOfVertices+1];
   voff[0] = 0;
   for (int i = 1; i <= NumOfVertices; i++)
   {
      voff[i] = vcount[i-1] + voff[i-1];
   }

   int **vown = new int*[NumOfVertices];
   for (int i = 0; i < NumOfVertices; i++)
   {
      vown[i] = new int[vcount[i]];
   }

   // 2D
   if (Dim == 2)
   {
      Table edge_el;
      Transpose(ElementToEdgeTable(), edge_el);

      // Fake printing of the elements.
      for (int i = 0; i < NumOfElements; i++)
      {
         int nv  = elements[i]->GetNVertices();
         const int *ind = elements[i]->GetVertices();
         for (int j = 0; j < nv; j++)
         {
            vcount[ind[j]]--;
            vown[ind[j]][vcount[ind[j]]] = i;
         }
      }

      for (int i = 0; i < NumOfVertices; i++)
      {
         vcount[i] = voff[i+1] - voff[i];
      }

      int nbe = 0;
      for (int i = 0; i < edge_el.Size(); i++)
      {
         const int *el = edge_el.GetRow(i);
         if (edge_el.RowSize(i) > 1)
         {
            int k = partitioning[el[0]];
            int l = partitioning[el[1]];
            if (interior_faces || k != l)
            {
               nbe += 2;
            }
         }
         else
         {
            nbe++;
         }
      }

      // Print the type of the mesh and the boundary elements.
      os << "areamesh2\n\n" << nbe << '\n';

      for (int i = 0; i < edge_el.Size(); i++)
      {
         const int *el = edge_el.GetRow(i);
         if (edge_el.RowSize(i) > 1)
         {
            int k = partitioning[el[0]];
            int l = partitioning[el[1]];
            if (interior_faces || k != l)
            {
               Array<int> ev;
               GetEdgeVertices(i,ev);
               os << k+1; // attribute
               for (int j = 0; j < 2; j++)
                  for (int s = 0; s < vcount[ev[j]]; s++)
                     if (vown[ev[j]][s] == el[0])
                     {
                        os << ' ' << voff[ev[j]]+s+1;
                     }
               os << '\n';
               os << l+1; // attribute
               for (int j = 1; j >= 0; j--)
                  for (int s = 0; s < vcount[ev[j]]; s++)
                     if (vown[ev[j]][s] == el[1])
                     {
                        os << ' ' << voff[ev[j]]+s+1;
                     }
               os << '\n';
            }
         }
         else
         {
            int k = partitioning[el[0]];
            Array<int> ev;
            GetEdgeVertices(i,ev);
            os << k+1; // attribute
            for (int j = 0; j < 2; j++)
               for (int s = 0; s < vcount[ev[j]]; s++)
                  if (vown[ev[j]][s] == el[0])
                  {
                     os << ' ' << voff[ev[j]]+s+1;
                  }
            os << '\n';
         }
      }

      // Print the elements.
      os << NumOfElements << '\n';
      for (int i = 0; i < NumOfElements; i++)
      {
         int nv  = elements[i]->GetNVertices();
         const int *ind = elements[i]->GetVertices();
         os << partitioning[i]+1 << ' '; // use subdomain number as attribute
         os << nv << ' ';
         for (int j = 0; j < nv; j++)
         {
            os << ' ' << voff[ind[j]]+vcount[ind[j]]--;
            vown[ind[j]][vcount[ind[j]]] = i;
         }
         os << '\n';
      }

      for (int i = 0; i < NumOfVertices; i++)
      {
         vcount[i] = voff[i+1] - voff[i];
      }

      // Print the vertices.
      os << voff[NumOfVertices] << '\n';
      for (int i = 0; i < NumOfVertices; i++)
         for (int k = 0; k < vcount[i]; k++)
         {
            for (int j = 0; j < Dim; j++)
            {
               os << vertices[i](j) << ' ';
            }
            os << '\n';
         }
   }
   //  Dim is 3
   else if (meshgen == 1)
   {
      os << "NETGEN_Neutral_Format\n";
      // print the vertices
      os << voff[NumOfVertices] << '\n';
      for (int i = 0; i < NumOfVertices; i++)
         for (int k = 0; k < vcount[i]; k++)
         {
            for (int j = 0; j < Dim; j++)
            {
               os << ' ' << vertices[i](j);
            }
            os << '\n';
         }

      // print the elements
      os << NumOfElements << '\n';
      for (int i = 0; i < NumOfElements; i++)
      {
         int nv = elements[i]->GetNVertices();
         const int *ind = elements[i]->GetVertices();
         os << partitioning[i]+1; // use subdomain number as attribute
         for (int j = 0; j < nv; j++)
         {
            os << ' ' << voff[ind[j]]+vcount[ind[j]]--;
            vown[ind[j]][vcount[ind[j]]] = i;
         }
         os << '\n';
      }

      for (int i = 0; i < NumOfVertices; i++)
      {
         vcount[i] = voff[i+1] - voff[i];
      }

      // print the boundary information.
      int nbe = 0;
      for (int i = 0; i < NumOfFaces; i++)
      {
         int l = faces_info[i].Elem2No;
         if (l >= 0)
         {
            int k = partitioning[faces_info[i].Elem1No];
            l = partitioning[l];
            if (interior_faces || k != l)
            {
               nbe += 2;
            }
         }
         else
         {
            nbe++;
         }
      }

      os << nbe << '\n';
      for (int i = 0; i < NumOfFaces; i++)
      {
         int l = faces_info[i].Elem2No;
         if (l >= 0)
         {
            int k = partitioning[faces_info[i].Elem1No];
            l = partitioning[l];
            if (interior_faces || k != l)
            {
               int nv = faces[i]->GetNVertices();
               const int *ind = faces[i]->GetVertices();
               os << k+1; // attribute
               for (int j = 0; j < nv; j++)
                  for (int s = 0; s < vcount[ind[j]]; s++)
                     if (vown[ind[j]][s] == faces_info[i].Elem1No)
                     {
                        os << ' ' << voff[ind[j]]+s+1;
                     }
               os << '\n';
               os << l+1; // attribute
               for (int j = nv-1; j >= 0; j--)
                  for (int s = 0; s < vcount[ind[j]]; s++)
                     if (vown[ind[j]][s] == faces_info[i].Elem2No)
                     {
                        os << ' ' << voff[ind[j]]+s+1;
                     }
               os << '\n';
            }
         }
         else
         {
            int k = partitioning[faces_info[i].Elem1No];
            int nv = faces[i]->GetNVertices();
            const int *ind = faces[i]->GetVertices();
            os << k+1; // attribute
            for (int j = 0; j < nv; j++)
               for (int s = 0; s < vcount[ind[j]]; s++)
                  if (vown[ind[j]][s] == faces_info[i].Elem1No)
                  {
                     os << ' ' << voff[ind[j]]+s+1;
                  }
            os << '\n';
         }
      }
   }
   //  Dim is 3
   else if (meshgen == 2) // TrueGrid
   {
      // count the number of the boundary elements.
      int nbe = 0;
      for (int i = 0; i < NumOfFaces; i++)
      {
         int l = faces_info[i].Elem2No;
         if (l >= 0)
         {
            int k = partitioning[faces_info[i].Elem1No];
            l = partitioning[l];
            if (interior_faces || k != l)
            {
               nbe += 2;
            }
         }
         else
         {
            nbe++;
         }
      }

      os << "TrueGrid\n"
         << "1 " << voff[NumOfVertices] << " " << NumOfElements
         << " 0 0 0 0 0 0 0\n"
         << "0 0 0 1 0 0 0 0 0 0 0\n"
         << "0 0 " << nbe << " 0 0 0 0 0 0 0 0 0 0 0 0 0\n"
         << "0.0 0.0 0.0 0 0 0.0 0.0 0 0.0\n"
         << "0 0 0 0 0 0 0 0 0 0 0 0 0 0 0 0\n";

      for (int i = 0; i < NumOfVertices; i++)
         for (int k = 0; k < vcount[i]; k++)
            os << voff[i]+k << " 0.0 " << vertices[i](0) << ' '
               << vertices[i](1) << ' ' << vertices[i](2) << " 0.0\n";

      for (int i = 0; i < NumOfElements; i++)
      {
         int nv = elements[i]->GetNVertices();
         const int *ind = elements[i]->GetVertices();
         os << i+1 << ' ' << partitioning[i]+1; // partitioning as attribute
         for (int j = 0; j < nv; j++)
         {
            os << ' ' << voff[ind[j]]+vcount[ind[j]]--;
            vown[ind[j]][vcount[ind[j]]] = i;
         }
         os << '\n';
      }

      for (int i = 0; i < NumOfVertices; i++)
      {
         vcount[i] = voff[i+1] - voff[i];
      }

      // boundary elements
      for (int i = 0; i < NumOfFaces; i++)
      {
         int l = faces_info[i].Elem2No;
         if (l >= 0)
         {
            int k = partitioning[faces_info[i].Elem1No];
            l = partitioning[l];
            if (interior_faces || k != l)
            {
               int nv = faces[i]->GetNVertices();
               const int *ind = faces[i]->GetVertices();
               os << k+1; // attribute
               for (int j = 0; j < nv; j++)
                  for (int s = 0; s < vcount[ind[j]]; s++)
                     if (vown[ind[j]][s] == faces_info[i].Elem1No)
                     {
                        os << ' ' << voff[ind[j]]+s+1;
                     }
               os << " 1.0 1.0 1.0 1.0\n";
               os << l+1; // attribute
               for (int j = nv-1; j >= 0; j--)
                  for (int s = 0; s < vcount[ind[j]]; s++)
                     if (vown[ind[j]][s] == faces_info[i].Elem2No)
                     {
                        os << ' ' << voff[ind[j]]+s+1;
                     }
               os << " 1.0 1.0 1.0 1.0\n";
            }
         }
         else
         {
            int k = partitioning[faces_info[i].Elem1No];
            int nv = faces[i]->GetNVertices();
            const int *ind = faces[i]->GetVertices();
            os << k+1; // attribute
            for (int j = 0; j < nv; j++)
               for (int s = 0; s < vcount[ind[j]]; s++)
                  if (vown[ind[j]][s] == faces_info[i].Elem1No)
                  {
                     os << ' ' << voff[ind[j]]+s+1;
                  }
            os << " 1.0 1.0 1.0 1.0\n";
         }
      }
   }

   os << flush;

   for (int i = 0; i < NumOfVertices; i++)
   {
      delete [] vown[i];
   }

   delete [] vcount;
   delete [] voff;
   delete [] vown;
}

void Mesh::PrintSurfaces(const Table & Aface_face, std::ostream &os) const
{
   int i, j;

   if (NURBSext)
   {
      mfem_error("Mesh::PrintSurfaces"
                 " NURBS mesh is not supported!");
      return;
   }

   os << "MFEM mesh v1.0\n";

   // optional
   os <<
      "\n#\n# MFEM Geometry Types (see mesh/geom.hpp):\n#\n"
      "# POINT       = 0\n"
      "# SEGMENT     = 1\n"
      "# TRIANGLE    = 2\n"
      "# SQUARE      = 3\n"
      "# TETRAHEDRON = 4\n"
      "# CUBE        = 5\n"
      "# PRISM       = 6\n"
      "#\n";

   os << "\ndimension\n" << Dim
      << "\n\nelements\n" << NumOfElements << '\n';
   for (i = 0; i < NumOfElements; i++)
   {
      PrintElement(elements[i], os);
   }

   os << "\nboundary\n" << Aface_face.Size_of_connections() << '\n';
   const int * const i_AF_f = Aface_face.GetI();
   const int * const j_AF_f = Aface_face.GetJ();

   for (int iAF=0; iAF < Aface_face.Size(); ++iAF)
      for (const int * iface = j_AF_f + i_AF_f[iAF];
           iface < j_AF_f + i_AF_f[iAF+1];
           ++iface)
      {
         os << iAF+1 << ' ';
         PrintElementWithoutAttr(faces[*iface],os);
      }

   os << "\nvertices\n" << NumOfVertices << '\n';
   if (Nodes == NULL)
   {
      os << spaceDim << '\n';
      for (i = 0; i < NumOfVertices; i++)
      {
         os << vertices[i](0);
         for (j = 1; j < spaceDim; j++)
         {
            os << ' ' << vertices[i](j);
         }
         os << '\n';
      }
      os.flush();
   }
   else
   {
      os << "\nnodes\n";
      Nodes->Save(os);
   }
}

void Mesh::ScaleSubdomains(double sf)
{
   int i,j,k;
   Array<int> vert;
   DenseMatrix pointmat;
   int na = attributes.Size();
   double *cg = new double[na*spaceDim];
   int *nbea = new int[na];

   int *vn = new int[NumOfVertices];
   for (i = 0; i < NumOfVertices; i++)
   {
      vn[i] = 0;
   }
   for (i = 0; i < na; i++)
   {
      for (j = 0; j < spaceDim; j++)
      {
         cg[i*spaceDim+j] = 0.0;
      }
      nbea[i] = 0;
   }

   for (i = 0; i < NumOfElements; i++)
   {
      GetElementVertices(i, vert);
      for (k = 0; k < vert.Size(); k++)
      {
         vn[vert[k]] = 1;
      }
   }

   for (i = 0; i < NumOfElements; i++)
   {
      int bea = GetAttribute(i)-1;
      GetPointMatrix(i, pointmat);
      GetElementVertices(i, vert);

      for (k = 0; k < vert.Size(); k++)
         if (vn[vert[k]] == 1)
         {
            nbea[bea]++;
            for (j = 0; j < spaceDim; j++)
            {
               cg[bea*spaceDim+j] += pointmat(j,k);
            }
            vn[vert[k]] = 2;
         }
   }

   for (i = 0; i < NumOfElements; i++)
   {
      int bea = GetAttribute(i)-1;
      GetElementVertices (i, vert);

      for (k = 0; k < vert.Size(); k++)
         if (vn[vert[k]])
         {
            for (j = 0; j < spaceDim; j++)
               vertices[vert[k]](j) = sf*vertices[vert[k]](j) +
                                      (1-sf)*cg[bea*spaceDim+j]/nbea[bea];
            vn[vert[k]] = 0;
         }
   }

   delete [] cg;
   delete [] nbea;
   delete [] vn;
}

void Mesh::ScaleElements(double sf)
{
   int i,j,k;
   Array<int> vert;
   DenseMatrix pointmat;
   int na = NumOfElements;
   double *cg = new double[na*spaceDim];
   int *nbea = new int[na];

   int *vn = new int[NumOfVertices];
   for (i = 0; i < NumOfVertices; i++)
   {
      vn[i] = 0;
   }
   for (i = 0; i < na; i++)
   {
      for (j = 0; j < spaceDim; j++)
      {
         cg[i*spaceDim+j] = 0.0;
      }
      nbea[i] = 0;
   }

   for (i = 0; i < NumOfElements; i++)
   {
      GetElementVertices(i, vert);
      for (k = 0; k < vert.Size(); k++)
      {
         vn[vert[k]] = 1;
      }
   }

   for (i = 0; i < NumOfElements; i++)
   {
      int bea = i;
      GetPointMatrix(i, pointmat);
      GetElementVertices(i, vert);

      for (k = 0; k < vert.Size(); k++)
         if (vn[vert[k]] == 1)
         {
            nbea[bea]++;
            for (j = 0; j < spaceDim; j++)
            {
               cg[bea*spaceDim+j] += pointmat(j,k);
            }
            vn[vert[k]] = 2;
         }
   }

   for (i = 0; i < NumOfElements; i++)
   {
      int bea = i;
      GetElementVertices(i, vert);

      for (k = 0; k < vert.Size(); k++)
         if (vn[vert[k]])
         {
            for (j = 0; j < spaceDim; j++)
               vertices[vert[k]](j) = sf*vertices[vert[k]](j) +
                                      (1-sf)*cg[bea*spaceDim+j]/nbea[bea];
            vn[vert[k]] = 0;
         }
   }

   delete [] cg;
   delete [] nbea;
   delete [] vn;
}

void Mesh::Transform(void (*f)(const Vector&, Vector&))
{
   // TODO: support for different new spaceDim.
   if (Nodes == NULL)
   {
      Vector vold(spaceDim), vnew(NULL, spaceDim);
      for (int i = 0; i < vertices.Size(); i++)
      {
         for (int j = 0; j < spaceDim; j++)
         {
            vold(j) = vertices[i](j);
         }
         vnew.SetData(vertices[i]());
         (*f)(vold, vnew);
      }
   }
   else
   {
      GridFunction xnew(Nodes->FESpace());
      VectorFunctionCoefficient f_pert(spaceDim, f);
      xnew.ProjectCoefficient(f_pert);
      *Nodes = xnew;
   }
   NodesUpdated();
}

void Mesh::Transform(VectorCoefficient &deformation)
{
   MFEM_VERIFY(spaceDim == deformation.GetVDim(),
               "incompatible vector dimensions");
   if (Nodes == NULL)
   {
      LinearFECollection fec;
      FiniteElementSpace fes(this, &fec, spaceDim, Ordering::byVDIM);
      GridFunction xnew(&fes);
      xnew.ProjectCoefficient(deformation);
      for (int i = 0; i < NumOfVertices; i++)
         for (int d = 0; d < spaceDim; d++)
         {
            vertices[i](d) = xnew(d + spaceDim*i);
         }
   }
   else
   {
      GridFunction xnew(Nodes->FESpace());
      xnew.ProjectCoefficient(deformation);
      *Nodes = xnew;
   }
   NodesUpdated();
}

void Mesh::RemoveUnusedVertices()
{
   if (NURBSext || ncmesh) { return; }

   Array<int> v2v(GetNV());
   v2v = -1;
   for (int i = 0; i < GetNE(); i++)
   {
      Element *el = GetElement(i);
      int nv = el->GetNVertices();
      int *v = el->GetVertices();
      for (int j = 0; j < nv; j++)
      {
         v2v[v[j]] = 0;
      }
   }
   for (int i = 0; i < GetNBE(); i++)
   {
      Element *el = GetBdrElement(i);
      int *v = el->GetVertices();
      int nv = el->GetNVertices();
      for (int j = 0; j < nv; j++)
      {
         v2v[v[j]] = 0;
      }
   }
   int num_vert = 0;
   for (int i = 0; i < v2v.Size(); i++)
   {
      if (v2v[i] == 0)
      {
         vertices[num_vert] = vertices[i];
         v2v[i] = num_vert++;
      }
   }

   if (num_vert == v2v.Size()) { return; }

   Vector nodes_by_element;
   Array<int> vdofs;
   if (Nodes)
   {
      int s = 0;
      for (int i = 0; i < GetNE(); i++)
      {
         Nodes->FESpace()->GetElementVDofs(i, vdofs);
         s += vdofs.Size();
      }
      nodes_by_element.SetSize(s);
      s = 0;
      for (int i = 0; i < GetNE(); i++)
      {
         Nodes->FESpace()->GetElementVDofs(i, vdofs);
         Nodes->GetSubVector(vdofs, &nodes_by_element(s));
         s += vdofs.Size();
      }
   }
   vertices.SetSize(num_vert);
   NumOfVertices = num_vert;
   for (int i = 0; i < GetNE(); i++)
   {
      Element *el = GetElement(i);
      int *v = el->GetVertices();
      int nv = el->GetNVertices();
      for (int j = 0; j < nv; j++)
      {
         v[j] = v2v[v[j]];
      }
   }
   for (int i = 0; i < GetNBE(); i++)
   {
      Element *el = GetBdrElement(i);
      int *v = el->GetVertices();
      int nv = el->GetNVertices();
      for (int j = 0; j < nv; j++)
      {
         v[j] = v2v[v[j]];
      }
   }
   DeleteTables();
   if (Dim > 1)
   {
      // generate el_to_edge, be_to_edge (2D), bel_to_edge (3D)
      el_to_edge = new Table;
      NumOfEdges = GetElementToEdgeTable(*el_to_edge, be_to_edge);
   }
   if (Dim > 2)
   {
      // generate el_to_face, be_to_face
      GetElementToFaceTable();
   }
   // Update faces and faces_info
   GenerateFaces();
   if (Nodes)
   {
      Nodes->FESpace()->Update();
      Nodes->Update();
      int s = 0;
      for (int i = 0; i < GetNE(); i++)
      {
         Nodes->FESpace()->GetElementVDofs(i, vdofs);
         Nodes->SetSubVector(vdofs, &nodes_by_element(s));
         s += vdofs.Size();
      }
   }
}

void Mesh::RemoveInternalBoundaries()
{
   if (NURBSext || ncmesh) { return; }

   int num_bdr_elem = 0;
   int new_bel_to_edge_nnz = 0;
   for (int i = 0; i < GetNBE(); i++)
   {
      if (FaceIsInterior(GetBdrElementEdgeIndex(i)))
      {
         FreeElement(boundary[i]);
      }
      else
      {
         num_bdr_elem++;
         if (Dim == 3)
         {
            new_bel_to_edge_nnz += bel_to_edge->RowSize(i);
         }
      }
   }

   if (num_bdr_elem == GetNBE()) { return; }

   Array<Element *> new_boundary(num_bdr_elem);
   Array<int> new_be_to_edge, new_be_to_face;
   Table *new_bel_to_edge = NULL;
   new_boundary.SetSize(0);
   if (Dim == 2)
   {
      new_be_to_edge.Reserve(num_bdr_elem);
   }
   else if (Dim == 3)
   {
      new_be_to_face.Reserve(num_bdr_elem);
      new_bel_to_edge = new Table;
      new_bel_to_edge->SetDims(num_bdr_elem, new_bel_to_edge_nnz);
   }
   for (int i = 0; i < GetNBE(); i++)
   {
      if (!FaceIsInterior(GetBdrElementEdgeIndex(i)))
      {
         new_boundary.Append(boundary[i]);
         if (Dim == 2)
         {
            new_be_to_edge.Append(be_to_edge[i]);
         }
         else if (Dim == 3)
         {
            int row = new_be_to_face.Size();
            new_be_to_face.Append(be_to_face[i]);
            int *e = bel_to_edge->GetRow(i);
            int ne = bel_to_edge->RowSize(i);
            int *new_e = new_bel_to_edge->GetRow(row);
            for (int j = 0; j < ne; j++)
            {
               new_e[j] = e[j];
            }
            new_bel_to_edge->GetI()[row+1] = new_bel_to_edge->GetI()[row] + ne;
         }
      }
   }

   NumOfBdrElements = new_boundary.Size();
   mfem::Swap(boundary, new_boundary);

   if (Dim == 2)
   {
      mfem::Swap(be_to_edge, new_be_to_edge);
   }
   else if (Dim == 3)
   {
      mfem::Swap(be_to_face, new_be_to_face);
      delete bel_to_edge;
      bel_to_edge = new_bel_to_edge;
   }

   Array<int> attribs(num_bdr_elem);
   for (int i = 0; i < attribs.Size(); i++)
   {
      attribs[i] = GetBdrAttribute(i);
   }
   attribs.Sort();
   attribs.Unique();
   bdr_attributes.DeleteAll();
   attribs.Copy(bdr_attributes);
}

void Mesh::FreeElement(Element *E)
{
#ifdef MFEM_USE_MEMALLOC
   if (E)
   {
      if (E->GetType() == Element::TETRAHEDRON)
      {
         TetMemory.Free((Tetrahedron*) E);
      }
      else
      {
         delete E;
      }
   }
#else
   delete E;
#endif
}

std::ostream &operator<<(std::ostream &os, const Mesh &mesh)
{
   mesh.Print(os);
   return os;
}

int Mesh::FindPoints(DenseMatrix &point_mat, Array<int>& elem_ids,
                     Array<IntegrationPoint>& ips, bool warn,
                     InverseElementTransformation *inv_trans)
{
   const int npts = point_mat.Width();
   if (!npts) { return 0; }
   MFEM_VERIFY(point_mat.Height() == spaceDim,"Invalid points matrix");
   elem_ids.SetSize(npts);
   ips.SetSize(npts);
   elem_ids = -1;
   if (!GetNE()) { return 0; }

   double *data = point_mat.GetData();
   InverseElementTransformation *inv_tr = inv_trans;
   inv_tr = inv_tr ? inv_tr : new InverseElementTransformation;

   // For each point in 'point_mat', find the element whose center is closest.
   Vector min_dist(npts);
   Array<int> e_idx(npts);
   min_dist = std::numeric_limits<double>::max();
   e_idx = -1;

   Vector pt(spaceDim);
   for (int i = 0; i < GetNE(); i++)
   {
      GetElementTransformation(i)->Transform(
         Geometries.GetCenter(GetElementBaseGeometry(i)), pt);
      for (int k = 0; k < npts; k++)
      {
         double dist = pt.DistanceTo(data+k*spaceDim);
         if (dist < min_dist(k))
         {
            min_dist(k) = dist;
            e_idx[k] = i;
         }
      }
   }

   // Checks if the points lie in the closest element
   int pts_found = 0;
   pt.NewDataAndSize(NULL, spaceDim);
   for (int k = 0; k < npts; k++)
   {
      pt.SetData(data+k*spaceDim);
      inv_tr->SetTransformation(*GetElementTransformation(e_idx[k]));
      int res = inv_tr->Transform(pt, ips[k]);
      if (res == InverseElementTransformation::Inside)
      {
         elem_ids[k] = e_idx[k];
         pts_found++;
      }
   }
   if (pts_found != npts)
   {
      Array<int> elvertices;
      Table *vtoel = GetVertexToElementTable();
      for (int k = 0; k < npts; k++)
      {
         if (elem_ids[k] != -1) { continue; }
         // Try all vertex-neighbors of element e_idx[k]
         pt.SetData(data+k*spaceDim);
         GetElementVertices(e_idx[k], elvertices);
         for (int v = 0; v < elvertices.Size(); v++)
         {
            int vv = elvertices[v];
            int ne = vtoel->RowSize(vv);
            const int* els = vtoel->GetRow(vv);
            for (int e = 0; e < ne; e++)
            {
               if (els[e] == e_idx[k]) { continue; }
               inv_tr->SetTransformation(*GetElementTransformation(els[e]));
               int res = inv_tr->Transform(pt, ips[k]);
               if (res == InverseElementTransformation::Inside)
               {
                  elem_ids[k] = els[e];
                  pts_found++;
                  goto next_point;
               }
            }
         }
         // Try neighbors for non-conforming meshes
         if (ncmesh)
         {
            Array<int> neigh;
            int le = ncmesh->leaf_elements[e_idx[k]];
            ncmesh->FindNeighbors(le,neigh);
            for (int e = 0; e < neigh.Size(); e++)
            {
               int nn = neigh[e];
               if (ncmesh->IsGhost(ncmesh->elements[nn])) { continue; }
               int el = ncmesh->elements[nn].index;
               inv_tr->SetTransformation(*GetElementTransformation(el));
               int res = inv_tr->Transform(pt, ips[k]);
               if (res == InverseElementTransformation::Inside)
               {
                  elem_ids[k] = el;
                  pts_found++;
                  goto next_point;
               }
            }
         }
      next_point: ;
      }
      delete vtoel;
   }
   if (inv_trans == NULL) { delete inv_tr; }

   if (warn && pts_found != npts)
   {
      MFEM_WARNING((npts-pts_found) << " points were not found");
   }
   return pts_found;
}

void Mesh::GetGeometricParametersFromJacobian(const DenseMatrix &J,
                                              double &volume,
                                              Vector &aspr,
                                              Vector &skew,
                                              Vector &ori) const
{
   J.HostRead();
   aspr.HostWrite();
   skew.HostWrite();
   ori.HostWrite();
   MFEM_VERIFY(Dim == 2 || Dim == 3, "Only 2D/3D meshes supported right now.");
   MFEM_VERIFY(Dim == spaceDim, "Surface meshes not currently supported.");
   if (Dim == 2)
   {
      aspr.SetSize(1);
      skew.SetSize(1);
      ori.SetSize(1);
      Vector col1, col2;
      J.GetColumn(0, col1);
      J.GetColumn(1, col2);

      // Area/Volume
      volume = J.Det();

      // Aspect-ratio
      aspr(0) = col2.Norml2()/col1.Norml2();

      // Skewness
      skew(0) = std::atan2(J.Det(), col1 * col2);

      // Orientation
      ori(0) = std::atan2(J(1,0), J(0,0));
   }
   else if (Dim == 3)
   {
      aspr.SetSize(4);
      skew.SetSize(3);
      ori.SetSize(4);
      Vector col1, col2, col3;
      J.GetColumn(0, col1);
      J.GetColumn(1, col2);
      J.GetColumn(2, col3);
      double len1 = col1.Norml2(),
             len2 = col2.Norml2(),
             len3 = col3.Norml2();

      Vector col1unit = col1,
             col2unit = col2,
             col3unit = col3;
      col1unit *= 1.0/len1;
      col2unit *= 1.0/len2;
      col3unit *= 1.0/len3;

      // Area/Volume
      volume = J.Det();

      // Aspect-ratio - non-dimensional
      aspr(0) = len1/std::sqrt(len2*len3),
      aspr(1) = len2/std::sqrt(len1*len3);

      // Aspect-ratio - dimensional - needed for TMOP
      aspr(2) = std::sqrt(len1/(len2*len3)),
      aspr(3) = std::sqrt(len2/(len1*len3));

      // Skewness
      Vector crosscol12, crosscol13;
      col1.cross3D(col2, crosscol12);
      col1.cross3D(col3, crosscol13);
      skew(0) = std::acos(col1unit*col2unit);
      skew(1) = std::acos(col1unit*col3unit);
      skew(2) = std::atan(len1*volume/(crosscol12*crosscol13));

      // Orientation
      // First we define the rotation matrix
      DenseMatrix rot(Dim);
      // First column
      for (int d=0; d<Dim; d++) { rot(d, 0) = col1unit(d); }
      // Second column
      Vector rot2 = col2unit;
      Vector rot1 = col1unit;
      rot1 *= col1unit*col2unit;
      rot2 -= rot1;
      col1unit.cross3D(col2unit, rot1);
      rot2 /= rot1.Norml2();
      for (int d=0; d < Dim; d++) { rot(d, 1) = rot2(d); }
      // Third column
      rot1 /= rot1.Norml2();
      for (int d=0; d < Dim; d++) { rot(d, 2) = rot1(d); }
      double delta = sqrt(pow(rot(2,1)-rot(1,2), 2.0) +
                          pow(rot(0,2)-rot(2,0), 2.0) +
                          pow(rot(1,0)-rot(0,1), 2.0));
      ori = 0.0;
      if (delta == 0.0)   // Matrix is symmetric. Check if it is Identity.
      {
         DenseMatrix Iden(Dim);
         for (int d = 0; d < Dim; d++) { Iden(d, d) = 1.0; };
         Iden -= rot;
         if (Iden.FNorm2() != 0)
         {
            // TODO: Handling of these cases.
            rot.Print();
            MFEM_ABORT("Invalid rotation matrix. Contact TMOP Developers.");
         }
      }
      else
      {
         ori(0) = (1./delta)*(rot(2,1)-rot(1,2));
         ori(1) = (1./delta)*(rot(0,2)-rot(2,0));
         ori(2) = (1./delta)*(rot(1,0)-rot(0,1));
         ori(3) = std::acos(0.5*(rot.Trace()-1.0));
      }
   }
}
<<<<<<< HEAD
=======

>>>>>>> 89caa3ac

GeometricFactors::GeometricFactors(const Mesh *mesh, const IntegrationRule &ir,
                                   int flags, MemoryType d_mt)
{
   this->mesh = mesh;
   IntRule = &ir;
   computed_factors = flags;

   MFEM_ASSERT(mesh->GetNumGeometries(mesh->Dimension()) <= 1,
               "mixed meshes are not supported!");
   MFEM_ASSERT(mesh->GetNodes(), "meshes without nodes are not supported!");

   Compute(*mesh->GetNodes(), d_mt);
}

GeometricFactors::GeometricFactors(const GridFunction &nodes,
                                   const IntegrationRule &ir,
                                   int flags, MemoryType d_mt)
{
   this->mesh = nodes.FESpace()->GetMesh();
   IntRule = &ir;
   computed_factors = flags;

   Compute(nodes, d_mt);
}

void GeometricFactors::Compute(const GridFunction &nodes,
                               MemoryType d_mt)
{

   const FiniteElementSpace *fespace = nodes.FESpace();
   const FiniteElement *fe = fespace->GetFE(0);
   const int dim  = fe->GetDim();
   const int vdim = fespace->GetVDim();
   const int NE   = fespace->GetNE();
   const int ND   = fe->GetDof();
   const int NQ   = IntRule->GetNPoints();

   unsigned eval_flags = 0;
   MemoryType my_d_mt = (d_mt != MemoryType::DEFAULT) ? d_mt :
                        Device::GetDeviceMemoryType();
   if (computed_factors & GeometricFactors::COORDINATES)
   {
      X.SetSize(vdim*NQ*NE, my_d_mt); // NQ x SDIM x NE
      eval_flags |= QuadratureInterpolator::VALUES;
   }
   if (computed_factors & GeometricFactors::JACOBIANS)
   {
      J.SetSize(dim*vdim*NQ*NE, my_d_mt); // NQ x SDIM x DIM x NE
      eval_flags |= QuadratureInterpolator::DERIVATIVES;
   }
   if (computed_factors & GeometricFactors::DETERMINANTS)
   {
      detJ.SetSize(NQ*NE, my_d_mt); // NQ x NE
      eval_flags |= QuadratureInterpolator::DETERMINANTS;
   }

   const QuadratureInterpolator *qi = fespace->GetQuadratureInterpolator(*IntRule);
   // All X, J, and detJ use this layout:
   qi->SetOutputLayout(QVectorLayout::byNODES);

   const bool use_tensor_products = UsesTensorBasis(*fespace);

   qi->DisableTensorProducts(!use_tensor_products);
   const ElementDofOrdering e_ordering = use_tensor_products ?
                                         ElementDofOrdering::LEXICOGRAPHIC :
                                         ElementDofOrdering::NATIVE;
   const Operator *elem_restr = fespace->GetElementRestriction(e_ordering);

   if (elem_restr) // Always true as of 2021-04-27
   {
      Vector Enodes(vdim*ND*NE, my_d_mt);
      elem_restr->Mult(nodes, Enodes);
      qi->Mult(Enodes, eval_flags, X, J, detJ);
   }
   else
   {
      qi->Mult(nodes, eval_flags, X, J, detJ);
   }
}

FaceGeometricFactors::FaceGeometricFactors(const Mesh *mesh,
                                           const IntegrationRule &ir,
                                           int flags, FaceType type,
                                           MemoryType d_mt)
   : type(type)
{
   this->mesh = mesh;
   IntRule = &ir;
   computed_factors = flags;

   const GridFunction *nodes = mesh->GetNodes();
   const FiniteElementSpace *fespace = nodes->FESpace();
   const int vdim = fespace->GetVDim();
   const int NF   = fespace->GetNFbyType(type);
   const int NQ   = ir.GetNPoints();

   const FaceRestriction *face_restr = fespace->GetFaceRestriction(
                                          ElementDofOrdering::LEXICOGRAPHIC,
                                          type,
                                          L2FaceValues::SingleValued );


   MemoryType my_d_mt = (d_mt != MemoryType::DEFAULT) ? d_mt :
                        Device::GetDeviceMemoryType();

   Vector Fnodes(face_restr->Height(), my_d_mt);
   face_restr->Mult(*nodes, Fnodes);

   unsigned eval_flags = 0;

   if (flags & FaceGeometricFactors::COORDINATES)
   {
      X.SetSize(vdim*NQ*NF, my_d_mt);
      eval_flags |= FaceQuadratureInterpolator::VALUES;
   }
   if (flags & FaceGeometricFactors::JACOBIANS)
   {
      J.SetSize(vdim*vdim*NQ*NF, my_d_mt);
      eval_flags |= FaceQuadratureInterpolator::DERIVATIVES;
   }
   if (flags & FaceGeometricFactors::DETERMINANTS)
   {
      detJ.SetSize(NQ*NF, my_d_mt);
      eval_flags |= FaceQuadratureInterpolator::DETERMINANTS;
   }
   if (flags & FaceGeometricFactors::NORMALS)
   {
      normal.SetSize(vdim*NQ*NF, my_d_mt);
      eval_flags |= FaceQuadratureInterpolator::NORMALS;
   }

   const FaceQuadratureInterpolator *qi =
      fespace->GetFaceQuadratureInterpolator(ir, type);
   // All face data vectors assume layout byNODES.
   qi->SetOutputLayout(QVectorLayout::byNODES);
   const bool use_tensor_products = UsesTensorBasis(*fespace);
   qi->DisableTensorProducts(!use_tensor_products);

   qi->Mult(Fnodes, eval_flags, X, J, detJ, normal);
}

NodeExtrudeCoefficient::NodeExtrudeCoefficient(const int dim, const int n_,
                                               const double s_)
   : VectorCoefficient(dim), n(n_), s(s_), tip(p, dim-1)
{
}

void NodeExtrudeCoefficient::Eval(Vector &V, ElementTransformation &T,
                                  const IntegrationPoint &ip)
{
   V.SetSize(vdim);
   T.Transform(ip, tip);
   V(0) = p[0];
   if (vdim == 2)
   {
      V(1) = s * ((ip.y + layer) / n);
   }
   else
   {
      V(1) = p[1];
      V(2) = s * ((ip.z + layer) / n);
   }
}


Mesh *Extrude1D(Mesh *mesh, const int ny, const double sy, const bool closed)
{
   if (mesh->Dimension() != 1)
   {
      mfem::err << "Extrude1D : Not a 1D mesh!" << endl;
      mfem_error();
   }

   int nvy = (closed) ? (ny) : (ny + 1);
   int nvt = mesh->GetNV() * nvy;

   Mesh *mesh2d;

   if (closed)
   {
      mesh2d = new Mesh(2, nvt, mesh->GetNE()*ny, mesh->GetNBE()*ny);
   }
   else
      mesh2d = new Mesh(2, nvt, mesh->GetNE()*ny,
                        mesh->GetNBE()*ny+2*mesh->GetNE());

   // vertices
   double vc[2];
   for (int i = 0; i < mesh->GetNV(); i++)
   {
      vc[0] = mesh->GetVertex(i)[0];
      for (int j = 0; j < nvy; j++)
      {
         vc[1] = sy * (double(j) / ny);
         mesh2d->AddVertex(vc);
      }
   }
   // elements
   Array<int> vert;
   for (int i = 0; i < mesh->GetNE(); i++)
   {
      const Element *elem = mesh->GetElement(i);
      elem->GetVertices(vert);
      const int attr = elem->GetAttribute();
      for (int j = 0; j < ny; j++)
      {
         int qv[4];
         qv[0] = vert[0] * nvy + j;
         qv[1] = vert[1] * nvy + j;
         qv[2] = vert[1] * nvy + (j + 1) % nvy;
         qv[3] = vert[0] * nvy + (j + 1) % nvy;

         mesh2d->AddQuad(qv, attr);
      }
   }
   // 2D boundary from the 1D boundary
   for (int i = 0; i < mesh->GetNBE(); i++)
   {
      const Element *elem = mesh->GetBdrElement(i);
      elem->GetVertices(vert);
      const int attr = elem->GetAttribute();
      for (int j = 0; j < ny; j++)
      {
         int sv[2];
         sv[0] = vert[0] * nvy + j;
         sv[1] = vert[0] * nvy + (j + 1) % nvy;

         if (attr%2)
         {
            Swap<int>(sv[0], sv[1]);
         }

         mesh2d->AddBdrSegment(sv, attr);
      }
   }

   if (!closed)
   {
      // 2D boundary from the 1D elements (bottom + top)
      int nba = (mesh->bdr_attributes.Size() > 0 ?
                 mesh->bdr_attributes.Max() : 0);
      for (int i = 0; i < mesh->GetNE(); i++)
      {
         const Element *elem = mesh->GetElement(i);
         elem->GetVertices(vert);
         const int attr = nba + elem->GetAttribute();
         int sv[2];
         sv[0] = vert[0] * nvy;
         sv[1] = vert[1] * nvy;

         mesh2d->AddBdrSegment(sv, attr);

         sv[0] = vert[1] * nvy + ny;
         sv[1] = vert[0] * nvy + ny;

         mesh2d->AddBdrSegment(sv, attr);
      }
   }

   mesh2d->FinalizeQuadMesh(1, 0, false);

   GridFunction *nodes = mesh->GetNodes();
   if (nodes)
   {
      // duplicate the fec of the 1D mesh so that it can be deleted safely
      // along with its nodes, fes and fec
      FiniteElementCollection *fec2d = NULL;
      FiniteElementSpace *fes2d;
      const char *name = nodes->FESpace()->FEColl()->Name();
      string cname = name;
      if (cname == "Linear")
      {
         fec2d = new LinearFECollection;
      }
      else if (cname == "Quadratic")
      {
         fec2d = new QuadraticFECollection;
      }
      else if (cname == "Cubic")
      {
         fec2d = new CubicFECollection;
      }
      else if (!strncmp(name, "H1_", 3))
      {
         fec2d = new H1_FECollection(atoi(name + 7), 2);
      }
      else if (!strncmp(name, "L2_T", 4))
      {
         fec2d = new L2_FECollection(atoi(name + 10), 2, atoi(name + 4));
      }
      else if (!strncmp(name, "L2_", 3))
      {
         fec2d = new L2_FECollection(atoi(name + 7), 2);
      }
      else
      {
         delete mesh2d;
         mfem::err << "Extrude1D : The mesh uses unknown FE collection : "
                   << cname << endl;
         mfem_error();
      }
      fes2d = new FiniteElementSpace(mesh2d, fec2d, 2);
      mesh2d->SetNodalFESpace(fes2d);
      GridFunction *nodes2d = mesh2d->GetNodes();
      nodes2d->MakeOwner(fec2d);

      NodeExtrudeCoefficient ecoeff(2, ny, sy);
      Vector lnodes;
      Array<int> vdofs2d;
      for (int i = 0; i < mesh->GetNE(); i++)
      {
         ElementTransformation &T = *mesh->GetElementTransformation(i);
         for (int j = ny-1; j >= 0; j--)
         {
            fes2d->GetElementVDofs(i*ny+j, vdofs2d);
            lnodes.SetSize(vdofs2d.Size());
            ecoeff.SetLayer(j);
            fes2d->GetFE(i*ny+j)->Project(ecoeff, T, lnodes);
            nodes2d->SetSubVector(vdofs2d, lnodes);
         }
      }
   }
   return mesh2d;
}

Mesh *Extrude2D(Mesh *mesh, const int nz, const double sz)
{
   if (mesh->Dimension() != 2)
   {
      mfem::err << "Extrude2D : Not a 2D mesh!" << endl;
      mfem_error();
   }

   int nvz = nz + 1;
   int nvt = mesh->GetNV() * nvz;

   Mesh *mesh3d = new Mesh(3, nvt, mesh->GetNE()*nz,
                           mesh->GetNBE()*nz+2*mesh->GetNE());

   bool wdgMesh = false;
   bool hexMesh = false;

   // vertices
   double vc[3];
   for (int i = 0; i < mesh->GetNV(); i++)
   {
      vc[0] = mesh->GetVertex(i)[0];
      vc[1] = mesh->GetVertex(i)[1];
      for (int j = 0; j < nvz; j++)
      {
         vc[2] = sz * (double(j) / nz);
         mesh3d->AddVertex(vc);
      }
   }
   // elements
   Array<int> vert;
   for (int i = 0; i < mesh->GetNE(); i++)
   {
      const Element *elem = mesh->GetElement(i);
      elem->GetVertices(vert);
      const int attr = elem->GetAttribute();
      Geometry::Type geom = elem->GetGeometryType();
      switch (geom)
      {
         case Geometry::TRIANGLE:
            wdgMesh = true;
            for (int j = 0; j < nz; j++)
            {
               int pv[6];
               pv[0] = vert[0] * nvz + j;
               pv[1] = vert[1] * nvz + j;
               pv[2] = vert[2] * nvz + j;
               pv[3] = vert[0] * nvz + (j + 1) % nvz;
               pv[4] = vert[1] * nvz + (j + 1) % nvz;
               pv[5] = vert[2] * nvz + (j + 1) % nvz;

               mesh3d->AddWedge(pv, attr);
            }
            break;
         case Geometry::SQUARE:
            hexMesh = true;
            for (int j = 0; j < nz; j++)
            {
               int hv[8];
               hv[0] = vert[0] * nvz + j;
               hv[1] = vert[1] * nvz + j;
               hv[2] = vert[2] * nvz + j;
               hv[3] = vert[3] * nvz + j;
               hv[4] = vert[0] * nvz + (j + 1) % nvz;
               hv[5] = vert[1] * nvz + (j + 1) % nvz;
               hv[6] = vert[2] * nvz + (j + 1) % nvz;
               hv[7] = vert[3] * nvz + (j + 1) % nvz;

               mesh3d->AddHex(hv, attr);
            }
            break;
         default:
            mfem::err << "Extrude2D : Invalid 2D element type \'"
                      << geom << "\'" << endl;
            mfem_error();
            break;
      }
   }
   // 3D boundary from the 2D boundary
   for (int i = 0; i < mesh->GetNBE(); i++)
   {
      const Element *elem = mesh->GetBdrElement(i);
      elem->GetVertices(vert);
      const int attr = elem->GetAttribute();
      for (int j = 0; j < nz; j++)
      {
         int qv[4];
         qv[0] = vert[0] * nvz + j;
         qv[1] = vert[1] * nvz + j;
         qv[2] = vert[1] * nvz + (j + 1) % nvz;
         qv[3] = vert[0] * nvz + (j + 1) % nvz;

         mesh3d->AddBdrQuad(qv, attr);
      }
   }

   // 3D boundary from the 2D elements (bottom + top)
   int nba = (mesh->bdr_attributes.Size() > 0 ?
              mesh->bdr_attributes.Max() : 0);
   for (int i = 0; i < mesh->GetNE(); i++)
   {
      const Element *elem = mesh->GetElement(i);
      elem->GetVertices(vert);
      const int attr = nba + elem->GetAttribute();
      Geometry::Type geom = elem->GetGeometryType();
      switch (geom)
      {
         case Geometry::TRIANGLE:
         {
            int tv[3];
            tv[0] = vert[0] * nvz;
            tv[1] = vert[2] * nvz;
            tv[2] = vert[1] * nvz;

            mesh3d->AddBdrTriangle(tv, attr);

            tv[0] = vert[0] * nvz + nz;
            tv[1] = vert[1] * nvz + nz;
            tv[2] = vert[2] * nvz + nz;

            mesh3d->AddBdrTriangle(tv, attr);
         }
         break;
         case Geometry::SQUARE:
         {
            int qv[4];
            qv[0] = vert[0] * nvz;
            qv[1] = vert[3] * nvz;
            qv[2] = vert[2] * nvz;
            qv[3] = vert[1] * nvz;

            mesh3d->AddBdrQuad(qv, attr);

            qv[0] = vert[0] * nvz + nz;
            qv[1] = vert[1] * nvz + nz;
            qv[2] = vert[2] * nvz + nz;
            qv[3] = vert[3] * nvz + nz;

            mesh3d->AddBdrQuad(qv, attr);
         }
         break;
         default:
            mfem::err << "Extrude2D : Invalid 2D element type \'"
                      << geom << "\'" << endl;
            mfem_error();
            break;
      }
   }

   if ( hexMesh && wdgMesh )
   {
      mesh3d->FinalizeMesh(0, false);
   }
   else if ( hexMesh )
   {
      mesh3d->FinalizeHexMesh(1, 0, false);
   }
   else if ( wdgMesh )
   {
      mesh3d->FinalizeWedgeMesh(1, 0, false);
   }

   GridFunction *nodes = mesh->GetNodes();
   if (nodes)
   {
      // duplicate the fec of the 2D mesh so that it can be deleted safely
      // along with its nodes, fes and fec
      FiniteElementCollection *fec3d = NULL;
      FiniteElementSpace *fes3d;
      const char *name = nodes->FESpace()->FEColl()->Name();
      string cname = name;
      if (cname == "Linear")
      {
         fec3d = new LinearFECollection;
      }
      else if (cname == "Quadratic")
      {
         fec3d = new QuadraticFECollection;
      }
      else if (cname == "Cubic")
      {
         fec3d = new CubicFECollection;
      }
      else if (!strncmp(name, "H1_", 3))
      {
         fec3d = new H1_FECollection(atoi(name + 7), 3);
      }
      else if (!strncmp(name, "L2_T", 4))
      {
         fec3d = new L2_FECollection(atoi(name + 10), 3, atoi(name + 4));
      }
      else if (!strncmp(name, "L2_", 3))
      {
         fec3d = new L2_FECollection(atoi(name + 7), 3);
      }
      else
      {
         delete mesh3d;
         mfem::err << "Extrude3D : The mesh uses unknown FE collection : "
                   << cname << endl;
         mfem_error();
      }
      fes3d = new FiniteElementSpace(mesh3d, fec3d, 3);
      mesh3d->SetNodalFESpace(fes3d);
      GridFunction *nodes3d = mesh3d->GetNodes();
      nodes3d->MakeOwner(fec3d);

      NodeExtrudeCoefficient ecoeff(3, nz, sz);
      Vector lnodes;
      Array<int> vdofs3d;
      for (int i = 0; i < mesh->GetNE(); i++)
      {
         ElementTransformation &T = *mesh->GetElementTransformation(i);
         for (int j = nz-1; j >= 0; j--)
         {
            fes3d->GetElementVDofs(i*nz+j, vdofs3d);
            lnodes.SetSize(vdofs3d.Size());
            ecoeff.SetLayer(j);
            fes3d->GetFE(i*nz+j)->Project(ecoeff, T, lnodes);
            nodes3d->SetSubVector(vdofs3d, lnodes);
         }
      }
   }
   return mesh3d;
}

#ifdef MFEM_DEBUG
void Mesh::DebugDump(std::ostream &os) const
{
   // dump vertices and edges (NCMesh "nodes")
   os << NumOfVertices + NumOfEdges << "\n";
   for (int i = 0; i < NumOfVertices; i++)
   {
      const double *v = GetVertex(i);
      os << i << " " << v[0] << " " << v[1] << " " << v[2]
         << " 0 0 " << i << " -1 0\n";
   }

   Array<int> ev;
   for (int i = 0; i < NumOfEdges; i++)
   {
      GetEdgeVertices(i, ev);
      double mid[3] = {0, 0, 0};
      for (int j = 0; j < 2; j++)
      {
         for (int k = 0; k < spaceDim; k++)
         {
            mid[k] += GetVertex(ev[j])[k];
         }
      }
      os << NumOfVertices+i << " "
         << mid[0]/2 << " " << mid[1]/2 << " " << mid[2]/2 << " "
         << ev[0] << " " << ev[1] << " -1 " << i << " 0\n";
   }

   // dump elements
   os << NumOfElements << "\n";
   for (int i = 0; i < NumOfElements; i++)
   {
      const Element* e = elements[i];
      os << e->GetNVertices() << " ";
      for (int j = 0; j < e->GetNVertices(); j++)
      {
         os << e->GetVertices()[j] << " ";
      }
      os << e->GetAttribute() << " 0 " << i << "\n";
   }

   // dump faces
   os << "0\n";
}
#endif

}<|MERGE_RESOLUTION|>--- conflicted
+++ resolved
@@ -13106,10 +13106,7 @@
       }
    }
 }
-<<<<<<< HEAD
-=======
-
->>>>>>> 89caa3ac
+
 
 GeometricFactors::GeometricFactors(const Mesh *mesh, const IntegrationRule &ir,
                                    int flags, MemoryType d_mt)
