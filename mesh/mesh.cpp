// Copyright (c) 2010-2021, Lawrence Livermore National Security, LLC. Produced
// at the Lawrence Livermore National Laboratory. All Rights reserved. See files
// LICENSE and NOTICE for details. LLNL-CODE-806117.
//
// This file is part of the MFEM library. For more information and source code
// availability visit https://mfem.org.
//
// MFEM is free software; you can redistribute it and/or modify it under the
// terms of the BSD-3 license. We welcome feedback and contributions, see file
// CONTRIBUTING.md for details.

// Implementation of data type mesh

#include "mesh_headers.hpp"
#include "../fem/fem.hpp"
#include "../general/sort_pairs.hpp"
#include "../general/binaryio.hpp"
#include "../general/text.hpp"
#include "../general/device.hpp"
#include "../general/tic_toc.hpp"
#include "../general/gecko.hpp"
#include "../fem/quadinterpolator.hpp"

#include <iostream>
#include <sstream>
#include <fstream>
#include <limits>
#include <cmath>
#include <cstring>
#include <ctime>
#include <functional>
#include <map>
#include <set>

// Include the METIS header, if using version 5. If using METIS 4, the needed
// declarations are inlined below, i.e. no header is needed.
#if defined(MFEM_USE_METIS) && defined(MFEM_USE_METIS_5)
#include "metis.h"
#endif

// METIS 4 prototypes
#if defined(MFEM_USE_METIS) && !defined(MFEM_USE_METIS_5)
typedef int idx_t;
typedef int idxtype;
extern "C" {
   void METIS_PartGraphRecursive(int*, idxtype*, idxtype*, idxtype*, idxtype*,
                                 int*, int*, int*, int*, int*, idxtype*);
   void METIS_PartGraphKway(int*, idxtype*, idxtype*, idxtype*, idxtype*,
                            int*, int*, int*, int*, int*, idxtype*);
   void METIS_PartGraphVKway(int*, idxtype*, idxtype*, idxtype*, idxtype*,
                             int*, int*, int*, int*, int*, idxtype*);
}
#endif

using namespace std;

namespace mfem
{

void Mesh::GetElementJacobian(int i, DenseMatrix &J)
{
   Geometry::Type geom = GetElementBaseGeometry(i);
   ElementTransformation *eltransf = GetElementTransformation(i);
   eltransf->SetIntPoint(&Geometries.GetCenter(geom));
   Geometries.JacToPerfJac(geom, eltransf->Jacobian(), J);
}

void Mesh::GetElementCenter(int i, Vector &center)
{
   center.SetSize(spaceDim);
   int geom = GetElementBaseGeometry(i);
   ElementTransformation *eltransf = GetElementTransformation(i);
   eltransf->Transform(Geometries.GetCenter(geom), center);
}

double Mesh::GetElementSize(ElementTransformation *T, int type)
{
   DenseMatrix J(Dim);

   Geometry::Type geom = T->GetGeometryType();
   T->SetIntPoint(&Geometries.GetCenter(geom));
   Geometries.JacToPerfJac(geom, T->Jacobian(), J);

   if (type == 0)
   {
      return pow(fabs(J.Det()), 1./Dim);
   }
   else if (type == 1)
   {
      return J.CalcSingularvalue(Dim-1);   // h_min
   }
   else
   {
      return J.CalcSingularvalue(0);   // h_max
   }
}

double Mesh::GetElementSize(int i, int type)
{
   return GetElementSize(GetElementTransformation(i), type);
}

double Mesh::GetElementSize(int i, const Vector &dir)
{
   DenseMatrix J(Dim);
   Vector d_hat(Dim);
   GetElementJacobian(i, J);
   J.MultTranspose(dir, d_hat);
   return sqrt((d_hat * d_hat) / (dir * dir));
}

double Mesh::GetElementVolume(int i)
{
   ElementTransformation *et = GetElementTransformation(i);
   const IntegrationRule &ir = IntRules.Get(GetElementBaseGeometry(i),
                                            et->OrderJ());
   double volume = 0.0;
   for (int j = 0; j < ir.GetNPoints(); j++)
   {
      const IntegrationPoint &ip = ir.IntPoint(j);
      et->SetIntPoint(&ip);
      volume += ip.weight * et->Weight();
   }

   return volume;
}

// Similar to VisualizationSceneSolution3d::FindNewBox in GLVis
void Mesh::GetBoundingBox(Vector &min, Vector &max, int ref)
{
   min.SetSize(spaceDim);
   max.SetSize(spaceDim);

   for (int d = 0; d < spaceDim; d++)
   {
      min(d) = infinity();
      max(d) = -infinity();
   }

   if (Nodes == NULL)
   {
      double *coord;
      for (int i = 0; i < NumOfVertices; i++)
      {
         coord = GetVertex(i);
         for (int d = 0; d < spaceDim; d++)
         {
            if (coord[d] < min(d)) { min(d) = coord[d]; }
            if (coord[d] > max(d)) { max(d) = coord[d]; }
         }
      }
   }
   else
   {
      const bool use_boundary = false; // make this a parameter?
      int ne = use_boundary ? GetNBE() : GetNE();
      int fn, fo;
      DenseMatrix pointmat;
      RefinedGeometry *RefG;
      IntegrationRule eir;
      FaceElementTransformations *Tr;
      ElementTransformation *T;

      for (int i = 0; i < ne; i++)
      {
         if (use_boundary)
         {
            GetBdrElementFace(i, &fn, &fo);
            RefG = GlobGeometryRefiner.Refine(GetFaceBaseGeometry(fn), ref);
            Tr = GetFaceElementTransformations(fn, 5);
            eir.SetSize(RefG->RefPts.GetNPoints());
            Tr->Loc1.Transform(RefG->RefPts, eir);
            Tr->Elem1->Transform(eir, pointmat);
         }
         else
         {
            T = GetElementTransformation(i);
            RefG = GlobGeometryRefiner.Refine(GetElementBaseGeometry(i), ref);
            T->Transform(RefG->RefPts, pointmat);
         }
         for (int j = 0; j < pointmat.Width(); j++)
         {
            for (int d = 0; d < pointmat.Height(); d++)
            {
               if (pointmat(d,j) < min(d)) { min(d) = pointmat(d,j); }
               if (pointmat(d,j) > max(d)) { max(d) = pointmat(d,j); }
            }
         }
      }
   }
}

void Mesh::GetCharacteristics(double &h_min, double &h_max,
                              double &kappa_min, double &kappa_max,
                              Vector *Vh, Vector *Vk)
{
   int i, dim, sdim;
   DenseMatrix J;
   double h, kappa;

   dim = Dimension();
   sdim = SpaceDimension();

   if (Vh) { Vh->SetSize(NumOfElements); }
   if (Vk) { Vk->SetSize(NumOfElements); }

   h_min = kappa_min = infinity();
   h_max = kappa_max = -h_min;
   if (dim == 0) { if (Vh) { *Vh = 1.0; } if (Vk) {*Vk = 1.0; } return; }
   J.SetSize(sdim, dim);
   for (i = 0; i < NumOfElements; i++)
   {
      GetElementJacobian(i, J);
      h = pow(fabs(J.Weight()), 1.0/double(dim));
      kappa = (dim == sdim) ?
              J.CalcSingularvalue(0) / J.CalcSingularvalue(dim-1) : -1.0;
      if (Vh) { (*Vh)(i) = h; }
      if (Vk) { (*Vk)(i) = kappa; }

      if (h < h_min) { h_min = h; }
      if (h > h_max) { h_max = h; }
      if (kappa < kappa_min) { kappa_min = kappa; }
      if (kappa > kappa_max) { kappa_max = kappa; }
   }
}

// static method
void Mesh::PrintElementsByGeometry(int dim,
                                   const Array<int> &num_elems_by_geom,
                                   std::ostream &out)
{
   for (int g = Geometry::DimStart[dim], first = 1;
        g < Geometry::DimStart[dim+1]; g++)
   {
      if (!num_elems_by_geom[g]) { continue; }
      if (!first) { out << " + "; }
      else { first = 0; }
      out << num_elems_by_geom[g] << ' ' << Geometry::Name[g] << "(s)";
   }
}

void Mesh::PrintCharacteristics(Vector *Vh, Vector *Vk, std::ostream &out)
{
   double h_min, h_max, kappa_min, kappa_max;

   out << "Mesh Characteristics:";

   this->GetCharacteristics(h_min, h_max, kappa_min, kappa_max, Vh, Vk);

   Array<int> num_elems_by_geom(Geometry::NumGeom);
   num_elems_by_geom = 0;
   for (int i = 0; i < GetNE(); i++)
   {
      num_elems_by_geom[GetElementBaseGeometry(i)]++;
   }

   out << '\n'
       << "Dimension          : " << Dimension() << '\n'
       << "Space dimension    : " << SpaceDimension();
   if (Dim == 0)
   {
      out << '\n'
          << "Number of vertices : " << GetNV() << '\n'
          << "Number of elements : " << GetNE() << '\n'
          << "Number of bdr elem : " << GetNBE() << '\n';
   }
   else if (Dim == 1)
   {
      out << '\n'
          << "Number of vertices : " << GetNV() << '\n'
          << "Number of elements : " << GetNE() << '\n'
          << "Number of bdr elem : " << GetNBE() << '\n'
          << "h_min              : " << h_min << '\n'
          << "h_max              : " << h_max << '\n';
   }
   else if (Dim == 2)
   {
      out << '\n'
          << "Number of vertices : " << GetNV() << '\n'
          << "Number of edges    : " << GetNEdges() << '\n'
          << "Number of elements : " << GetNE() << "  --  ";
      PrintElementsByGeometry(2, num_elems_by_geom, out);
      out << '\n'
          << "Number of bdr elem : " << GetNBE() << '\n'
          << "Euler Number       : " << EulerNumber2D() << '\n'
          << "h_min              : " << h_min << '\n'
          << "h_max              : " << h_max << '\n'
          << "kappa_min          : " << kappa_min << '\n'
          << "kappa_max          : " << kappa_max << '\n';
   }
   else
   {
      Array<int> num_bdr_elems_by_geom(Geometry::NumGeom);
      num_bdr_elems_by_geom = 0;
      for (int i = 0; i < GetNBE(); i++)
      {
         num_bdr_elems_by_geom[GetBdrElementBaseGeometry(i)]++;
      }
      Array<int> num_faces_by_geom(Geometry::NumGeom);
      num_faces_by_geom = 0;
      for (int i = 0; i < GetNFaces(); i++)
      {
         num_faces_by_geom[GetFaceBaseGeometry(i)]++;
      }

      out << '\n'
          << "Number of vertices : " << GetNV() << '\n'
          << "Number of edges    : " << GetNEdges() << '\n'
          << "Number of faces    : " << GetNFaces() << "  --  ";
      PrintElementsByGeometry(Dim-1, num_faces_by_geom, out);
      out << '\n'
          << "Number of elements : " << GetNE() << "  --  ";
      PrintElementsByGeometry(Dim, num_elems_by_geom, out);
      out << '\n'
          << "Number of bdr elem : " << GetNBE() << "  --  ";
      PrintElementsByGeometry(Dim-1, num_bdr_elems_by_geom, out);
      out << '\n'
          << "Euler Number       : " << EulerNumber() << '\n'
          << "h_min              : " << h_min << '\n'
          << "h_max              : " << h_max << '\n'
          << "kappa_min          : " << kappa_min << '\n'
          << "kappa_max          : " << kappa_max << '\n';
   }
   out << '\n' << std::flush;
}

FiniteElement *Mesh::GetTransformationFEforElementType(Element::Type ElemType)
{
   switch (ElemType)
   {
      case Element::POINT :          return &PointFE;
      case Element::SEGMENT :        return &SegmentFE;
      case Element::TRIANGLE :       return &TriangleFE;
      case Element::QUADRILATERAL :  return &QuadrilateralFE;
      case Element::TETRAHEDRON :    return &TetrahedronFE;
      case Element::HEXAHEDRON :     return &HexahedronFE;
      case Element::WEDGE :          return &WedgeFE;
      default:
         MFEM_ABORT("Unknown element type \"" << ElemType << "\"");
         break;
   }
   MFEM_ABORT("Unknown element type");
   return NULL;
}


void Mesh::GetElementTransformation(int i, IsoparametricTransformation *ElTr)
{
   ElTr->Attribute = GetAttribute(i);
   ElTr->ElementNo = i;
   ElTr->ElementType = ElementTransformation::ELEMENT;
   ElTr->Reset();
   if (Nodes == NULL)
   {
      GetPointMatrix(i, ElTr->GetPointMat());
      ElTr->SetFE(GetTransformationFEforElementType(GetElementType(i)));
   }
   else
   {
      DenseMatrix &pm = ElTr->GetPointMat();
      Array<int> vdofs;
      Nodes->FESpace()->GetElementVDofs(i, vdofs);
      Nodes->HostRead();
      const GridFunction &nodes = *Nodes;
      int n = vdofs.Size()/spaceDim;
      pm.SetSize(spaceDim, n);
      for (int k = 0; k < spaceDim; k++)
      {
         for (int j = 0; j < n; j++)
         {
            pm(k,j) = nodes(vdofs[n*k+j]);
         }
      }
      ElTr->SetFE(Nodes->FESpace()->GetFE(i));
   }
}

void Mesh::GetElementTransformation(int i, const Vector &nodes,
                                    IsoparametricTransformation *ElTr)
{
   ElTr->Attribute = GetAttribute(i);
   ElTr->ElementNo = i;
   ElTr->ElementType = ElementTransformation::ELEMENT;
   DenseMatrix &pm = ElTr->GetPointMat();
   ElTr->Reset();
   nodes.HostRead();
   if (Nodes == NULL)
   {
      MFEM_ASSERT(nodes.Size() == spaceDim*GetNV(), "");
      int       nv = elements[i]->GetNVertices();
      const int *v = elements[i]->GetVertices();
      int n = vertices.Size();
      pm.SetSize(spaceDim, nv);
      for (int k = 0; k < spaceDim; k++)
      {
         for (int j = 0; j < nv; j++)
         {
            pm(k, j) = nodes(k*n+v[j]);
         }
      }
      ElTr->SetFE(GetTransformationFEforElementType(GetElementType(i)));
   }
   else
   {
      MFEM_ASSERT(nodes.Size() == Nodes->Size(), "");
      Array<int> vdofs;
      Nodes->FESpace()->GetElementVDofs(i, vdofs);
      int n = vdofs.Size()/spaceDim;
      pm.SetSize(spaceDim, n);
      for (int k = 0; k < spaceDim; k++)
      {
         for (int j = 0; j < n; j++)
         {
            pm(k,j) = nodes(vdofs[n*k+j]);
         }
      }
      ElTr->SetFE(Nodes->FESpace()->GetFE(i));
   }
}

ElementTransformation *Mesh::GetElementTransformation(int i)
{
   GetElementTransformation(i, &Transformation);

   return &Transformation;
}

ElementTransformation *Mesh::GetBdrElementTransformation(int i)
{
   GetBdrElementTransformation(i, &BdrTransformation);
   return &BdrTransformation;
}

void Mesh::GetBdrElementTransformation(int i, IsoparametricTransformation* ElTr)
{
   ElTr->Attribute = GetBdrAttribute(i);
   ElTr->ElementNo = i; // boundary element number
   ElTr->ElementType = ElementTransformation::BDR_ELEMENT;
   DenseMatrix &pm = ElTr->GetPointMat();
   ElTr->Reset();
   if (Nodes == NULL)
   {
      GetBdrPointMatrix(i, pm);
      ElTr->SetFE(GetTransformationFEforElementType(GetBdrElementType(i)));
   }
   else
   {
      const FiniteElement *bdr_el = Nodes->FESpace()->GetBE(i);
      Nodes->HostRead();
      const GridFunction &nodes = *Nodes;
      if (bdr_el)
      {
         Array<int> vdofs;
         Nodes->FESpace()->GetBdrElementVDofs(i, vdofs);
         int n = vdofs.Size()/spaceDim;
         pm.SetSize(spaceDim, n);
         for (int k = 0; k < spaceDim; k++)
         {
            for (int j = 0; j < n; j++)
            {
               pm(k,j) = nodes(vdofs[n*k+j]);
            }
         }
         ElTr->SetFE(bdr_el);
      }
      else // L2 Nodes (e.g., periodic mesh)
      {
         int elem_id, face_info;
         GetBdrElementAdjacentElement(i, elem_id, face_info);

         GetLocalFaceTransformation(GetBdrElementType(i),
                                    GetElementType(elem_id),
                                    FaceElemTr.Loc1.Transf, face_info);
         // NOTE: FaceElemTr.Loc1 is overwritten here -- used as a temporary

         Geometry::Type face_geom = GetBdrElementBaseGeometry(i);
         const FiniteElement *face_el =
            Nodes->FESpace()->GetTraceElement(elem_id, face_geom);
         MFEM_VERIFY(dynamic_cast<const NodalFiniteElement*>(face_el),
                     "Mesh requires nodal Finite Element.");
         IntegrationRule eir(face_el->GetDof());
         FaceElemTr.Loc1.Transf.ElementNo = elem_id;
         FaceElemTr.Loc1.Transf.ElementType = ElementTransformation::ELEMENT;
         FaceElemTr.Loc1.Transform(face_el->GetNodes(), eir);
         Nodes->GetVectorValues(FaceElemTr.Loc1.Transf, eir, pm);

         ElTr->SetFE(face_el);
      }
   }
}

void Mesh::GetFaceTransformation(int FaceNo, IsoparametricTransformation *FTr)
{
   FTr->Attribute = (Dim == 1) ? 1 : faces[FaceNo]->GetAttribute();
   FTr->ElementNo = FaceNo;
   FTr->ElementType = ElementTransformation::FACE;
   DenseMatrix &pm = FTr->GetPointMat();
   FTr->Reset();
   if (Nodes == NULL)
   {
      const int *v = (Dim == 1) ? &FaceNo : faces[FaceNo]->GetVertices();
      const int nv = (Dim == 1) ? 1 : faces[FaceNo]->GetNVertices();
      pm.SetSize(spaceDim, nv);
      for (int i = 0; i < spaceDim; i++)
      {
         for (int j = 0; j < nv; j++)
         {
            pm(i, j) = vertices[v[j]](i);
         }
      }
      FTr->SetFE(GetTransformationFEforElementType(GetFaceElementType(FaceNo)));
   }
   else // curved mesh
   {
      const FiniteElement *face_el = Nodes->FESpace()->GetFaceElement(FaceNo);
      Nodes->HostRead();
      const GridFunction &nodes = *Nodes;
      if (face_el)
      {
         Array<int> vdofs;
         Nodes->FESpace()->GetFaceVDofs(FaceNo, vdofs);
         int n = vdofs.Size()/spaceDim;
         pm.SetSize(spaceDim, n);
         for (int i = 0; i < spaceDim; i++)
         {
            for (int j = 0; j < n; j++)
            {
               pm(i, j) = nodes(vdofs[n*i+j]);
            }
         }
         FTr->SetFE(face_el);
      }
      else // L2 Nodes (e.g., periodic mesh), go through the volume of Elem1
      {
         FaceInfo &face_info = faces_info[FaceNo];

         Geometry::Type face_geom = GetFaceGeometryType(FaceNo);
         Element::Type  face_type = GetFaceElementType(FaceNo);

         GetLocalFaceTransformation(face_type,
                                    GetElementType(face_info.Elem1No),
                                    FaceElemTr.Loc1.Transf, face_info.Elem1Inf);
         // NOTE: FaceElemTr.Loc1 is overwritten here -- used as a temporary

         face_el = Nodes->FESpace()->GetTraceElement(face_info.Elem1No,
                                                     face_geom);
         MFEM_VERIFY(dynamic_cast<const NodalFiniteElement*>(face_el),
                     "Mesh requires nodal Finite Element.");

         IntegrationRule eir(face_el->GetDof());
         FaceElemTr.Loc1.Transf.ElementNo = face_info.Elem1No;
         FaceElemTr.Loc1.Transf.ElementType = ElementTransformation::ELEMENT;
         FaceElemTr.Loc1.Transform(face_el->GetNodes(), eir);
         Nodes->GetVectorValues(FaceElemTr.Loc1.Transf, eir, pm);

         FTr->SetFE(face_el);
      }
   }
}

ElementTransformation *Mesh::GetFaceTransformation(int FaceNo)
{
   GetFaceTransformation(FaceNo, &FaceTransformation);
   return &FaceTransformation;
}

void Mesh::GetEdgeTransformation(int EdgeNo, IsoparametricTransformation *EdTr)
{
   if (Dim == 2)
   {
      GetFaceTransformation(EdgeNo, EdTr);
      return;
   }
   if (Dim == 1)
   {
      mfem_error("Mesh::GetEdgeTransformation not defined in 1D \n");
   }

   EdTr->Attribute = 1;
   EdTr->ElementNo = EdgeNo;
   EdTr->ElementType = ElementTransformation::EDGE;
   DenseMatrix &pm = EdTr->GetPointMat();
   EdTr->Reset();
   if (Nodes == NULL)
   {
      Array<int> v;
      GetEdgeVertices(EdgeNo, v);
      const int nv = 2;
      pm.SetSize(spaceDim, nv);
      for (int i = 0; i < spaceDim; i++)
      {
         for (int j = 0; j < nv; j++)
         {
            pm(i, j) = vertices[v[j]](i);
         }
      }
      EdTr->SetFE(GetTransformationFEforElementType(Element::SEGMENT));
   }
   else
   {
      const FiniteElement *edge_el = Nodes->FESpace()->GetEdgeElement(EdgeNo);
      if (edge_el)
      {
         Array<int> vdofs;
         Nodes->FESpace()->GetEdgeVDofs(EdgeNo, vdofs);
         int n = vdofs.Size()/spaceDim;
         pm.SetSize(spaceDim, n);
         for (int i = 0; i < spaceDim; i++)
         {
            for (int j = 0; j < n; j++)
            {
               pm(i, j) = (*Nodes)(vdofs[n*i+j]);
            }
         }
         EdTr->SetFE(edge_el);
      }
      else
      {
         MFEM_ABORT("Not implemented.");
      }
   }
}

ElementTransformation *Mesh::GetEdgeTransformation(int EdgeNo)
{
   GetEdgeTransformation(EdgeNo, &EdgeTransformation);
   return &EdgeTransformation;
}


void Mesh::GetLocalPtToSegTransformation(
   IsoparametricTransformation &Transf, int i)
{
   const IntegrationRule *SegVert;
   DenseMatrix &locpm = Transf.GetPointMat();
   Transf.Reset();

   Transf.SetFE(&PointFE);
   SegVert = Geometries.GetVertices(Geometry::SEGMENT);
   locpm.SetSize(1, 1);
   locpm(0, 0) = SegVert->IntPoint(i/64).x;
   //  (i/64) is the local face no. in the segment
   //  (i%64) is the orientation of the point (not used)
}

void Mesh::GetLocalSegToTriTransformation(
   IsoparametricTransformation &Transf, int i)
{
   const int *tv, *so;
   const IntegrationRule *TriVert;
   DenseMatrix &locpm = Transf.GetPointMat();
   Transf.Reset();

   Transf.SetFE(&SegmentFE);
   tv = tri_t::Edges[i/64];  //  (i/64) is the local face no. in the triangle
   so = seg_t::Orient[i%64]; //  (i%64) is the orientation of the segment
   TriVert = Geometries.GetVertices(Geometry::TRIANGLE);
   locpm.SetSize(2, 2);
   for (int j = 0; j < 2; j++)
   {
      locpm(0, so[j]) = TriVert->IntPoint(tv[j]).x;
      locpm(1, so[j]) = TriVert->IntPoint(tv[j]).y;
   }
}

void Mesh::GetLocalSegToQuadTransformation(
   IsoparametricTransformation &Transf, int i)
{
   const int *qv, *so;
   const IntegrationRule *QuadVert;
   DenseMatrix &locpm = Transf.GetPointMat();
   Transf.Reset();

   Transf.SetFE(&SegmentFE);
   qv = quad_t::Edges[i/64]; //  (i/64) is the local face no. in the quad
   so = seg_t::Orient[i%64]; //  (i%64) is the orientation of the segment
   QuadVert = Geometries.GetVertices(Geometry::SQUARE);
   locpm.SetSize(2, 2);
   for (int j = 0; j < 2; j++)
   {
      locpm(0, so[j]) = QuadVert->IntPoint(qv[j]).x;
      locpm(1, so[j]) = QuadVert->IntPoint(qv[j]).y;
   }
}

void Mesh::GetLocalTriToTetTransformation(
   IsoparametricTransformation &Transf, int i)
{
   DenseMatrix &locpm = Transf.GetPointMat();
   Transf.Reset();

   Transf.SetFE(&TriangleFE);
   //  (i/64) is the local face no. in the tet
   const int *tv = tet_t::FaceVert[i/64];
   //  (i%64) is the orientation of the tetrahedron face
   //         w.r.t. the face element
   const int *to = tri_t::Orient[i%64];
   const IntegrationRule *TetVert =
      Geometries.GetVertices(Geometry::TETRAHEDRON);
   locpm.SetSize(3, 3);
   for (int j = 0; j < 3; j++)
   {
      const IntegrationPoint &vert = TetVert->IntPoint(tv[to[j]]);
      locpm(0, j) = vert.x;
      locpm(1, j) = vert.y;
      locpm(2, j) = vert.z;
   }
}

void Mesh::GetLocalTriToWdgTransformation(
   IsoparametricTransformation &Transf, int i)
{
   DenseMatrix &locpm = Transf.GetPointMat();
   Transf.Reset();

   Transf.SetFE(&TriangleFE);
   //  (i/64) is the local face no. in the pri
   MFEM_VERIFY(i < 128, "Local face index " << i/64
               << " is not a triangular face of a wedge.");
   const int *pv = pri_t::FaceVert[i/64];
   //  (i%64) is the orientation of the wedge face
   //         w.r.t. the face element
   const int *to = tri_t::Orient[i%64];
   const IntegrationRule *PriVert =
      Geometries.GetVertices(Geometry::PRISM);
   locpm.SetSize(3, 3);
   for (int j = 0; j < 3; j++)
   {
      const IntegrationPoint &vert = PriVert->IntPoint(pv[to[j]]);
      locpm(0, j) = vert.x;
      locpm(1, j) = vert.y;
      locpm(2, j) = vert.z;
   }
}

void Mesh::GetLocalQuadToHexTransformation(
   IsoparametricTransformation &Transf, int i)
{
   DenseMatrix &locpm = Transf.GetPointMat();
   Transf.Reset();

   Transf.SetFE(&QuadrilateralFE);
   //  (i/64) is the local face no. in the hex
   const int *hv = hex_t::FaceVert[i/64];
   //  (i%64) is the orientation of the quad
   const int *qo = quad_t::Orient[i%64];
   const IntegrationRule *HexVert = Geometries.GetVertices(Geometry::CUBE);
   locpm.SetSize(3, 4);
   for (int j = 0; j < 4; j++)
   {
      const IntegrationPoint &vert = HexVert->IntPoint(hv[qo[j]]);
      locpm(0, j) = vert.x;
      locpm(1, j) = vert.y;
      locpm(2, j) = vert.z;
   }
}

void Mesh::GetLocalQuadToWdgTransformation(
   IsoparametricTransformation &Transf, int i)
{
   DenseMatrix &locpm = Transf.GetPointMat();
   Transf.Reset();

   Transf.SetFE(&QuadrilateralFE);
   //  (i/64) is the local face no. in the pri
   MFEM_VERIFY(i >= 128, "Local face index " << i/64
               << " is not a quadrilateral face of a wedge.");
   const int *pv = pri_t::FaceVert[i/64];
   //  (i%64) is the orientation of the quad
   const int *qo = quad_t::Orient[i%64];
   const IntegrationRule *PriVert = Geometries.GetVertices(Geometry::PRISM);
   locpm.SetSize(3, 4);
   for (int j = 0; j < 4; j++)
   {
      const IntegrationPoint &vert = PriVert->IntPoint(pv[qo[j]]);
      locpm(0, j) = vert.x;
      locpm(1, j) = vert.y;
      locpm(2, j) = vert.z;
   }
}

const GeometricFactors* Mesh::GetGeometricFactors(const IntegrationRule& ir,
                                                  const int flags,
                                                  MemoryType d_mt)
{
   for (int i = 0; i < geom_factors.Size(); i++)
   {
      GeometricFactors *gf = geom_factors[i];
      if (gf->IntRule == &ir && (gf->computed_factors & flags) == flags)
      {
         return gf;
      }
   }

   this->EnsureNodes();

   GeometricFactors *gf = new GeometricFactors(this, ir, flags, d_mt);
   geom_factors.Append(gf);
   return gf;
}

const FaceGeometricFactors* Mesh::GetFaceGeometricFactors(
   const IntegrationRule& ir,
   const int flags, FaceType type)
{
   for (int i = 0; i < face_geom_factors.Size(); i++)
   {
      FaceGeometricFactors *gf = face_geom_factors[i];
      if (gf->IntRule == &ir && (gf->computed_factors & flags) == flags &&
          gf->type==type)
      {
         return gf;
      }
   }

   this->EnsureNodes();

   FaceGeometricFactors *gf = new FaceGeometricFactors(this, ir, flags, type);
   face_geom_factors.Append(gf);
   return gf;
}

void Mesh::DeleteGeometricFactors()
{
   for (int i = 0; i < geom_factors.Size(); i++)
   {
      delete geom_factors[i];
   }
   geom_factors.SetSize(0);
   for (int i = 0; i < face_geom_factors.Size(); i++)
   {
      delete face_geom_factors[i];
   }
   face_geom_factors.SetSize(0);
}

void Mesh::GetLocalFaceTransformation(
   int face_type, int elem_type, IsoparametricTransformation &Transf, int info)
{
   switch (face_type)
   {
      case Element::POINT:
         GetLocalPtToSegTransformation(Transf, info);
         break;

      case Element::SEGMENT:
         if (elem_type == Element::TRIANGLE)
         {
            GetLocalSegToTriTransformation(Transf, info);
         }
         else
         {
            MFEM_ASSERT(elem_type == Element::QUADRILATERAL, "");
            GetLocalSegToQuadTransformation(Transf, info);
         }
         break;

      case Element::TRIANGLE:
         if (elem_type == Element::TETRAHEDRON)
         {
            GetLocalTriToTetTransformation(Transf, info);
         }
         else
         {
            MFEM_ASSERT(elem_type == Element::WEDGE, "");
            GetLocalTriToWdgTransformation(Transf, info);
         }
         break;

      case Element::QUADRILATERAL:
         if (elem_type == Element::HEXAHEDRON)
         {
            GetLocalQuadToHexTransformation(Transf, info);
         }
         else
         {
            MFEM_ASSERT(elem_type == Element::WEDGE, "");
            GetLocalQuadToWdgTransformation(Transf, info);
         }
         break;
   }
}

FaceElementTransformations *Mesh::GetFaceElementTransformations(int FaceNo,
                                                                int mask)
{
   FaceInfo &face_info = faces_info[FaceNo];

   int cmask = 0;
   FaceElemTr.SetConfigurationMask(cmask);
   FaceElemTr.Elem1 = NULL;
   FaceElemTr.Elem2 = NULL;

   // setup the transformation for the first element
   FaceElemTr.Elem1No = face_info.Elem1No;
   if (mask & FaceElementTransformations::HAVE_ELEM1)
   {
      GetElementTransformation(FaceElemTr.Elem1No, &Transformation);
      FaceElemTr.Elem1 = &Transformation;
      cmask |= 1;
   }

   //  setup the transformation for the second element
   //     return NULL in the Elem2 field if there's no second element, i.e.
   //     the face is on the "boundary"
   FaceElemTr.Elem2No = face_info.Elem2No;
   if ((mask & FaceElementTransformations::HAVE_ELEM2) &&
       FaceElemTr.Elem2No >= 0)
   {
#ifdef MFEM_DEBUG
      if (NURBSext && (mask & FaceElementTransformations::HAVE_ELEM1))
      { MFEM_ABORT("NURBS mesh not supported!"); }
#endif
      GetElementTransformation(FaceElemTr.Elem2No, &Transformation2);
      FaceElemTr.Elem2 = &Transformation2;
      cmask |= 2;
   }

   // setup the face transformation
   if (mask & FaceElementTransformations::HAVE_FACE)
   {
      GetFaceTransformation(FaceNo, &FaceElemTr);
      cmask |= 16;
   }
   else
   {
      FaceElemTr.SetGeometryType(GetFaceGeometryType(FaceNo));
   }

   // setup Loc1 & Loc2
   int face_type = GetFaceElementType(FaceNo);
   if (mask & FaceElementTransformations::HAVE_LOC1)
   {
      int elem_type = GetElementType(face_info.Elem1No);
      GetLocalFaceTransformation(face_type, elem_type,
                                 FaceElemTr.Loc1.Transf, face_info.Elem1Inf);
      cmask |= 4;
   }
   if ((mask & FaceElementTransformations::HAVE_LOC2) &&
       FaceElemTr.Elem2No >= 0)
   {
      int elem_type = GetElementType(face_info.Elem2No);
      GetLocalFaceTransformation(face_type, elem_type,
                                 FaceElemTr.Loc2.Transf, face_info.Elem2Inf);

      // NC meshes: prepend slave edge/face transformation to Loc2
      if (Nonconforming() && IsSlaveFace(face_info))
      {
         ApplyLocalSlaveTransformation(FaceElemTr, face_info, false);
      }
      cmask |= 8;
   }

   FaceElemTr.SetConfigurationMask(cmask);

   // This check can be useful for internal debugging, however it will fail on
   // periodic boundary faces, so we keep it disabled in general.
#if 0
#ifdef MFEM_DEBUG
   double dist = FaceElemTr.CheckConsistency();
   if (dist >= 1e-12)
   {
      mfem::out << "\nInternal error: face id = " << FaceNo
                << ", dist = " << dist << '\n';
      FaceElemTr.CheckConsistency(1); // print coordinates
      MFEM_ABORT("internal error");
   }
#endif
#endif

   return &FaceElemTr;
}

bool Mesh::IsSlaveFace(const FaceInfo &fi) const
{
   return fi.NCFace >= 0 && nc_faces_info[fi.NCFace].Slave;
}

void Mesh::ApplyLocalSlaveTransformation(FaceElementTransformations &FT,
                                         const FaceInfo &fi, bool is_ghost)
{
#ifdef MFEM_THREAD_SAFE
   DenseMatrix composition;
#else
   static DenseMatrix composition;
#endif
   MFEM_ASSERT(fi.NCFace >= 0, "");
   MFEM_ASSERT(nc_faces_info[fi.NCFace].Slave, "internal error");
   if (!is_ghost)
   {
      // side 1 -> child side, side 2 -> parent side
      IsoparametricTransformation &LT = FT.Loc2.Transf;
      LT.Transform(*nc_faces_info[fi.NCFace].PointMatrix, composition);
      // In 2D, we need to flip the point matrix since it is aligned with the
      // parent side.
      if (Dim == 2)
      {
         // swap points (columns) 0 and 1
         std::swap(composition(0,0), composition(0,1));
         std::swap(composition(1,0), composition(1,1));
      }
      LT.SetPointMat(composition);
   }
   else // is_ghost == true
   {
      // side 1 -> parent side, side 2 -> child side
      IsoparametricTransformation &LT = FT.Loc1.Transf;
      LT.Transform(*nc_faces_info[fi.NCFace].PointMatrix, composition);
      // In 2D, there is no need to flip the point matrix since it is already
      // aligned with the parent side, see also ParNCMesh::GetFaceNeighbors.
      // In 3D the point matrix was flipped during construction in
      // ParNCMesh::GetFaceNeighbors and due to that it is already aligned with
      // the parent side.
      LT.SetPointMat(composition);
   }
}

FaceElementTransformations *Mesh::GetBdrFaceTransformations(int BdrElemNo)
{
   FaceElementTransformations *tr;
   int fn = GetBdrFace(BdrElemNo);

   // Check if the face is interior, shared, or non-conforming.
   if (FaceIsTrueInterior(fn) || faces_info[fn].NCFace >= 0)
   {
      return NULL;
   }
   tr = GetFaceElementTransformations(fn, 21);
   tr->Attribute = boundary[BdrElemNo]->GetAttribute();
   tr->ElementNo = BdrElemNo;
   tr->ElementType = ElementTransformation::BDR_FACE;
   return tr;
}

int Mesh::GetBdrFace(int BdrElemNo) const
{
   int fn;
   if (Dim == 3)
   {
      fn = be_to_face[BdrElemNo];
   }
   else if (Dim == 2)
   {
      fn = be_to_edge[BdrElemNo];
   }
   else
   {
      fn = boundary[BdrElemNo]->GetVertices()[0];
   }
   return fn;
}

void Mesh::GetFaceElements(int Face, int *Elem1, int *Elem2) const
{
   *Elem1 = faces_info[Face].Elem1No;
   *Elem2 = faces_info[Face].Elem2No;
}

void Mesh::GetFaceInfos(int Face, int *Inf1, int *Inf2) const
{
   *Inf1 = faces_info[Face].Elem1Inf;
   *Inf2 = faces_info[Face].Elem2Inf;
}

void Mesh::GetFaceInfos(int Face, int *Inf1, int *Inf2, int *NCFace) const
{
   *Inf1   = faces_info[Face].Elem1Inf;
   *Inf2   = faces_info[Face].Elem2Inf;
   *NCFace = faces_info[Face].NCFace;
}

Geometry::Type Mesh::GetFaceGeometryType(int Face) const
{
   switch (Dim)
   {
      case 1: return Geometry::POINT;
      case 2: return Geometry::SEGMENT;
      case 3:
         if (Face < NumOfFaces) // local (non-ghost) face
         {
            return faces[Face]->GetGeometryType();
         }
         // ghost face
         const int nc_face_id = faces_info[Face].NCFace;
         MFEM_ASSERT(nc_face_id >= 0, "parent ghost faces are not supported");
         return faces[nc_faces_info[nc_face_id].MasterFace]->GetGeometryType();
   }
   return Geometry::INVALID;
}

Element::Type Mesh::GetFaceElementType(int Face) const
{
   return (Dim == 1) ? Element::POINT : faces[Face]->GetType();
}

void Mesh::Init()
{
   // in order of declaration:
   Dim = spaceDim = 0;
   NumOfVertices = -1;
   NumOfElements = NumOfBdrElements = 0;
   NumOfEdges = NumOfFaces = 0;
   nbInteriorFaces = -1;
   nbBoundaryFaces = -1;
   meshgen = mesh_geoms = 0;
   sequence = 0;
   Nodes = NULL;
   own_nodes = 1;
   NURBSext = NULL;
   ncmesh = NULL;
   ent_sets = NULL;
   last_operation = Mesh::NONE;
}

void Mesh::InitTables()
{
   el_to_edge =
      el_to_face = el_to_el = bel_to_edge = face_edge =
                                               face_vertex = edge_vertex = NULL;
}

void Mesh::SetEmpty()
{
   Init();
   InitTables();
}

void Mesh::DestroyTables()
{
   delete el_to_edge;
   delete el_to_face;
   delete el_to_el;
   DeleteGeometricFactors();

   if (Dim == 3)
   {
      delete bel_to_edge;
   }

   delete face_edge;
   delete face_vertex;
   delete edge_vertex;
}

void Mesh::DestroyPointers()
{
   if (own_nodes) { delete Nodes; }

   delete ent_sets;

   delete ncmesh;

   delete NURBSext;

   for (int i = 0; i < NumOfElements; i++)
   {
      FreeElement(elements[i]);
   }

   for (int i = 0; i < NumOfBdrElements; i++)
   {
      FreeElement(boundary[i]);
   }

   for (int i = 0; i < faces.Size(); i++)
   {
      FreeElement(faces[i]);
   }

   DestroyTables();
}

void Mesh::Destroy()
{
   DestroyPointers();

   elements.DeleteAll();
   vertices.DeleteAll();
   boundary.DeleteAll();
   faces.DeleteAll();
   faces_info.DeleteAll();
   nc_faces_info.DeleteAll();
   be_to_edge.DeleteAll();
   be_to_face.DeleteAll();

   // TODO:
   // IsoparametricTransformations
   // Transformation, Transformation2, BdrTransformation, FaceTransformation,
   // EdgeTransformation;
   // FaceElementTransformations FaceElemTr;

   CoarseFineTr.Clear();

#ifdef MFEM_USE_MEMALLOC
   TetMemory.Clear();
#endif

   attributes.DeleteAll();
   bdr_attributes.DeleteAll();
}

void Mesh::ResetLazyData()
{
   delete el_to_el;     el_to_el = NULL;
   delete face_edge;    face_edge = NULL;
   delete edge_vertex;  edge_vertex = NULL;
   DeleteGeometricFactors();
   nbInteriorFaces = -1;
   nbBoundaryFaces = -1;
}

void Mesh::SetAttributes()
{
   Array<int> attribs;

   attribs.SetSize(GetNBE());
   for (int i = 0; i < attribs.Size(); i++)
   {
      attribs[i] = GetBdrAttribute(i);
   }
   attribs.Sort();
   attribs.Unique();
   attribs.Copy(bdr_attributes);
   if (bdr_attributes.Size() > 0 && bdr_attributes[0] <= 0)
   {
      MFEM_WARNING("Non-positive attributes on the boundary!");
   }

   attribs.SetSize(GetNE());
   for (int i = 0; i < attribs.Size(); i++)
   {
      attribs[i] = GetAttribute(i);
   }
   attribs.Sort();
   attribs.Unique();
   attribs.Copy(attributes);
   if (attributes.Size() > 0 && attributes[0] <= 0)
   {
      MFEM_WARNING("Non-positive attributes in the domain!");
   }
}

void Mesh::InitMesh(int Dim_, int spaceDim_, int NVert, int NElem, int NBdrElem)
{
   SetEmpty();

   Dim = Dim_;
   spaceDim = spaceDim_;

   NumOfVertices = 0;
   vertices.SetSize(NVert);  // just allocate space for vertices

   NumOfElements = 0;
   elements.SetSize(NElem);  // just allocate space for Element *

   NumOfBdrElements = 0;
   boundary.SetSize(NBdrElem);  // just allocate space for Element *
}

template<typename T>
static void CheckEnlarge(Array<T> &array, int size)
{
   if (size >= array.Size()) { array.SetSize(size + 1); }
}

int Mesh::AddVertex(double x, double y, double z)
{
   CheckEnlarge(vertices, NumOfVertices);
   double *v = vertices[NumOfVertices]();
   v[0] = x;
   v[1] = y;
   v[2] = z;
   return NumOfVertices++;
}

int Mesh::AddVertex(const double *coords)
{
   CheckEnlarge(vertices, NumOfVertices);
   vertices[NumOfVertices].SetCoords(spaceDim, coords);
   return NumOfVertices++;
}

void Mesh::AddVertexParents(int i, int p1, int p2)
{
   tmp_vertex_parents.Append(Triple<int, int, int>(i, p1, p2));

   // if vertex coordinates are defined, make sure the hanging vertex has the
   // correct position
   if (i < vertices.Size())
   {
      double *vi = vertices[i](), *vp1 = vertices[p1](), *vp2 = vertices[p2]();
      for (int j = 0; j < 3; j++)
      {
         vi[j] = (vp1[j] + vp2[j]) * 0.5;
      }
   }
}

int Mesh::AddSegment(int v1, int v2, int attr)
{
   CheckEnlarge(elements, NumOfElements);
   elements[NumOfElements] = new Segment(v1, v2, attr);
   return NumOfElements++;
}

int Mesh::AddSegment(const int *vi, int attr)
{
   CheckEnlarge(elements, NumOfElements);
   elements[NumOfElements] = new Segment(vi, attr);
   return NumOfElements++;
}

int Mesh::AddTriangle(int v1, int v2, int v3, int attr)
{
   CheckEnlarge(elements, NumOfElements);
   elements[NumOfElements] = new Triangle(v1, v2, v3, attr);
   return NumOfElements++;
}

int Mesh::AddTriangle(const int *vi, int attr)
{
   CheckEnlarge(elements, NumOfElements);
   elements[NumOfElements] = new Triangle(vi, attr);
   return NumOfElements++;
}

int Mesh::AddQuad(int v1, int v2, int v3, int v4, int attr)
{
   CheckEnlarge(elements, NumOfElements);
   elements[NumOfElements] = new Quadrilateral(v1, v2, v3, v4, attr);
   return NumOfElements++;
}

int Mesh::AddQuad(const int *vi, int attr)
{
   CheckEnlarge(elements, NumOfElements);
   elements[NumOfElements] = new Quadrilateral(vi, attr);
   return NumOfElements++;
}

int Mesh::AddTet(int v1, int v2, int v3, int v4, int attr)
{
   int vi[4] = {v1, v2, v3, v4};
   return AddTet(vi, attr);
}

int Mesh::AddTet(const int *vi, int attr)
{
   CheckEnlarge(elements, NumOfElements);
#ifdef MFEM_USE_MEMALLOC
   Tetrahedron *tet;
   tet = TetMemory.Alloc();
   tet->SetVertices(vi);
   tet->SetAttribute(attr);
   elements[NumOfElements] = tet;
#else
   elements[NumOfElements] = new Tetrahedron(vi, attr);
#endif
   return NumOfElements++;
}

int Mesh::AddWedge(int v1, int v2, int v3, int v4, int v5, int v6, int attr)
{
   CheckEnlarge(elements, NumOfElements);
   elements[NumOfElements] = new Wedge(v1, v2, v3, v4, v5, v6, attr);
   return NumOfElements++;
}

int Mesh::AddWedge(const int *vi, int attr)
{
   CheckEnlarge(elements, NumOfElements);
   elements[NumOfElements] = new Wedge(vi, attr);
   return NumOfElements++;
}

int Mesh::AddHex(int v1, int v2, int v3, int v4, int v5, int v6, int v7, int v8,
                 int attr)
{
   CheckEnlarge(elements, NumOfElements);
   elements[NumOfElements] =
      new Hexahedron(v1, v2, v3, v4, v5, v6, v7, v8, attr);
   return NumOfElements++;
}

int Mesh::AddHex(const int *vi, int attr)
{
   CheckEnlarge(elements, NumOfElements);
   elements[NumOfElements] = new Hexahedron(vi, attr);
   return NumOfElements++;
}

void Mesh::AddHexAsTets(const int *vi, int attr)
{
   static const int hex_to_tet[6][4] =
   {
      { 0, 1, 2, 6 }, { 0, 5, 1, 6 }, { 0, 4, 5, 6 },
      { 0, 2, 3, 6 }, { 0, 3, 7, 6 }, { 0, 7, 4, 6 }
   };
   int ti[4];

   for (int i = 0; i < 6; i++)
   {
      for (int j = 0; j < 4; j++)
      {
         ti[j] = vi[hex_to_tet[i][j]];
      }
      AddTet(ti, attr);
   }
}

void Mesh::AddHexAsWedges(const int *vi, int attr)
{
   static const int hex_to_wdg[2][6] =
   {
      { 0, 1, 2, 4, 5, 6 }, { 0, 2, 3, 4, 6, 7 }
   };
   int ti[6];

   for (int i = 0; i < 2; i++)
   {
      for (int j = 0; j < 6; j++)
      {
         ti[j] = vi[hex_to_wdg[i][j]];
      }
      AddWedge(ti, attr);
   }
}

int Mesh::AddElement(Element *elem)
{
   CheckEnlarge(elements, NumOfElements);
   elements[NumOfElements] = elem;
   return NumOfElements++;
}

int Mesh::AddBdrElement(Element *elem)
{
   CheckEnlarge(boundary, NumOfBdrElements);
   boundary[NumOfBdrElements] = elem;
   return NumOfBdrElements++;
}

int Mesh::AddBdrSegment(int v1, int v2, int attr)
{
   CheckEnlarge(boundary, NumOfBdrElements);
   boundary[NumOfBdrElements] = new Segment(v1, v2, attr);
   return NumOfBdrElements++;
}

int Mesh::AddBdrSegment(const int *vi, int attr)
{
   CheckEnlarge(boundary, NumOfBdrElements);
   boundary[NumOfBdrElements] = new Segment(vi, attr);
   return NumOfBdrElements++;
}

int Mesh::AddBdrTriangle(int v1, int v2, int v3, int attr)
{
   CheckEnlarge(boundary, NumOfBdrElements);
   boundary[NumOfBdrElements] = new Triangle(v1, v2, v3, attr);
   return NumOfBdrElements++;
}

int Mesh::AddBdrTriangle(const int *vi, int attr)
{
   CheckEnlarge(boundary, NumOfBdrElements);
   boundary[NumOfBdrElements] = new Triangle(vi, attr);
   return NumOfBdrElements++;
}

int Mesh::AddBdrQuad(int v1, int v2, int v3, int v4, int attr)
{
   CheckEnlarge(boundary, NumOfBdrElements);
   boundary[NumOfBdrElements] = new Quadrilateral(v1, v2, v3, v4, attr);
   return NumOfBdrElements++;
}

int Mesh::AddBdrQuad(const int *vi, int attr)
{
   CheckEnlarge(boundary, NumOfBdrElements);
   boundary[NumOfBdrElements] = new Quadrilateral(vi, attr);
   return NumOfBdrElements++;
}

void Mesh::AddBdrQuadAsTriangles(const int *vi, int attr)
{
   static const int quad_to_tri[2][3] = { { 0, 1, 2 }, { 0, 2, 3 } };
   int ti[3];

   for (int i = 0; i < 2; i++)
   {
      for (int j = 0; j < 3; j++)
      {
         ti[j] = vi[quad_to_tri[i][j]];
      }
      AddBdrTriangle(ti, attr);
   }
}

int Mesh::AddBdrPoint(int v, int attr)
{
   CheckEnlarge(boundary, NumOfBdrElements);
   boundary[NumOfBdrElements] = new Point(&v, attr);
   return NumOfBdrElements++;
}

void Mesh::GenerateBoundaryElements()
{
   int i, j;
   Array<int> &be2face = (Dim == 2) ? be_to_edge : be_to_face;

   // GenerateFaces();

   for (i = 0; i < boundary.Size(); i++)
   {
      FreeElement(boundary[i]);
   }

   if (Dim == 3)
   {
      delete bel_to_edge;
      bel_to_edge = NULL;
   }

   // count the 'NumOfBdrElements'
   NumOfBdrElements = 0;
   for (i = 0; i < faces_info.Size(); i++)
   {
      if (faces_info[i].Elem2No < 0) { NumOfBdrElements++; }
   }

   boundary.SetSize(NumOfBdrElements);
   be2face.SetSize(NumOfBdrElements);
   for (j = i = 0; i < faces_info.Size(); i++)
   {
      if (faces_info[i].Elem2No < 0)
      {
         boundary[j] = faces[i]->Duplicate(this);
         be2face[j++] = i;
      }
   }
   // In 3D, 'bel_to_edge' is destroyed but it's not updated.
}

void Mesh::FinalizeCheck()
{
   MFEM_VERIFY(vertices.Size() == NumOfVertices ||
               vertices.Size() == 0,
               "incorrect number of vertices: preallocated: " << vertices.Size()
               << ", actually added: " << NumOfVertices);
   MFEM_VERIFY(elements.Size() == NumOfElements,
               "incorrect number of elements: preallocated: " << elements.Size()
               << ", actually added: " << NumOfElements);
   MFEM_VERIFY(boundary.Size() == NumOfBdrElements,
               "incorrect number of boundary elements: preallocated: "
               << boundary.Size() << ", actually added: " << NumOfBdrElements);
}

void Mesh::FinalizeTriMesh(int generate_edges, int refine, bool fix_orientation)
{
   FinalizeCheck();
   CheckElementOrientation(fix_orientation);

   if (refine)
   {
      MarkTriMeshForRefinement();
   }

   if (generate_edges)
   {
      el_to_edge = new Table;
      NumOfEdges = GetElementToEdgeTable(*el_to_edge, be_to_edge);
      GenerateFaces();
      CheckBdrElementOrientation();
   }
   else
   {
      NumOfEdges = 0;
   }

   NumOfFaces = 0;

   SetAttributes();

   SetMeshGen();
}

void Mesh::FinalizeQuadMesh(int generate_edges, int refine,
                            bool fix_orientation)
{
   FinalizeCheck();
   if (fix_orientation)
   {
      CheckElementOrientation(fix_orientation);
   }

   if (generate_edges)
   {
      el_to_edge = new Table;
      NumOfEdges = GetElementToEdgeTable(*el_to_edge, be_to_edge);
      GenerateFaces();
      CheckBdrElementOrientation();
   }
   else
   {
      NumOfEdges = 0;
   }

   NumOfFaces = 0;

   SetAttributes();

   SetMeshGen();
}


class GeckoProgress : public Gecko::Progress
{
   double limit;
   mutable StopWatch sw;
public:
   GeckoProgress(double limit) : limit(limit) { sw.Start(); }
   virtual bool quit() const { return limit > 0 && sw.UserTime() > limit; }
};

class GeckoVerboseProgress : public GeckoProgress
{
   using Float = Gecko::Float;
   using Graph = Gecko::Graph;
   using uint = Gecko::uint;
public:
   GeckoVerboseProgress(double limit) : GeckoProgress(limit) {}

   virtual void beginorder(const Graph* graph, Float cost) const
   { mfem::out << "Begin Gecko ordering, cost = " << cost << std::endl; }
   virtual void endorder(const Graph* graph, Float cost) const
   { mfem::out << "End ordering, cost = " << cost << std::endl; }

   virtual void beginiter(const Graph* graph,
                          uint iter, uint maxiter, uint window) const
   {
      mfem::out << "Iteration " << iter << "/" << maxiter << ", window "
                << window << std::flush;
   }
   virtual void enditer(const Graph* graph, Float mincost, Float cost) const
   { mfem::out << ", cost = " << cost << endl; }
};


double Mesh::GetGeckoElementOrdering(Array<int> &ordering,
                                     int iterations, int window,
                                     int period, int seed, bool verbose,
                                     double time_limit)
{
   Gecko::Graph graph;
   Gecko::FunctionalGeometric functional; // edge product cost

   GeckoProgress progress(time_limit);
   GeckoVerboseProgress vprogress(time_limit);

   // insert elements as nodes in the graph
   for (int elemid = 0; elemid < GetNE(); ++elemid)
   {
      graph.insert_node();
   }

   // insert graph edges for element neighbors
   // NOTE: indices in Gecko are 1 based hence the +1 on insertion
   const Table &my_el_to_el = ElementToElementTable();
   for (int elemid = 0; elemid < GetNE(); ++elemid)
   {
      const int *neighid = my_el_to_el.GetRow(elemid);
      for (int i = 0; i < my_el_to_el.RowSize(elemid); ++i)
      {
         graph.insert_arc(elemid + 1,  neighid[i] + 1);
      }
   }

   // get the ordering from Gecko and copy it into the Array<int>
   graph.order(&functional, iterations, window, period, seed,
               verbose ? &vprogress : &progress);

   ordering.SetSize(GetNE());
   Gecko::Node::Index NE = GetNE();
   for (Gecko::Node::Index gnodeid = 1; gnodeid <= NE; ++gnodeid)
   {
      ordering[gnodeid - 1] = graph.rank(gnodeid);
   }

   return graph.cost();
}


struct HilbertCmp
{
   int coord;
   bool dir;
   const Array<double> &points;
   double mid;

   HilbertCmp(int coord, bool dir, const Array<double> &points, double mid)
      : coord(coord), dir(dir), points(points), mid(mid) {}

   bool operator()(int i) const
   {
      return (points[3*i + coord] < mid) != dir;
   }
};

static void HilbertSort2D(int coord1, // major coordinate to sort points by
                          bool dir1,  // sort coord1 ascending/descending?
                          bool dir2,  // sort coord2 ascending/descending?
                          const Array<double> &points, int *beg, int *end,
                          double xmin, double ymin, double xmax, double ymax)
{
   if (end - beg <= 1) { return; }

   double xmid = (xmin + xmax)*0.5;
   double ymid = (ymin + ymax)*0.5;

   int coord2 = (coord1 + 1) % 2; // the 'other' coordinate

   // sort (partition) points into four quadrants
   int *p0 = beg, *p4 = end;
   int *p2 = std::partition(p0, p4, HilbertCmp(coord1,  dir1, points, xmid));
   int *p1 = std::partition(p0, p2, HilbertCmp(coord2,  dir2, points, ymid));
   int *p3 = std::partition(p2, p4, HilbertCmp(coord2, !dir2, points, ymid));

   if (p1 != p4)
   {
      HilbertSort2D(coord2, dir2, dir1, points, p0, p1,
                    ymin, xmin, ymid, xmid);
   }
   if (p1 != p0 || p2 != p4)
   {
      HilbertSort2D(coord1, dir1, dir2, points, p1, p2,
                    xmin, ymid, xmid, ymax);
   }
   if (p2 != p0 || p3 != p4)
   {
      HilbertSort2D(coord1, dir1, dir2, points, p2, p3,
                    xmid, ymid, xmax, ymax);
   }
   if (p3 != p0)
   {
      HilbertSort2D(coord2, !dir2, !dir1, points, p3, p4,
                    ymid, xmax, ymin, xmid);
   }
}

static void HilbertSort3D(int coord1, bool dir1, bool dir2, bool dir3,
                          const Array<double> &points, int *beg, int *end,
                          double xmin, double ymin, double zmin,
                          double xmax, double ymax, double zmax)
{
   if (end - beg <= 1) { return; }

   double xmid = (xmin + xmax)*0.5;
   double ymid = (ymin + ymax)*0.5;
   double zmid = (zmin + zmax)*0.5;

   int coord2 = (coord1 + 1) % 3;
   int coord3 = (coord1 + 2) % 3;

   // sort (partition) points into eight octants
   int *p0 = beg, *p8 = end;
   int *p4 = std::partition(p0, p8, HilbertCmp(coord1,  dir1, points, xmid));
   int *p2 = std::partition(p0, p4, HilbertCmp(coord2,  dir2, points, ymid));
   int *p6 = std::partition(p4, p8, HilbertCmp(coord2, !dir2, points, ymid));
   int *p1 = std::partition(p0, p2, HilbertCmp(coord3,  dir3, points, zmid));
   int *p3 = std::partition(p2, p4, HilbertCmp(coord3, !dir3, points, zmid));
   int *p5 = std::partition(p4, p6, HilbertCmp(coord3,  dir3, points, zmid));
   int *p7 = std::partition(p6, p8, HilbertCmp(coord3, !dir3, points, zmid));

   if (p1 != p8)
   {
      HilbertSort3D(coord3, dir3, dir1, dir2, points, p0, p1,
                    zmin, xmin, ymin, zmid, xmid, ymid);
   }
   if (p1 != p0 || p2 != p8)
   {
      HilbertSort3D(coord2, dir2, dir3, dir1, points, p1, p2,
                    ymin, zmid, xmin, ymid, zmax, xmid);
   }
   if (p2 != p0 || p3 != p8)
   {
      HilbertSort3D(coord2, dir2, dir3, dir1, points, p2, p3,
                    ymid, zmid, xmin, ymax, zmax, xmid);
   }
   if (p3 != p0 || p4 != p8)
   {
      HilbertSort3D(coord1, dir1, !dir2, !dir3, points, p3, p4,
                    xmin, ymax, zmid, xmid, ymid, zmin);
   }
   if (p4 != p0 || p5 != p8)
   {
      HilbertSort3D(coord1, dir1, !dir2, !dir3, points, p4, p5,
                    xmid, ymax, zmid, xmax, ymid, zmin);
   }
   if (p5 != p0 || p6 != p8)
   {
      HilbertSort3D(coord2, !dir2, dir3, !dir1, points, p5, p6,
                    ymax, zmid, xmax, ymid, zmax, xmid);
   }
   if (p6 != p0 || p7 != p8)
   {
      HilbertSort3D(coord2, !dir2, dir3, !dir1, points, p6, p7,
                    ymid, zmid, xmax, ymin, zmax, xmid);
   }
   if (p7 != p0)
   {
      HilbertSort3D(coord3, !dir3, !dir1, dir2, points, p7, p8,
                    zmid, xmax, ymin, zmin, xmid, ymid);
   }
}

void Mesh::GetHilbertElementOrdering(Array<int> &ordering)
{
   MFEM_VERIFY(spaceDim <= 3, "");

   Vector min, max, center;
   GetBoundingBox(min, max);

   Array<int> indices(GetNE());
   Array<double> points(3*GetNE());

   if (spaceDim < 3) { points = 0.0; }

   // calculate element centers
   for (int i = 0; i < GetNE(); i++)
   {
      GetElementCenter(i, center);
      for (int j = 0; j < spaceDim; j++)
      {
         points[3*i + j] = center(j);
      }
      indices[i] = i;
   }

   if (spaceDim == 1)
   {
      indices.Sort([&](int a, int b)
      { return points[3*a] < points[3*b]; });
   }
   else if (spaceDim == 2)
   {
      // recursively partition the points in 2D
      HilbertSort2D(0, false, false,
                    points, indices.begin(), indices.end(),
                    min(0), min(1), max(0), max(1));
   }
   else
   {
      // recursively partition the points in 3D
      HilbertSort3D(0, false, false, false,
                    points, indices.begin(), indices.end(),
                    min(0), min(1), min(2), max(0), max(1), max(2));
   }

   // return ordering in the format required by ReorderElements
   ordering.SetSize(GetNE());
   for (int i = 0; i < GetNE(); i++)
   {
      ordering[indices[i]] = i;
   }
}


void Mesh::ReorderElements(const Array<int> &ordering, bool reorder_vertices)
{
   if (NURBSext)
   {
      MFEM_WARNING("element reordering of NURBS meshes is not supported.");
      return;
   }
   if (ncmesh)
   {
      MFEM_WARNING("element reordering of non-conforming meshes is not"
                   " supported.");
      return;
   }
   MFEM_VERIFY(ordering.Size() == GetNE(), "invalid reordering array.")

   // Data members that need to be updated:

   // - elements   - reorder of the pointers and the vertex ids if reordering
   //                the vertices
   // - vertices   - if reordering the vertices
   // - boundary   - update the vertex ids, if reordering the vertices
   // - faces      - regenerate
   // - faces_info - regenerate

   // Deleted by DeleteTables():
   // - el_to_edge  - rebuild in 2D and 3D only
   // - el_to_face  - rebuild in 3D only
   // - bel_to_edge - rebuild in 3D only
   // - el_to_el    - no need to rebuild
   // - face_edge   - no need to rebuild
   // - edge_vertex - no need to rebuild
   // - geom_factors - no need to rebuild

   // - be_to_edge  - 2D only
   // - be_to_face  - 3D only

   // - Nodes

   // Save the locations of the Nodes so we can rebuild them later
   Array<Vector*> old_elem_node_vals;
   FiniteElementSpace *nodes_fes = NULL;
   if (Nodes)
   {
      old_elem_node_vals.SetSize(GetNE());
      nodes_fes = Nodes->FESpace();
      Array<int> old_dofs;
      Vector vals;
      for (int old_elid = 0; old_elid < GetNE(); ++old_elid)
      {
         nodes_fes->GetElementVDofs(old_elid, old_dofs);
         Nodes->GetSubVector(old_dofs, vals);
         old_elem_node_vals[old_elid] = new Vector(vals);
      }
   }

   // Get the newly ordered elements
   Array<Element *> new_elements(GetNE());
   for (int old_elid = 0; old_elid < ordering.Size(); ++old_elid)
   {
      int new_elid = ordering[old_elid];
      new_elements[new_elid] = elements[old_elid];
   }
   mfem::Swap(elements, new_elements);
   new_elements.DeleteAll();

   if (reorder_vertices)
   {
      // Get the new vertex ordering permutation vectors and fill the new
      // vertices
      Array<int> vertex_ordering(GetNV());
      vertex_ordering = -1;
      Array<Vertex> new_vertices(GetNV());
      int new_vertex_ind = 0;
      for (int new_elid = 0; new_elid < GetNE(); ++new_elid)
      {
         int *elem_vert = elements[new_elid]->GetVertices();
         int nv = elements[new_elid]->GetNVertices();
         for (int vi = 0; vi < nv; ++vi)
         {
            int old_vertex_ind = elem_vert[vi];
            if (vertex_ordering[old_vertex_ind] == -1)
            {
               vertex_ordering[old_vertex_ind] = new_vertex_ind;
               new_vertices[new_vertex_ind] = vertices[old_vertex_ind];
               new_vertex_ind++;
            }
         }
      }
      mfem::Swap(vertices, new_vertices);
      new_vertices.DeleteAll();

      // Replace the vertex ids in the elements with the reordered vertex
      // numbers
      for (int new_elid = 0; new_elid < GetNE(); ++new_elid)
      {
         int *elem_vert = elements[new_elid]->GetVertices();
         int nv = elements[new_elid]->GetNVertices();
         for (int vi = 0; vi < nv; ++vi)
         {
            elem_vert[vi] = vertex_ordering[elem_vert[vi]];
         }
      }

      // Replace the vertex ids in the boundary with reordered vertex numbers
      for (int belid = 0; belid < GetNBE(); ++belid)
      {
         int *be_vert = boundary[belid]->GetVertices();
         int nv = boundary[belid]->GetNVertices();
         for (int vi = 0; vi < nv; ++vi)
         {
            be_vert[vi] = vertex_ordering[be_vert[vi]];
         }
      }
   }

   // Destroy tables that need to be rebuild
   DeleteTables();

   if (Dim > 1)
   {
      // generate el_to_edge, be_to_edge (2D), bel_to_edge (3D)
      el_to_edge = new Table;
      NumOfEdges = GetElementToEdgeTable(*el_to_edge, be_to_edge);
   }
   if (Dim > 2)
   {
      // generate el_to_face, be_to_face
      GetElementToFaceTable();
   }
   // Update faces and faces_info
   GenerateFaces();

   // Build the nodes from the saved locations if they were around before
   if (Nodes)
   {
      // To force FE space update, we need to increase 'sequence':
      sequence++;
      last_operation = Mesh::NONE;
      nodes_fes->Update(false); // want_transform = false
      Nodes->Update(); // just needed to update Nodes->sequence
      Array<int> new_dofs;
      for (int old_elid = 0; old_elid < GetNE(); ++old_elid)
      {
         int new_elid = ordering[old_elid];
         nodes_fes->GetElementVDofs(new_elid, new_dofs);
         Nodes->SetSubVector(new_dofs, *(old_elem_node_vals[old_elid]));
         delete old_elem_node_vals[old_elid];
      }
   }
}


void Mesh::MarkForRefinement()
{
   if (meshgen & 1)
   {
      if (Dim == 2)
      {
         MarkTriMeshForRefinement();
      }
      else if (Dim == 3)
      {
         DSTable v_to_v(NumOfVertices);
         GetVertexToVertexTable(v_to_v);
         MarkTetMeshForRefinement(v_to_v);
      }
   }
}

void Mesh::MarkTriMeshForRefinement()
{
   // Mark the longest triangle edge by rotating the indeces so that
   // vertex 0 - vertex 1 is the longest edge in the triangle.
   DenseMatrix pmat;
   for (int i = 0; i < NumOfElements; i++)
   {
      if (elements[i]->GetType() == Element::TRIANGLE)
      {
         GetPointMatrix(i, pmat);
         static_cast<Triangle*>(elements[i])->MarkEdge(pmat);
      }
   }
}

void Mesh::GetEdgeOrdering(DSTable &v_to_v, Array<int> &order)
{
   NumOfEdges = v_to_v.NumberOfEntries();
   order.SetSize(NumOfEdges);
   Array<Pair<double, int> > length_idx(NumOfEdges);

   for (int i = 0; i < NumOfVertices; i++)
   {
      for (DSTable::RowIterator it(v_to_v, i); !it; ++it)
      {
         int j = it.Index();
         length_idx[j].one = GetLength(i, it.Column());
         length_idx[j].two = j;
      }
   }

   // Sort by increasing edge-length.
   length_idx.Sort();

   for (int i = 0; i < NumOfEdges; i++)
   {
      order[length_idx[i].two] = i;
   }
}

void Mesh::MarkTetMeshForRefinement(DSTable &v_to_v)
{
   // Mark the longest tetrahedral edge by rotating the indices so that
   // vertex 0 - vertex 1 is the longest edge in the element.
   Array<int> order;
   GetEdgeOrdering(v_to_v, order);

   for (int i = 0; i < NumOfElements; i++)
   {
      if (elements[i]->GetType() == Element::TETRAHEDRON)
      {
         elements[i]->MarkEdge(v_to_v, order);
      }
   }
   for (int i = 0; i < NumOfBdrElements; i++)
   {
      if (boundary[i]->GetType() == Element::TRIANGLE)
      {
         boundary[i]->MarkEdge(v_to_v, order);
      }
   }
}

void Mesh::PrepareNodeReorder(DSTable **old_v_to_v, Table **old_elem_vert)
{
   if (*old_v_to_v && *old_elem_vert)
   {
      return;
   }

   FiniteElementSpace *fes = Nodes->FESpace();

   if (*old_v_to_v == NULL)
   {
      bool need_v_to_v = false;
      Array<int> dofs;
      for (int i = 0; i < GetNEdges(); i++)
      {
         // Since edge indices may change, we need to permute edge interior dofs
         // any time an edge index changes and there is at least one dof on that
         // edge.
         fes->GetEdgeInteriorDofs(i, dofs);
         if (dofs.Size() > 0)
         {
            need_v_to_v = true;
            break;
         }
      }
      if (need_v_to_v)
      {
         *old_v_to_v = new DSTable(NumOfVertices);
         GetVertexToVertexTable(*(*old_v_to_v));
      }
   }
   if (*old_elem_vert == NULL)
   {
      bool need_elem_vert = false;
      Array<int> dofs;
      for (int i = 0; i < GetNE(); i++)
      {
         // Since element indices do not change, we need to permute element
         // interior dofs only when there are at least 2 interior dofs in an
         // element (assuming the nodal dofs are non-directional).
         fes->GetElementInteriorDofs(i, dofs);
         if (dofs.Size() > 1)
         {
            need_elem_vert = true;
            break;
         }
      }
      if (need_elem_vert)
      {
         *old_elem_vert = new Table;
         (*old_elem_vert)->MakeI(GetNE());
         for (int i = 0; i < GetNE(); i++)
         {
            (*old_elem_vert)->AddColumnsInRow(i, elements[i]->GetNVertices());
         }
         (*old_elem_vert)->MakeJ();
         for (int i = 0; i < GetNE(); i++)
         {
            (*old_elem_vert)->AddConnections(i, elements[i]->GetVertices(),
                                             elements[i]->GetNVertices());
         }
         (*old_elem_vert)->ShiftUpI();
      }
   }
}

void Mesh::DoNodeReorder(DSTable *old_v_to_v, Table *old_elem_vert)
{
   FiniteElementSpace *fes = Nodes->FESpace();
   const FiniteElementCollection *fec = fes->FEColl();
   Array<int> old_dofs, new_dofs;

   // assuming that all edges have the same number of dofs
   if (NumOfEdges) { fes->GetEdgeInteriorDofs(0, old_dofs); }
   const int num_edge_dofs = old_dofs.Size();

   // Save the original nodes
   const Vector onodes = *Nodes;

   // vertex dofs do not need to be moved
   fes->GetVertexDofs(0, old_dofs);
   int offset = NumOfVertices * old_dofs.Size();

   // edge dofs:
   // edge enumeration may be different but edge orientation is the same
   if (num_edge_dofs > 0)
   {
      DSTable new_v_to_v(NumOfVertices);
      GetVertexToVertexTable(new_v_to_v);

      for (int i = 0; i < NumOfVertices; i++)
      {
         for (DSTable::RowIterator it(new_v_to_v, i); !it; ++it)
         {
            const int old_i = (*old_v_to_v)(i, it.Column());
            const int new_i = it.Index();
            if (new_i == old_i) { continue; }

            old_dofs.SetSize(num_edge_dofs);
            new_dofs.SetSize(num_edge_dofs);
            for (int j = 0; j < num_edge_dofs; j++)
            {
               old_dofs[j] = offset + old_i * num_edge_dofs + j;
               new_dofs[j] = offset + new_i * num_edge_dofs + j;
            }
            fes->DofsToVDofs(old_dofs);
            fes->DofsToVDofs(new_dofs);
            for (int j = 0; j < old_dofs.Size(); j++)
            {
               (*Nodes)(new_dofs[j]) = onodes(old_dofs[j]);
            }
         }
      }
      offset += NumOfEdges * num_edge_dofs;
   }

   // face dofs:
   // both enumeration and orientation of the faces may be different
   if (fes->GetNFDofs() > 0)
   {
      // generate the old face-vertex table using the unmodified 'faces'
      Table old_face_vertex;
      old_face_vertex.MakeI(NumOfFaces);
      for (int i = 0; i < NumOfFaces; i++)
      {
         old_face_vertex.AddColumnsInRow(i, faces[i]->GetNVertices());
      }
      old_face_vertex.MakeJ();
      for (int i = 0; i < NumOfFaces; i++)
         old_face_vertex.AddConnections(i, faces[i]->GetVertices(),
                                        faces[i]->GetNVertices());
      old_face_vertex.ShiftUpI();

      // update 'el_to_face', 'be_to_face', 'faces', and 'faces_info'
      STable3D *faces_tbl = GetElementToFaceTable(1);
      GenerateFaces();

      // compute the new face dof offsets
      Array<int> new_fdofs(NumOfFaces+1);
      new_fdofs[0] = 0;
      for (int i = 0; i < NumOfFaces; i++) // i = old face index
      {
         const int *old_v = old_face_vertex.GetRow(i);
         int new_i; // new face index
         switch (old_face_vertex.RowSize(i))
         {
            case 3:
               new_i = (*faces_tbl)(old_v[0], old_v[1], old_v[2]);
               break;
            case 4:
            default:
               new_i = (*faces_tbl)(old_v[0], old_v[1], old_v[2], old_v[3]);
               break;
         }
         fes->GetFaceInteriorDofs(i, old_dofs);
         new_fdofs[new_i+1] = old_dofs.Size();
      }
      new_fdofs.PartialSum();

      // loop over the old face numbers
      for (int i = 0; i < NumOfFaces; i++)
      {
         const int *old_v = old_face_vertex.GetRow(i), *new_v;
         const int *dof_ord;
         int new_i, new_or;
         switch (old_face_vertex.RowSize(i))
         {
            case 3:
               new_i = (*faces_tbl)(old_v[0], old_v[1], old_v[2]);
               new_v = faces[new_i]->GetVertices();
               new_or = GetTriOrientation(old_v, new_v);
               dof_ord = fec->DofOrderForOrientation(Geometry::TRIANGLE, new_or);
               break;
            case 4:
            default:
               new_i = (*faces_tbl)(old_v[0], old_v[1], old_v[2], old_v[3]);
               new_v = faces[new_i]->GetVertices();
               new_or = GetQuadOrientation(old_v, new_v);
               dof_ord = fec->DofOrderForOrientation(Geometry::SQUARE, new_or);
               break;
         }

         fes->GetFaceInteriorDofs(i, old_dofs);
         new_dofs.SetSize(old_dofs.Size());
         for (int j = 0; j < old_dofs.Size(); j++)
         {
            // we assume the dofs are non-directional, i.e. dof_ord[j] is >= 0
            const int old_j = dof_ord[j];
            new_dofs[old_j] = offset + new_fdofs[new_i] + j;
         }
         fes->DofsToVDofs(old_dofs);
         fes->DofsToVDofs(new_dofs);
         for (int j = 0; j < old_dofs.Size(); j++)
         {
            (*Nodes)(new_dofs[j]) = onodes(old_dofs[j]);
         }
      }

      offset += fes->GetNFDofs();
      delete faces_tbl;
   }

   // element dofs:
   // element orientation may be different
   if (old_elem_vert) // have elements with 2 or more dofs
   {
      // matters when the 'fec' is
      // (this code is executed only for triangles/tets)
      // - Pk on triangles, k >= 4
      // - Qk on quads,     k >= 3
      // - Pk on tets,      k >= 5
      // - Qk on hexes,     k >= 3
      // - DG spaces
      // - ...

      // loop over all elements
      for (int i = 0; i < GetNE(); i++)
      {
         const int *old_v = old_elem_vert->GetRow(i);
         const int *new_v = elements[i]->GetVertices();
         const int *dof_ord;
         int new_or;
         const Geometry::Type geom = elements[i]->GetGeometryType();
         switch (geom)
         {
            case Geometry::SEGMENT:
               new_or = (old_v[0] == new_v[0]) ? +1 : -1;
               break;
            case Geometry::TRIANGLE:
               new_or = GetTriOrientation(old_v, new_v);
               break;
            case Geometry::SQUARE:
               new_or = GetQuadOrientation(old_v, new_v);
               break;
            case Geometry::TETRAHEDRON:
               new_or = GetTetOrientation(old_v, new_v);
               break;
            default:
               new_or = 0;
               MFEM_ABORT(Geometry::Name[geom] << " elements (" << fec->Name()
                          << " FE collection) are not supported yet!");
               break;
         }
         dof_ord = fec->DofOrderForOrientation(geom, new_or);
         MFEM_VERIFY(dof_ord != NULL,
                     "FE collection '" << fec->Name()
                     << "' does not define reordering for "
                     << Geometry::Name[geom] << " elements!");
         fes->GetElementInteriorDofs(i, old_dofs);
         new_dofs.SetSize(old_dofs.Size());
         for (int j = 0; j < new_dofs.Size(); j++)
         {
            // we assume the dofs are non-directional, i.e. dof_ord[j] is >= 0
            const int old_j = dof_ord[j];
            new_dofs[old_j] = offset + j;
         }
         offset += new_dofs.Size();
         fes->DofsToVDofs(old_dofs);
         fes->DofsToVDofs(new_dofs);
         for (int j = 0; j < old_dofs.Size(); j++)
         {
            (*Nodes)(new_dofs[j]) = onodes(old_dofs[j]);
         }
      }
   }

   // Update Tables, faces, etc
   if (Dim > 2)
   {
      if (fes->GetNFDofs() == 0)
      {
         // needed for FE spaces that have face dofs, even if
         // the 'Nodes' do not have face dofs.
         GetElementToFaceTable();
         GenerateFaces();
      }
      CheckBdrElementOrientation();
   }
   if (el_to_edge)
   {
      // update 'el_to_edge', 'be_to_edge' (2D), 'bel_to_edge' (3D)
      NumOfEdges = GetElementToEdgeTable(*el_to_edge, be_to_edge);
      if (Dim == 2)
      {
         // update 'faces' and 'faces_info'
         GenerateFaces();
         CheckBdrElementOrientation();
      }
   }
   // To force FE space update, we need to increase 'sequence':
   sequence++;
   last_operation = Mesh::NONE;
   fes->Update(false); // want_transform = false
   Nodes->Update(); // just needed to update Nodes->sequence
}

void Mesh::FinalizeTetMesh(int generate_edges, int refine, bool fix_orientation)
{
   FinalizeCheck();
   CheckElementOrientation(fix_orientation);

   if (NumOfBdrElements == 0)
   {
      GetElementToFaceTable();
      GenerateFaces();
      GenerateBoundaryElements();
   }

   if (refine)
   {
      DSTable v_to_v(NumOfVertices);
      GetVertexToVertexTable(v_to_v);
      MarkTetMeshForRefinement(v_to_v);
   }

   GetElementToFaceTable();
   GenerateFaces();

   CheckBdrElementOrientation();

   if (generate_edges == 1)
   {
      el_to_edge = new Table;
      NumOfEdges = GetElementToEdgeTable(*el_to_edge, be_to_edge);
   }
   else
   {
      el_to_edge = NULL;  // Not really necessary -- InitTables was called
      bel_to_edge = NULL;
      NumOfEdges = 0;
   }

   SetAttributes();

   SetMeshGen();
}

void Mesh::FinalizeWedgeMesh(int generate_edges, int refine,
                             bool fix_orientation)
{
   FinalizeCheck();
   CheckElementOrientation(fix_orientation);

   if (NumOfBdrElements == 0)
   {
      GetElementToFaceTable();
      GenerateFaces();
      GenerateBoundaryElements();
   }

   GetElementToFaceTable();
   GenerateFaces();

   CheckBdrElementOrientation();

   if (generate_edges == 1)
   {
      el_to_edge = new Table;
      NumOfEdges = GetElementToEdgeTable(*el_to_edge, be_to_edge);
   }
   else
   {
      el_to_edge = NULL;  // Not really necessary -- InitTables was called
      bel_to_edge = NULL;
      NumOfEdges = 0;
   }

   SetAttributes();

   SetMeshGen();
}

void Mesh::FinalizeHexMesh(int generate_edges, int refine, bool fix_orientation)
{
   FinalizeCheck();
   CheckElementOrientation(fix_orientation);

   GetElementToFaceTable();
   GenerateFaces();

   if (NumOfBdrElements == 0)
   {
      GenerateBoundaryElements();
   }

   CheckBdrElementOrientation();

   if (generate_edges)
   {
      el_to_edge = new Table;
      NumOfEdges = GetElementToEdgeTable(*el_to_edge, be_to_edge);
   }
   else
   {
      NumOfEdges = 0;
   }

   SetAttributes();

   SetMeshGen();
}

void Mesh::FinalizeMesh(int refine, bool fix_orientation)
{
   FinalizeTopology();

   Finalize(refine, fix_orientation);
}

void Mesh::FinalizeTopology(bool generate_bdr)
{
   // Requirements: the following should be defined:
   //   1) Dim
   //   2) NumOfElements, elements
   //   3) NumOfBdrElements, boundary
   //   4) NumOfVertices
   // Optional:
   //   2) ncmesh may be defined
   //   3) el_to_edge may be allocated (it will be re-computed)

   FinalizeCheck();
   bool generate_edges = true;

   if (spaceDim == 0) { spaceDim = Dim; }
   if (ncmesh) { ncmesh->spaceDim = spaceDim; }

   // if the user defined any hanging nodes (see AddVertexParent),
   // we're initializing a non-conforming mesh
   if (tmp_vertex_parents.Size())
   {
      MFEM_VERIFY(ncmesh == NULL, "");
      ncmesh = new NCMesh(this);

      // we need to recreate the Mesh because NCMesh reorders the vertices
      // (see NCMesh::UpdateVertices())
      InitFromNCMesh(*ncmesh);
      ncmesh->OnMeshUpdated(this);
      GenerateNCFaceInfo();

      SetAttributes();

      tmp_vertex_parents.DeleteAll();
      return;
   }

   // set the mesh type: 'meshgen', ...
   SetMeshGen();

   // generate the faces
   if (Dim > 2)
   {
      GetElementToFaceTable();
      GenerateFaces();
      if (NumOfBdrElements == 0 && generate_bdr)
      {
         GenerateBoundaryElements();
         GetElementToFaceTable(); // update be_to_face
      }
   }
   else
   {
      NumOfFaces = 0;
   }

   // generate edges if requested
   if (Dim > 1 && generate_edges)
   {
      // el_to_edge may already be allocated (P2 VTK meshes)
      if (!el_to_edge) { el_to_edge = new Table; }
      NumOfEdges = GetElementToEdgeTable(*el_to_edge, be_to_edge);
      if (Dim == 2)
      {
         GenerateFaces(); // 'Faces' in 2D refers to the edges
         if (NumOfBdrElements == 0 && generate_bdr)
         {
            GenerateBoundaryElements();
         }
      }
   }
   else
   {
      NumOfEdges = 0;
   }

   if (Dim == 1)
   {
      GenerateFaces();
   }

   if (ncmesh)
   {
      // tell NCMesh the numbering of edges/faces
      ncmesh->OnMeshUpdated(this);

      // update faces_info with NC relations
      GenerateNCFaceInfo();
   }

   // generate the arrays 'attributes' and 'bdr_attributes'
   SetAttributes();
}

void Mesh::Finalize(bool refine, bool fix_orientation)
{
   if (NURBSext || ncmesh)
   {
      MFEM_ASSERT(CheckElementOrientation(false) == 0, "");
      MFEM_ASSERT(CheckBdrElementOrientation() == 0, "");
      return;
   }

   // Requirements:
   //  1) FinalizeTopology() or equivalent was called
   //  2) if (Nodes == NULL), vertices must be defined
   //  3) if (Nodes != NULL), Nodes must be defined

   const bool check_orientation = true; // for regular elements, not boundary
   const bool curved = (Nodes != NULL);
   const bool may_change_topology =
      ( refine && (Dim > 1 && (meshgen & 1)) ) ||
      ( check_orientation && fix_orientation &&
        (Dim == 2 || (Dim == 3 && (meshgen & 1))) );

   DSTable *old_v_to_v = NULL;
   Table *old_elem_vert = NULL;

   if (curved && may_change_topology)
   {
      PrepareNodeReorder(&old_v_to_v, &old_elem_vert);
   }

   if (check_orientation)
   {
      // check and optionally fix element orientation
      CheckElementOrientation(fix_orientation);
   }
   if (refine)
   {
      MarkForRefinement();   // may change topology!
   }

   if (may_change_topology)
   {
      if (curved)
      {
         DoNodeReorder(old_v_to_v, old_elem_vert); // updates the mesh topology
         delete old_elem_vert;
         delete old_v_to_v;
      }
      else
      {
         FinalizeTopology(); // Re-computes some data unnecessarily.
      }

      // TODO: maybe introduce Mesh::NODE_REORDER operation and FESpace::
      // NodeReorderMatrix and do Nodes->Update() instead of DoNodeReorder?
   }

   // check and fix boundary element orientation
   CheckBdrElementOrientation();

#ifdef MFEM_DEBUG
   // For non-orientable surfaces/manifolds, the check below will fail, so we
   // only perform it when Dim == spaceDim.
   if (Dim >= 2 && Dim == spaceDim)
   {
      const int num_faces = GetNumFaces();
      for (int i = 0; i < num_faces; i++)
      {
         MFEM_VERIFY(faces_info[i].Elem2No < 0 ||
                     faces_info[i].Elem2Inf%2 != 0, "Invalid mesh topology."
                     " Interior face with incompatible orientations.");
      }
   }
#endif
}

void Mesh::Make3D(int nx, int ny, int nz, Element::Type type,
                  double sx, double sy, double sz, bool sfc_ordering)
{
   int x, y, z;

   int NVert, NElem, NBdrElem;

   NVert = (nx+1) * (ny+1) * (nz+1);
   NElem = nx * ny * nz;
   NBdrElem = 2*(nx*ny+nx*nz+ny*nz);
   if (type == Element::TETRAHEDRON)
   {
      NElem *= 6;
      NBdrElem *= 2;
   }
   else if (type == Element::WEDGE)
   {
      NElem *= 2;
      NBdrElem += 2*nx*ny;
   }

   InitMesh(3, 3, NVert, NElem, NBdrElem);

   double coord[3];
   int ind[8];

   // Sets vertices and the corresponding coordinates
   for (z = 0; z <= nz; z++)
   {
      coord[2] = ((double) z / nz) * sz;
      for (y = 0; y <= ny; y++)
      {
         coord[1] = ((double) y / ny) * sy;
         for (x = 0; x <= nx; x++)
         {
            coord[0] = ((double) x / nx) * sx;
            AddVertex(coord);
         }
      }
   }

#define VTX(XC, YC, ZC) ((XC)+((YC)+(ZC)*(ny+1))*(nx+1))

   // Sets elements and the corresponding indices of vertices
   if (sfc_ordering && type == Element::HEXAHEDRON)
   {
      Array<int> sfc;
      NCMesh::GridSfcOrdering3D(nx, ny, nz, sfc);
      MFEM_VERIFY(sfc.Size() == 3*nx*ny*nz, "");

      for (int k = 0; k < nx*ny*nz; k++)
      {
         x = sfc[3*k + 0];
         y = sfc[3*k + 1];
         z = sfc[3*k + 2];

         ind[0] = VTX(x  , y  , z  );
         ind[1] = VTX(x+1, y  , z  );
         ind[2] = VTX(x+1, y+1, z  );
         ind[3] = VTX(x  , y+1, z  );
         ind[4] = VTX(x  , y  , z+1);
         ind[5] = VTX(x+1, y  , z+1);
         ind[6] = VTX(x+1, y+1, z+1);
         ind[7] = VTX(x  , y+1, z+1);

         AddHex(ind, 1);
      }
   }
   else
   {
      for (z = 0; z < nz; z++)
      {
         for (y = 0; y < ny; y++)
         {
            for (x = 0; x < nx; x++)
            {
               ind[0] = VTX(x  , y  , z  );
               ind[1] = VTX(x+1, y  , z  );
               ind[2] = VTX(x+1, y+1, z  );
               ind[3] = VTX(x  , y+1, z  );
               ind[4] = VTX(x  , y  , z+1);
               ind[5] = VTX(x+1, y  , z+1);
               ind[6] = VTX(x+1, y+1, z+1);
               ind[7] = VTX(  x, y+1, z+1);
               if (type == Element::TETRAHEDRON)
               {
                  AddHexAsTets(ind, 1);
               }
               else if (type == Element::WEDGE)
               {
                  AddHexAsWedges(ind, 1);
               }
               else
               {
                  AddHex(ind, 1);
               }
            }
         }
      }
   }

   // Sets boundary elements and the corresponding indices of vertices
   // bottom, bdr. attribute 1
   for (y = 0; y < ny; y++)
   {
      for (x = 0; x < nx; x++)
      {
         ind[0] = VTX(x  , y  , 0);
         ind[1] = VTX(x  , y+1, 0);
         ind[2] = VTX(x+1, y+1, 0);
         ind[3] = VTX(x+1, y  , 0);
         if (type == Element::TETRAHEDRON)
         {
            AddBdrQuadAsTriangles(ind, 1);
         }
         else if (type == Element::WEDGE)
         {
            AddBdrQuadAsTriangles(ind, 1);
         }
         else
         {
            AddBdrQuad(ind, 1);
         }
      }
   }
   // top, bdr. attribute 6
   for (y = 0; y < ny; y++)
   {
      for (x = 0; x < nx; x++)
      {
         ind[0] = VTX(x  , y  , nz);
         ind[1] = VTX(x+1, y  , nz);
         ind[2] = VTX(x+1, y+1, nz);
         ind[3] = VTX(x  , y+1, nz);
         if (type == Element::TETRAHEDRON)
         {
            AddBdrQuadAsTriangles(ind, 6);
         }
         else if (type == Element::WEDGE)
         {
            AddBdrQuadAsTriangles(ind, 1);
         }
         else
         {
            AddBdrQuad(ind, 6);
         }
      }
   }
   // left, bdr. attribute 5
   for (z = 0; z < nz; z++)
   {
      for (y = 0; y < ny; y++)
      {
         ind[0] = VTX(0  , y  , z  );
         ind[1] = VTX(0  , y  , z+1);
         ind[2] = VTX(0  , y+1, z+1);
         ind[3] = VTX(0  , y+1, z  );
         if (type == Element::TETRAHEDRON)
         {
            AddBdrQuadAsTriangles(ind, 5);
         }
         else
         {
            AddBdrQuad(ind, 5);
         }
      }
   }
   // right, bdr. attribute 3
   for (z = 0; z < nz; z++)
   {
      for (y = 0; y < ny; y++)
      {
         ind[0] = VTX(nx, y  , z  );
         ind[1] = VTX(nx, y+1, z  );
         ind[2] = VTX(nx, y+1, z+1);
         ind[3] = VTX(nx, y  , z+1);
         if (type == Element::TETRAHEDRON)
         {
            AddBdrQuadAsTriangles(ind, 3);
         }
         else
         {
            AddBdrQuad(ind, 3);
         }
      }
   }
   // front, bdr. attribute 2
   for (x = 0; x < nx; x++)
   {
      for (z = 0; z < nz; z++)
      {
         ind[0] = VTX(x  , 0, z  );
         ind[1] = VTX(x+1, 0, z  );
         ind[2] = VTX(x+1, 0, z+1);
         ind[3] = VTX(x  , 0, z+1);
         if (type == Element::TETRAHEDRON)
         {
            AddBdrQuadAsTriangles(ind, 2);
         }
         else
         {
            AddBdrQuad(ind, 2);
         }
      }
   }
   // back, bdr. attribute 4
   for (x = 0; x < nx; x++)
   {
      for (z = 0; z < nz; z++)
      {
         ind[0] = VTX(x  , ny, z  );
         ind[1] = VTX(x  , ny, z+1);
         ind[2] = VTX(x+1, ny, z+1);
         ind[3] = VTX(x+1, ny, z  );
         if (type == Element::TETRAHEDRON)
         {
            AddBdrQuadAsTriangles(ind, 4);
         }
         else
         {
            AddBdrQuad(ind, 4);
         }
      }
   }

#undef VTX

#if 0
   ofstream test_stream("debug.mesh");
   Print(test_stream);
   test_stream.close();
#endif

   FinalizeTopology();

   // Finalize(...) can be called after this method, if needed
}

void Mesh::Make2D(int nx, int ny, Element::Type type,
                  double sx, double sy,
                  bool generate_edges, bool sfc_ordering)
{
   int i, j, k;

   SetEmpty();

   Dim = spaceDim = 2;

   // Creates quadrilateral mesh
   if (type == Element::QUADRILATERAL)
   {
      NumOfVertices = (nx+1) * (ny+1);
      NumOfElements = nx * ny;
      NumOfBdrElements = 2 * nx + 2 * ny;

      vertices.SetSize(NumOfVertices);
      elements.SetSize(NumOfElements);
      boundary.SetSize(NumOfBdrElements);

      double cx, cy;
      int ind[4];

      // Sets vertices and the corresponding coordinates
      k = 0;
      for (j = 0; j < ny+1; j++)
      {
         cy = ((double) j / ny) * sy;
         for (i = 0; i < nx+1; i++)
         {
            cx = ((double) i / nx) * sx;
            vertices[k](0) = cx;
            vertices[k](1) = cy;
            k++;
         }
      }

      // Sets elements and the corresponding indices of vertices
      if (sfc_ordering)
      {
         Array<int> sfc;
         NCMesh::GridSfcOrdering2D(nx, ny, sfc);
         MFEM_VERIFY(sfc.Size() == 2*nx*ny, "");

         for (k = 0; k < nx*ny; k++)
         {
            i = sfc[2*k + 0];
            j = sfc[2*k + 1];
            ind[0] = i + j*(nx+1);
            ind[1] = i + 1 +j*(nx+1);
            ind[2] = i + 1 + (j+1)*(nx+1);
            ind[3] = i + (j+1)*(nx+1);
            elements[k] = new Quadrilateral(ind);
         }
      }
      else
      {
         k = 0;
         for (j = 0; j < ny; j++)
         {
            for (i = 0; i < nx; i++)
            {
               ind[0] = i + j*(nx+1);
               ind[1] = i + 1 +j*(nx+1);
               ind[2] = i + 1 + (j+1)*(nx+1);
               ind[3] = i + (j+1)*(nx+1);
               elements[k] = new Quadrilateral(ind);
               k++;
            }
         }
      }

      // Sets boundary elements and the corresponding indices of vertices
      int m = (nx+1)*ny;
      for (i = 0; i < nx; i++)
      {
         boundary[i] = new Segment(i, i+1, 1);
         boundary[nx+i] = new Segment(m+i+1, m+i, 3);
      }
      m = nx+1;
      for (j = 0; j < ny; j++)
      {
         boundary[2*nx+j] = new Segment((j+1)*m, j*m, 4);
         boundary[2*nx+ny+j] = new Segment(j*m+nx, (j+1)*m+nx, 2);
      }
   }
   // Creates triangular mesh
   else if (type == Element::TRIANGLE)
   {
      NumOfVertices = (nx+1) * (ny+1);
      NumOfElements = 2 * nx * ny;
      NumOfBdrElements = 2 * nx + 2 * ny;

      vertices.SetSize(NumOfVertices);
      elements.SetSize(NumOfElements);
      boundary.SetSize(NumOfBdrElements);

      double cx, cy;
      int ind[3];

      // Sets vertices and the corresponding coordinates
      k = 0;
      for (j = 0; j < ny+1; j++)
      {
         cy = ((double) j / ny) * sy;
         for (i = 0; i < nx+1; i++)
         {
            cx = ((double) i / nx) * sx;
            vertices[k](0) = cx;
            vertices[k](1) = cy;
            k++;
         }
      }

      // Sets the elements and the corresponding indices of vertices
      k = 0;
      for (j = 0; j < ny; j++)
      {
         for (i = 0; i < nx; i++)
         {
            ind[0] = i + j*(nx+1);
            ind[1] = i + 1 + (j+1)*(nx+1);
            ind[2] = i + (j+1)*(nx+1);
            elements[k] = new Triangle(ind);
            k++;
            ind[1] = i + 1 + j*(nx+1);
            ind[2] = i + 1 + (j+1)*(nx+1);
            elements[k] = new Triangle(ind);
            k++;
         }
      }

      // Sets boundary elements and the corresponding indices of vertices
      int m = (nx+1)*ny;
      for (i = 0; i < nx; i++)
      {
         boundary[i] = new Segment(i, i+1, 1);
         boundary[nx+i] = new Segment(m+i+1, m+i, 3);
      }
      m = nx+1;
      for (j = 0; j < ny; j++)
      {
         boundary[2*nx+j] = new Segment((j+1)*m, j*m, 4);
         boundary[2*nx+ny+j] = new Segment(j*m+nx, (j+1)*m+nx, 2);
      }

      // MarkTriMeshForRefinement(); // done in Finalize(...)
   }
   else
   {
      MFEM_ABORT("Unsupported element type.");
   }

   SetMeshGen();
   CheckElementOrientation();

   if (generate_edges == 1)
   {
      el_to_edge = new Table;
      NumOfEdges = GetElementToEdgeTable(*el_to_edge, be_to_edge);
      GenerateFaces();
      CheckBdrElementOrientation();
   }
   else
   {
      NumOfEdges = 0;
   }

   NumOfFaces = 0;

   attributes.Append(1);
   bdr_attributes.Append(1); bdr_attributes.Append(2);
   bdr_attributes.Append(3); bdr_attributes.Append(4);

   // Finalize(...) can be called after this method, if needed
}

void Mesh::Make1D(int n, double sx)
{
   int j, ind[1];

   SetEmpty();

   Dim = 1;
   spaceDim = 1;

   NumOfVertices = n + 1;
   NumOfElements = n;
   NumOfBdrElements = 2;
   vertices.SetSize(NumOfVertices);
   elements.SetSize(NumOfElements);
   boundary.SetSize(NumOfBdrElements);

   // Sets vertices and the corresponding coordinates
   for (j = 0; j < n+1; j++)
   {
      vertices[j](0) = ((double) j / n) * sx;
   }

   // Sets elements and the corresponding indices of vertices
   for (j = 0; j < n; j++)
   {
      elements[j] = new Segment(j, j+1, 1);
   }

   // Sets the boundary elements
   ind[0] = 0;
   boundary[0] = new Point(ind, 1);
   ind[0] = n;
   boundary[1] = new Point(ind, 2);

   NumOfEdges = 0;
   NumOfFaces = 0;

   SetMeshGen();
   GenerateFaces();

   attributes.Append(1);
   bdr_attributes.Append(1); bdr_attributes.Append(2);
}

Mesh::Mesh(const Mesh &mesh, bool copy_nodes)
{
   Dim = mesh.Dim;
   spaceDim = mesh.spaceDim;

   NumOfVertices = mesh.NumOfVertices;
   NumOfElements = mesh.NumOfElements;
   NumOfBdrElements = mesh.NumOfBdrElements;
   NumOfEdges = mesh.NumOfEdges;
   NumOfFaces = mesh.NumOfFaces;
   nbInteriorFaces = mesh.nbInteriorFaces;
   nbBoundaryFaces = mesh.nbBoundaryFaces;

   meshgen = mesh.meshgen;
   mesh_geoms = mesh.mesh_geoms;

   // Create the new Mesh instance without a record of its refinement history
   sequence = 0;
   last_operation = Mesh::NONE;

   // Duplicate the elements
   elements.SetSize(NumOfElements);
   for (int i = 0; i < NumOfElements; i++)
   {
      elements[i] = mesh.elements[i]->Duplicate(this);
   }

   // Copy the vertices
   mesh.vertices.Copy(vertices);

   // Duplicate the boundary
   boundary.SetSize(NumOfBdrElements);
   for (int i = 0; i < NumOfBdrElements; i++)
   {
      boundary[i] = mesh.boundary[i]->Duplicate(this);
   }

   // Copy the element-to-face Table, el_to_face
   el_to_face = (mesh.el_to_face) ? new Table(*mesh.el_to_face) : NULL;

   // Copy the boundary-to-face Array, be_to_face.
   mesh.be_to_face.Copy(be_to_face);

   // Copy the element-to-edge Table, el_to_edge
   el_to_edge = (mesh.el_to_edge) ? new Table(*mesh.el_to_edge) : NULL;

   // Copy the boundary-to-edge Table, bel_to_edge (3D)
   bel_to_edge = (mesh.bel_to_edge) ? new Table(*mesh.bel_to_edge) : NULL;

   // Copy the boundary-to-edge Array, be_to_edge (2D)
   mesh.be_to_edge.Copy(be_to_edge);

   // Duplicate the faces and faces_info.
   faces.SetSize(mesh.faces.Size());
   for (int i = 0; i < faces.Size(); i++)
   {
      Element *face = mesh.faces[i]; // in 1D the faces are NULL
      faces[i] = (face) ? face->Duplicate(this) : NULL;
   }
   mesh.faces_info.Copy(faces_info);
   mesh.nc_faces_info.Copy(nc_faces_info);

   // Do NOT copy the element-to-element Table, el_to_el
   el_to_el = NULL;

   // Do NOT copy the face-to-edge Table, face_edge
   face_edge = NULL;

   // Copy the edge-to-vertex Table, edge_vertex
   edge_vertex = (mesh.edge_vertex) ? new Table(*mesh.edge_vertex) : NULL;

   // Copy the face-to-vertex Table, edge_vertex
   face_vertex = (mesh.face_vertex) ? new Table(*mesh.face_vertex) : NULL;

   // Do not copy any of the coarse (c_*), fine (f_*) or fine/coarse (fc_*)
   // data members.

   // Copy the attributes and bdr_attributes
   mesh.attributes.Copy(attributes);
   mesh.bdr_attributes.Copy(bdr_attributes);

   // Deep copy the NURBSExtension.
#ifdef MFEM_USE_MPI
   ParNURBSExtension *pNURBSext =
      dynamic_cast<ParNURBSExtension *>(mesh.NURBSext);
   if (pNURBSext)
   {
      NURBSext = new ParNURBSExtension(*pNURBSext);
   }
   else
#endif
   {
      NURBSext = mesh.NURBSext ? new NURBSExtension(*mesh.NURBSext) : NULL;
   }

   // Deep copy the NCMesh.
#ifdef MFEM_USE_MPI
   if (dynamic_cast<const ParMesh*>(&mesh))
   {
      ncmesh = NULL; // skip; will be done in ParMesh copy ctor
   }
   else
#endif
   {
      ncmesh = mesh.ncmesh ? new NCMesh(*mesh.ncmesh) : NULL;
   }

   // Duplicate the Nodes, including the FiniteElementCollection and the
   // FiniteElementSpace
   if (mesh.Nodes && copy_nodes)
   {
      FiniteElementSpace *fes = mesh.Nodes->FESpace();
      const FiniteElementCollection *fec = fes->FEColl();
      FiniteElementCollection *fec_copy =
         FiniteElementCollection::New(fec->Name());
      FiniteElementSpace *fes_copy =
         new FiniteElementSpace(*fes, this, fec_copy);
      Nodes = new GridFunction(fes_copy);
      Nodes->MakeOwner(fec_copy);
      *Nodes = *mesh.Nodes;
      own_nodes = 1;
   }
   else
   {
      Nodes = mesh.Nodes;
      own_nodes = 0;
   }

   // Copy entity sets if present in the input mesh
   ent_sets = (mesh.ent_sets) ? new EntitySets(*mesh.ent_sets) : NULL;
}

Mesh::Mesh(Mesh &&mesh) : Mesh()
{
   Swap(mesh, true);
}

Mesh& Mesh::operator=(Mesh &&mesh)
{
   Swap(mesh, true);
   return *this;
}

Mesh Mesh::LoadFromFile(const char *filename, int generate_edges, int refine,
                        bool fix_orientation)
{
   Mesh mesh;
   named_ifgzstream imesh(filename);
   if (!imesh) { MFEM_ABORT("Mesh file not found: " << filename << '\n'); }
   else { mesh.Load(imesh, generate_edges, refine, fix_orientation); }
   return mesh;
}

Mesh Mesh::MakeCartesian1D(int n, double sx)
{
   Mesh mesh;
   mesh.Make1D(n, sx);
   // mesh.Finalize(); not needed in this case
   return mesh;
}

Mesh Mesh::MakeCartesian2D(
   int nx, int ny, Element::Type type, bool generate_edges,
   double sx, double sy, bool sfc_ordering)
{
   Mesh mesh;
   mesh.Make2D(nx, ny, type, sx, sy, generate_edges, sfc_ordering);
   mesh.Finalize(true); // refine = true
   return mesh;
}

Mesh Mesh::MakeCartesian3D(
   int nx, int ny, int nz, Element::Type type,
   double sx, double sy, double sz, bool sfc_ordering)
{
   Mesh mesh;
   mesh.Make3D(nx, ny, nz, type, sx, sy, sz, sfc_ordering);
   mesh.Finalize(true); // refine = true
   return mesh;
}

Mesh Mesh::MakeRefined(Mesh &orig_mesh, int ref_factor, int ref_type)
{
   Mesh mesh;
   Array<int> ref_factors(orig_mesh.GetNE());
   ref_factors = ref_factor;
   mesh.MakeRefined_(orig_mesh, ref_factors, ref_type);
   return mesh;
}

Mesh Mesh::MakeRefined(Mesh &orig_mesh, const Array<int> &ref_factors,
                       int ref_type)
{
   Mesh mesh;
   mesh.MakeRefined_(orig_mesh, ref_factors, ref_type);
   return mesh;
}

Mesh::Mesh(const char *filename, int generate_edges, int refine,
           bool fix_orientation)
{
   // Initialization as in the default constructor
   SetEmpty();

   named_ifgzstream imesh(filename);
   if (!imesh)
   {
      // Abort with an error message.
      MFEM_ABORT("Mesh file not found: " << filename << '\n');
   }
   else
   {
      Load(imesh, generate_edges, refine, fix_orientation);
   }
}

Mesh::Mesh(std::istream &input, int generate_edges, int refine,
           bool fix_orientation)
{
   SetEmpty();
   Load(input, generate_edges, refine, fix_orientation);
}

void Mesh::ChangeVertexDataOwnership(double *vertex_data, int len_vertex_data,
                                     bool zerocopy)
{
   // A dimension of 3 is now required since we use mfem::Vertex objects as PODs
   // and these object have a hardcoded double[3] entry
   MFEM_VERIFY(len_vertex_data >= NumOfVertices * 3,
               "Not enough vertices in external array : "
               "len_vertex_data = "<< len_vertex_data << ", "
               "NumOfVertices * 3 = " << NumOfVertices * 3);
   // Allow multiple calls to this method with the same vertex_data
   if (vertex_data == (double *)(vertices.GetData()))
   {
      MFEM_ASSERT(!vertices.OwnsData(), "invalid ownership");
      return;
   }
   if (!zerocopy)
   {
      memcpy(vertex_data, vertices.GetData(),
             NumOfVertices * 3 * sizeof(double));
   }
   // Vertex is POD double[3]
   vertices.MakeRef(reinterpret_cast<Vertex*>(vertex_data), NumOfVertices);
}

Mesh::Mesh(double *vertices_, int num_vertices,
           int *element_indices, Geometry::Type element_type,
           int *element_attributes, int num_elements,
           int *boundary_indices, Geometry::Type boundary_type,
           int *boundary_attributes, int num_boundary_elements,
           int dimension, int space_dimension)
{
   if (space_dimension == -1)
   {
      space_dimension = dimension;
   }

   InitMesh(dimension, space_dimension, /*num_vertices*/ 0, num_elements,
            num_boundary_elements);

   int element_index_stride = Geometry::NumVerts[element_type];
   int boundary_index_stride = num_boundary_elements > 0 ?
                               Geometry::NumVerts[boundary_type] : 0;

   // assuming Vertex is POD
   vertices.MakeRef(reinterpret_cast<Vertex*>(vertices_), num_vertices);
   NumOfVertices = num_vertices;

   for (int i = 0; i < num_elements; i++)
   {
      elements[i] = NewElement(element_type);
      elements[i]->SetVertices(element_indices + i * element_index_stride);
      elements[i]->SetAttribute(element_attributes[i]);
   }
   NumOfElements = num_elements;

   for (int i = 0; i < num_boundary_elements; i++)
   {
      boundary[i] = NewElement(boundary_type);
      boundary[i]->SetVertices(boundary_indices + i * boundary_index_stride);
      boundary[i]->SetAttribute(boundary_attributes[i]);
   }
   NumOfBdrElements = num_boundary_elements;

   FinalizeTopology();
}

Element *Mesh::NewElement(int geom)
{
   switch (geom)
   {
      case Geometry::POINT:     return (new Point);
      case Geometry::SEGMENT:   return (new Segment);
      case Geometry::TRIANGLE:  return (new Triangle);
      case Geometry::SQUARE:    return (new Quadrilateral);
      case Geometry::TETRAHEDRON:
#ifdef MFEM_USE_MEMALLOC
         return TetMemory.Alloc();
#else
         return (new Tetrahedron);
#endif
      case Geometry::CUBE:      return (new Hexahedron);
      case Geometry::PRISM:     return (new Wedge);
      default:
         MFEM_ABORT("invalid Geometry::Type, geom = " << geom);
   }

   return NULL;
}

Element *Mesh::ReadElementWithoutAttr(std::istream &input)
{
   int geom, nv, *v;
   Element *el;

   input >> geom;
   el = NewElement(geom);
   MFEM_VERIFY(el, "Unsupported element type: " << geom);
   nv = el->GetNVertices();
   v  = el->GetVertices();
   for (int i = 0; i < nv; i++)
   {
      input >> v[i];
   }

   return el;
}

void Mesh::PrintElementWithoutAttr(const Element *el, std::ostream &out)
{
   out << el->GetGeometryType();
   const int nv = el->GetNVertices();
   const int *v = el->GetVertices();
   for (int j = 0; j < nv; j++)
   {
      out << ' ' << v[j];
   }
   out << '\n';
}

Element *Mesh::ReadElement(std::istream &input)
{
   int attr;
   Element *el;

   input >> attr;
   el = ReadElementWithoutAttr(input);
   el->SetAttribute(attr);

   return el;
}

void Mesh::PrintElement(const Element *el, std::ostream &out)
{
   out << el->GetAttribute() << ' ';
   PrintElementWithoutAttr(el, out);
}

void Mesh::SetMeshGen()
{
   meshgen = mesh_geoms = 0;
   for (int i = 0; i < NumOfElements; i++)
   {
      const Element::Type type = GetElement(i)->GetType();
      switch (type)
      {
         case Element::TETRAHEDRON:
            mesh_geoms |= (1 << Geometry::TETRAHEDRON);
         case Element::TRIANGLE:
            mesh_geoms |= (1 << Geometry::TRIANGLE);
         case Element::SEGMENT:
            mesh_geoms |= (1 << Geometry::SEGMENT);
         case Element::POINT:
            mesh_geoms |= (1 << Geometry::POINT);
            meshgen |= 1;
            break;

         case Element::HEXAHEDRON:
            mesh_geoms |= (1 << Geometry::CUBE);
         case Element::QUADRILATERAL:
            mesh_geoms |= (1 << Geometry::SQUARE);
            mesh_geoms |= (1 << Geometry::SEGMENT);
            mesh_geoms |= (1 << Geometry::POINT);
            meshgen |= 2;
            break;

         case Element::WEDGE:
            mesh_geoms |= (1 << Geometry::PRISM);
            mesh_geoms |= (1 << Geometry::SQUARE);
            mesh_geoms |= (1 << Geometry::TRIANGLE);
            mesh_geoms |= (1 << Geometry::SEGMENT);
            mesh_geoms |= (1 << Geometry::POINT);
            meshgen |= 4;
            break;

         default:
            MFEM_ABORT("invalid element type: " << type);
            break;
      }
   }
}

void Mesh::Loader(std::istream &input, int generate_edges,
                  std::string parse_tag)
{
   int curved = 0, read_gf = 1;
   bool finalize_topo = true;

   if (!input)
   {
      MFEM_ABORT("Input stream is not open");
   }

   Clear();

   string mesh_type;
   input >> ws;
   getline(input, mesh_type);
   filter_dos(mesh_type);

   // MFEM's conforming mesh formats
   int mfem_version = 0;
   if (mesh_type == "MFEM mesh v1.0") { mfem_version = 10; } // serial
   else if (mesh_type == "MFEM mesh v1.2") { mfem_version = 12; } // parallel

   // MFEM nonconforming mesh format
   // (NOTE: previous v1.1 is now under this branch for backward compatibility)
   int mfem_nc_version = 0;
   if (mesh_type == "MFEM NC mesh v1.0") { mfem_nc_version = 10; }
   else if (mesh_type == "MFEM mesh v1.1") { mfem_nc_version = 1 /*legacy*/; }

   if (mfem_version)
   {
      // Formats mfem_v12 and newer have a tag indicating the end of the mesh
      // section in the stream. A user provided parse tag can also be provided
      // via the arguments. For example, if this is called from parallel mesh
      // object, it can indicate to read until parallel mesh section begins.
      if (mfem_version == 12 && parse_tag.empty())
      {
         parse_tag = "mfem_mesh_end";
      }
      ReadMFEMMesh(input, mfem_version, curved);
   }
   else if (mfem_nc_version)
   {
      MFEM_ASSERT(ncmesh == NULL, "internal error");
      int is_nc = 1;

#ifdef MFEM_USE_MPI
      ParMesh *pmesh = dynamic_cast<ParMesh*>(this);
      if (pmesh)
      {
         MFEM_VERIFY(mfem_nc_version >= 10,
                     "Legacy nonconforming format (MFEM mesh v1.1) cannot be "
                     "used to load a parallel nonconforming mesh, sorry.");

         ncmesh = new ParNCMesh(pmesh->GetComm(),
                                input, mfem_nc_version, curved, is_nc);
      }
      else
#endif
      {
         ncmesh = new NCMesh(input, mfem_nc_version, curved, is_nc);
      }
      InitFromNCMesh(*ncmesh);

      if (!is_nc)
      {
         // special case for backward compatibility with MFEM <=4.2:
         // if the "vertex_parents" section is missing in the v1.1 format,
         // the mesh is treated as conforming
         delete ncmesh;
         ncmesh = NULL;
      }
   }
   else if (mesh_type == "linemesh") // 1D mesh
   {
      ReadLineMesh(input);
   }
   else if (mesh_type == "areamesh2" || mesh_type == "curved_areamesh2")
   {
      if (mesh_type == "curved_areamesh2")
      {
         curved = 1;
      }
      ReadNetgen2DMesh(input, curved);
   }
   else if (mesh_type == "NETGEN" || mesh_type == "NETGEN_Neutral_Format")
   {
      ReadNetgen3DMesh(input);
   }
   else if (mesh_type == "TrueGrid")
   {
      ReadTrueGridMesh(input);
   }
   else if (mesh_type.rfind("# vtk DataFile Version") == 0)
   {
      int major_vtk_version = mesh_type[mesh_type.length()-3] - '0';
      // int minor_vtk_version = mesh_type[mesh_type.length()-1] - '0';
      MFEM_VERIFY(major_vtk_version >= 2 && major_vtk_version <= 4,
                  "Unsupported VTK format");
      ReadVTKMesh(input, curved, read_gf, finalize_topo);
   }
   else if (mesh_type.rfind("<VTKFile ") == 0 || mesh_type.rfind("<?xml") == 0)
   {
      ReadXML_VTKMesh(input, curved, read_gf, finalize_topo, mesh_type);
   }
   else if (mesh_type == "MFEM NURBS mesh v1.0")
   {
      ReadNURBSMesh(input, curved, read_gf);
   }
   else if (mesh_type == "MFEM INLINE mesh v1.0")
   {
      ReadInlineMesh(input, generate_edges);
      return; // done with inline mesh construction
   }
   else if (mesh_type == "$MeshFormat") // Gmsh
   {
      ReadGmshMesh(input, curved, read_gf);
   }
   else if
   ((mesh_type.size() > 2 &&
     mesh_type[0] == 'C' && mesh_type[1] == 'D' && mesh_type[2] == 'F') ||
    (mesh_type.size() > 3 &&
     mesh_type[1] == 'H' && mesh_type[2] == 'D' && mesh_type[3] == 'F'))
   {
      named_ifgzstream *mesh_input = dynamic_cast<named_ifgzstream *>(&input);
      if (mesh_input)
      {
#ifdef MFEM_USE_NETCDF
         ReadCubit(mesh_input->filename.c_str(), curved, read_gf);
#else
         MFEM_ABORT("NetCDF support requires configuration with"
                    " MFEM_USE_NETCDF=YES");
         return;
#endif
      }
      else
      {
         MFEM_ABORT("Can not determine Cubit mesh filename!"
                    " Use mfem::named_ifgzstream for input.");
         return;
      }
   }
   else
   {
      MFEM_ABORT("Unknown input mesh format: " << mesh_type);
      return;
   }

   // at this point the following should be defined:
   //  1) Dim
   //  2) NumOfElements, elements
   //  3) NumOfBdrElements, boundary
   //  4) NumOfVertices, with allocated space in vertices
   //  5) curved
   //  5a) if curved == 0, vertices must be defined
   //  5b) if curved != 0 and read_gf != 0,
   //         'input' must point to a GridFunction
   //  5c) if curved != 0 and read_gf == 0,
   //         vertices and Nodes must be defined
   // optional:
   //  1) el_to_edge may be allocated (as in the case of P2 VTK meshes)
   //  2) ncmesh may be allocated

   // FinalizeTopology() will:
   // - assume that generate_edges is true
   // - assume that refine is false
   // - does not check the orientation of regular and boundary elements
   if (finalize_topo)
   {
      // don't generate any boundary elements, especially in parallel
      bool generate_bdr = false;

      FinalizeTopology(generate_bdr);
   }

   if (curved && read_gf)
   {
      Nodes = new GridFunction(this, input);

      own_nodes = 1;
      spaceDim = Nodes->VectorDim();
      if (ncmesh) { ncmesh->spaceDim = spaceDim; }

      // Set vertex coordinates from the 'Nodes'
      SetVerticesFromNodes(Nodes);
   }

   // If a parse tag was supplied, keep reading the stream until the tag is
   // encountered.
   if (mfem_version == 12)
   {
      string line;
      do
      {
         skip_comment_lines(input, '#');
         MFEM_VERIFY(input.good(), "Required mesh-end tag not found");
         getline(input, line);
         filter_dos(line);
         // mfem v1.2 may not have parse_tag in it, e.g. if trying to read a
         // serial mfem v1.2 mesh as parallel with "mfem_serial_mesh_end" as
         // parse_tag. That's why, regardless of parse_tag, we stop reading if
         // we find "mfem_mesh_end" which is required by mfem v1.2 format.
         if (line == "mfem_mesh_end") { break; }
      }
      while (line != parse_tag);
   }
   else if (mfem_nc_version >= 10)
   {
      string ident;
      skip_comment_lines(input, '#');
      input >> ident;
      MFEM_VERIFY(ident == "mfem_mesh_end",
                  "invalid mesh: end of file tag not found");
   }

   // Finalize(...) should be called after this, if needed.
}

Mesh::Mesh(Mesh *mesh_array[], int num_pieces)
{
   int      i, j, ie, ib, iv, *v, nv;
   Element *el;
   Mesh    *m;

   SetEmpty();

   Dim = mesh_array[0]->Dimension();
   spaceDim = mesh_array[0]->SpaceDimension();

   if (mesh_array[0]->NURBSext)
   {
      // assuming the pieces form a partition of a NURBS mesh
      NURBSext = new NURBSExtension(mesh_array, num_pieces);

      NumOfVertices = NURBSext->GetNV();
      NumOfElements = NURBSext->GetNE();

      NURBSext->GetElementTopo(elements);

      // NumOfBdrElements = NURBSext->GetNBE();
      // NURBSext->GetBdrElementTopo(boundary);

      Array<int> lvert_vert, lelem_elem;

      // Here, for visualization purposes, we copy the boundary elements from
      // the individual pieces which include the interior boundaries.  This
      // creates 'boundary' array that is different from the one generated by
      // the NURBSExtension which, in particular, makes the boundary-dof table
      // invalid. This, in turn, causes GetBdrElementTransformation to not
      // function properly.
      NumOfBdrElements = 0;
      for (i = 0; i < num_pieces; i++)
      {
         NumOfBdrElements += mesh_array[i]->GetNBE();
      }
      boundary.SetSize(NumOfBdrElements);
      vertices.SetSize(NumOfVertices);
      ib = 0;
      for (i = 0; i < num_pieces; i++)
      {
         m = mesh_array[i];
         m->NURBSext->GetVertexLocalToGlobal(lvert_vert);
         m->NURBSext->GetElementLocalToGlobal(lelem_elem);
         // copy the element attributes
         for (j = 0; j < m->GetNE(); j++)
         {
            elements[lelem_elem[j]]->SetAttribute(m->GetAttribute(j));
         }
         // copy the boundary
         for (j = 0; j < m->GetNBE(); j++)
         {
            el = m->GetBdrElement(j)->Duplicate(this);
            v  = el->GetVertices();
            nv = el->GetNVertices();
            for (int k = 0; k < nv; k++)
            {
               v[k] = lvert_vert[v[k]];
            }
            boundary[ib++] = el;
         }
         // copy the vertices
         for (j = 0; j < m->GetNV(); j++)
         {
            vertices[lvert_vert[j]].SetCoords(m->SpaceDimension(),
                                              m->GetVertex(j));
         }
      }
   }
   else // not a NURBS mesh
   {
      NumOfElements    = 0;
      NumOfBdrElements = 0;
      NumOfVertices    = 0;
      for (i = 0; i < num_pieces; i++)
      {
         m = mesh_array[i];
         NumOfElements    += m->GetNE();
         NumOfBdrElements += m->GetNBE();
         NumOfVertices    += m->GetNV();
      }
      elements.SetSize(NumOfElements);
      boundary.SetSize(NumOfBdrElements);
      vertices.SetSize(NumOfVertices);
      ie = ib = iv = 0;
      for (i = 0; i < num_pieces; i++)
      {
         m = mesh_array[i];
         // copy the elements
         for (j = 0; j < m->GetNE(); j++)
         {
            el = m->GetElement(j)->Duplicate(this);
            v  = el->GetVertices();
            nv = el->GetNVertices();
            for (int k = 0; k < nv; k++)
            {
               v[k] += iv;
            }
            elements[ie++] = el;
         }
         // copy the boundary elements
         for (j = 0; j < m->GetNBE(); j++)
         {
            el = m->GetBdrElement(j)->Duplicate(this);
            v  = el->GetVertices();
            nv = el->GetNVertices();
            for (int k = 0; k < nv; k++)
            {
               v[k] += iv;
            }
            boundary[ib++] = el;
         }
         // copy the vertices
         for (j = 0; j < m->GetNV(); j++)
         {
            vertices[iv++].SetCoords(m->SpaceDimension(), m->GetVertex(j));
         }
      }
   }

   FinalizeTopology();

   // copy the nodes (curvilinear meshes)
   GridFunction *g = mesh_array[0]->GetNodes();
   if (g)
   {
      Array<GridFunction *> gf_array(num_pieces);
      for (i = 0; i < num_pieces; i++)
      {
         gf_array[i] = mesh_array[i]->GetNodes();
      }
      Nodes = new GridFunction(this, gf_array, num_pieces);
      own_nodes = 1;
   }

#ifdef MFEM_DEBUG
   CheckElementOrientation(false);
   CheckBdrElementOrientation(false);
#endif
}

Mesh::Mesh(Mesh *orig_mesh, int ref_factor, int ref_type)
{
   Array<int> ref_factors(orig_mesh->GetNE());
   ref_factors = ref_factor;
   MakeRefined_(*orig_mesh, ref_factors, ref_type);
}

void Mesh::MakeRefined_(Mesh &orig_mesh, const Array<int> ref_factors,
                        int ref_type)
{
   SetEmpty();
   Dim = orig_mesh.Dimension();
   spaceDim = orig_mesh.SpaceDimension();

   int orig_ne = orig_mesh.GetNE();
   MFEM_VERIFY(ref_factors.Size() == orig_ne && orig_ne > 0,
               "Number of refinement factors must equal number of elements")
   MFEM_VERIFY(ref_factors.Min() >= 1, "Refinement factor must be >= 1");
   const int q_type = BasisType::GetQuadrature1D(ref_type);
   MFEM_VERIFY(Quadrature1D::CheckClosed(q_type) != Quadrature1D::Invalid,
               "Invalid refinement type. Must use closed basis type.");

   int min_ref = ref_factors.Min();
   int max_ref = ref_factors.Max();

   bool var_order = (min_ref != max_ref);

   // variable order space can only be constructed over an NC mesh
   if (var_order) { orig_mesh.EnsureNCMesh(true); }

   // Construct a scalar H1 FE space of order ref_factor and use its dofs as
   // the indices of the new, refined vertices.
   H1_FECollection rfec(min_ref, Dim, ref_type);
   FiniteElementSpace rfes(&orig_mesh, &rfec);

   if (var_order)
   {
      rfes.SetRelaxedHpConformity(false);
      for (int i = 0; i < orig_ne; i++)
      {
         rfes.SetElementOrder(i, ref_factors[i]);
      }
      rfes.Update(false);
   }

   // Set the number of vertices, set the actual coordinates later
   NumOfVertices = rfes.GetNDofs();
   vertices.SetSize(NumOfVertices);

   Array<int> rdofs;
   DenseMatrix phys_pts;

   GeometryRefiner refiner;
   refiner.SetType(q_type);

   // Add refined elements and set vertex coordinates
   for (int el = 0; el < orig_ne; el++)
   {
      Geometry::Type geom = orig_mesh.GetElementGeometry(el);
      int attrib = orig_mesh.GetAttribute(el);
      int nvert = Geometry::NumVerts[geom];
      RefinedGeometry &RG = *refiner.Refine(geom, ref_factors[el]);

      rfes.GetElementDofs(el, rdofs);
      MFEM_ASSERT(rdofs.Size() == RG.RefPts.Size(), "");
      const FiniteElement *rfe = rfes.GetFE(el);
      orig_mesh.GetElementTransformation(el)->Transform(rfe->GetNodes(),
                                                        phys_pts);
      const int *c2h_map = rfec.GetDofMap(geom, ref_factors[el]);
      for (int i = 0; i < phys_pts.Width(); i++)
      {
         vertices[rdofs[i]].SetCoords(spaceDim, phys_pts.GetColumn(i));
      }
      for (int j = 0; j < RG.RefGeoms.Size()/nvert; j++)
      {
         Element *elem = NewElement(geom);
         elem->SetAttribute(attrib);
         int *v = elem->GetVertices();
         for (int k = 0; k < nvert; k++)
         {
            int cid = RG.RefGeoms[k+nvert*j]; // local Cartesian index
            v[k] = rdofs[c2h_map[cid]];
         }
         AddElement(elem);
      }
   }

   // Add refined boundary elements
   for (int el = 0; el < orig_mesh.GetNBE(); el++)
   {
      int i, info;
      orig_mesh.GetBdrElementAdjacentElement(el, i, info);
      Geometry::Type geom = orig_mesh.GetBdrElementBaseGeometry(el);
      int attrib = orig_mesh.GetBdrAttribute(el);
      int nvert = Geometry::NumVerts[geom];
      RefinedGeometry &RG = *refiner.Refine(geom, ref_factors[i]);

      rfes.GetBdrElementDofs(el, rdofs);
      MFEM_ASSERT(rdofs.Size() == RG.RefPts.Size(), "");
      const int *c2h_map = rfec.GetDofMap(geom, ref_factors[i]);
      for (int j = 0; j < RG.RefGeoms.Size()/nvert; j++)
      {
         Element *elem = NewElement(geom);
         elem->SetAttribute(attrib);
         int *v = elem->GetVertices();
         for (int k = 0; k < nvert; k++)
         {
            int cid = RG.RefGeoms[k+nvert*j]; // local Cartesian index
            v[k] = rdofs[c2h_map[cid]];
         }
         AddBdrElement(elem);
      }
   }
   FinalizeTopology(false);
   sequence = orig_mesh.GetSequence() + 1;
   last_operation = Mesh::REFINE;

   // Set up the nodes of the new mesh (if the original mesh has nodes). The new
   // mesh is always straight-sided (i.e. degree 1 finite element space), but
   // the nodes are required for e.g. periodic meshes.
   if (orig_mesh.GetNodes())
   {
      bool discont = orig_mesh.GetNodalFESpace()->IsDGSpace();
      Ordering::Type dof_ordering = orig_mesh.GetNodalFESpace()->GetOrdering();
      Mesh::SetCurvature(1, discont, spaceDim, dof_ordering);
      FiniteElementSpace *nodal_fes = Nodes->FESpace();
      const FiniteElementCollection *nodal_fec = nodal_fes->FEColl();
      H1_FECollection vertex_fec(1, Dim);
      Array<int> dofs;
      int el_counter = 0;
      for (int iel = 0; iel < orig_ne; iel++)
      {
         Geometry::Type geom = orig_mesh.GetElementBaseGeometry(iel);
         int nvert = Geometry::NumVerts[geom];
         RefinedGeometry &RG = *refiner.Refine(geom, ref_factors[iel]);
         rfes.GetElementDofs(iel, rdofs);
         const FiniteElement *rfe = rfes.GetFE(iel);
         orig_mesh.GetElementTransformation(iel)->Transform(rfe->GetNodes(),
                                                            phys_pts);
         const int *node_map = NULL;
         const H1_FECollection *h1_fec =
            dynamic_cast<const H1_FECollection *>(nodal_fec);
         if (h1_fec != NULL) { node_map = h1_fec->GetDofMap(geom); }
         const int *vertex_map = vertex_fec.GetDofMap(geom);
         const int *c2h_map = rfec.GetDofMap(geom, ref_factors[iel]);
         for (int jel = 0; jel < RG.RefGeoms.Size()/nvert; jel++)
         {
            nodal_fes->GetElementVDofs(el_counter++, dofs);
            for (int iv_lex=0; iv_lex<nvert; ++iv_lex)
            {
               // convert from lexicographic to vertex index
               int iv = vertex_map[iv_lex];
               // index of vertex of current element in phys_pts matrix
               int pt_idx = c2h_map[RG.RefGeoms[iv+nvert*jel]];
               // index of current vertex into DOF array
               int node_idx = node_map ? node_map[iv_lex] : iv_lex;
               for (int d=0; d<spaceDim; ++d)
               {
                  (*Nodes)[dofs[node_idx + d*nvert]] = phys_pts(d,pt_idx);
               }
            }
         }
      }
   }

   // Setup the data for the coarse-fine refinement transformations
   CoarseFineTr.embeddings.SetSize(GetNE());
   // First, compute total number of point matrices that we need per geometry
   // and the offsets into that array
   using GeomRef = std::pair<Geometry::Type, int>;
   std::map<GeomRef, int> point_matrices_offsets;
   int n_point_matrices[Geometry::NumGeom] = {}; // initialize to zero
   for (int el_coarse = 0; el_coarse < orig_ne; ++el_coarse)
   {
      Geometry::Type geom = orig_mesh.GetElementBaseGeometry(el_coarse);
      // Have we seen this pair of (goemetry, refinement level) before?
      GeomRef id(geom, ref_factors[el_coarse]);
      if (point_matrices_offsets.find(id) == point_matrices_offsets.end())
      {
         RefinedGeometry &RG = *refiner.Refine(geom, ref_factors[el_coarse]);
         int nvert = Geometry::NumVerts[geom];
         int nref_el = RG.RefGeoms.Size()/nvert;
         // If not, then store the offset and add to the size required
         point_matrices_offsets[id] = n_point_matrices[geom];
         n_point_matrices[geom] += nref_el;
      }
   }

   // Set up the sizes
   for (int geom = 0; geom < Geometry::NumGeom; ++geom)
   {
      int nmatrices = n_point_matrices[geom];
      int nvert = Geometry::NumVerts[geom];
      CoarseFineTr.point_matrices[geom].SetSize(Dim, nvert, nmatrices);
   }

   // Compute the point matrices and embeddings
   int el_fine = 0;
   for (int el_coarse = 0; el_coarse < orig_ne; ++el_coarse)
   {
      Geometry::Type geom = orig_mesh.GetElementBaseGeometry(el_coarse);
      int ref = ref_factors[el_coarse];
      int offset = point_matrices_offsets[GeomRef(geom, ref)];
      int nvert = Geometry::NumVerts[geom];
      RefinedGeometry &RG = *refiner.Refine(geom, ref);
      for (int j = 0; j < RG.RefGeoms.Size()/nvert; j++)
      {
         DenseMatrix &Pj = CoarseFineTr.point_matrices[geom](offset + j);
         for (int k = 0; k < nvert; k++)
         {
            int cid = RG.RefGeoms[k+nvert*j]; // local Cartesian index
            const IntegrationPoint &ip = RG.RefPts[cid];
            ip.Get(Pj.GetColumn(k), Dim);
         }

         Embedding &emb = CoarseFineTr.embeddings[el_fine];
         emb.parent = el_coarse;
         emb.matrix = offset + j;
         ++el_fine;
      }
   }

   MFEM_ASSERT(CheckElementOrientation(false) == 0, "");
   MFEM_ASSERT(CheckBdrElementOrientation(false) == 0, "");
}

Mesh Mesh::MakeSimplicial(const Mesh &orig_mesh)
{
   Mesh mesh;
   mesh.MakeSimplicial_(orig_mesh, NULL);
   return mesh;
}

void Mesh::MakeSimplicial_(const Mesh &orig_mesh, int *vglobal)
{
   MFEM_VERIFY(const_cast<Mesh&>(orig_mesh).CheckElementOrientation(false) == 0,
               "Mesh::MakeSimplicial requires a properly oriented input mesh");
   MFEM_VERIFY(orig_mesh.Conforming(),
               "Mesh::MakeSimplicial does not support non-conforming meshes.")

   int dim = orig_mesh.Dimension();
   int sdim = orig_mesh.SpaceDimension();

   if (dim == 1)
   {
      Mesh copy(orig_mesh);
      Swap(copy, true);
      return;
   }

   int nv = orig_mesh.GetNV();
   int ne = orig_mesh.GetNE();
   int nbe = orig_mesh.GetNBE();

   static int num_subdivisions[Geometry::NUM_GEOMETRIES];
   num_subdivisions[Geometry::POINT] = 1;
   num_subdivisions[Geometry::SEGMENT] = 1;
   num_subdivisions[Geometry::TRIANGLE] = 1;
   num_subdivisions[Geometry::TETRAHEDRON] = 1;
   num_subdivisions[Geometry::SQUARE] = 2;
   num_subdivisions[Geometry::PRISM] = 3;
   num_subdivisions[Geometry::CUBE] = 6;
   // NOTE: some hexes may be subdivided into only 5 tets, so this is an
   // estimate only. The actual number of created tets may be less, so the
   // elements array will need to be shrunk after mesh creation.
   int new_ne = 0, new_nbe = 0;
   for (int i=0; i<ne; ++i)
   {
      new_ne += num_subdivisions[orig_mesh.GetElementBaseGeometry(i)];
   }
   for (int i=0; i<nbe; ++i)
   {
      new_nbe += num_subdivisions[orig_mesh.GetBdrElementBaseGeometry(i)];
   }

   InitMesh(dim, sdim, nv, new_ne, new_nbe);

   // Vertices of the new mesh are same as the original mesh
   NumOfVertices = nv;
   for (int i=0; i<nv; ++i)
   {
      vertices[i].SetCoords(dim, orig_mesh.vertices[i]());
   }

   // We need a global vertex numbering to identify which diagonals to split
   // (quad faces are split using the diagonal originating from the smallest
   // global vertex number). Use the supplied global numbering, if it is
   // non-NULL, otherwise use the local numbering.
   Array<int> vglobal_id;
   if (vglobal == NULL)
   {
      vglobal_id.SetSize(nv);
      for (int i=0; i<nv; ++i) { vglobal_id[i] = i; }
      vglobal = vglobal_id.GetData();
   }

   constexpr int nv_tri = 3, nv_quad = 4, nv_tet = 4, nv_prism = 6, nv_hex = 8;
   constexpr int quad_ntris = 2, prism_ntets = 3;
   static const int quad_trimap[2][nv_tri*quad_ntris] =
   {
      {
         0, 0,
         1, 2,
         2, 3
      },{
         0, 1,
         1, 2,
         3, 3
      }
   };
   static const int prism_rot[nv_prism*nv_prism] =
   {
      0, 1, 2, 3, 4, 5,
      1, 2, 0, 4, 5, 3,
      2, 0, 1, 5, 3, 4,
      3, 5, 4, 0, 2, 1,
      4, 3, 5, 1, 0, 2,
      5, 4, 3, 2, 1, 0
   };
   static const int prism_f[nv_quad] = {1, 2, 5, 4};
   static const int prism_tetmaps[2][nv_prism*prism_ntets] =
   {
      {
         0, 0, 0,
         1, 1, 4,
         2, 5, 5,
         5, 4, 3
      },{
         0, 0, 0,
         1, 4, 4,
         2, 2, 5,
         4, 5, 3
      }
   };
   static const int hex_rot[nv_hex*nv_hex] =
   {
      0, 1, 2, 3, 4, 5, 6, 7,
      1, 0, 4, 5, 2, 3, 7, 6,
      2, 1, 5, 6, 3, 0, 4, 7,
      3, 0, 1, 2, 7, 4, 5, 6,
      4, 0, 3, 7, 5, 1, 2, 6,
      5, 1, 0, 4, 6, 2, 3, 7,
      6, 2, 1, 5, 7, 3, 0, 4,
      7, 3, 2, 6, 4, 0, 1, 5
   };
   static const int hex_f0[nv_quad] = {1, 2, 6, 5};
   static const int hex_f1[nv_quad] = {2, 3, 7, 6};
   static const int hex_f2[nv_quad] = {4, 5, 6, 7};
   static const int num_rot[8] = {0, 1, 2, 0, 0, 2, 1, 0};
   static const int hex_tetmap0[nv_tet*5] =
   {
      0, 0, 0, 0, 2,
      1, 2, 2, 5, 7,
      2, 7, 3, 7, 5,
      5, 5, 7, 4, 6
   };
   static const int hex_tetmap1[nv_tet*6] =
   {
      0, 0, 1, 0, 0, 1,
      5, 1, 6, 7, 7, 7,
      7, 7, 7, 2, 1, 6,
      4, 5, 5, 3, 2, 2
   };
   static const int hex_tetmap2[nv_tet*6] =
   {
      0, 0, 0, 0, 0, 0,
      4, 3, 7, 1, 3, 6,
      5, 7, 4, 2, 6, 5,
      6, 6, 6, 5, 2, 2
   };
   static const int hex_tetmap3[nv_tet*6] =
   {
      0, 0, 0, 0, 1, 1,
      2, 3, 7, 5, 5, 6,
      3, 7, 4, 6, 6, 2,
      6, 6, 6, 4, 0, 0
   };
   static const int *hex_tetmaps[4] =
   {
      hex_tetmap0, hex_tetmap1, hex_tetmap2, hex_tetmap3
   };

   auto find_min = [](const int*a, int n) { return std::min_element(a,a+n)-a; };

   for (int i=0; i<ne; ++i)
   {
      const int *v = orig_mesh.elements[i]->GetVertices();
      const int attrib = orig_mesh.GetAttribute(i);
      const Geometry::Type orig_geom = orig_mesh.GetElementBaseGeometry(i);

      if (num_subdivisions[orig_geom] == 1)
      {
         // (num_subdivisions[orig_geom] == 1) implies that the element does
         // not need to be further split (it is either a segment, triangle,
         // or tetrahedron), and so it is left unchanged.
         Element *e = NewElement(orig_geom);
         e->SetAttribute(attrib);
         e->SetVertices(v);
         AddElement(e);
      }
      else if (orig_geom == Geometry::SQUARE)
      {
         for (int itri=0; itri<quad_ntris; ++itri)
         {
            Element *e = NewElement(Geometry::TRIANGLE);
            e->SetAttribute(attrib);
            int *v2 = e->GetVertices();
            for (int iv=0; iv<nv_tri; ++iv)
            {
               v2[iv] = v[quad_trimap[0][itri + iv*quad_ntris]];
            }
            AddElement(e);
         }
      }
      else if (orig_geom == Geometry::PRISM)
      {
         int vg[nv_prism];
         for (int iv=0; iv<nv_prism; ++iv) { vg[iv] = vglobal[v[iv]]; }
         // Rotate the vertices of the prism so that the smallest vertex index
         // is in the first place
         int irot = find_min(vg, nv_prism);
         for (int iv=0; iv<nv_prism; ++iv)
         {
            int jv = prism_rot[iv + irot*nv_prism];
            vg[iv] = v[jv];
         }
         // Two cases according to which diagonal splits third quad face
         int q[nv_quad];
         for (int iv=0; iv<nv_quad; ++iv) { q[iv] = vglobal[vg[prism_f[iv]]]; }
         int j = find_min(q, nv_quad);
         const int *tetmap = (j == 0 || j == 2) ? prism_tetmaps[0] : prism_tetmaps[1];
         for (int itet=0; itet<prism_ntets; ++itet)
         {
            Element *e = NewElement(Geometry::TETRAHEDRON);
            e->SetAttribute(attrib);
            int *v2 = e->GetVertices();
            for (int iv=0; iv<nv_tet; ++iv)
            {
               v2[iv] = vg[tetmap[itet + iv*prism_ntets]];
            }
            AddElement(e);
         }
      }
      else if (orig_geom == Geometry::CUBE)
      {
         int vg[nv_hex];
         for (int iv=0; iv<nv_hex; ++iv) { vg[iv] = vglobal[v[iv]]; }

         // Rotate the vertices of the hex so that the smallest vertex index is
         // in the first place
         int irot = find_min(vg, nv_hex);
         for (int iv=0; iv<nv_hex; ++iv)
         {
            int jv = hex_rot[iv + irot*nv_hex];
            vg[iv] = v[jv];
         }

         int q[nv_quad];
         // Bitmask is three binary digits, each digit is 1 if the diagonal of
         // the corresponding face goes through the 7th vertex, and 0 if not.
         int bitmask = 0;
         int j;
         // First quad face
         for (int iv=0; iv<nv_quad; ++iv) { q[iv] = vglobal[vg[hex_f0[iv]]]; }
         j = find_min(q, nv_quad);
         if (j == 0 || j == 2) { bitmask += 4; }
         // Second quad face
         for (int iv=0; iv<nv_quad; ++iv) { q[iv] = vglobal[vg[hex_f1[iv]]]; }
         j = find_min(q, nv_quad);
         if (j == 1 || j == 3) { bitmask += 2; }
         // Third quad face
         for (int iv=0; iv<nv_quad; ++iv) { q[iv] = vglobal[vg[hex_f2[iv]]]; }
         j = find_min(q, nv_quad);
         if (j == 0 || j == 2) { bitmask += 1; }

         // Apply rotations
         int nrot = num_rot[bitmask];
         for (int irot=0; irot<nrot; ++irot)
         {
            int vtemp;
            vtemp = vg[1];
            vg[1] = vg[4];
            vg[4] = vg[3];
            vg[3] = vtemp;
            vtemp = vg[5];
            vg[5] = vg[7];
            vg[7] = vg[2];
            vg[2] = vtemp;
         }

         // Sum up nonzero bits in bitmask
         int ndiags = ((bitmask&4) >> 2) + ((bitmask&2) >> 1) + (bitmask&1);
         int ntets = (ndiags == 0) ? 5 : 6;
         const int *tetmap = hex_tetmaps[ndiags];
         for (int itet=0; itet<ntets; ++itet)
         {
            Element *e = NewElement(Geometry::TETRAHEDRON);
            e->SetAttribute(attrib);
            int *v2 = e->GetVertices();
            for (int iv=0; iv<nv_tet; ++iv)
            {
               v2[iv] = vg[tetmap[itet + iv*ntets]];
            }
            AddElement(e);
         }
      }
   }
   // In 3D, shrink the element array because some hexes have only 5 tets
   if (dim == 3) { elements.SetSize(NumOfElements); }

   for (int i=0; i<nbe; ++i)
   {
      const int *v = orig_mesh.boundary[i]->GetVertices();
      const int attrib = orig_mesh.GetBdrAttribute(i);
      const Geometry::Type orig_geom = orig_mesh.GetBdrElementBaseGeometry(i);
      if (num_subdivisions[orig_geom] == 1)
      {
         Element *be = NewElement(orig_geom);
         be->SetAttribute(attrib);
         be->SetVertices(v);
         AddBdrElement(be);
      }
      else if (orig_geom == Geometry::SQUARE)
      {
         int vg[nv_quad];
         for (int iv=0; iv<nv_quad; ++iv) { vg[iv] = vglobal[v[iv]]; }
         // Split quad according the smallest (global) vertex
         int iv_min = find_min(vg, nv_quad);
         int isplit = (iv_min == 0 || iv_min == 2) ? 0 : 1;
         for (int itri=0; itri<quad_ntris; ++itri)
         {
            Element *be = NewElement(Geometry::TRIANGLE);
            be->SetAttribute(attrib);
            int *v2 = be->GetVertices();
            for (int iv=0; iv<nv_tri; ++iv)
            {
               v2[iv] = v[quad_trimap[isplit][itri + iv*quad_ntris]];
            }
            AddBdrElement(be);
         }
      }
      else
      {
         MFEM_ABORT("Unreachable");
      }
   }

   FinalizeTopology(false);
   sequence = orig_mesh.GetSequence();
   last_operation = orig_mesh.last_operation;

   MFEM_ASSERT(CheckElementOrientation(false) == 0, "");
   MFEM_ASSERT(CheckBdrElementOrientation(false) == 0, "");
}

Mesh Mesh::MakePeriodic(const Mesh &orig_mesh, const std::vector<int> &v2v)
{
   Mesh periodic_mesh(orig_mesh, true); // Make a copy of the original mesh
   const FiniteElementSpace *nodal_fes = orig_mesh.GetNodalFESpace();
   int nodal_order = nodal_fes ? nodal_fes->GetMaxElementOrder() : 1;
   periodic_mesh.SetCurvature(nodal_order, true);

   // renumber element vertices
   for (int i = 0; i < periodic_mesh.GetNE(); i++)
   {
      Element *el = periodic_mesh.GetElement(i);
      int *v = el->GetVertices();
      int nv = el->GetNVertices();
      for (int j = 0; j < nv; j++)
      {
         v[j] = v2v[v[j]];
      }
   }
   // renumber boundary element vertices
   for (int i = 0; i < periodic_mesh.GetNBE(); i++)
   {
      Element *el = periodic_mesh.GetBdrElement(i);
      int *v = el->GetVertices();
      int nv = el->GetNVertices();
      for (int j = 0; j < nv; j++)
      {
         v[j] = v2v[v[j]];
      }
   }

   periodic_mesh.RemoveUnusedVertices();
   return periodic_mesh;
}

std::vector<int> Mesh::CreatePeriodicVertexMapping(
   const std::vector<Vector> &translations, double tol) const
{
   int sdim = SpaceDimension();

   Vector coord(sdim), at(sdim), dx(sdim);
   Vector xMax(sdim), xMin(sdim), xDiff(sdim);
   xMax = xMin = xDiff = 0.0;

   // Get a list of all vertices on the boundary
   set<int> bdr_v;
   for (int be = 0; be < GetNBE(); be++)
   {
      Array<int> dofs;
      GetBdrElementVertices(be,dofs);

      for (int i = 0; i < dofs.Size(); i++)
      {
         bdr_v.insert(dofs[i]);

         coord = GetVertex(dofs[i]);
         for (int j = 0; j < sdim; j++)
         {
            xMax[j] = max(xMax[j], coord[j]);
            xMin[j] = min(xMin[j], coord[j]);
         }
      }
   }
   add(xMax, -1.0, xMin, xDiff);
   double dia = xDiff.Norml2(); // compute mesh diameter

   // We now identify coincident vertices. Several originally distinct vertices
   // may become coincident under the periodic mapping. One of these vertices
   // will be identified as the "primary" vertex, and all other coincident
   // vertices will be considered as "replicas".

   // replica2primary[v] is the index of the primary vertex of replica `v`
   map<int, int> replica2primary;
   // primary2replicas[v] is a set of indices of replicas of primary vertex `v`
   map<int, set<int>> primary2replicas;

   // We begin with the assumption that all vertices are primary, and that there
   // are no replicas.
   for (int v : bdr_v) { primary2replicas[v]; }

   // Make `r` and all of `r`'s replicas be replicas of `p`. Delete `r` from the
   // list of primary vertices.
   auto make_replica = [&replica2primary, &primary2replicas](int r, int p)
   {
      if (r == p) { return; }
      primary2replicas[p].insert(r);
      replica2primary[r] = p;
      for (int s : primary2replicas[r])
      {
         primary2replicas[p].insert(s);
         replica2primary[s] = p;
      }
      primary2replicas.erase(r);
   };

   for (unsigned int i = 0; i < translations.size(); i++)
   {
      for (int vi : bdr_v)
      {
         coord = GetVertex(vi);
         add(coord, translations[i], at);

         for (int vj : bdr_v)
         {
            coord = GetVertex(vj);
            add(at, -1.0, coord, dx);
            if (dx.Norml2() > dia*tol) { continue; }

            // The two vertices vi and vj are coincident.

            // Are vertices `vi` and `vj` already primary?
            bool pi = primary2replicas.find(vi) != primary2replicas.end();
            bool pj = primary2replicas.find(vj) != primary2replicas.end();

            if (pi && pj)
            {
               // Both vertices are currently primary
               // Demote `vj` to be a replica of `vi`
               make_replica(vj, vi);
            }
            else if (pi && !pj)
            {
               // `vi` is primary and `vj` is a replica
               int owner_of_vj = replica2primary[vj];
               // Make `vi` and its replicas be replicas of `vj`'s owner
               make_replica(vi, owner_of_vj);
            }
            else if (!pi && pj)
            {
               // `vi` is currently a replica and `vj` is currently primary
               // Make `vj` and its replicas be replicas of `vi`'s owner
               int owner_of_vi = replica2primary[vi];
               make_replica(vj, owner_of_vi);
            }
            else
            {
               // Both vertices are currently replicas
               // Make `vj`'s owner and all of its owner's replicas be replicas
               // of `vi`'s owner
               int owner_of_vi = replica2primary[vi];
               int owner_of_vj = replica2primary[vj];
               make_replica(owner_of_vj, owner_of_vi);
            }
            break;
         }
      }
   }

   std::vector<int> v2v(GetNV());
   for (size_t i = 0; i < v2v.size(); i++)
   {
      v2v[i] = i;
   }
   for (auto &&r2p : replica2primary)
   {
      v2v[r2p.first] = r2p.second;
   }
   return v2v;
}

void Mesh::KnotInsert(Array<KnotVector *> &kv)
{
   if (NURBSext == NULL)
   {
      mfem_error("Mesh::KnotInsert : Not a NURBS mesh!");
   }

   if (kv.Size() != NURBSext->GetNKV())
   {
      mfem_error("Mesh::KnotInsert : KnotVector array size mismatch!");
   }

   NURBSext->ConvertToPatches(*Nodes);

   NURBSext->KnotInsert(kv);

   last_operation = Mesh::NONE; // FiniteElementSpace::Update is not supported
   sequence++;

   UpdateNURBS();
}

void Mesh::KnotInsert(Array<Vector *> &kv)
{
   if (NURBSext == NULL)
   {
      mfem_error("Mesh::KnotInsert : Not a NURBS mesh!");
   }

   if (kv.Size() != NURBSext->GetNKV())
   {
      mfem_error("Mesh::KnotInsert : KnotVector array size mismatch!");
   }

   NURBSext->ConvertToPatches(*Nodes);

   NURBSext->KnotInsert(kv);

   last_operation = Mesh::NONE; // FiniteElementSpace::Update is not supported
   sequence++;

   UpdateNURBS();
}

void Mesh::NURBSUniformRefinement()
{
   // do not check for NURBSext since this method is protected
   NURBSext->ConvertToPatches(*Nodes);

   NURBSext->UniformRefinement();

   last_operation = Mesh::NONE; // FiniteElementSpace::Update is not supported
   sequence++;

   UpdateNURBS();
}

void Mesh::DegreeElevate(int rel_degree, int degree)
{
   if (NURBSext == NULL)
   {
      mfem_error("Mesh::DegreeElevate : Not a NURBS mesh!");
   }

   NURBSext->ConvertToPatches(*Nodes);

   NURBSext->DegreeElevate(rel_degree, degree);

   last_operation = Mesh::NONE; // FiniteElementSpace::Update is not supported
   sequence++;

   UpdateNURBS();
}

void Mesh::UpdateNURBS()
{
   ResetLazyData();

   NURBSext->SetKnotsFromPatches();

   Dim = NURBSext->Dimension();
   spaceDim = Dim;

   if (NumOfElements != NURBSext->GetNE())
   {
      for (int i = 0; i < elements.Size(); i++)
      {
         FreeElement(elements[i]);
      }
      NumOfElements = NURBSext->GetNE();
      NURBSext->GetElementTopo(elements);
   }

   if (NumOfBdrElements != NURBSext->GetNBE())
   {
      for (int i = 0; i < boundary.Size(); i++)
      {
         FreeElement(boundary[i]);
      }
      NumOfBdrElements = NURBSext->GetNBE();
      NURBSext->GetBdrElementTopo(boundary);
   }

   Nodes->FESpace()->Update();
   Nodes->Update();
   NURBSext->SetCoordsFromPatches(*Nodes);

   if (NumOfVertices != NURBSext->GetNV())
   {
      NumOfVertices = NURBSext->GetNV();
      vertices.SetSize(NumOfVertices);
      int vd = Nodes->VectorDim();
      for (int i = 0; i < vd; i++)
      {
         Vector vert_val;
         Nodes->GetNodalValues(vert_val, i+1);
         for (int j = 0; j < NumOfVertices; j++)
         {
            vertices[j](i) = vert_val(j);
         }
      }
   }

   if (el_to_edge)
   {
      NumOfEdges = GetElementToEdgeTable(*el_to_edge, be_to_edge);
      if (Dim == 2)
      {
         GenerateFaces();
      }
   }

   if (el_to_face)
   {
      GetElementToFaceTable();
      GenerateFaces();
   }
}

void Mesh::LoadPatchTopo(std::istream &input, Array<int> &edge_to_knot)
{
   SetEmpty();

   // Read MFEM NURBS mesh v1.0 format
   string ident;

   skip_comment_lines(input, '#');

   input >> ident; // 'dimension'
   input >> Dim;
   spaceDim = Dim;

   skip_comment_lines(input, '#');

   input >> ident; // 'elements'
   input >> NumOfElements;
   elements.SetSize(NumOfElements);
   for (int j = 0; j < NumOfElements; j++)
   {
      elements[j] = ReadElement(input);
   }

   skip_comment_lines(input, '#');

   input >> ident; // 'boundary'
   input >> NumOfBdrElements;
   boundary.SetSize(NumOfBdrElements);
   for (int j = 0; j < NumOfBdrElements; j++)
   {
      boundary[j] = ReadElement(input);
   }

   skip_comment_lines(input, '#');

   input >> ident; // 'edges'
   input >> NumOfEdges;
   edge_vertex = new Table(NumOfEdges, 2);
   edge_to_knot.SetSize(NumOfEdges);
   for (int j = 0; j < NumOfEdges; j++)
   {
      int *v = edge_vertex->GetRow(j);
      input >> edge_to_knot[j] >> v[0] >> v[1];
      if (v[0] > v[1])
      {
         edge_to_knot[j] = -1 - edge_to_knot[j];
      }
   }

   skip_comment_lines(input, '#');

   input >> ident; // 'vertices'
   input >> NumOfVertices;
   vertices.SetSize(0);

   FinalizeTopology();
   CheckBdrElementOrientation(); // check and fix boundary element orientation
}

void XYZ_VectorFunction(const Vector &p, Vector &v)
{
   if (p.Size() >= v.Size())
   {
      for (int d = 0; d < v.Size(); d++)
      {
         v(d) = p(d);
      }
   }
   else
   {
      int d;
      for (d = 0; d < p.Size(); d++)
      {
         v(d) = p(d);
      }
      for ( ; d < v.Size(); d++)
      {
         v(d) = 0.0;
      }
   }
}

void Mesh::GetNodes(GridFunction &nodes) const
{
   if (Nodes == NULL || Nodes->FESpace() != nodes.FESpace())
   {
      const int newSpaceDim = nodes.FESpace()->GetVDim();
      VectorFunctionCoefficient xyz(newSpaceDim, XYZ_VectorFunction);
      nodes.ProjectCoefficient(xyz);
   }
   else
   {
      nodes = *Nodes;
   }
}

void Mesh::SetNodalFESpace(FiniteElementSpace *nfes)
{
   GridFunction *nodes = new GridFunction(nfes);
   SetNodalGridFunction(nodes, true);
}

void Mesh::EnsureNodes()
{
   if (Nodes)
   {
      const FiniteElementCollection *fec = GetNodalFESpace()->FEColl();
      if (dynamic_cast<const H1_FECollection*>(fec)
          || dynamic_cast<const L2_FECollection*>(fec))
      {
         return;
      }
      else // Mesh using a legacy FE_Collection
      {
         const int order = GetNodalFESpace()->GetElementOrder(0);
         SetCurvature(order, false, -1, Ordering::byVDIM);
      }
   }
   else // First order H1 mesh
   {
      SetCurvature(1, false, -1, Ordering::byVDIM);
   }
}

void Mesh::SetNodalGridFunction(GridFunction *nodes, bool make_owner)
{
   GetNodes(*nodes);
   NewNodes(*nodes, make_owner);
}

const FiniteElementSpace *Mesh::GetNodalFESpace() const
{
   return ((Nodes) ? Nodes->FESpace() : NULL);
}

void Mesh::SetCurvature(int order, bool discont, int space_dim, int ordering)
{
   space_dim = (space_dim == -1) ? spaceDim : space_dim;
   FiniteElementCollection* nfec;
   if (discont)
   {
      const int type = 1; // Gauss-Lobatto points
      nfec = new L2_FECollection(order, Dim, type);
   }
   else
   {
      nfec = new H1_FECollection(order, Dim);
   }
   FiniteElementSpace* nfes = new FiniteElementSpace(this, nfec, space_dim,
                                                     ordering);
   SetNodalFESpace(nfes);
   Nodes->MakeOwner(nfec);
}

void Mesh::SetVerticesFromNodes(const GridFunction *nodes)
{
   MFEM_ASSERT(nodes != NULL, "");
   for (int i = 0; i < spaceDim; i++)
   {
      Vector vert_val;
      nodes->GetNodalValues(vert_val, i+1);
      for (int j = 0; j < NumOfVertices; j++)
      {
         vertices[j](i) = vert_val(j);
      }
   }
}

int Mesh::GetNumFaces() const
{
   switch (Dim)
   {
      case 1: return GetNV();
      case 2: return GetNEdges();
      case 3: return GetNFaces();
   }
   return 0;
}

static int CountFacesByType(const Mesh &mesh, const FaceType type)
{
   int e1, e2;
   int inf1, inf2;
   int nf = 0;
   for (int f = 0; f < mesh.GetNumFaces(); ++f)
   {
      mesh.GetFaceElements(f, &e1, &e2);
      mesh.GetFaceInfos(f, &inf1, &inf2);
      if ((type==FaceType::Interior && (e2>=0 || (e2<0 && inf2>=0))) ||
          (type==FaceType::Boundary && e2<0 && inf2<0) ) { nf++; }
   }
   return nf;
}

int Mesh::GetNFbyType(FaceType type) const
{
   const bool isInt = type==FaceType::Interior;
   int &nf = isInt ? nbInteriorFaces : nbBoundaryFaces;
   if (nf<0) { nf = CountFacesByType(*this, type); }
   return nf;
}

#if (!defined(MFEM_USE_MPI) || defined(MFEM_DEBUG))
static const char *fixed_or_not[] = { "fixed", "NOT FIXED" };
#endif

int Mesh::CheckElementOrientation(bool fix_it)
{
   int i, j, k, wo = 0, fo = 0;
   double *v[4];

   if (Dim == 2 && spaceDim == 2)
   {
      DenseMatrix J(2, 2);

      for (i = 0; i < NumOfElements; i++)
      {
         int *vi = elements[i]->GetVertices();
         if (Nodes == NULL)
         {
            for (j = 0; j < 3; j++)
            {
               v[j] = vertices[vi[j]]();
            }
            for (j = 0; j < 2; j++)
               for (k = 0; k < 2; k++)
               {
                  J(j, k) = v[j+1][k] - v[0][k];
               }
         }
         else
         {
            // only check the Jacobian at the center of the element
            GetElementJacobian(i, J);
         }
         if (J.Det() < 0.0)
         {
            if (fix_it)
            {
               switch (GetElementType(i))
               {
                  case Element::TRIANGLE:
                     mfem::Swap(vi[0], vi[1]);
                     break;
                  case Element::QUADRILATERAL:
                     mfem::Swap(vi[1], vi[3]);
                     break;
                  default:
                     MFEM_ABORT("Invalid 2D element type \""
                                << GetElementType(i) << "\"");
                     break;
               }
               fo++;
            }
            wo++;
         }
      }
   }

   if (Dim == 3)
   {
      DenseMatrix J(3, 3);

      for (i = 0; i < NumOfElements; i++)
      {
         int *vi = elements[i]->GetVertices();
         switch (GetElementType(i))
         {
            case Element::TETRAHEDRON:
               if (Nodes == NULL)
               {
                  for (j = 0; j < 4; j++)
                  {
                     v[j] = vertices[vi[j]]();
                  }
                  for (j = 0; j < 3; j++)
                     for (k = 0; k < 3; k++)
                     {
                        J(j, k) = v[j+1][k] - v[0][k];
                     }
               }
               else
               {
                  // only check the Jacobian at the center of the element
                  GetElementJacobian(i, J);
               }
               if (J.Det() < 0.0)
               {
                  wo++;
                  if (fix_it)
                  {
                     mfem::Swap(vi[0], vi[1]);
                     fo++;
                  }
               }
               break;

            case Element::WEDGE:
               // only check the Jacobian at the center of the element
               GetElementJacobian(i, J);
               if (J.Det() < 0.0)
               {
                  wo++;
                  if (fix_it)
                  {
                     // how?
                  }
               }
               break;

            case Element::HEXAHEDRON:
               // only check the Jacobian at the center of the element
               GetElementJacobian(i, J);
               if (J.Det() < 0.0)
               {
                  wo++;
                  if (fix_it)
                  {
                     // how?
                  }
               }
               break;

            default:
               MFEM_ABORT("Invalid 3D element type \""
                          << GetElementType(i) << "\"");
               break;
         }
      }
   }
#if (!defined(MFEM_USE_MPI) || defined(MFEM_DEBUG))
   if (wo > 0)
   {
      mfem::out << "Elements with wrong orientation: " << wo << " / "
                << NumOfElements << " (" << fixed_or_not[(wo == fo) ? 0 : 1]
                << ")" << endl;
   }
#endif
   return wo;
}

int Mesh::GetTriOrientation(const int *base, const int *test)
{
   // Static method.
   // This function computes the index 'j' of the permutation that transforms
   // test into base: test[tri_orientation[j][i]]=base[i].
   // tri_orientation = Geometry::Constants<Geometry::TRIANGLE>::Orient
   int orient;

   if (test[0] == base[0])
      if (test[1] == base[1])
      {
         orient = 0;   //  (0, 1, 2)
      }
      else
      {
         orient = 5;   //  (0, 2, 1)
      }
   else if (test[0] == base[1])
      if (test[1] == base[0])
      {
         orient = 1;   //  (1, 0, 2)
      }
      else
      {
         orient = 2;   //  (1, 2, 0)
      }
   else // test[0] == base[2]
      if (test[1] == base[0])
      {
         orient = 4;   //  (2, 0, 1)
      }
      else
      {
         orient = 3;   //  (2, 1, 0)
      }

#ifdef MFEM_DEBUG
   const int *aor = tri_t::Orient[orient];
   for (int j = 0; j < 3; j++)
      if (test[aor[j]] != base[j])
      {
         mfem_error("Mesh::GetTriOrientation(...)");
      }
#endif

   return orient;
}

int Mesh::GetQuadOrientation(const int *base, const int *test)
{
   int i;

   for (i = 0; i < 4; i++)
      if (test[i] == base[0])
      {
         break;
      }

#ifdef MFEM_DEBUG
   int orient;
   if (test[(i+1)%4] == base[1])
   {
      orient = 2*i;
   }
   else
   {
      orient = 2*i+1;
   }
   const int *aor = quad_t::Orient[orient];
   for (int j = 0; j < 4; j++)
      if (test[aor[j]] != base[j])
      {
         mfem::err << "Mesh::GetQuadOrientation(...)" << endl;
         mfem::err << " base = [";
         for (int k = 0; k < 4; k++)
         {
            mfem::err << " " << base[k];
         }
         mfem::err << " ]\n test = [";
         for (int k = 0; k < 4; k++)
         {
            mfem::err << " " << test[k];
         }
         mfem::err << " ]" << endl;
         mfem_error();
      }
#endif

   if (test[(i+1)%4] == base[1])
   {
      return 2*i;
   }

   return 2*i+1;
}

int Mesh::GetTetOrientation(const int *base, const int *test)
{
   // Static method.
   // This function computes the index 'j' of the permutation that transforms
   // test into base: test[tet_orientation[j][i]]=base[i].
   // tet_orientation = Geometry::Constants<Geometry::TETRAHEDRON>::Orient
   int orient;

   if (test[0] == base[0])
      if (test[1] == base[1])
         if (test[2] == base[2])
         {
            orient = 0;   //  (0, 1, 2, 3)
         }
         else
         {
            orient = 1;   //  (0, 1, 3, 2)
         }
      else if (test[2] == base[1])
         if (test[3] == base[2])
         {
            orient = 2;   //  (0, 2, 3, 1)
         }
         else
         {
            orient = 3;   //  (0, 2, 1, 3)
         }
      else // test[3] == base[1]
         if (test[1] == base[2])
         {
            orient = 4;   //  (0, 3, 1, 2)
         }
         else
         {
            orient = 5;   //  (0, 3, 2, 1)
         }
   else if (test[1] == base[0])
      if (test[2] == base[1])
         if (test[0] == base[2])
         {
            orient = 6;   //  (1, 2, 0, 3)
         }
         else
         {
            orient = 7;   //  (1, 2, 3, 0)
         }
      else if (test[3] == base[1])
         if (test[2] == base[2])
         {
            orient = 8;   //  (1, 3, 2, 0)
         }
         else
         {
            orient = 9;   //  (1, 3, 0, 2)
         }
      else // test[0] == base[1]
         if (test[3] == base[2])
         {
            orient = 10;   //  (1, 0, 3, 2)
         }
         else
         {
            orient = 11;   //  (1, 0, 2, 3)
         }
   else if (test[2] == base[0])
      if (test[3] == base[1])
         if (test[0] == base[2])
         {
            orient = 12;   //  (2, 3, 0, 1)
         }
         else
         {
            orient = 13;   //  (2, 3, 1, 0)
         }
      else if (test[0] == base[1])
         if (test[1] == base[2])
         {
            orient = 14;   //  (2, 0, 1, 3)
         }
         else
         {
            orient = 15;   //  (2, 0, 3, 1)
         }
      else // test[1] == base[1]
         if (test[3] == base[2])
         {
            orient = 16;   //  (2, 1, 3, 0)
         }
         else
         {
            orient = 17;   //  (2, 1, 0, 3)
         }
   else // (test[3] == base[0])
      if (test[0] == base[1])
         if (test[2] == base[2])
         {
            orient = 18;   //  (3, 0, 2, 1)
         }
         else
         {
            orient = 19;   //  (3, 0, 1, 2)
         }
      else if (test[1] == base[1])
         if (test[0] == base[2])
         {
            orient = 20;   //  (3, 1, 0, 2)
         }
         else
         {
            orient = 21;   //  (3, 1, 2, 0)
         }
      else // test[2] == base[1]
         if (test[1] == base[2])
         {
            orient = 22;   //  (3, 2, 1, 0)
         }
         else
         {
            orient = 23;   //  (3, 2, 0, 1)
         }

#ifdef MFEM_DEBUG
   const int *aor = tet_t::Orient[orient];
   for (int j = 0; j < 4; j++)
      if (test[aor[j]] != base[j])
      {
         mfem_error("Mesh::GetTetOrientation(...)");
      }
#endif

   return orient;
}

int Mesh::CheckBdrElementOrientation(bool fix_it)
{
   int wo = 0; // count wrong orientations

   if (Dim == 2)
   {
      if (el_to_edge == NULL) // edges were not generated
      {
         el_to_edge = new Table;
         NumOfEdges = GetElementToEdgeTable(*el_to_edge, be_to_edge);
         GenerateFaces(); // 'Faces' in 2D refers to the edges
      }
      for (int i = 0; i < NumOfBdrElements; i++)
      {
         if (faces_info[be_to_edge[i]].Elem2No < 0) // boundary face
         {
            int *bv = boundary[i]->GetVertices();
            int *fv = faces[be_to_edge[i]]->GetVertices();
            if (bv[0] != fv[0])
            {
               if (fix_it)
               {
                  mfem::Swap<int>(bv[0], bv[1]);
               }
               wo++;
            }
         }
      }
   }

   if (Dim == 3)
   {
      for (int i = 0; i < NumOfBdrElements; i++)
      {
         const int fi = be_to_face[i];

         if (faces_info[fi].Elem2No >= 0) { continue; }

         // boundary face
         int *bv = boundary[i]->GetVertices();
         // Make sure the 'faces' are generated:
         MFEM_ASSERT(fi < faces.Size(), "internal error");
         const int *fv = faces[fi]->GetVertices();
         int orientation; // orientation of the bdr. elem. w.r.t. the
         // corresponding face element (that's the base)
         const Element::Type bdr_type = GetBdrElementType(i);
         switch (bdr_type)
         {
            case Element::TRIANGLE:
            {
               orientation = GetTriOrientation(fv, bv);
               break;
            }
            case Element::QUADRILATERAL:
            {
               orientation = GetQuadOrientation(fv, bv);
               break;
            }
            default:
               MFEM_ABORT("Invalid 2D boundary element type \""
                          << bdr_type << "\"");
               orientation = 0; // suppress a warning
               break;
         }

         if (orientation % 2 == 0) { continue; }
         wo++;
         if (!fix_it) { continue; }

         switch (bdr_type)
         {
            case Element::TRIANGLE:
            {
               // swap vertices 0 and 1 so that we don't change the marked edge:
               // (0,1,2) -> (1,0,2)
               mfem::Swap<int>(bv[0], bv[1]);
               if (bel_to_edge)
               {
                  int *be = bel_to_edge->GetRow(i);
                  mfem::Swap<int>(be[1], be[2]);
               }
               break;
            }
            case Element::QUADRILATERAL:
            {
               mfem::Swap<int>(bv[0], bv[2]);
               if (bel_to_edge)
               {
                  int *be = bel_to_edge->GetRow(i);
                  mfem::Swap<int>(be[0], be[1]);
                  mfem::Swap<int>(be[2], be[3]);
               }
               break;
            }
            default: // unreachable
               break;
         }
      }
   }
   // #if (!defined(MFEM_USE_MPI) || defined(MFEM_DEBUG))
#ifdef MFEM_DEBUG
   if (wo > 0)
   {
      mfem::out << "Boundary elements with wrong orientation: " << wo << " / "
                << NumOfBdrElements << " (" << fixed_or_not[fix_it ? 0 : 1]
                << ")" << endl;
   }
#endif
   return wo;
}

int Mesh::GetNumGeometries(int dim) const
{
   MFEM_ASSERT(0 <= dim && dim <= Dim, "invalid dim: " << dim);
   int num_geoms = 0;
   for (int g = Geometry::DimStart[dim]; g < Geometry::DimStart[dim+1]; g++)
   {
      if (HasGeometry(Geometry::Type(g))) { num_geoms++; }
   }
   return num_geoms;
}

void Mesh::GetGeometries(int dim, Array<Geometry::Type> &el_geoms) const
{
   MFEM_ASSERT(0 <= dim && dim <= Dim, "invalid dim: " << dim);
   el_geoms.SetSize(0);
   for (int g = Geometry::DimStart[dim]; g < Geometry::DimStart[dim+1]; g++)
   {
      if (HasGeometry(Geometry::Type(g)))
      {
         el_geoms.Append(Geometry::Type(g));
      }
   }
}

void Mesh::GetElementEdges(int i, Array<int> &edges, Array<int> &cor) const
{
   if (el_to_edge)
   {
      el_to_edge->GetRow(i, edges);
   }
   else
   {
      mfem_error("Mesh::GetElementEdges(...) element to edge table "
                 "is not generated.");
   }

   const int *v = elements[i]->GetVertices();
   const int ne = elements[i]->GetNEdges();
   cor.SetSize(ne);
   for (int j = 0; j < ne; j++)
   {
      const int *e = elements[i]->GetEdgeVertices(j);
      cor[j] = (v[e[0]] < v[e[1]]) ? (1) : (-1);
   }
}

void Mesh::GetBdrElementEdges(int i, Array<int> &edges, Array<int> &cor) const
{
   if (Dim == 2)
   {
      edges.SetSize(1);
      cor.SetSize(1);
      edges[0] = be_to_edge[i];
      const int *v = boundary[i]->GetVertices();
      cor[0] = (v[0] < v[1]) ? (1) : (-1);
   }
   else if (Dim == 3)
   {
      if (bel_to_edge)
      {
         bel_to_edge->GetRow(i, edges);
      }
      else
      {
         mfem_error("Mesh::GetBdrElementEdges(...)");
      }

      const int *v = boundary[i]->GetVertices();
      const int ne = boundary[i]->GetNEdges();
      cor.SetSize(ne);
      for (int j = 0; j < ne; j++)
      {
         const int *e = boundary[i]->GetEdgeVertices(j);
         cor[j] = (v[e[0]] < v[e[1]]) ? (1) : (-1);
      }
   }
}

void Mesh::GetFaceEdges(int i, Array<int> &edges, Array<int> &o) const
{
   if (Dim == 2)
   {
      edges.SetSize(1);
      edges[0] = i;
      o.SetSize(1);
      const int *v = faces[i]->GetVertices();
      o[0] = (v[0] < v[1]) ? (1) : (-1);
   }

   if (Dim != 3)
   {
      return;
   }

   GetFaceEdgeTable(); // generate face_edge Table (if not generated)

   face_edge->GetRow(i, edges);

   const int *v = faces[i]->GetVertices();
   const int ne = faces[i]->GetNEdges();
   o.SetSize(ne);
   for (int j = 0; j < ne; j++)
   {
      const int *e = faces[i]->GetEdgeVertices(j);
      o[j] = (v[e[0]] < v[e[1]]) ? (1) : (-1);
   }
}

void Mesh::GetEdgeVertices(int i, Array<int> &vert) const
{
   // the two vertices are sorted: vert[0] < vert[1]
   // this is consistent with the global edge orientation
   // generate edge_vertex Table (if not generated)
   if (!edge_vertex) { GetEdgeVertexTable(); }
   edge_vertex->GetRow(i, vert);
}

Table *Mesh::GetFaceEdgeTable() const
{
   if (face_edge)
   {
      return face_edge;
   }

   if (Dim != 3)
   {
      return NULL;
   }

#ifdef MFEM_DEBUG
   if (faces.Size() != NumOfFaces)
   {
      mfem_error("Mesh::GetFaceEdgeTable : faces were not generated!");
   }
#endif

   DSTable v_to_v(NumOfVertices);
   GetVertexToVertexTable(v_to_v);

   face_edge = new Table;
   GetElementArrayEdgeTable(faces, v_to_v, *face_edge);

   return (face_edge);
}

Table *Mesh::GetEdgeVertexTable() const
{
   if (edge_vertex)
   {
      return edge_vertex;
   }

   DSTable v_to_v(NumOfVertices);
   GetVertexToVertexTable(v_to_v);

   int nedges = v_to_v.NumberOfEntries();
   edge_vertex = new Table(nedges, 2);
   for (int i = 0; i < NumOfVertices; i++)
   {
      for (DSTable::RowIterator it(v_to_v, i); !it; ++it)
      {
         int j = it.Index();
         edge_vertex->Push(j, i);
         edge_vertex->Push(j, it.Column());
      }
   }
   edge_vertex->Finalize();

   return edge_vertex;
}

Table *Mesh::GetFaceVertexTable() const
{
   if (face_vertex)
   {
      return face_vertex;
   }

   STable3D * faces_tbl = GetFacesTable();

   int nfaces = faces_tbl->NumberOfElements();
   face_vertex = new Table(nfaces, 4);
   for (int i = 0; i < NumOfVertices; i++)
   {
      for (STable3D::RowIterator it(*faces_tbl, i); !it; ++it)
      {
         int j = it.Index();
         face_vertex->Push(j, i);
         face_vertex->Push(j, it.Column());
         face_vertex->Push(j, it.Floor());
         if ( it.Tier() > 0 )
         {
            face_vertex->Push(j, it.Tier());
         }
      }
   }
   face_vertex->Finalize();

   delete faces_tbl;

   return face_vertex;
}

Table *Mesh::GetVertexToElementTable()
{
   int i, j, nv, *v;

   Table *vert_elem = new Table;

   vert_elem->MakeI(NumOfVertices);

   for (i = 0; i < NumOfElements; i++)
   {
      nv = elements[i]->GetNVertices();
      v  = elements[i]->GetVertices();
      for (j = 0; j < nv; j++)
      {
         vert_elem->AddAColumnInRow(v[j]);
      }
   }

   vert_elem->MakeJ();

   for (i = 0; i < NumOfElements; i++)
   {
      nv = elements[i]->GetNVertices();
      v  = elements[i]->GetVertices();
      for (j = 0; j < nv; j++)
      {
         vert_elem->AddConnection(v[j], i);
      }
   }

   vert_elem->ShiftUpI();

   return vert_elem;
}

Table *Mesh::GetFaceToElementTable() const
{
   Table *face_elem = new Table;

   face_elem->MakeI(faces_info.Size());

   for (int i = 0; i < faces_info.Size(); i++)
   {
      if (faces_info[i].Elem2No >= 0)
      {
         face_elem->AddColumnsInRow(i, 2);
      }
      else
      {
         face_elem->AddAColumnInRow(i);
      }
   }

   face_elem->MakeJ();

   for (int i = 0; i < faces_info.Size(); i++)
   {
      face_elem->AddConnection(i, faces_info[i].Elem1No);
      if (faces_info[i].Elem2No >= 0)
      {
         face_elem->AddConnection(i, faces_info[i].Elem2No);
      }
   }

   face_elem->ShiftUpI();

   return face_elem;
}

void Mesh::GetElementFaces(int i, Array<int> &faces, Array<int> &ori) const
{
   MFEM_VERIFY(el_to_face != NULL, "el_to_face not generated");

   el_to_face->GetRow(i, faces);

   int n = faces.Size();
   ori.SetSize(n);

   for (int j = 0; j < n; j++)
   {
      if (faces_info[faces[j]].Elem1No == i)
      {
         ori[j] = faces_info[faces[j]].Elem1Inf % 64;
      }
      else
      {
         MFEM_ASSERT(faces_info[faces[j]].Elem2No == i, "internal error");
         ori[j] = faces_info[faces[j]].Elem2Inf % 64;
      }
   }
}

void Mesh::GetBdrElementFace(int i, int *f, int *o) const
{
   const int *bv, *fv;

   *f = be_to_face[i];
   bv = boundary[i]->GetVertices();
   fv = faces[be_to_face[i]]->GetVertices();

   // find the orientation of the bdr. elem. w.r.t.
   // the corresponding face element (that's the base)
   switch (GetBdrElementType(i))
   {
      case Element::TRIANGLE:
         *o = GetTriOrientation(fv, bv);
         break;
      case Element::QUADRILATERAL:
         *o = GetQuadOrientation(fv, bv);
         break;
      default:
         MFEM_ABORT("invalid geometry");
   }
}

int Mesh::GetBdrElementEdgeIndex(int i) const
{
   switch (Dim)
   {
      case 1: return boundary[i]->GetVertices()[0];
      case 2: return be_to_edge[i];
      case 3: return be_to_face[i];
      default: MFEM_ABORT("invalid dimension!");
   }
   return -1;
}

void Mesh::GetBdrElementAdjacentElement(int bdr_el, int &el, int &info) const
{
   int fid = GetBdrElementEdgeIndex(bdr_el);

   const FaceInfo &fi = faces_info[fid];
   MFEM_ASSERT(fi.Elem1Inf % 64 == 0, "internal error"); // orientation == 0

   const int *fv = (Dim > 1) ? faces[fid]->GetVertices() : NULL;
   const int *bv = boundary[bdr_el]->GetVertices();
   int ori;
   switch (GetBdrElementGeometry(bdr_el))
   {
      case Geometry::POINT:    ori = 0; break;
      case Geometry::SEGMENT:  ori = (fv[0] == bv[0]) ? 0 : 1; break;
      case Geometry::TRIANGLE: ori = GetTriOrientation(fv, bv); break;
      case Geometry::SQUARE:   ori = GetQuadOrientation(fv, bv); break;
      default: MFEM_ABORT("boundary element type not implemented"); ori = 0;
   }
   el   = fi.Elem1No;
   info = fi.Elem1Inf + ori;
}

Element::Type Mesh::GetElementType(int i) const
{
   return elements[i]->GetType();
}

Element::Type Mesh::GetBdrElementType(int i) const
{
   return boundary[i]->GetType();
}

void Mesh::GetPointMatrix(int i, DenseMatrix &pointmat) const
{
   int k, j, nv;
   const int *v;

   v  = elements[i]->GetVertices();
   nv = elements[i]->GetNVertices();

   pointmat.SetSize(spaceDim, nv);
   for (k = 0; k < spaceDim; k++)
   {
      for (j = 0; j < nv; j++)
      {
         pointmat(k, j) = vertices[v[j]](k);
      }
   }
}

void Mesh::GetBdrPointMatrix(int i,DenseMatrix &pointmat) const
{
   int k, j, nv;
   const int *v;

   v  = boundary[i]->GetVertices();
   nv = boundary[i]->GetNVertices();

   pointmat.SetSize(spaceDim, nv);
   for (k = 0; k < spaceDim; k++)
      for (j = 0; j < nv; j++)
      {
         pointmat(k, j) = vertices[v[j]](k);
      }
}

double Mesh::GetLength(int i, int j) const
{
   const double *vi = vertices[i]();
   const double *vj = vertices[j]();
   double length = 0.;

   for (int k = 0; k < spaceDim; k++)
   {
      length += (vi[k]-vj[k])*(vi[k]-vj[k]);
   }

   return sqrt(length);
}

// static method
void Mesh::GetElementArrayEdgeTable(const Array<Element*> &elem_array,
                                    const DSTable &v_to_v, Table &el_to_edge)
{
   el_to_edge.MakeI(elem_array.Size());
   for (int i = 0; i < elem_array.Size(); i++)
   {
      el_to_edge.AddColumnsInRow(i, elem_array[i]->GetNEdges());
   }
   el_to_edge.MakeJ();
   for (int i = 0; i < elem_array.Size(); i++)
   {
      const int *v = elem_array[i]->GetVertices();
      const int ne = elem_array[i]->GetNEdges();
      for (int j = 0; j < ne; j++)
      {
         const int *e = elem_array[i]->GetEdgeVertices(j);
         el_to_edge.AddConnection(i, v_to_v(v[e[0]], v[e[1]]));
      }
   }
   el_to_edge.ShiftUpI();
}

void Mesh::GetVertexToVertexTable(DSTable &v_to_v) const
{
   if (edge_vertex)
   {
      for (int i = 0; i < edge_vertex->Size(); i++)
      {
         const int *v = edge_vertex->GetRow(i);
         v_to_v.Push(v[0], v[1]);
      }
   }
   else
   {
      for (int i = 0; i < NumOfElements; i++)
      {
         const int *v = elements[i]->GetVertices();
         const int ne = elements[i]->GetNEdges();
         for (int j = 0; j < ne; j++)
         {
            const int *e = elements[i]->GetEdgeVertices(j);
            v_to_v.Push(v[e[0]], v[e[1]]);
         }
      }
   }
}

int Mesh::GetElementToEdgeTable(Table & e_to_f, Array<int> &be_to_f)
{
   int i, NumberOfEdges;

   DSTable v_to_v(NumOfVertices);
   GetVertexToVertexTable(v_to_v);

   NumberOfEdges = v_to_v.NumberOfEntries();

   // Fill the element to edge table
   GetElementArrayEdgeTable(elements, v_to_v, e_to_f);

   if (Dim == 2)
   {
      // Initialize the indices for the boundary elements.
      be_to_f.SetSize(NumOfBdrElements);
      for (i = 0; i < NumOfBdrElements; i++)
      {
         const int *v = boundary[i]->GetVertices();
         be_to_f[i] = v_to_v(v[0], v[1]);
      }
   }
   else if (Dim == 3)
   {
      if (bel_to_edge == NULL)
      {
         bel_to_edge = new Table;
      }
      GetElementArrayEdgeTable(boundary, v_to_v, *bel_to_edge);
   }
   else
   {
      mfem_error("1D GetElementToEdgeTable is not yet implemented.");
   }

   // Return the number of edges
   return NumberOfEdges;
}

const Table & Mesh::ElementToElementTable()
{
   if (el_to_el)
   {
      return *el_to_el;
   }

   // Note that, for ParNCMeshes, faces_info will contain also the ghost faces
   MFEM_ASSERT(faces_info.Size() >= GetNumFaces(), "faces were not generated!");

   Array<Connection> conn;
   conn.Reserve(2*faces_info.Size());

   for (int i = 0; i < faces_info.Size(); i++)
   {
      const FaceInfo &fi = faces_info[i];
      if (fi.Elem2No >= 0)
      {
         conn.Append(Connection(fi.Elem1No, fi.Elem2No));
         conn.Append(Connection(fi.Elem2No, fi.Elem1No));
      }
      else if (fi.Elem2Inf >= 0)
      {
         int nbr_elem_idx = NumOfElements - 1 - fi.Elem2No;
         conn.Append(Connection(fi.Elem1No, nbr_elem_idx));
         conn.Append(Connection(nbr_elem_idx, fi.Elem1No));
      }
   }

   conn.Sort();
   conn.Unique();
   el_to_el = new Table(NumOfElements, conn);

   return *el_to_el;
}

const Table & Mesh::ElementToFaceTable() const
{
   if (el_to_face == NULL)
   {
      mfem_error("Mesh::ElementToFaceTable()");
   }
   return *el_to_face;
}

const Table & Mesh::ElementToEdgeTable() const
{
   if (el_to_edge == NULL)
   {
      mfem_error("Mesh::ElementToEdgeTable()");
   }
   return *el_to_edge;
}

void Mesh::AddPointFaceElement(int lf, int gf, int el)
{
   if (faces_info[gf].Elem1No == -1)  // this will be elem1
   {
      // faces[gf] = new Point(&gf);
      faces_info[gf].Elem1No  = el;
      faces_info[gf].Elem1Inf = 64 * lf; // face lf with orientation 0
      faces_info[gf].Elem2No  = -1; // in case there's no other side
      faces_info[gf].Elem2Inf = -1; // face is not shared
   }
   else  //  this will be elem2
   {
      /* WARNING: Without the following check the mesh faces_info data structure
         may contain unreliable data. Normally, the order in which elements are
         processed could swap which elements appear as Elem1No and Elem2No. In
         branched meshes, where more than two elements can meet at a given node,
         the indices stored in Elem1No and Elem2No will be the first and last,
         respectively, elements found which touch a given node. This can lead to
         inconsistencies in any algorithms which rely on this data structure. To
         properly support branched meshes this data structure should be extended
         to support multiple elements per face. */
      /*
      MFEM_VERIFY(faces_info[gf].Elem2No < 0, "Invalid mesh topology. "
                  "Interior point found connecting 1D elements "
                  << faces_info[gf].Elem1No << ", " << faces_info[gf].Elem2No
                  << " and " << el << ".");
      */
      faces_info[gf].Elem2No  = el;
      faces_info[gf].Elem2Inf = 64 * lf + 1;
   }
}

void Mesh::AddSegmentFaceElement(int lf, int gf, int el, int v0, int v1)
{
   if (faces[gf] == NULL)  // this will be elem1
   {
      faces[gf] = new Segment(v0, v1);
      faces_info[gf].Elem1No  = el;
      faces_info[gf].Elem1Inf = 64 * lf; // face lf with orientation 0
      faces_info[gf].Elem2No  = -1; // in case there's no other side
      faces_info[gf].Elem2Inf = -1; // face is not shared
   }
   else  //  this will be elem2
   {
      MFEM_VERIFY(faces_info[gf].Elem2No < 0, "Invalid mesh topology.  "
                  "Interior edge found between 2D elements "
                  << faces_info[gf].Elem1No << ", " << faces_info[gf].Elem2No
                  << " and " << el << ".");
      int *v = faces[gf]->GetVertices();
      faces_info[gf].Elem2No  = el;
      if ( v[1] == v0 && v[0] == v1 )
      {
         faces_info[gf].Elem2Inf = 64 * lf + 1;
      }
      else if ( v[0] == v0 && v[1] == v1 )
      {
         // Temporarily allow even edge orientations: see the remark in
         // AddTriangleFaceElement().
         // Also, in a non-orientable surface mesh, the orientation will be even
         // for edges that connect elements with opposite orientations.
         faces_info[gf].Elem2Inf = 64 * lf;
      }
      else
      {
         MFEM_ABORT("internal error");
      }
   }
}

void Mesh::AddTriangleFaceElement(int lf, int gf, int el,
                                  int v0, int v1, int v2)
{
   if (faces[gf] == NULL)  // this will be elem1
   {
      faces[gf] = new Triangle(v0, v1, v2);
      faces_info[gf].Elem1No  = el;
      faces_info[gf].Elem1Inf = 64 * lf; // face lf with orientation 0
      faces_info[gf].Elem2No  = -1; // in case there's no other side
      faces_info[gf].Elem2Inf = -1; // face is not shared
   }
   else  //  this will be elem2
   {
      MFEM_VERIFY(faces_info[gf].Elem2No < 0, "Invalid mesh topology.  "
                  "Interior triangular face found connecting elements "
                  << faces_info[gf].Elem1No << ", " << faces_info[gf].Elem2No
                  << " and " << el << ".");
      int orientation, vv[3] = { v0, v1, v2 };
      orientation = GetTriOrientation(faces[gf]->GetVertices(), vv);
      // In a valid mesh, we should have (orientation % 2 != 0), however, if
      // one of the adjacent elements has wrong orientation, both face
      // orientations can be even, until the element orientations are fixed.
      // MFEM_ASSERT(orientation % 2 != 0, "");
      faces_info[gf].Elem2No  = el;
      faces_info[gf].Elem2Inf = 64 * lf + orientation;
   }
}

void Mesh::AddQuadFaceElement(int lf, int gf, int el,
                              int v0, int v1, int v2, int v3)
{
   if (faces_info[gf].Elem1No < 0)  // this will be elem1
   {
      faces[gf] = new Quadrilateral(v0, v1, v2, v3);
      faces_info[gf].Elem1No  = el;
      faces_info[gf].Elem1Inf = 64 * lf; // face lf with orientation 0
      faces_info[gf].Elem2No  = -1; // in case there's no other side
      faces_info[gf].Elem2Inf = -1; // face is not shared
   }
   else  //  this will be elem2
   {
      MFEM_VERIFY(faces_info[gf].Elem2No < 0, "Invalid mesh topology.  "
                  "Interior quadrilateral face found connecting elements "
                  << faces_info[gf].Elem1No << ", " << faces_info[gf].Elem2No
                  << " and " << el << ".");
      int vv[4] = { v0, v1, v2, v3 };
      int oo = GetQuadOrientation(faces[gf]->GetVertices(), vv);
      // Temporarily allow even face orientations: see the remark in
      // AddTriangleFaceElement().
      // MFEM_ASSERT(oo % 2 != 0, "");
      faces_info[gf].Elem2No  = el;
      faces_info[gf].Elem2Inf = 64 * lf + oo;
   }
}

void Mesh::GenerateFaces()
{
   int i, nfaces = GetNumFaces();

   for (i = 0; i < faces.Size(); i++)
   {
      FreeElement(faces[i]);
   }

   // (re)generate the interior faces and the info for them
   faces.SetSize(nfaces);
   faces_info.SetSize(nfaces);
   for (i = 0; i < nfaces; i++)
   {
      faces[i] = NULL;
      faces_info[i].Elem1No = -1;
      faces_info[i].NCFace = -1;
   }
   for (i = 0; i < NumOfElements; i++)
   {
      const int *v = elements[i]->GetVertices();
      const int *ef;
      if (Dim == 1)
      {
         AddPointFaceElement(0, v[0], i);
         AddPointFaceElement(1, v[1], i);
      }
      else if (Dim == 2)
      {
         ef = el_to_edge->GetRow(i);
         const int ne = elements[i]->GetNEdges();
         for (int j = 0; j < ne; j++)
         {
            const int *e = elements[i]->GetEdgeVertices(j);
            AddSegmentFaceElement(j, ef[j], i, v[e[0]], v[e[1]]);
         }
      }
      else
      {
         ef = el_to_face->GetRow(i);
         switch (GetElementType(i))
         {
            case Element::TETRAHEDRON:
            {
               for (int j = 0; j < 4; j++)
               {
                  const int *fv = tet_t::FaceVert[j];
                  AddTriangleFaceElement(j, ef[j], i,
                                         v[fv[0]], v[fv[1]], v[fv[2]]);
               }
               break;
            }
            case Element::WEDGE:
            {
               for (int j = 0; j < 2; j++)
               {
                  const int *fv = pri_t::FaceVert[j];
                  AddTriangleFaceElement(j, ef[j], i,
                                         v[fv[0]], v[fv[1]], v[fv[2]]);
               }
               for (int j = 2; j < 5; j++)
               {
                  const int *fv = pri_t::FaceVert[j];
                  AddQuadFaceElement(j, ef[j], i,
                                     v[fv[0]], v[fv[1]], v[fv[2]], v[fv[3]]);
               }
               break;
            }
            case Element::HEXAHEDRON:
            {
               for (int j = 0; j < 6; j++)
               {
                  const int *fv = hex_t::FaceVert[j];
                  AddQuadFaceElement(j, ef[j], i,
                                     v[fv[0]], v[fv[1]], v[fv[2]], v[fv[3]]);
               }
               break;
            }
            default:
               MFEM_ABORT("Unexpected type of Element.");
         }
      }
   }
}

void Mesh::GenerateNCFaceInfo()
{
   MFEM_VERIFY(ncmesh, "missing NCMesh.");

   for (int i = 0; i < faces_info.Size(); i++)
   {
      faces_info[i].NCFace = -1;
   }

   const NCMesh::NCList &list =
      (Dim == 2) ? ncmesh->GetEdgeList() : ncmesh->GetFaceList();

   nc_faces_info.SetSize(0);
   nc_faces_info.Reserve(list.masters.Size() + list.slaves.Size());

   int nfaces = GetNumFaces();

   // add records for master faces
   for (int i = 0; i < list.masters.Size(); i++)
   {
      const NCMesh::Master &master = list.masters[i];
      if (master.index >= nfaces) { continue; }

      faces_info[master.index].NCFace = nc_faces_info.Size();
      nc_faces_info.Append(NCFaceInfo(false, master.local, NULL));
      // NOTE: one of the unused members stores local face no. to be used below
   }

   // add records for slave faces
   for (int i = 0; i < list.slaves.Size(); i++)
   {
      const NCMesh::Slave &slave = list.slaves[i];

      if (slave.index < 0 || // degenerate slave face
          slave.index >= nfaces || // ghost slave
          slave.master >= nfaces) // has ghost master
      {
         continue;
      }

      FaceInfo &slave_fi = faces_info[slave.index];
      FaceInfo &master_fi = faces_info[slave.master];
      NCFaceInfo &master_nc = nc_faces_info[master_fi.NCFace];

      slave_fi.NCFace = nc_faces_info.Size();
      slave_fi.Elem2No = master_fi.Elem1No;
      slave_fi.Elem2Inf = 64 * master_nc.MasterFace; // get lf no. stored above
      // NOTE: In 3D, the orientation part of Elem2Inf is encoded in the point
      //       matrix. In 2D, the point matrix has the orientation of the parent
      //       edge, so its columns need to be flipped when applying it, see
      //       ApplyLocalSlaveTransformation.

      nc_faces_info.Append(
         NCFaceInfo(true, slave.master,
                    list.point_matrices[slave.geom][slave.matrix]));
   }
}

STable3D *Mesh::GetFacesTable() const
{
   STable3D *faces_tbl = new STable3D(NumOfVertices);
   for (int i = 0; i < NumOfElements; i++)
   {
      const int *v = elements[i]->GetVertices();
      switch (GetElementType(i))
      {
         case Element::TETRAHEDRON:
         {
            for (int j = 0; j < 4; j++)
            {
               const int *fv = tet_t::FaceVert[j];
               faces_tbl->Push(v[fv[0]], v[fv[1]], v[fv[2]]);
            }
            break;
         }
         case Element::WEDGE:
         {
            for (int j = 0; j < 2; j++)
            {
               const int *fv = pri_t::FaceVert[j];
               faces_tbl->Push(v[fv[0]], v[fv[1]], v[fv[2]]);
            }
            for (int j = 2; j < 5; j++)
            {
               const int *fv = pri_t::FaceVert[j];
               faces_tbl->Push4(v[fv[0]], v[fv[1]], v[fv[2]], v[fv[3]]);
            }
            break;
         }
         case Element::HEXAHEDRON:
         {
            // find the face by the vertices with the smallest 3 numbers
            // z = 0, y = 0, x = 1, y = 1, x = 0, z = 1
            for (int j = 0; j < 6; j++)
            {
               const int *fv = hex_t::FaceVert[j];
               faces_tbl->Push4(v[fv[0]], v[fv[1]], v[fv[2]], v[fv[3]]);
            }
            break;
         }
         default:
            MFEM_ABORT("Unexpected type of Element.");
      }
   }
   return faces_tbl;
}

STable3D *Mesh::GetElementToFaceTable(int ret_ftbl)
{
   int i, *v;
   STable3D *faces_tbl;

   if (el_to_face != NULL)
   {
      delete el_to_face;
   }
   el_to_face = new Table(NumOfElements, 6);  // must be 6 for hexahedra
   faces_tbl = new STable3D(NumOfVertices);
   for (i = 0; i < NumOfElements; i++)
   {
      v = elements[i]->GetVertices();
      switch (GetElementType(i))
      {
         case Element::TETRAHEDRON:
         {
            for (int j = 0; j < 4; j++)
            {
               const int *fv = tet_t::FaceVert[j];
               el_to_face->Push(
                  i, faces_tbl->Push(v[fv[0]], v[fv[1]], v[fv[2]]));
            }
            break;
         }
         case Element::WEDGE:
         {
            for (int j = 0; j < 2; j++)
            {
               const int *fv = pri_t::FaceVert[j];
               el_to_face->Push(
                  i, faces_tbl->Push(v[fv[0]], v[fv[1]], v[fv[2]]));
            }
            for (int j = 2; j < 5; j++)
            {
               const int *fv = pri_t::FaceVert[j];
               el_to_face->Push(
                  i, faces_tbl->Push4(v[fv[0]], v[fv[1]], v[fv[2]], v[fv[3]]));
            }
            break;
         }
         case Element::HEXAHEDRON:
         {
            // find the face by the vertices with the smallest 3 numbers
            // z = 0, y = 0, x = 1, y = 1, x = 0, z = 1
            for (int j = 0; j < 6; j++)
            {
               const int *fv = hex_t::FaceVert[j];
               el_to_face->Push(
                  i, faces_tbl->Push4(v[fv[0]], v[fv[1]], v[fv[2]], v[fv[3]]));
            }
            break;
         }
         default:
            MFEM_ABORT("Unexpected type of Element.");
      }
   }
   el_to_face->Finalize();
   NumOfFaces = faces_tbl->NumberOfElements();
   be_to_face.SetSize(NumOfBdrElements);
   for (i = 0; i < NumOfBdrElements; i++)
   {
      v = boundary[i]->GetVertices();
      switch (GetBdrElementType(i))
      {
         case Element::TRIANGLE:
         {
            be_to_face[i] = (*faces_tbl)(v[0], v[1], v[2]);
            break;
         }
         case Element::QUADRILATERAL:
         {
            be_to_face[i] = (*faces_tbl)(v[0], v[1], v[2], v[3]);
            break;
         }
         default:
            MFEM_ABORT("Unexpected type of boundary Element.");
      }
   }

   if (ret_ftbl)
   {
      return faces_tbl;
   }
   delete faces_tbl;
   return NULL;
}

// shift cyclically 3 integers so that the smallest is first
static inline
void Rotate3(int &a, int &b, int &c)
{
   if (a < b)
   {
      if (a > c)
      {
         ShiftRight(a, b, c);
      }
   }
   else
   {
      if (b < c)
      {
         ShiftRight(c, b, a);
      }
      else
      {
         ShiftRight(a, b, c);
      }
   }
}

void Mesh::ReorientTetMesh()
{
   if (Dim != 3 || !(meshgen & 1))
   {
      return;
   }

   ResetLazyData();

   DSTable *old_v_to_v = NULL;
   Table *old_elem_vert = NULL;

   if (Nodes)
   {
      PrepareNodeReorder(&old_v_to_v, &old_elem_vert);
   }

   for (int i = 0; i < NumOfElements; i++)
   {
      if (GetElementType(i) == Element::TETRAHEDRON)
      {
         int *v = elements[i]->GetVertices();

         Rotate3(v[0], v[1], v[2]);
         if (v[0] < v[3])
         {
            Rotate3(v[1], v[2], v[3]);
         }
         else
         {
            ShiftRight(v[0], v[1], v[3]);
         }
      }
   }

   for (int i = 0; i < NumOfBdrElements; i++)
   {
      if (GetBdrElementType(i) == Element::TRIANGLE)
      {
         int *v = boundary[i]->GetVertices();

         Rotate3(v[0], v[1], v[2]);
      }
   }

   if (!Nodes)
   {
      GetElementToFaceTable();
      GenerateFaces();
      if (el_to_edge)
      {
         NumOfEdges = GetElementToEdgeTable(*el_to_edge, be_to_edge);
      }
   }
   else
   {
      DoNodeReorder(old_v_to_v, old_elem_vert);
      delete old_elem_vert;
      delete old_v_to_v;
   }
}

int *Mesh::CartesianPartitioning(int nxyz[])
{
   int *partitioning;
   double pmin[3] = { infinity(), infinity(), infinity() };
   double pmax[3] = { -infinity(), -infinity(), -infinity() };
   // find a bounding box using the vertices
   for (int vi = 0; vi < NumOfVertices; vi++)
   {
      const double *p = vertices[vi]();
      for (int i = 0; i < spaceDim; i++)
      {
         if (p[i] < pmin[i]) { pmin[i] = p[i]; }
         if (p[i] > pmax[i]) { pmax[i] = p[i]; }
      }
   }

   partitioning = new int[NumOfElements];

   // determine the partitioning using the centers of the elements
   double ppt[3];
   Vector pt(ppt, spaceDim);
   for (int el = 0; el < NumOfElements; el++)
   {
      GetElementTransformation(el)->Transform(
         Geometries.GetCenter(GetElementBaseGeometry(el)), pt);
      int part = 0;
      for (int i = spaceDim-1; i >= 0; i--)
      {
         int idx = (int)floor(nxyz[i]*((pt(i) - pmin[i])/(pmax[i] - pmin[i])));
         if (idx < 0) { idx = 0; }
         if (idx >= nxyz[i]) { idx = nxyz[i]-1; }
         part = part * nxyz[i] + idx;
      }
      partitioning[el] = part;
   }

   return partitioning;
}

int *Mesh::GeneratePartitioning(int nparts, int part_method)
{
#ifdef MFEM_USE_METIS

   int print_messages = 1;
   // If running in parallel, print messages only from rank 0.
#ifdef MFEM_USE_MPI
   int init_flag, fin_flag;
   MPI_Initialized(&init_flag);
   MPI_Finalized(&fin_flag);
   if (init_flag && !fin_flag)
   {
      int rank;
      MPI_Comm_rank(GetGlobalMPI_Comm(), &rank);
      if (rank != 0) { print_messages = 0; }
   }
#endif

   int i, *partitioning;

   ElementToElementTable();

   partitioning = new int[NumOfElements];

   if (nparts == 1)
   {
      for (i = 0; i < NumOfElements; i++)
      {
         partitioning[i] = 0;
      }
   }
   else if (NumOfElements <= nparts)
   {
      for (i = 0; i < NumOfElements; i++)
      {
         partitioning[i] = i;
      }
   }
   else
   {
      idx_t *I, *J, n;
#ifndef MFEM_USE_METIS_5
      idx_t wgtflag = 0;
      idx_t numflag = 0;
      idx_t options[5];
#else
      idx_t ncon = 1;
      idx_t err;
      idx_t options[40];
#endif
      idx_t edgecut;

      // In case METIS have been compiled with 64bit indices
      bool freedata = false;
      idx_t mparts = (idx_t) nparts;
      idx_t *mpartitioning;

      n = NumOfElements;
      if (sizeof(idx_t) == sizeof(int))
      {
         I = (idx_t*) el_to_el->GetI();
         J = (idx_t*) el_to_el->GetJ();
         mpartitioning = (idx_t*) partitioning;
      }
      else
      {
         int *iI = el_to_el->GetI();
         int *iJ = el_to_el->GetJ();
         int m = iI[n];
         I = new idx_t[n+1];
         J = new idx_t[m];
         for (int k = 0; k < n+1; k++) { I[k] = iI[k]; }
         for (int k = 0; k < m; k++) { J[k] = iJ[k]; }
         mpartitioning = new idx_t[n];
         freedata = true;
      }
#ifndef MFEM_USE_METIS_5
      options[0] = 0;
#else
      METIS_SetDefaultOptions(options);
      options[METIS_OPTION_CONTIG] = 1; // set METIS_OPTION_CONTIG
#endif

      // Sort the neighbor lists
      if (part_method >= 0 && part_method <= 2)
      {
         for (i = 0; i < n; i++)
         {
            // Sort in increasing order.
            // std::sort(J+I[i], J+I[i+1]);

            // Sort in decreasing order, as in previous versions of MFEM.
            std::sort(J+I[i], J+I[i+1], std::greater<idx_t>());
         }
      }

      // This function should be used to partition a graph into a small
      // number of partitions (less than 8).
      if (part_method == 0 || part_method == 3)
      {
#ifndef MFEM_USE_METIS_5
         METIS_PartGraphRecursive(&n,
                                  I,
                                  J,
                                  NULL,
                                  NULL,
                                  &wgtflag,
                                  &numflag,
                                  &mparts,
                                  options,
                                  &edgecut,
                                  mpartitioning);
#else
         err = METIS_PartGraphRecursive(&n,
                                        &ncon,
                                        I,
                                        J,
                                        NULL,
                                        NULL,
                                        NULL,
                                        &mparts,
                                        NULL,
                                        NULL,
                                        options,
                                        &edgecut,
                                        mpartitioning);
         if (err != 1)
         {
            mfem_error("Mesh::GeneratePartitioning: "
                       " error in METIS_PartGraphRecursive!");
         }
#endif
      }

      // This function should be used to partition a graph into a large
      // number of partitions (greater than 8).
      if (part_method == 1 || part_method == 4)
      {
#ifndef MFEM_USE_METIS_5
         METIS_PartGraphKway(&n,
                             I,
                             J,
                             NULL,
                             NULL,
                             &wgtflag,
                             &numflag,
                             &mparts,
                             options,
                             &edgecut,
                             mpartitioning);
#else
         err = METIS_PartGraphKway(&n,
                                   &ncon,
                                   I,
                                   J,
                                   NULL,
                                   NULL,
                                   NULL,
                                   &mparts,
                                   NULL,
                                   NULL,
                                   options,
                                   &edgecut,
                                   mpartitioning);
         if (err != 1)
         {
            mfem_error("Mesh::GeneratePartitioning: "
                       " error in METIS_PartGraphKway!");
         }
#endif
      }

      // The objective of this partitioning is to minimize the total
      // communication volume
      if (part_method == 2 || part_method == 5)
      {
#ifndef MFEM_USE_METIS_5
         METIS_PartGraphVKway(&n,
                              I,
                              J,
                              NULL,
                              NULL,
                              &wgtflag,
                              &numflag,
                              &mparts,
                              options,
                              &edgecut,
                              mpartitioning);
#else
         options[METIS_OPTION_OBJTYPE] = METIS_OBJTYPE_VOL;
         err = METIS_PartGraphKway(&n,
                                   &ncon,
                                   I,
                                   J,
                                   NULL,
                                   NULL,
                                   NULL,
                                   &mparts,
                                   NULL,
                                   NULL,
                                   options,
                                   &edgecut,
                                   mpartitioning);
         if (err != 1)
         {
            mfem_error("Mesh::GeneratePartitioning: "
                       " error in METIS_PartGraphKway!");
         }
#endif
      }

#ifdef MFEM_DEBUG
      if (print_messages)
      {
         mfem::out << "Mesh::GeneratePartitioning(...): edgecut = "
                   << edgecut << endl;
      }
#endif
      nparts = (int) mparts;
      if (mpartitioning != (idx_t*)partitioning)
      {
         for (int k = 0; k<NumOfElements; k++)
         {
            partitioning[k] = mpartitioning[k];
         }
      }
      if (freedata)
      {
         delete[] I;
         delete[] J;
         delete[] mpartitioning;
      }
   }

   delete el_to_el;
   el_to_el = NULL;

   // Check for empty partitionings (a "feature" in METIS)
   if (nparts > 1 && NumOfElements > nparts)
   {
      Array< Pair<int,int> > psize(nparts);
      int empty_parts;

      // Count how many elements are in each partition, and store the result in
      // psize, where psize[i].one is the number of elements, and psize[i].two
      // is partition index. Keep track of the number of empty parts.
      auto count_partition_elements = [&]()
      {
         for (i = 0; i < nparts; i++)
         {
            psize[i].one = 0;
            psize[i].two = i;
         }

         for (i = 0; i < NumOfElements; i++)
         {
            psize[partitioning[i]].one++;
         }

         empty_parts = 0;
         for (i = 0; i < nparts; i++)
         {
            if (psize[i].one == 0) { empty_parts++; }
         }
      };

      count_partition_elements();

      // This code just split the largest partitionings in two.
      // Do we need to replace it with something better?
      while (empty_parts)
      {
         if (print_messages)
         {
            mfem::err << "Mesh::GeneratePartitioning(...): METIS returned "
                      << empty_parts << " empty parts!"
                      << " Applying a simple fix ..." << endl;
         }

         SortPairs<int,int>(psize, nparts);

         for (i = nparts-1; i > nparts-1-empty_parts; i--)
         {
            psize[i].one /= 2;
         }

         for (int j = 0; j < NumOfElements; j++)
         {
            for (i = nparts-1; i > nparts-1-empty_parts; i--)
            {
               if (psize[i].one == 0 || partitioning[j] != psize[i].two)
               {
                  continue;
               }
               else
               {
                  partitioning[j] = psize[nparts-1-i].two;
                  psize[i].one--;
               }
            }
         }

         // Check for empty partitionings again
         count_partition_elements();
      }
   }

   return partitioning;

#else

   mfem_error("Mesh::GeneratePartitioning(...): "
              "MFEM was compiled without Metis.");

   return NULL;

#endif
}

/* required: 0 <= partitioning[i] < num_part */
void FindPartitioningComponents(Table &elem_elem,
                                const Array<int> &partitioning,
                                Array<int> &component,
                                Array<int> &num_comp)
{
   int i, j, k;
   int num_elem, *i_elem_elem, *j_elem_elem;

   num_elem    = elem_elem.Size();
   i_elem_elem = elem_elem.GetI();
   j_elem_elem = elem_elem.GetJ();

   component.SetSize(num_elem);

   Array<int> elem_stack(num_elem);
   int stack_p, stack_top_p, elem;
   int num_part;

   num_part = -1;
   for (i = 0; i < num_elem; i++)
   {
      if (partitioning[i] > num_part)
      {
         num_part = partitioning[i];
      }
      component[i] = -1;
   }
   num_part++;

   num_comp.SetSize(num_part);
   for (i = 0; i < num_part; i++)
   {
      num_comp[i] = 0;
   }

   stack_p = 0;
   stack_top_p = 0;  // points to the first unused element in the stack
   for (elem = 0; elem < num_elem; elem++)
   {
      if (component[elem] >= 0)
      {
         continue;
      }

      component[elem] = num_comp[partitioning[elem]]++;

      elem_stack[stack_top_p++] = elem;

      for ( ; stack_p < stack_top_p; stack_p++)
      {
         i = elem_stack[stack_p];
         for (j = i_elem_elem[i]; j < i_elem_elem[i+1]; j++)
         {
            k = j_elem_elem[j];
            if (partitioning[k] == partitioning[i])
            {
               if (component[k] < 0)
               {
                  component[k] = component[i];
                  elem_stack[stack_top_p++] = k;
               }
               else if (component[k] != component[i])
               {
                  mfem_error("FindPartitioningComponents");
               }
            }
         }
      }
   }
}

void Mesh::CheckPartitioning(int *partitioning_)
{
   int i, n_empty, n_mcomp;
   Array<int> component, num_comp;
   const Array<int> partitioning(partitioning_, GetNE());

   ElementToElementTable();

   FindPartitioningComponents(*el_to_el, partitioning, component, num_comp);

   n_empty = n_mcomp = 0;
   for (i = 0; i < num_comp.Size(); i++)
      if (num_comp[i] == 0)
      {
         n_empty++;
      }
      else if (num_comp[i] > 1)
      {
         n_mcomp++;
      }

   if (n_empty > 0)
   {
      mfem::out << "Mesh::CheckPartitioning(...) :\n"
                << "The following subdomains are empty :\n";
      for (i = 0; i < num_comp.Size(); i++)
         if (num_comp[i] == 0)
         {
            mfem::out << ' ' << i;
         }
      mfem::out << endl;
   }
   if (n_mcomp > 0)
   {
      mfem::out << "Mesh::CheckPartitioning(...) :\n"
                << "The following subdomains are NOT connected :\n";
      for (i = 0; i < num_comp.Size(); i++)
         if (num_comp[i] > 1)
         {
            mfem::out << ' ' << i;
         }
      mfem::out << endl;
   }
   if (n_empty == 0 && n_mcomp == 0)
      mfem::out << "Mesh::CheckPartitioning(...) : "
                "All subdomains are connected." << endl;

   if (el_to_el)
   {
      delete el_to_el;
   }
   el_to_el = NULL;
}

// compute the coefficients of the polynomial in t:
//   c(0)+c(1)*t+...+c(d)*t^d = det(A+t*B)
// where A, B are (d x d), d=2,3
void DetOfLinComb(const DenseMatrix &A, const DenseMatrix &B, Vector &c)
{
   const double *a = A.Data();
   const double *b = B.Data();

   c.SetSize(A.Width()+1);
   switch (A.Width())
   {
      case 2:
      {
         // det(A+t*B) = |a0 a2|   / |a0 b2| + |b0 a2| \       |b0 b2|
         //              |a1 a3| + \ |a1 b3|   |b1 a3| / * t + |b1 b3| * t^2
         c(0) = a[0]*a[3]-a[1]*a[2];
         c(1) = a[0]*b[3]-a[1]*b[2]+b[0]*a[3]-b[1]*a[2];
         c(2) = b[0]*b[3]-b[1]*b[2];
      }
      break;

      case 3:
      {
         /*              |a0 a3 a6|
          * det(A+t*B) = |a1 a4 a7| +
          *              |a2 a5 a8|

          *     /  |b0 a3 a6|   |a0 b3 a6|   |a0 a3 b6| \
          *   + |  |b1 a4 a7| + |a1 b4 a7| + |a1 a4 b7| | * t +
          *     \  |b2 a5 a8|   |a2 b5 a8|   |a2 a5 b8| /

          *     /  |a0 b3 b6|   |b0 a3 b6|   |b0 b3 a6| \
          *   + |  |a1 b4 b7| + |b1 a4 b7| + |b1 b4 a7| | * t^2 +
          *     \  |a2 b5 b8|   |b2 a5 b8|   |b2 b5 a8| /

          *     |b0 b3 b6|
          *   + |b1 b4 b7| * t^3
          *     |b2 b5 b8|       */
         c(0) = (a[0] * (a[4] * a[8] - a[5] * a[7]) +
                 a[1] * (a[5] * a[6] - a[3] * a[8]) +
                 a[2] * (a[3] * a[7] - a[4] * a[6]));

         c(1) = (b[0] * (a[4] * a[8] - a[5] * a[7]) +
                 b[1] * (a[5] * a[6] - a[3] * a[8]) +
                 b[2] * (a[3] * a[7] - a[4] * a[6]) +

                 a[0] * (b[4] * a[8] - b[5] * a[7]) +
                 a[1] * (b[5] * a[6] - b[3] * a[8]) +
                 a[2] * (b[3] * a[7] - b[4] * a[6]) +

                 a[0] * (a[4] * b[8] - a[5] * b[7]) +
                 a[1] * (a[5] * b[6] - a[3] * b[8]) +
                 a[2] * (a[3] * b[7] - a[4] * b[6]));

         c(2) = (a[0] * (b[4] * b[8] - b[5] * b[7]) +
                 a[1] * (b[5] * b[6] - b[3] * b[8]) +
                 a[2] * (b[3] * b[7] - b[4] * b[6]) +

                 b[0] * (a[4] * b[8] - a[5] * b[7]) +
                 b[1] * (a[5] * b[6] - a[3] * b[8]) +
                 b[2] * (a[3] * b[7] - a[4] * b[6]) +

                 b[0] * (b[4] * a[8] - b[5] * a[7]) +
                 b[1] * (b[5] * a[6] - b[3] * a[8]) +
                 b[2] * (b[3] * a[7] - b[4] * a[6]));

         c(3) = (b[0] * (b[4] * b[8] - b[5] * b[7]) +
                 b[1] * (b[5] * b[6] - b[3] * b[8]) +
                 b[2] * (b[3] * b[7] - b[4] * b[6]));
      }
      break;

      default:
         mfem_error("DetOfLinComb(...)");
   }
}

// compute the real roots of
//   z(0)+z(1)*x+...+z(d)*x^d = 0,  d=2,3;
// the roots are returned in x, sorted in increasing order;
// it is assumed that x is at least of size d;
// return the number of roots counting multiplicity;
// return -1 if all z(i) are 0.
int FindRoots(const Vector &z, Vector &x)
{
   int d = z.Size()-1;
   if (d > 3 || d < 0)
   {
      mfem_error("FindRoots(...)");
   }

   while (z(d) == 0.0)
   {
      if (d == 0)
      {
         return (-1);
      }
      d--;
   }
   switch (d)
   {
      case 0:
      {
         return 0;
      }

      case 1:
      {
         x(0) = -z(0)/z(1);
         return 1;
      }

      case 2:
      {
         double a = z(2), b = z(1), c = z(0);
         double D = b*b-4*a*c;
         if (D < 0.0)
         {
            return 0;
         }
         if (D == 0.0)
         {
            x(0) = x(1) = -0.5 * b / a;
            return 2; // root with multiplicity 2
         }
         if (b == 0.0)
         {
            x(0) = -(x(1) = fabs(0.5 * sqrt(D) / a));
            return 2;
         }
         else
         {
            double t;
            if (b > 0.0)
            {
               t = -0.5 * (b + sqrt(D));
            }
            else
            {
               t = -0.5 * (b - sqrt(D));
            }
            x(0) = t / a;
            x(1) = c / t;
            if (x(0) > x(1))
            {
               Swap<double>(x(0), x(1));
            }
            return 2;
         }
      }

      case 3:
      {
         double a = z(2)/z(3), b = z(1)/z(3), c = z(0)/z(3);

         // find the real roots of x^3 + a x^2 + b x + c = 0
         double Q = (a * a - 3 * b) / 9;
         double R = (2 * a * a * a - 9 * a * b + 27 * c) / 54;
         double Q3 = Q * Q * Q;
         double R2 = R * R;

         if (R2 == Q3)
         {
            if (Q == 0)
            {
               x(0) = x(1) = x(2) = - a / 3;
            }
            else
            {
               double sqrtQ = sqrt(Q);

               if (R > 0)
               {
                  x(0) = -2 * sqrtQ - a / 3;
                  x(1) = x(2) = sqrtQ - a / 3;
               }
               else
               {
                  x(0) = x(1) = - sqrtQ - a / 3;
                  x(2) = 2 * sqrtQ - a / 3;
               }
            }
            return 3;
         }
         else if (R2 < Q3)
         {
            double theta = acos(R / sqrt(Q3));
            double A = -2 * sqrt(Q);
            double x0, x1, x2;
            x0 = A * cos(theta / 3) - a / 3;
            x1 = A * cos((theta + 2.0 * M_PI) / 3) - a / 3;
            x2 = A * cos((theta - 2.0 * M_PI) / 3) - a / 3;

            /* Sort x0, x1, x2 */
            if (x0 > x1)
            {
               Swap<double>(x0, x1);
            }
            if (x1 > x2)
            {
               Swap<double>(x1, x2);
               if (x0 > x1)
               {
                  Swap<double>(x0, x1);
               }
            }
            x(0) = x0;
            x(1) = x1;
            x(2) = x2;
            return 3;
         }
         else
         {
            double A;
            if (R >= 0.0)
            {
               A = -pow(sqrt(R2 - Q3) + R, 1.0/3.0);
            }
            else
            {
               A =  pow(sqrt(R2 - Q3) - R, 1.0/3.0);
            }
            x(0) = A + Q / A - a / 3;
            return 1;
         }
      }
   }
   return 0;
}

void FindTMax(Vector &c, Vector &x, double &tmax,
              const double factor, const int Dim)
{
   const double c0 = c(0);
   c(0) = c0 * (1.0 - pow(factor, -Dim));
   int nr = FindRoots(c, x);
   for (int j = 0; j < nr; j++)
   {
      if (x(j) > tmax)
      {
         break;
      }
      if (x(j) >= 0.0)
      {
         tmax = x(j);
         break;
      }
   }
   c(0) = c0 * (1.0 - pow(factor, Dim));
   nr = FindRoots(c, x);
   for (int j = 0; j < nr; j++)
   {
      if (x(j) > tmax)
      {
         break;
      }
      if (x(j) >= 0.0)
      {
         tmax = x(j);
         break;
      }
   }
}

void Mesh::CheckDisplacements(const Vector &displacements, double &tmax)
{
   int nvs = vertices.Size();
   DenseMatrix P, V, DS, PDS(spaceDim), VDS(spaceDim);
   Vector c(spaceDim+1), x(spaceDim);
   const double factor = 2.0;

   // check for tangling assuming constant speed
   if (tmax < 1.0)
   {
      tmax = 1.0;
   }
   for (int i = 0; i < NumOfElements; i++)
   {
      Element *el = elements[i];
      int nv = el->GetNVertices();
      int *v = el->GetVertices();
      P.SetSize(spaceDim, nv);
      V.SetSize(spaceDim, nv);
      for (int j = 0; j < spaceDim; j++)
         for (int k = 0; k < nv; k++)
         {
            P(j, k) = vertices[v[k]](j);
            V(j, k) = displacements(v[k]+j*nvs);
         }
      DS.SetSize(nv, spaceDim);
      const FiniteElement *fe =
         GetTransformationFEforElementType(el->GetType());
      // check if  det(P.DShape+t*V.DShape) > 0 for all x and 0<=t<=1
      switch (el->GetType())
      {
         case Element::TRIANGLE:
         case Element::TETRAHEDRON:
         {
            // DS is constant
            fe->CalcDShape(Geometries.GetCenter(fe->GetGeomType()), DS);
            Mult(P, DS, PDS);
            Mult(V, DS, VDS);
            DetOfLinComb(PDS, VDS, c);
            if (c(0) <= 0.0)
            {
               tmax = 0.0;
            }
            else
            {
               FindTMax(c, x, tmax, factor, Dim);
            }
         }
         break;

         case Element::QUADRILATERAL:
         {
            const IntegrationRule &ir = fe->GetNodes();
            for (int j = 0; j < nv; j++)
            {
               fe->CalcDShape(ir.IntPoint(j), DS);
               Mult(P, DS, PDS);
               Mult(V, DS, VDS);
               DetOfLinComb(PDS, VDS, c);
               if (c(0) <= 0.0)
               {
                  tmax = 0.0;
               }
               else
               {
                  FindTMax(c, x, tmax, factor, Dim);
               }
            }
         }
         break;

         default:
            mfem_error("Mesh::CheckDisplacements(...)");
      }
   }
}

void Mesh::MoveVertices(const Vector &displacements)
{
   for (int i = 0, nv = vertices.Size(); i < nv; i++)
      for (int j = 0; j < spaceDim; j++)
      {
         vertices[i](j) += displacements(j*nv+i);
      }
}

void Mesh::GetVertices(Vector &vert_coord) const
{
   int nv = vertices.Size();
   vert_coord.SetSize(nv*spaceDim);
   for (int i = 0; i < nv; i++)
      for (int j = 0; j < spaceDim; j++)
      {
         vert_coord(j*nv+i) = vertices[i](j);
      }
}

void Mesh::SetVertices(const Vector &vert_coord)
{
   for (int i = 0, nv = vertices.Size(); i < nv; i++)
      for (int j = 0; j < spaceDim; j++)
      {
         vertices[i](j) = vert_coord(j*nv+i);
      }
}

void Mesh::GetNode(int i, double *coord) const
{
   if (Nodes)
   {
      FiniteElementSpace *fes = Nodes->FESpace();
      for (int j = 0; j < spaceDim; j++)
      {
         coord[j] = (*Nodes)(fes->DofToVDof(i, j));
      }
   }
   else
   {
      for (int j = 0; j < spaceDim; j++)
      {
         coord[j] = vertices[i](j);
      }
   }
}

void Mesh::SetNode(int i, const double *coord)
{
   if (Nodes)
   {
      FiniteElementSpace *fes = Nodes->FESpace();
      for (int j = 0; j < spaceDim; j++)
      {
         (*Nodes)(fes->DofToVDof(i, j)) = coord[j];
      }
   }
   else
   {
      for (int j = 0; j < spaceDim; j++)
      {
         vertices[i](j) = coord[j];
      }

   }
}

void Mesh::MoveNodes(const Vector &displacements)
{
   if (Nodes)
   {
      (*Nodes) += displacements;
   }
   else
   {
      MoveVertices(displacements);
   }
}

void Mesh::GetNodes(Vector &node_coord) const
{
   if (Nodes)
   {
      node_coord = (*Nodes);
   }
   else
   {
      GetVertices(node_coord);
   }
}

void Mesh::SetNodes(const Vector &node_coord)
{
   if (Nodes)
   {
      (*Nodes) = node_coord;
   }
   else
   {
      SetVertices(node_coord);
   }
}

void Mesh::NewNodes(GridFunction &nodes, bool make_owner)
{
   if (own_nodes) { delete Nodes; }
   Nodes = &nodes;
   spaceDim = Nodes->FESpace()->GetVDim();
   own_nodes = (int)make_owner;

   if (NURBSext != nodes.FESpace()->GetNURBSext())
   {
      delete NURBSext;
      NURBSext = nodes.FESpace()->StealNURBSext();
   }

   if (ncmesh)
   {
      ncmesh->MakeTopologyOnly();
   }
}

void Mesh::SwapNodes(GridFunction *&nodes, int &own_nodes_)
{
   mfem::Swap<GridFunction*>(Nodes, nodes);
   mfem::Swap<int>(own_nodes, own_nodes_);
   // TODO:
   // if (nodes)
   //    nodes->FESpace()->MakeNURBSextOwner();
   // NURBSext = (Nodes) ? Nodes->FESpace()->StealNURBSext() : NULL;
}

void Mesh::AverageVertices(const int *indexes, int n, int result)
{
   int j, k;

   for (k = 0; k < spaceDim; k++)
   {
      vertices[result](k) = vertices[indexes[0]](k);
   }

   for (j = 1; j < n; j++)
      for (k = 0; k < spaceDim; k++)
      {
         vertices[result](k) += vertices[indexes[j]](k);
      }

   for (k = 0; k < spaceDim; k++)
   {
      vertices[result](k) *= (1.0 / n);
   }
}

void Mesh::UpdateNodes()
{
   if (Nodes)
   {
      Nodes->FESpace()->Update();
      Nodes->Update();

      // update vertex coordinates for compatibility (e.g., GetVertex())
      SetVerticesFromNodes(Nodes);
   }
}

void Mesh::UniformRefinement2D_base(bool update_nodes)
{
   ResetLazyData();

   if (el_to_edge == NULL)
   {
      el_to_edge = new Table;
      NumOfEdges = GetElementToEdgeTable(*el_to_edge, be_to_edge);
   }

   if ( ent_sets )
   {
      ent_sets->CopyMeshTables();
   }

   int quad_counter = 0;
   for (int i = 0; i < NumOfElements; i++)
   {
      if (elements[i]->GetType() == Element::QUADRILATERAL)
      {
         quad_counter++;
      }
   }

   const int oedge = NumOfVertices;
   const int oelem = oedge + NumOfEdges;

   Array<Element*> new_elements;
   Array<Element*> new_boundary;

   vertices.SetSize(oelem + quad_counter);
   new_elements.SetSize(4 * NumOfElements);
   quad_counter = 0;

   for (int i = 0, j = 0; i < NumOfElements; i++)
   {
      const Element::Type el_type = elements[i]->GetType();
      const int attr = elements[i]->GetAttribute();
      int *v = elements[i]->GetVertices();
      const int *e = el_to_edge->GetRow(i);
      int vv[2];

      if (el_type == Element::TRIANGLE)
      {
         for (int ei = 0; ei < 3; ei++)
         {
            for (int k = 0; k < 2; k++)
            {
               vv[k] = v[tri_t::Edges[ei][k]];
            }
            AverageVertices(vv, 2, oedge+e[ei]);
         }

         new_elements[j++] =
            new Triangle(v[0], oedge+e[0], oedge+e[2], attr);
         new_elements[j++] =
            new Triangle(oedge+e[1], oedge+e[2], oedge+e[0], attr);
         new_elements[j++] =
            new Triangle(oedge+e[0], v[1], oedge+e[1], attr);
         new_elements[j++] =
            new Triangle(oedge+e[2], oedge+e[1], v[2], attr);
      }
      else if (el_type == Element::QUADRILATERAL)
      {
         const int qe = quad_counter;
         quad_counter++;
         AverageVertices(v, 4, oelem+qe);

         for (int ei = 0; ei < 4; ei++)
         {
            for (int k = 0; k < 2; k++)
            {
               vv[k] = v[quad_t::Edges[ei][k]];
            }
            AverageVertices(vv, 2, oedge+e[ei]);
         }

         new_elements[j++] =
            new Quadrilateral(v[0], oedge+e[0], oelem+qe, oedge+e[3], attr);
         new_elements[j++] =
            new Quadrilateral(oedge+e[0], v[1], oedge+e[1], oelem+qe, attr);
         new_elements[j++] =
            new Quadrilateral(oelem+qe, oedge+e[1], v[2], oedge+e[2], attr);
         new_elements[j++] =
            new Quadrilateral(oedge+e[3], oelem+qe, oedge+e[2], v[3], attr);
      }
      else
      {
         MFEM_ABORT("unknown element type: " << el_type);
      }
      FreeElement(elements[i]);
   }
   mfem::Swap(elements, new_elements);

   // refine boundary elements
   new_boundary.SetSize(2 * NumOfBdrElements);
   for (int i = 0, j = 0; i < NumOfBdrElements; i++)
   {
      const int attr = boundary[i]->GetAttribute();
      int *v = boundary[i]->GetVertices();

      new_boundary[j++] = new Segment(v[0], oedge+be_to_edge[i], attr);
      new_boundary[j++] = new Segment(oedge+be_to_edge[i], v[1], attr);

      FreeElement(boundary[i]);
   }
   mfem::Swap(boundary, new_boundary);

   static const double A = 0.0, B = 0.5, C = 1.0;
   static double tri_children[2*3*4] =
   {
      A,A, B,A, A,B,
      B,B, A,B, B,A,
      B,A, C,A, B,B,
      A,B, B,B, A,C
   };
   static double quad_children[2*4*4] =
   {
      A,A, B,A, B,B, A,B, // lower-left
      B,A, C,A, C,B, B,B, // lower-right
      B,B, C,B, C,C, B,C, // upper-right
      A,B, B,B, B,C, A,C  // upper-left
   };

   CoarseFineTr.point_matrices[Geometry::TRIANGLE]
   .UseExternalData(tri_children, 2, 3, 4);
   CoarseFineTr.point_matrices[Geometry::SQUARE]
   .UseExternalData(quad_children, 2, 4, 4);
   CoarseFineTr.embeddings.SetSize(elements.Size());

   for (int i = 0; i < elements.Size(); i++)
   {
      Embedding &emb = CoarseFineTr.embeddings[i];
      emb.parent = i / 4;
      emb.matrix = i % 4;
   }

   NumOfVertices    = vertices.Size();
   NumOfElements    = 4 * NumOfElements;
   NumOfBdrElements = 2 * NumOfBdrElements;
   NumOfFaces       = 0;

   NumOfEdges = GetElementToEdgeTable(*el_to_edge, be_to_edge);
   GenerateFaces();

   last_operation = Mesh::REFINE;
   sequence++;

   if (update_nodes) { UpdateNodes(); }

   if ( ent_sets )
   {
      ent_sets->UniformRefinement2D();
   }

#ifdef MFEM_DEBUG
   if (!Nodes || update_nodes)
   {
      CheckElementOrientation(false);
   }
   CheckBdrElementOrientation(false);
#endif
}

static inline double sqr(const double &x)
{
   return x*x;
}

void Mesh::UniformRefinement3D_base(Array<int> *f2qf_ptr, DSTable *v_to_v_p,
                                    bool update_nodes)
{
   ResetLazyData();

   if (el_to_edge == NULL)
   {
      el_to_edge = new Table;
      NumOfEdges = GetElementToEdgeTable(*el_to_edge, be_to_edge);
   }

   if (el_to_face == NULL)
   {
      GetElementToFaceTable();
   }

   if ( ent_sets )
   {
      ent_sets->CopyMeshTables();
   }

   Array<int> f2qf_loc;
   Array<int> &f2qf = f2qf_ptr ? *f2qf_ptr : f2qf_loc;
   f2qf.SetSize(0);

   int NumOfQuadFaces = 0;
   if (HasGeometry(Geometry::SQUARE))
   {
      if (HasGeometry(Geometry::TRIANGLE))
      {
         f2qf.SetSize(faces.Size());
         for (int i = 0; i < faces.Size(); i++)
         {
            if (faces[i]->GetType() == Element::QUADRILATERAL)
            {
               f2qf[i] = NumOfQuadFaces;
               NumOfQuadFaces++;
            }
         }
      }
      else
      {
         NumOfQuadFaces = faces.Size();
      }
   }

   int hex_counter = 0;
   if (HasGeometry(Geometry::CUBE))
   {
      for (int i = 0; i < elements.Size(); i++)
      {
         if (elements[i]->GetType() == Element::HEXAHEDRON)
         {
            hex_counter++;
         }
      }
   }

   // Map from edge-index to vertex-index, needed for ReorientTetMesh() for
   // parallel meshes.
   Array<int> e2v;
   if (HasGeometry(Geometry::TETRAHEDRON))
   {
      e2v.SetSize(NumOfEdges);

      DSTable *v_to_v_ptr = v_to_v_p;
      if (!v_to_v_p)
      {
         v_to_v_ptr = new DSTable(NumOfVertices);
         GetVertexToVertexTable(*v_to_v_ptr);
      }

      Array<Pair<int,int> > J_v2v(NumOfEdges); // (second vertex id, edge id)
      J_v2v.SetSize(0);
      for (int i = 0; i < NumOfVertices; i++)
      {
         Pair<int,int> *row_start = J_v2v.end();
         for (DSTable::RowIterator it(*v_to_v_ptr, i); !it; ++it)
         {
            J_v2v.Append(Pair<int,int>(it.Column(), it.Index()));
         }
         std::sort(row_start, J_v2v.end());
      }

      for (int i = 0; i < J_v2v.Size(); i++)
      {
         e2v[J_v2v[i].two] = i;
      }

      if (!v_to_v_p)
      {
         delete v_to_v_ptr;
      }
      else
      {
         for (int i = 0; i < NumOfVertices; i++)
         {
            for (DSTable::RowIterator it(*v_to_v_ptr, i); !it; ++it)
            {
               it.SetIndex(e2v[it.Index()]);
            }
         }
      }
   }

   // Offsets for new vertices from edges, faces (quads only), and elements
   // (hexes only); each of these entities generates one new vertex.
   const int oedge = NumOfVertices;
   const int oface = oedge + NumOfEdges;
   const int oelem = oface + NumOfQuadFaces;

   Array<Element*> new_elements;
   Array<Element*> new_boundary;

   vertices.SetSize(oelem + hex_counter);
   new_elements.SetSize(8 * NumOfElements);
   CoarseFineTr.embeddings.SetSize(new_elements.Size());

   hex_counter = 0;
   for (int i = 0, j = 0; i < NumOfElements; i++)
   {
      const Element::Type el_type = elements[i]->GetType();
      const int attr = elements[i]->GetAttribute();
      int *v = elements[i]->GetVertices();
      const int *e = el_to_edge->GetRow(i);
      int vv[4], ev[12];

      if (e2v.Size())
      {
         const int ne = el_to_edge->RowSize(i);
         for (int k = 0; k < ne; k++) { ev[k] = e2v[e[k]]; }
         e = ev;
      }

      switch (el_type)
      {
         case Element::TETRAHEDRON:
         {
            for (int ei = 0; ei < 6; ei++)
            {
               for (int k = 0; k < 2; k++)
               {
                  vv[k] = v[tet_t::Edges[ei][k]];
               }
               AverageVertices(vv, 2, oedge+e[ei]);
            }

            // Algorithm for choosing refinement type:
            // 0: smallest octahedron diagonal
            // 1: best aspect ratio
            const int rt_algo = 1;
            // Refinement type:
            // 0: (v0,v1)-(v2,v3), 1: (v0,v2)-(v1,v3), 2: (v0,v3)-(v1,v2)
            // 0:      e0-e5,      1:      e1-e4,      2:      e2-e3
            int rt;
            ElementTransformation *T = GetElementTransformation(i);
            T->SetIntPoint(&Geometries.GetCenter(Geometry::TETRAHEDRON));
            const DenseMatrix &J = T->Jacobian();
            if (rt_algo == 0)
            {
               // smallest octahedron diagonal
               double len_sqr, min_len;

               min_len = sqr(J(0,0)-J(0,1)-J(0,2)) +
                         sqr(J(1,0)-J(1,1)-J(1,2)) +
                         sqr(J(2,0)-J(2,1)-J(2,2));
               rt = 0;

               len_sqr = sqr(J(0,1)-J(0,0)-J(0,2)) +
                         sqr(J(1,1)-J(1,0)-J(1,2)) +
                         sqr(J(2,1)-J(2,0)-J(2,2));
               if (len_sqr < min_len) { min_len = len_sqr; rt = 1; }

               len_sqr = sqr(J(0,2)-J(0,0)-J(0,1)) +
                         sqr(J(1,2)-J(1,0)-J(1,1)) +
                         sqr(J(2,2)-J(2,0)-J(2,1));
               if (len_sqr < min_len) { rt = 2; }
            }
            else
            {
               // best aspect ratio
               double Em_data[18], Js_data[9], Jp_data[9];
               DenseMatrix Em(Em_data, 3, 6);
               DenseMatrix Js(Js_data, 3, 3), Jp(Jp_data, 3, 3);
               double ar1, ar2, kappa, kappa_min;

               for (int s = 0; s < 3; s++)
               {
                  for (int t = 0; t < 3; t++)
                  {
                     Em(t,s) = 0.5*J(t,s);
                  }
               }
               for (int t = 0; t < 3; t++)
               {
                  Em(t,3) = 0.5*(J(t,0)+J(t,1));
                  Em(t,4) = 0.5*(J(t,0)+J(t,2));
                  Em(t,5) = 0.5*(J(t,1)+J(t,2));
               }

               // rt = 0; Em: {0,5,1,2}, {0,5,2,4}
               for (int t = 0; t < 3; t++)
               {
                  Js(t,0) = Em(t,5)-Em(t,0);
                  Js(t,1) = Em(t,1)-Em(t,0);
                  Js(t,2) = Em(t,2)-Em(t,0);
               }
               Geometries.JacToPerfJac(Geometry::TETRAHEDRON, Js, Jp);
               ar1 = Jp.CalcSingularvalue(0)/Jp.CalcSingularvalue(2);
               for (int t = 0; t < 3; t++)
               {
                  Js(t,0) = Em(t,5)-Em(t,0);
                  Js(t,1) = Em(t,2)-Em(t,0);
                  Js(t,2) = Em(t,4)-Em(t,0);
               }
               Geometries.JacToPerfJac(Geometry::TETRAHEDRON, Js, Jp);
               ar2 = Jp.CalcSingularvalue(0)/Jp.CalcSingularvalue(2);
               kappa_min = std::max(ar1, ar2);
               rt = 0;

               // rt = 1; Em: {1,0,4,2}, {1,2,4,5}
               for (int t = 0; t < 3; t++)
               {
                  Js(t,0) = Em(t,0)-Em(t,1);
                  Js(t,1) = Em(t,4)-Em(t,1);
                  Js(t,2) = Em(t,2)-Em(t,1);
               }
               Geometries.JacToPerfJac(Geometry::TETRAHEDRON, Js, Jp);
               ar1 = Jp.CalcSingularvalue(0)/Jp.CalcSingularvalue(2);
               for (int t = 0; t < 3; t++)
               {
                  Js(t,0) = Em(t,2)-Em(t,1);
                  Js(t,1) = Em(t,4)-Em(t,1);
                  Js(t,2) = Em(t,5)-Em(t,1);
               }
               Geometries.JacToPerfJac(Geometry::TETRAHEDRON, Js, Jp);
               ar2 = Jp.CalcSingularvalue(0)/Jp.CalcSingularvalue(2);
               kappa = std::max(ar1, ar2);
               if (kappa < kappa_min) { kappa_min = kappa; rt = 1; }

               // rt = 2; Em: {2,0,1,3}, {2,1,5,3}
               for (int t = 0; t < 3; t++)
               {
                  Js(t,0) = Em(t,0)-Em(t,2);
                  Js(t,1) = Em(t,1)-Em(t,2);
                  Js(t,2) = Em(t,3)-Em(t,2);
               }
               Geometries.JacToPerfJac(Geometry::TETRAHEDRON, Js, Jp);
               ar1 = Jp.CalcSingularvalue(0)/Jp.CalcSingularvalue(2);
               for (int t = 0; t < 3; t++)
               {
                  Js(t,0) = Em(t,1)-Em(t,2);
                  Js(t,1) = Em(t,5)-Em(t,2);
                  Js(t,2) = Em(t,3)-Em(t,2);
               }
               Geometries.JacToPerfJac(Geometry::TETRAHEDRON, Js, Jp);
               ar2 = Jp.CalcSingularvalue(0)/Jp.CalcSingularvalue(2);
               kappa = std::max(ar1, ar2);
               if (kappa < kappa_min) { rt = 2; }
            }

            static const int mv_all[3][4][4] =
            {
               { {0,5,1,2}, {0,5,2,4}, {0,5,4,3}, {0,5,3,1} }, // rt = 0
               { {1,0,4,2}, {1,2,4,5}, {1,5,4,3}, {1,3,4,0} }, // rt = 1
               { {2,0,1,3}, {2,1,5,3}, {2,5,4,3}, {2,4,0,3} }  // rt = 2
            };
            const int (&mv)[4][4] = mv_all[rt];

#ifndef MFEM_USE_MEMALLOC
            new_elements[j+0] =
               new Tetrahedron(v[0], oedge+e[0], oedge+e[1], oedge+e[2], attr);
            new_elements[j+1] =
               new Tetrahedron(oedge+e[0], v[1], oedge+e[3], oedge+e[4], attr);
            new_elements[j+2] =
               new Tetrahedron(oedge+e[1], oedge+e[3], v[2], oedge+e[5], attr);
            new_elements[j+3] =
               new Tetrahedron(oedge+e[2], oedge+e[4], oedge+e[5], v[3], attr);

            for (int k = 0; k < 4; k++)
            {
               new_elements[j+4+k] =
                  new Tetrahedron(oedge+e[mv[k][0]], oedge+e[mv[k][1]],
                                  oedge+e[mv[k][2]], oedge+e[mv[k][3]], attr);
            }
#else
            Tetrahedron *tet;
            new_elements[j+0] = tet = TetMemory.Alloc();
            tet->Init(v[0], oedge+e[0], oedge+e[1], oedge+e[2], attr);

            new_elements[j+1] = tet = TetMemory.Alloc();
            tet->Init(oedge+e[0], v[1], oedge+e[3], oedge+e[4], attr);

            new_elements[j+2] = tet = TetMemory.Alloc();
            tet->Init(oedge+e[1], oedge+e[3], v[2], oedge+e[5], attr);

            new_elements[j+3] = tet = TetMemory.Alloc();
            tet->Init(oedge+e[2], oedge+e[4], oedge+e[5], v[3], attr);

            for (int k = 0; k < 4; k++)
            {
               new_elements[j+4+k] = tet = TetMemory.Alloc();
               tet->Init(oedge+e[mv[k][0]], oedge+e[mv[k][1]],
                         oedge+e[mv[k][2]], oedge+e[mv[k][3]], attr);
            }
#endif
            for (int k = 0; k < 4; k++)
            {
               CoarseFineTr.embeddings[j+k].parent = i;
               CoarseFineTr.embeddings[j+k].matrix = k;
            }
            for (int k = 0; k < 4; k++)
            {
               CoarseFineTr.embeddings[j+4+k].parent = i;
               CoarseFineTr.embeddings[j+4+k].matrix = 4*(rt+1)+k;
            }

            j += 8;
         }
         break;

         case Element::WEDGE:
         {
            const int *f = el_to_face->GetRow(i);

            for (int fi = 2; fi < 5; fi++)
            {
               for (int k = 0; k < 4; k++)
               {
                  vv[k] = v[pri_t::FaceVert[fi][k]];
               }
               AverageVertices(vv, 4, oface + f2qf[f[fi]]);
            }
            for (int ei = 0; ei < 9; ei++)
            {
               for (int k = 0; k < 2; k++)
               {
                  vv[k] = v[pri_t::Edges[ei][k]];
               }
               AverageVertices(vv, 2, oedge+e[ei]);
            }

            const int qf2 = f2qf[f[2]];
            const int qf3 = f2qf[f[3]];
            const int qf4 = f2qf[f[4]];

            new_elements[j++] =
               new Wedge(v[0], oedge+e[0], oedge+e[2],
                         oedge+e[6], oface+qf2, oface+qf4, attr);

            new_elements[j++] =
               new Wedge(oedge+e[1], oedge+e[2], oedge+e[0],
                         oface+qf3, oface+qf4, oface+qf2, attr);

            new_elements[j++] =
               new Wedge(oedge+e[0], v[1], oedge+e[1],
                         oface+qf2, oedge+e[7], oface+qf3, attr);

            new_elements[j++] =
               new Wedge(oedge+e[2], oedge+e[1], v[2],
                         oface+qf4, oface+qf3, oedge+e[8], attr);

            new_elements[j++] =
               new Wedge(oedge+e[6], oface+qf2, oface+qf4,
                         v[3], oedge+e[3], oedge+e[5], attr);

            new_elements[j++] =
               new Wedge(oface+qf3, oface+qf4, oface+qf2,
                         oedge+e[4], oedge+e[5], oedge+e[3], attr);

            new_elements[j++] =
               new Wedge(oface+qf2, oedge+e[7], oface+qf3,
                         oedge+e[3], v[4], oedge+e[4], attr);

            new_elements[j++] =
               new Wedge(oface+qf4, oface+qf3, oedge+e[8],
                         oedge+e[5], oedge+e[4], v[5], attr);
         }
         break;

         case Element::HEXAHEDRON:
         {
            const int *f = el_to_face->GetRow(i);
            const int he = hex_counter;
            hex_counter++;

            const int *qf;
            int qf_data[6];
            if (f2qf.Size() == 0)
            {
               qf = f;
            }
            else
            {
               for (int k = 0; k < 6; k++) { qf_data[k] = f2qf[f[k]]; }
               qf = qf_data;
            }

            AverageVertices(v, 8, oelem+he);

            for (int fi = 0; fi < 6; fi++)
            {
               for (int k = 0; k < 4; k++)
               {
                  vv[k] = v[hex_t::FaceVert[fi][k]];
               }
               AverageVertices(vv, 4, oface + qf[fi]);
            }

            for (int ei = 0; ei < 12; ei++)
            {
               for (int k = 0; k < 2; k++)
               {
                  vv[k] = v[hex_t::Edges[ei][k]];
               }
               AverageVertices(vv, 2, oedge+e[ei]);
            }

            new_elements[j++] =
               new Hexahedron(v[0], oedge+e[0], oface+qf[0],
                              oedge+e[3], oedge+e[8], oface+qf[1],
                              oelem+he, oface+qf[4], attr);
            new_elements[j++] =
               new Hexahedron(oedge+e[0], v[1], oedge+e[1],
                              oface+qf[0], oface+qf[1], oedge+e[9],
                              oface+qf[2], oelem+he, attr);
            new_elements[j++] =
               new Hexahedron(oface+qf[0], oedge+e[1], v[2],
                              oedge+e[2], oelem+he, oface+qf[2],
                              oedge+e[10], oface+qf[3], attr);
            new_elements[j++] =
               new Hexahedron(oedge+e[3], oface+qf[0], oedge+e[2],
                              v[3], oface+qf[4], oelem+he,
                              oface+qf[3], oedge+e[11], attr);
            new_elements[j++] =
               new Hexahedron(oedge+e[8], oface+qf[1], oelem+he,
                              oface+qf[4], v[4], oedge+e[4],
                              oface+qf[5], oedge+e[7], attr);
            new_elements[j++] =
               new Hexahedron(oface+qf[1], oedge+e[9], oface+qf[2],
                              oelem+he, oedge+e[4], v[5],
                              oedge+e[5], oface+qf[5], attr);
            new_elements[j++] =
               new Hexahedron(oelem+he, oface+qf[2], oedge+e[10],
                              oface+qf[3], oface+qf[5], oedge+e[5],
                              v[6], oedge+e[6], attr);
            new_elements[j++] =
               new Hexahedron(oface+qf[4], oelem+he, oface+qf[3],
                              oedge+e[11], oedge+e[7], oface+qf[5],
                              oedge+e[6], v[7], attr);
         }
         break;

         default:
            MFEM_ABORT("Unknown 3D element type \"" << el_type << "\"");
            break;
      }
      FreeElement(elements[i]);
   }
   mfem::Swap(elements, new_elements);

   // refine boundary elements
   new_boundary.SetSize(4 * NumOfBdrElements);
   for (int i = 0, j = 0; i < NumOfBdrElements; i++)
   {
      const Element::Type bdr_el_type = boundary[i]->GetType();
      const int attr = boundary[i]->GetAttribute();
      int *v = boundary[i]->GetVertices();
      const int *e = bel_to_edge->GetRow(i);
      int ev[4];

      if (e2v.Size())
      {
         const int ne = bel_to_edge->RowSize(i);
         for (int k = 0; k < ne; k++) { ev[k] = e2v[e[k]]; }
         e = ev;
      }

      if (bdr_el_type == Element::TRIANGLE)
      {
         new_boundary[j++] =
            new Triangle(v[0], oedge+e[0], oedge+e[2], attr);
         new_boundary[j++] =
            new Triangle(oedge+e[1], oedge+e[2], oedge+e[0], attr);
         new_boundary[j++] =
            new Triangle(oedge+e[0], v[1], oedge+e[1], attr);
         new_boundary[j++] =
            new Triangle(oedge+e[2], oedge+e[1], v[2], attr);
      }
      else if (bdr_el_type == Element::QUADRILATERAL)
      {
         const int qf =
            (f2qf.Size() == 0) ? be_to_face[i] : f2qf[be_to_face[i]];

         new_boundary[j++] =
            new Quadrilateral(v[0], oedge+e[0], oface+qf, oedge+e[3], attr);
         new_boundary[j++] =
            new Quadrilateral(oedge+e[0], v[1], oedge+e[1], oface+qf, attr);
         new_boundary[j++] =
            new Quadrilateral(oface+qf, oedge+e[1], v[2], oedge+e[2], attr);
         new_boundary[j++] =
            new Quadrilateral(oedge+e[3], oface+qf, oedge+e[2], v[3], attr);
      }
      else
      {
         MFEM_ABORT("boundary Element is not a triangle or a quad!");
      }
      FreeElement(boundary[i]);
   }
   mfem::Swap(boundary, new_boundary);

   static const double A = 0.0, B = 0.5, C = 1.0;
   static double tet_children[3*4*16] =
   {
      A,A,A, B,A,A, A,B,A, A,A,B,
      B,A,A, C,A,A, B,B,A, B,A,B,
      A,B,A, B,B,A, A,C,A, A,B,B,
      A,A,B, B,A,B, A,B,B, A,A,C,
      // edge coordinates:
      //    0 -> B,A,A  1 -> A,B,A  2 -> A,A,B
      //    3 -> B,B,A  4 -> B,A,B  5 -> A,B,B
      // rt = 0: {0,5,1,2}, {0,5,2,4}, {0,5,4,3}, {0,5,3,1}
      B,A,A, A,B,B, A,B,A, A,A,B,
      B,A,A, A,B,B, A,A,B, B,A,B,
      B,A,A, A,B,B, B,A,B, B,B,A,
      B,A,A, A,B,B, B,B,A, A,B,A,
      // rt = 1: {1,0,4,2}, {1,2,4,5}, {1,5,4,3}, {1,3,4,0}
      A,B,A, B,A,A, B,A,B, A,A,B,
      A,B,A, A,A,B, B,A,B, A,B,B,
      A,B,A, A,B,B, B,A,B, B,B,A,
      A,B,A, B,B,A, B,A,B, B,A,A,
      // rt = 2: {2,0,1,3}, {2,1,5,3}, {2,5,4,3}, {2,4,0,3}
      A,A,B, B,A,A, A,B,A, B,B,A,
      A,A,B, A,B,A, A,B,B, B,B,A,
      A,A,B, A,B,B, B,A,B, B,B,A,
      A,A,B, B,A,B, B,A,A, B,B,A
   };
   static double pri_children[3*6*8] =
   {
      A,A,A, B,A,A, A,B,A, A,A,B, B,A,B, A,B,B,
      B,B,A, A,B,A, B,A,A, B,B,B, A,B,B, B,A,B,
      B,A,A, C,A,A, B,B,A, B,A,B, C,A,B, B,B,B,
      A,B,A, B,B,A, A,C,A, A,B,B, B,B,B, A,C,B,
      A,A,B, B,A,B, A,B,B, A,A,C, B,A,C, A,B,C,
      B,B,B, A,B,B, B,A,B, B,B,C, A,B,C, B,A,C,
      B,A,B, C,A,B, B,B,B, B,A,C, C,A,C, B,B,C,
      A,B,B, B,B,B, A,C,B, A,B,C, B,B,C, A,C,C
   };
   static double hex_children[3*8*8] =
   {
      A,A,A, B,A,A, B,B,A, A,B,A, A,A,B, B,A,B, B,B,B, A,B,B,
      B,A,A, C,A,A, C,B,A, B,B,A, B,A,B, C,A,B, C,B,B, B,B,B,
      B,B,A, C,B,A, C,C,A, B,C,A, B,B,B, C,B,B, C,C,B, B,C,B,
      A,B,A, B,B,A, B,C,A, A,C,A, A,B,B, B,B,B, B,C,B, A,C,B,
      A,A,B, B,A,B, B,B,B, A,B,B, A,A,C, B,A,C, B,B,C, A,B,C,
      B,A,B, C,A,B, C,B,B, B,B,B, B,A,C, C,A,C, C,B,C, B,B,C,
      B,B,B, C,B,B, C,C,B, B,C,B, B,B,C, C,B,C, C,C,C, B,C,C,
      A,B,B, B,B,B, B,C,B, A,C,B, A,B,C, B,B,C, B,C,C, A,C,C
   };

   CoarseFineTr.point_matrices[Geometry::TETRAHEDRON]
   .UseExternalData(tet_children, 3, 4, 16);
   CoarseFineTr.point_matrices[Geometry::PRISM]
   .UseExternalData(pri_children, 3, 6, 8);
   CoarseFineTr.point_matrices[Geometry::CUBE]
   .UseExternalData(hex_children, 3, 8, 8);

   for (int i = 0; i < elements.Size(); i++)
   {
      // tetrahedron elements are handled above:
      if (elements[i]->GetType() == Element::TETRAHEDRON) { continue; }

      Embedding &emb = CoarseFineTr.embeddings[i];
      emb.parent = i / 8;
      emb.matrix = i % 8;
   }

   NumOfVertices    = vertices.Size();
   NumOfElements    = 8 * NumOfElements;
   NumOfBdrElements = 4 * NumOfBdrElements;

   GetElementToFaceTable();
   GenerateFaces();

#ifdef MFEM_DEBUG
   CheckBdrElementOrientation(false);
#endif

   NumOfEdges = GetElementToEdgeTable(*el_to_edge, be_to_edge);

   last_operation = Mesh::REFINE;
   sequence++;

   if (update_nodes) { UpdateNodes(); }

   if (ent_sets)
   {
      ent_sets->UniformRefinement3D();
   }
}

void Mesh::LocalRefinement(const Array<int> &marked_el, int type)
{
   int i, j, ind, nedges;
   Array<int> v;

   ResetLazyData();

   if (ncmesh)
   {
      MFEM_ABORT("Local and nonconforming refinements cannot be mixed.");
   }

   InitRefinementTransforms();

   if (Dim == 1) // --------------------------------------------------------
   {
      int cne = NumOfElements, cnv = NumOfVertices;
      NumOfVertices += marked_el.Size();
      NumOfElements += marked_el.Size();
      vertices.SetSize(NumOfVertices);
      elements.SetSize(NumOfElements);
      CoarseFineTr.embeddings.SetSize(NumOfElements);

      for (j = 0; j < marked_el.Size(); j++)
      {
         i = marked_el[j];
         Segment *c_seg = (Segment *)elements[i];
         int *vert = c_seg->GetVertices(), attr = c_seg->GetAttribute();
         int new_v = cnv + j, new_e = cne + j;
         AverageVertices(vert, 2, new_v);
         elements[new_e] = new Segment(new_v, vert[1], attr);
         vert[1] = new_v;

         CoarseFineTr.embeddings[i] = Embedding(i, 1);
         CoarseFineTr.embeddings[new_e] = Embedding(i, 2);
      }

      static double seg_children[3*2] = { 0.0,1.0, 0.0,0.5, 0.5,1.0 };
      CoarseFineTr.point_matrices[Geometry::SEGMENT].
      UseExternalData(seg_children, 1, 2, 3);

      GenerateFaces();

   } // end of 'if (Dim == 1)'
   else if (Dim == 2) // ---------------------------------------------------
   {
      // 1. Get table of vertex to vertex connections.
      DSTable v_to_v(NumOfVertices);
      GetVertexToVertexTable(v_to_v);

      // 2. Get edge to element connections in arrays edge1 and edge2
      nedges = v_to_v.NumberOfEntries();
      int *edge1  = new int[nedges];
      int *edge2  = new int[nedges];
      int *middle = new int[nedges];

      for (i = 0; i < nedges; i++)
      {
         edge1[i] = edge2[i] = middle[i] = -1;
      }

      for (i = 0; i < NumOfElements; i++)
      {
         elements[i]->GetVertices(v);
         for (j = 1; j < v.Size(); j++)
         {
            ind = v_to_v(v[j-1], v[j]);
            (edge1[ind] == -1) ? (edge1[ind] = i) : (edge2[ind] = i);
         }
         ind = v_to_v(v[0], v[v.Size()-1]);
         (edge1[ind] == -1) ? (edge1[ind] = i) : (edge2[ind] = i);
      }

      // 3. Do the red refinement.
      for (i = 0; i < marked_el.Size(); i++)
      {
         RedRefinement(marked_el[i], v_to_v, edge1, edge2, middle);
      }

      // 4. Do the green refinement (to get conforming mesh).
      int need_refinement;
      do
      {
         need_refinement = 0;
         for (i = 0; i < nedges; i++)
         {
            if (middle[i] != -1 && edge1[i] != -1)
            {
               need_refinement = 1;
               GreenRefinement(edge1[i], v_to_v, edge1, edge2, middle);
            }
         }
      }
      while (need_refinement == 1);

      // 5. Update the boundary elements.
      int v1[2], v2[2], bisect, temp;
      temp = NumOfBdrElements;
      for (i = 0; i < temp; i++)
      {
         boundary[i]->GetVertices(v);
         bisect = v_to_v(v[0], v[1]);
         if (middle[bisect] != -1) // the element was refined (needs updating)
         {
            if (boundary[i]->GetType() == Element::SEGMENT)
            {
               v1[0] =           v[0]; v1[1] = middle[bisect];
               v2[0] = middle[bisect]; v2[1] =           v[1];

               boundary[i]->SetVertices(v1);
               boundary.Append(new Segment(v2, boundary[i]->GetAttribute()));
            }
            else
               mfem_error("Only bisection of segment is implemented"
                          " for bdr elem.");
         }
      }
      NumOfBdrElements = boundary.Size();

      // 6. Free the allocated memory.
      delete [] edge1;
      delete [] edge2;
      delete [] middle;

      if (el_to_edge != NULL)
      {
         NumOfEdges = GetElementToEdgeTable(*el_to_edge, be_to_edge);
         GenerateFaces();
      }

   }
   else if (Dim == 3) // ---------------------------------------------------
   {
      // 1. Hash table of vertex to vertex connections corresponding to refined
      //    edges.
      HashTable<Hashed2> v_to_v;

      MFEM_VERIFY(GetNE() == 0 ||
                  ((Tetrahedron*)elements[0])->GetRefinementFlag() != 0,
                  "tetrahedral mesh is not marked for refinement:"
                  " call Finalize(true)");

      // 2. Do the red refinement.
      int ii;
      switch (type)
      {
         case 1:
            for (i = 0; i < marked_el.Size(); i++)
            {
               Bisection(marked_el[i], v_to_v);
            }
            break;
         case 2:
            for (i = 0; i < marked_el.Size(); i++)
            {
               Bisection(marked_el[i], v_to_v);

               Bisection(NumOfElements - 1, v_to_v);
               Bisection(marked_el[i], v_to_v);
            }
            break;
         case 3:
            for (i = 0; i < marked_el.Size(); i++)
            {
               Bisection(marked_el[i], v_to_v);

               ii = NumOfElements - 1;
               Bisection(ii, v_to_v);
               Bisection(NumOfElements - 1, v_to_v);
               Bisection(ii, v_to_v);

               Bisection(marked_el[i], v_to_v);
               Bisection(NumOfElements-1, v_to_v);
               Bisection(marked_el[i], v_to_v);
            }
            break;
      }

      // 3. Do the green refinement (to get conforming mesh).
      int need_refinement;
      // int need_refinement, onoe, max_gen = 0;
      do
      {
         // int redges[2], type, flag;
         need_refinement = 0;
         // onoe = NumOfElements;
         // for (i = 0; i < onoe; i++)
         for (i = 0; i < NumOfElements; i++)
         {
            // ((Tetrahedron *)elements[i])->
            // ParseRefinementFlag(redges, type, flag);
            // if (flag > max_gen)  max_gen = flag;
            if (elements[i]->NeedRefinement(v_to_v))
            {
               need_refinement = 1;
               Bisection(i, v_to_v);
            }
         }
      }
      while (need_refinement == 1);

      // mfem::out << "Maximum generation: " << max_gen << endl;

      // 4. Update the boundary elements.
      do
      {
         need_refinement = 0;
         for (i = 0; i < NumOfBdrElements; i++)
            if (boundary[i]->NeedRefinement(v_to_v))
            {
               need_refinement = 1;
               BdrBisection(i, v_to_v);
            }
      }
      while (need_refinement == 1);

      NumOfVertices = vertices.Size();
      NumOfBdrElements = boundary.Size();

      // 5. Update element-to-edge and element-to-face relations.
      if (el_to_edge != NULL)
      {
         NumOfEdges = GetElementToEdgeTable(*el_to_edge, be_to_edge);
      }
      if (el_to_face != NULL)
      {
         GetElementToFaceTable();
         GenerateFaces();
      }

   } //  end 'if (Dim == 3)'

   last_operation = Mesh::REFINE;
   sequence++;

   UpdateNodes();

#ifdef MFEM_DEBUG
   CheckElementOrientation(false);
#endif
}

void Mesh::NonconformingRefinement(const Array<Refinement> &refinements,
                                   int nc_limit)
{
   MFEM_VERIFY(!NURBSext, "Nonconforming refinement of NURBS meshes is "
               "not supported. Project the NURBS to Nodes first.");

   ResetLazyData();

   if (!ncmesh)
   {
      // start tracking refinement hierarchy
      ncmesh = new NCMesh(this);
   }

   if (!refinements.Size())
   {
      last_operation = Mesh::NONE;
      return;
   }

   // do the refinements
   ncmesh->MarkCoarseLevel();
   ncmesh->Refine(refinements);

   if (nc_limit > 0)
   {
      ncmesh->LimitNCLevel(nc_limit);
   }

   // create a second mesh containing the finest elements from 'ncmesh'
   Mesh* mesh2 = new Mesh(*ncmesh);
   ncmesh->OnMeshUpdated(mesh2);

   // now swap the meshes, the second mesh will become the old coarse mesh
   // and this mesh will be the new fine mesh
   Swap(*mesh2, false);
   delete mesh2;

   GenerateNCFaceInfo();

   last_operation = Mesh::REFINE;
   sequence++;

   if (Nodes) // update/interpolate curved mesh
   {
      Nodes->FESpace()->Update();
      Nodes->Update();
   }
}

double Mesh::AggregateError(const Array<double> &elem_error,
                            const int *fine, int nfine, int op)
{
   double error = 0.0;
   for (int i = 0; i < nfine; i++)
   {
      MFEM_VERIFY(fine[i] < elem_error.Size(), "");

      double err_fine = elem_error[fine[i]];
      switch (op)
      {
         case 0: error = std::min(error, err_fine); break;
         case 1: error += err_fine; break;
         case 2: error = std::max(error, err_fine); break;
      }
   }
   return error;
}

bool Mesh::NonconformingDerefinement(Array<double> &elem_error,
                                     double threshold, int nc_limit, int op)
{
   MFEM_VERIFY(ncmesh, "Only supported for non-conforming meshes.");
   MFEM_VERIFY(!NURBSext, "Derefinement of NURBS meshes is not supported. "
               "Project the NURBS to Nodes first.");

   ResetLazyData();

   const Table &dt = ncmesh->GetDerefinementTable();

   Array<int> level_ok;
   if (nc_limit > 0)
   {
      ncmesh->CheckDerefinementNCLevel(dt, level_ok, nc_limit);
   }

   Array<int> derefs;
   for (int i = 0; i < dt.Size(); i++)
   {
      if (nc_limit > 0 && !level_ok[i]) { continue; }

      double error =
         AggregateError(elem_error, dt.GetRow(i), dt.RowSize(i), op);

      if (error < threshold) { derefs.Append(i); }
   }

   if (!derefs.Size()) { return false; }

   ncmesh->Derefine(derefs);

   Mesh* mesh2 = new Mesh(*ncmesh);
   ncmesh->OnMeshUpdated(mesh2);

   Swap(*mesh2, false);
   delete mesh2;

   GenerateNCFaceInfo();

   last_operation = Mesh::DEREFINE;
   sequence++;

   UpdateNodes();

   return true;
}

bool Mesh::DerefineByError(Array<double> &elem_error, double threshold,
                           int nc_limit, int op)
{
   // NOTE: the error array is not const because it will be expanded in parallel
   //       by ghost element errors
   if (Nonconforming())
   {
      return NonconformingDerefinement(elem_error, threshold, nc_limit, op);
   }
   else
   {
      MFEM_ABORT("Derefinement is currently supported for non-conforming "
                 "meshes only.");
      return false;
   }
}

bool Mesh::DerefineByError(const Vector &elem_error, double threshold,
                           int nc_limit, int op)
{
   Array<double> tmp(elem_error.Size());
   for (int i = 0; i < tmp.Size(); i++)
   {
      tmp[i] = elem_error(i);
   }
   return DerefineByError(tmp, threshold, nc_limit, op);
}


void Mesh::InitFromNCMesh(const NCMesh &ncmesh)
{
   Dim = ncmesh.Dimension();
   spaceDim = ncmesh.SpaceDimension();

   DeleteTables();

   ncmesh.GetMeshComponents(*this);

   NumOfVertices = vertices.Size();
   NumOfElements = elements.Size();
   NumOfBdrElements = boundary.Size();

   SetMeshGen(); // set the mesh type: 'meshgen', ...

   NumOfEdges = NumOfFaces = 0;
   nbInteriorFaces = nbBoundaryFaces = -1;

   if (Dim > 1)
   {
      el_to_edge = new Table;
      NumOfEdges = GetElementToEdgeTable(*el_to_edge, be_to_edge);
   }
   if (Dim > 2)
   {
      GetElementToFaceTable();
   }
   GenerateFaces();
#ifdef MFEM_DEBUG
   CheckBdrElementOrientation(false);
#endif

   // NOTE: ncmesh->OnMeshUpdated() and GenerateNCFaceInfo() should be called
   // outside after this method.
}

Mesh::Mesh(const NCMesh &ncmesh)
{
   Init();
   InitTables();
   InitFromNCMesh(ncmesh);
   SetAttributes();
}

void Mesh::Swap(Mesh& other, bool non_geometry)
{
   mfem::Swap(Dim, other.Dim);
   mfem::Swap(spaceDim, other.spaceDim);

   mfem::Swap(NumOfVertices, other.NumOfVertices);
   mfem::Swap(NumOfElements, other.NumOfElements);
   mfem::Swap(NumOfBdrElements, other.NumOfBdrElements);
   mfem::Swap(NumOfEdges, other.NumOfEdges);
   mfem::Swap(NumOfFaces, other.NumOfFaces);

   mfem::Swap(meshgen, other.meshgen);
   mfem::Swap(mesh_geoms, other.mesh_geoms);

   mfem::Swap(elements, other.elements);
   mfem::Swap(vertices, other.vertices);
   mfem::Swap(boundary, other.boundary);
   mfem::Swap(faces, other.faces);
   mfem::Swap(faces_info, other.faces_info);
   mfem::Swap(nc_faces_info, other.nc_faces_info);

   mfem::Swap(el_to_edge, other.el_to_edge);
   mfem::Swap(el_to_face, other.el_to_face);
   mfem::Swap(el_to_el, other.el_to_el);
   mfem::Swap(be_to_edge, other.be_to_edge);
   mfem::Swap(bel_to_edge, other.bel_to_edge);
   mfem::Swap(be_to_face, other.be_to_face);
   mfem::Swap(face_edge, other.face_edge);
   mfem::Swap(edge_vertex, other.edge_vertex);

   mfem::Swap(attributes, other.attributes);
   mfem::Swap(bdr_attributes, other.bdr_attributes);

   mfem::Swap(geom_factors, other.geom_factors);

<<<<<<< HEAD
   mfem::Swap(ent_sets, other.ent_sets);
=======
#ifdef MFEM_USE_MEMALLOC
   TetMemory.Swap(other.TetMemory);
#endif
>>>>>>> bf542247

   if (non_geometry)
   {
      mfem::Swap(NURBSext, other.NURBSext);
      mfem::Swap(ncmesh, other.ncmesh);

      mfem::Swap(Nodes, other.Nodes);
      if (Nodes) { Nodes->FESpace()->UpdateMeshPointer(this); }
      if (other.Nodes) { other.Nodes->FESpace()->UpdateMeshPointer(&other); }
      mfem::Swap(own_nodes, other.own_nodes);

      mfem::Swap(CoarseFineTr, other.CoarseFineTr);

      mfem::Swap(sequence, other.sequence);
      mfem::Swap(last_operation, other.last_operation);
   }
}

void Mesh::GetElementData(const Array<Element*> &elem_array, int geom,
                          Array<int> &elem_vtx, Array<int> &attr) const
{
   // protected method
   const int nv = Geometry::NumVerts[geom];
   int num_elems = 0;
   for (int i = 0; i < elem_array.Size(); i++)
   {
      if (elem_array[i]->GetGeometryType() == geom)
      {
         num_elems++;
      }
   }
   elem_vtx.SetSize(nv*num_elems);
   attr.SetSize(num_elems);
   elem_vtx.SetSize(0);
   attr.SetSize(0);
   for (int i = 0; i < elem_array.Size(); i++)
   {
      Element *el = elem_array[i];
      if (el->GetGeometryType() != geom) { continue; }

      Array<int> loc_vtx(el->GetVertices(), nv);
      elem_vtx.Append(loc_vtx);
      attr.Append(el->GetAttribute());
   }
}

static Array<int>& AllElements(Array<int> &list, int nelem)
{
   list.SetSize(nelem);
   for (int i = 0; i < nelem; i++) { list[i] = i; }
   return list;
}

void Mesh::UniformRefinement(int ref_algo)
{
   Array<int> list;

   if (NURBSext)
   {
      NURBSUniformRefinement();
   }
   else if (ncmesh)
   {
      GeneralRefinement(AllElements(list, GetNE()));
   }
   else if (ref_algo == 1 && meshgen == 1 && Dim == 3)
   {
      // algorithm "B" for an all-tet mesh
      LocalRefinement(AllElements(list, GetNE()));
   }
   else
   {
      switch (Dim)
      {
         case 1: LocalRefinement(AllElements(list, GetNE())); break;
         case 2: UniformRefinement2D(); break;
         case 3: UniformRefinement3D(); break;
         default: MFEM_ABORT("internal error");
      }
   }
}

void Mesh::GeneralRefinement(const Array<Refinement> &refinements,
                             int nonconforming, int nc_limit)
{
   if (ncmesh)
   {
      nonconforming = 1;
   }
   else if (Dim == 1 || (Dim == 3 && (meshgen & 1)))
   {
      nonconforming = 0;
   }
   else if (nonconforming < 0)
   {
      // determine if nonconforming refinement is suitable
      if ((meshgen & 2) || (meshgen & 4))
      {
         nonconforming = 1; // tensor product elements and wedges
      }
      else
      {
         nonconforming = 0; // simplices
      }
   }

   if (nonconforming)
   {
      // non-conforming refinement (hanging nodes)
      NonconformingRefinement(refinements, nc_limit);
   }
   else
   {
      Array<int> el_to_refine(refinements.Size());
      for (int i = 0; i < refinements.Size(); i++)
      {
         el_to_refine[i] = refinements[i].index;
      }

      // infer 'type' of local refinement from first element's 'ref_type'
      int type, rt = (refinements.Size() ? refinements[0].ref_type : 7);
      if (rt == 1 || rt == 2 || rt == 4)
      {
         type = 1; // bisection
      }
      else if (rt == 3 || rt == 5 || rt == 6)
      {
         type = 2; // quadrisection
      }
      else
      {
         type = 3; // octasection
      }

      // red-green refinement and bisection, no hanging nodes
      LocalRefinement(el_to_refine, type);
   }
}

void Mesh::GeneralRefinement(const Array<int> &el_to_refine, int nonconforming,
                             int nc_limit)
{
   Array<Refinement> refinements(el_to_refine.Size());
   for (int i = 0; i < el_to_refine.Size(); i++)
   {
      refinements[i] = Refinement(el_to_refine[i]);
   }
   GeneralRefinement(refinements, nonconforming, nc_limit);
}

void Mesh::EnsureNCMesh(bool simplices_nonconforming)
{
   MFEM_VERIFY(!NURBSext, "Cannot convert a NURBS mesh to an NC mesh. "
               "Please project the NURBS to Nodes first, with SetCurvature().");

#ifdef MFEM_USE_MPI
   MFEM_VERIFY(ncmesh != NULL || dynamic_cast<const ParMesh*>(this) == NULL,
               "Sorry, converting a conforming ParMesh to an NC mesh is "
               "not possible.");
#endif

   if (!ncmesh)
   {
      if ((meshgen & 0x2) /* quads/hexes */ ||
          (meshgen & 0x4) /* wedges */ ||
          (simplices_nonconforming && (meshgen & 0x1)) /* simplices */)
      {
         ncmesh = new NCMesh(this);
         ncmesh->OnMeshUpdated(this);
         GenerateNCFaceInfo();
      }
   }
}

void Mesh::RandomRefinement(double prob, bool aniso, int nonconforming,
                            int nc_limit)
{
   Array<Refinement> refs;
   for (int i = 0; i < GetNE(); i++)
   {
      if ((double) rand() / RAND_MAX < prob)
      {
         int type = 7;
         if (aniso)
         {
            type = (Dim == 3) ? (rand() % 7 + 1) : (rand() % 3 + 1);
         }
         refs.Append(Refinement(i, type));
      }
   }
   GeneralRefinement(refs, nonconforming, nc_limit);
}

void Mesh::RefineAtVertex(const Vertex& vert, double eps, int nonconforming)
{
   Array<int> v;
   Array<Refinement> refs;
   for (int i = 0; i < GetNE(); i++)
   {
      GetElementVertices(i, v);
      bool refine = false;
      for (int j = 0; j < v.Size(); j++)
      {
         double dist = 0.0;
         for (int l = 0; l < spaceDim; l++)
         {
            double d = vert(l) - vertices[v[j]](l);
            dist += d*d;
         }
         if (dist <= eps*eps) { refine = true; break; }
      }
      if (refine)
      {
         refs.Append(Refinement(i));
      }
   }
   GeneralRefinement(refs, nonconforming);
}

bool Mesh::RefineByError(const Array<double> &elem_error, double threshold,
                         int nonconforming, int nc_limit)
{
   MFEM_VERIFY(elem_error.Size() == GetNE(), "");
   Array<Refinement> refs;
   for (int i = 0; i < GetNE(); i++)
   {
      if (elem_error[i] > threshold)
      {
         refs.Append(Refinement(i));
      }
   }
   if (ReduceInt(refs.Size()))
   {
      GeneralRefinement(refs, nonconforming, nc_limit);
      return true;
   }
   return false;
}

bool Mesh::RefineByError(const Vector &elem_error, double threshold,
                         int nonconforming, int nc_limit)
{
   Array<double> tmp(const_cast<double*>(elem_error.GetData()),
                     elem_error.Size());
   return RefineByError(tmp, threshold, nonconforming, nc_limit);
}


void Mesh::Bisection(int i, const DSTable &v_to_v,
                     int *edge1, int *edge2, int *middle)
{
   int *vert;
   int v[2][4], v_new, bisect, t;
   Element *el = elements[i];
   Vertex V;

   t = el->GetType();
   if (t == Element::TRIANGLE)
   {
      Triangle *tri = (Triangle *) el;

      vert = tri->GetVertices();

      // 1. Get the index for the new vertex in v_new.
      bisect = v_to_v(vert[0], vert[1]);
      MFEM_ASSERT(bisect >= 0, "");

      if (middle[bisect] == -1)
      {
         v_new = NumOfVertices++;
         for (int d = 0; d < spaceDim; d++)
         {
            V(d) = 0.5 * (vertices[vert[0]](d) + vertices[vert[1]](d));
         }
         vertices.Append(V);

         // Put the element that may need refinement (because of this
         // bisection) in edge1, or -1 if no more refinement is needed.
         if (edge1[bisect] == i)
         {
            edge1[bisect] = edge2[bisect];
         }

         middle[bisect] = v_new;
      }
      else
      {
         v_new = middle[bisect];

         // This edge will require no more refinement.
         edge1[bisect] = -1;
      }

      // 2. Set the node indices for the new elements in v[0] and v[1] so that
      //    the  edge marked for refinement is between the first two nodes.
      v[0][0] = vert[2]; v[0][1] = vert[0]; v[0][2] = v_new;
      v[1][0] = vert[1]; v[1][1] = vert[2]; v[1][2] = v_new;

      tri->SetVertices(v[0]);   // changes vert[0..2] !!!

      Triangle* tri_new = new Triangle(v[1], tri->GetAttribute());
      elements.Append(tri_new);

      int tr = tri->GetTransform();
      tri_new->ResetTransform(tr);

      // record the sequence of refinements
      tri->PushTransform(4);
      tri_new->PushTransform(5);

      int coarse = FindCoarseElement(i);
      CoarseFineTr.embeddings[i].parent = coarse;
      CoarseFineTr.embeddings.Append(Embedding(coarse));

      // 3. edge1 and edge2 may have to be changed for the second triangle.
      if (v[1][0] < v_to_v.NumberOfRows() && v[1][1] < v_to_v.NumberOfRows())
      {
         bisect = v_to_v(v[1][0], v[1][1]);
         MFEM_ASSERT(bisect >= 0, "");

         if (edge1[bisect] == i)
         {
            edge1[bisect] = NumOfElements;
         }
         else if (edge2[bisect] == i)
         {
            edge2[bisect] = NumOfElements;
         }
      }
      NumOfElements++;
   }
   else
   {
      MFEM_ABORT("Bisection for now works only for triangles.");
   }
}

void Mesh::Bisection(int i, HashTable<Hashed2> &v_to_v)
{
   int *vert;
   int v[2][4], v_new, bisect, t;
   Element *el = elements[i];
   Vertex V;

   t = el->GetType();
   if (t == Element::TETRAHEDRON)
   {
      int j, type, new_type, old_redges[2], new_redges[2][2], flag;
      Tetrahedron *tet = (Tetrahedron *) el;

      MFEM_VERIFY(tet->GetRefinementFlag() != 0,
                  "TETRAHEDRON element is not marked for refinement.");

      vert = tet->GetVertices();

      // 1. Get the index for the new vertex in v_new.
      bisect = v_to_v.FindId(vert[0], vert[1]);
      if (bisect == -1)
      {
         v_new = NumOfVertices + v_to_v.GetId(vert[0],vert[1]);
         for (j = 0; j < 3; j++)
         {
            V(j) = 0.5 * (vertices[vert[0]](j) + vertices[vert[1]](j));
         }
         vertices.Append(V);
      }
      else
      {
         v_new = NumOfVertices + bisect;
      }

      // 2. Set the node indices for the new elements in v[2][4] so that
      //    the edge marked for refinement is between the first two nodes.
      tet->ParseRefinementFlag(old_redges, type, flag);

      v[0][3] = v_new;
      v[1][3] = v_new;
      new_redges[0][0] = 2;
      new_redges[0][1] = 1;
      new_redges[1][0] = 2;
      new_redges[1][1] = 1;
      int tr1 = -1, tr2 = -1;
      switch (old_redges[0])
      {
         case 2:
            v[0][0] = vert[0]; v[0][1] = vert[2]; v[0][2] = vert[3];
            if (type == Tetrahedron::TYPE_PF) { new_redges[0][1] = 4; }
            tr1 = 0;
            break;
         case 3:
            v[0][0] = vert[3]; v[0][1] = vert[0]; v[0][2] = vert[2];
            tr1 = 2;
            break;
         case 5:
            v[0][0] = vert[2]; v[0][1] = vert[3]; v[0][2] = vert[0];
            tr1 = 4;
      }
      switch (old_redges[1])
      {
         case 1:
            v[1][0] = vert[2]; v[1][1] = vert[1]; v[1][2] = vert[3];
            if (type == Tetrahedron::TYPE_PF) { new_redges[1][0] = 3; }
            tr2 = 1;
            break;
         case 4:
            v[1][0] = vert[1]; v[1][1] = vert[3]; v[1][2] = vert[2];
            tr2 = 3;
            break;
         case 5:
            v[1][0] = vert[3]; v[1][1] = vert[2]; v[1][2] = vert[1];
            tr2 = 5;
      }

      int attr = tet->GetAttribute();
      tet->SetVertices(v[0]);

#ifdef MFEM_USE_MEMALLOC
      Tetrahedron *tet2 = TetMemory.Alloc();
      tet2->SetVertices(v[1]);
      tet2->SetAttribute(attr);
#else
      Tetrahedron *tet2 = new Tetrahedron(v[1], attr);
#endif
      tet2->ResetTransform(tet->GetTransform());
      elements.Append(tet2);

      // record the sequence of refinements
      tet->PushTransform(tr1);
      tet2->PushTransform(tr2);

      int coarse = FindCoarseElement(i);
      CoarseFineTr.embeddings[i].parent = coarse;
      CoarseFineTr.embeddings.Append(Embedding(coarse));

      // 3. Set the bisection flag
      switch (type)
      {
         case Tetrahedron::TYPE_PU:
            new_type = Tetrahedron::TYPE_PF; break;
         case Tetrahedron::TYPE_PF:
            new_type = Tetrahedron::TYPE_A;  break;
         default:
            new_type = Tetrahedron::TYPE_PU;
      }

      tet->CreateRefinementFlag(new_redges[0], new_type, flag+1);
      tet2->CreateRefinementFlag(new_redges[1], new_type, flag+1);

      NumOfElements++;
   }
   else
   {
      MFEM_ABORT("Bisection with HashTable for now works only for tetrahedra.");
   }
}

void Mesh::BdrBisection(int i, const HashTable<Hashed2> &v_to_v)
{
   int *vert;
   int v[2][3], v_new, bisect, t;
   Element *bdr_el = boundary[i];

   t = bdr_el->GetType();
   if (t == Element::TRIANGLE)
   {
      Triangle *tri = (Triangle *) bdr_el;

      vert = tri->GetVertices();

      // 1. Get the index for the new vertex in v_new.
      bisect = v_to_v.FindId(vert[0], vert[1]);
      MFEM_ASSERT(bisect >= 0, "");
      v_new = NumOfVertices + bisect;
      MFEM_ASSERT(v_new != -1, "");

      // 2. Set the node indices for the new elements in v[0] and v[1] so that
      //    the  edge marked for refinement is between the first two nodes.
      v[0][0] = vert[2]; v[0][1] = vert[0]; v[0][2] = v_new;
      v[1][0] = vert[1]; v[1][1] = vert[2]; v[1][2] = v_new;

      tri->SetVertices(v[0]);

      boundary.Append(new Triangle(v[1], tri->GetAttribute()));

      NumOfBdrElements++;
   }
   else
   {
      MFEM_ABORT("Bisection of boundary elements with HashTable works only for"
                 " triangles!");
   }
}

void Mesh::UniformRefinement(int i, const DSTable &v_to_v,
                             int *edge1, int *edge2, int *middle)
{
   Array<int> v;
   int j, v1[3], v2[3], v3[3], v4[3], v_new[3], bisect[3];
   Vertex V;

   if (elements[i]->GetType() == Element::TRIANGLE)
   {
      Triangle *tri0 = (Triangle*) elements[i];
      tri0->GetVertices(v);

      // 1. Get the indeces for the new vertices in array v_new
      bisect[0] = v_to_v(v[0],v[1]);
      bisect[1] = v_to_v(v[1],v[2]);
      bisect[2] = v_to_v(v[0],v[2]);
      MFEM_ASSERT(bisect[0] >= 0 && bisect[1] >= 0 && bisect[2] >= 0, "");

      for (j = 0; j < 3; j++)                // for the 3 edges fix v_new
      {
         if (middle[bisect[j]] == -1)
         {
            v_new[j] = NumOfVertices++;
            for (int d = 0; d < spaceDim; d++)
            {
               V(d) = (vertices[v[j]](d) + vertices[v[(j+1)%3]](d))/2.;
            }
            vertices.Append(V);

            // Put the element that may need refinement (because of this
            // bisection) in edge1, or -1 if no more refinement is needed.
            if (edge1[bisect[j]] == i)
            {
               edge1[bisect[j]] = edge2[bisect[j]];
            }

            middle[bisect[j]] = v_new[j];
         }
         else
         {
            v_new[j] = middle[bisect[j]];

            // This edge will require no more refinement.
            edge1[bisect[j]] = -1;
         }
      }

      // 2. Set the node indeces for the new elements in v1, v2, v3 & v4 so that
      //    the edges marked for refinement be between the first two nodes.
      v1[0] =     v[0]; v1[1] = v_new[0]; v1[2] = v_new[2];
      v2[0] = v_new[0]; v2[1] =     v[1]; v2[2] = v_new[1];
      v3[0] = v_new[2]; v3[1] = v_new[1]; v3[2] =     v[2];
      v4[0] = v_new[1]; v4[1] = v_new[2]; v4[2] = v_new[0];

      Triangle* tri1 = new Triangle(v1, tri0->GetAttribute());
      Triangle* tri2 = new Triangle(v2, tri0->GetAttribute());
      Triangle* tri3 = new Triangle(v3, tri0->GetAttribute());

      elements.Append(tri1);
      elements.Append(tri2);
      elements.Append(tri3);

      tri0->SetVertices(v4);

      // record the sequence of refinements
      unsigned code = tri0->GetTransform();
      tri1->ResetTransform(code);
      tri2->ResetTransform(code);
      tri3->ResetTransform(code);

      tri0->PushTransform(3);
      tri1->PushTransform(0);
      tri2->PushTransform(1);
      tri3->PushTransform(2);

      // set parent indices
      int coarse = FindCoarseElement(i);
      CoarseFineTr.embeddings[i] = Embedding(coarse);
      CoarseFineTr.embeddings.Append(Embedding(coarse));
      CoarseFineTr.embeddings.Append(Embedding(coarse));
      CoarseFineTr.embeddings.Append(Embedding(coarse));

      NumOfElements += 3;
   }
   else
   {
      MFEM_ABORT("Uniform refinement for now works only for triangles.");
   }
}

void Mesh::InitRefinementTransforms()
{
   // initialize CoarseFineTr
   CoarseFineTr.Clear();
   CoarseFineTr.embeddings.SetSize(NumOfElements);
   for (int i = 0; i < NumOfElements; i++)
   {
      elements[i]->ResetTransform(0);
      CoarseFineTr.embeddings[i] = Embedding(i);
   }
}

int Mesh::FindCoarseElement(int i)
{
   int coarse;
   while ((coarse = CoarseFineTr.embeddings[i].parent) != i)
   {
      i = coarse;
   }
   return coarse;
}

const CoarseFineTransformations& Mesh::GetRefinementTransforms()
{
   MFEM_VERIFY(GetLastOperation() == Mesh::REFINE, "");

   if (ncmesh)
   {
      return ncmesh->GetRefinementTransforms();
   }

   Mesh::GeometryList elem_geoms(*this);
   for (int i = 0; i < elem_geoms.Size(); i++)
   {
      const Geometry::Type geom = elem_geoms[i];
      if (CoarseFineTr.point_matrices[geom].SizeK()) { continue; }

      if (geom == Geometry::TRIANGLE ||
          geom == Geometry::TETRAHEDRON)
      {
         std::map<unsigned, int> mat_no;
         mat_no[0] = 1; // identity

         // assign matrix indices to element transformations
         for (int i = 0; i < elements.Size(); i++)
         {
            int index = 0;
            unsigned code = elements[i]->GetTransform();
            if (code)
            {
               int &matrix = mat_no[code];
               if (!matrix) { matrix = mat_no.size(); }
               index = matrix-1;
            }
            CoarseFineTr.embeddings[i].matrix = index;
         }

         DenseTensor &pmats = CoarseFineTr.point_matrices[geom];
         pmats.SetSize(Dim, Dim+1, mat_no.size());

         // calculate the point matrices used
         std::map<unsigned, int>::iterator it;
         for (it = mat_no.begin(); it != mat_no.end(); ++it)
         {
            if (geom == Geometry::TRIANGLE)
            {
               Triangle::GetPointMatrix(it->first, pmats(it->second-1));
            }
            else
            {
               Tetrahedron::GetPointMatrix(it->first, pmats(it->second-1));
            }
         }
      }
      else
      {
         MFEM_ABORT("Don't know how to construct CoarseFineTransformations for"
                    " geom = " << geom);
      }
   }

   // NOTE: quads and hexes already have trivial transformations ready
   return CoarseFineTr;
}

void Mesh::PrintXG(std::ostream &out) const
{
   MFEM_ASSERT(Dim==spaceDim, "2D Manifold meshes not supported");
   int i, j;
   Array<int> v;

   if (Dim == 2)
   {
      // Print the type of the mesh.
      if (Nodes == NULL)
      {
         out << "areamesh2\n\n";
      }
      else
      {
         out << "curved_areamesh2\n\n";
      }

      // Print the boundary elements.
      out << NumOfBdrElements << '\n';
      for (i = 0; i < NumOfBdrElements; i++)
      {
         boundary[i]->GetVertices(v);

         out << boundary[i]->GetAttribute();
         for (j = 0; j < v.Size(); j++)
         {
            out << ' ' << v[j] + 1;
         }
         out << '\n';
      }

      // Print the elements.
      out << NumOfElements << '\n';
      for (i = 0; i < NumOfElements; i++)
      {
         elements[i]->GetVertices(v);

         out << elements[i]->GetAttribute() << ' ' << v.Size();
         for (j = 0; j < v.Size(); j++)
         {
            out << ' ' << v[j] + 1;
         }
         out << '\n';
      }

      if (Nodes == NULL)
      {
         // Print the vertices.
         out << NumOfVertices << '\n';
         for (i = 0; i < NumOfVertices; i++)
         {
            out << vertices[i](0);
            for (j = 1; j < Dim; j++)
            {
               out << ' ' << vertices[i](j);
            }
            out << '\n';
         }
      }
      else
      {
         out << NumOfVertices << '\n';
         Nodes->Save(out);
      }
   }
   else  // ===== Dim != 2 =====
   {
      if (Nodes)
      {
         mfem_error("Mesh::PrintXG(...) : Curved mesh in 3D");
      }

      if (meshgen == 1)
      {
         int nv;
         const int *ind;

         out << "NETGEN_Neutral_Format\n";
         // print the vertices
         out << NumOfVertices << '\n';
         for (i = 0; i < NumOfVertices; i++)
         {
            for (j = 0; j < Dim; j++)
            {
               out << ' ' << vertices[i](j);
            }
            out << '\n';
         }

         // print the elements
         out << NumOfElements << '\n';
         for (i = 0; i < NumOfElements; i++)
         {
            nv = elements[i]->GetNVertices();
            ind = elements[i]->GetVertices();
            out << elements[i]->GetAttribute();
            for (j = 0; j < nv; j++)
            {
               out << ' ' << ind[j]+1;
            }
            out << '\n';
         }

         // print the boundary information.
         out << NumOfBdrElements << '\n';
         for (i = 0; i < NumOfBdrElements; i++)
         {
            nv = boundary[i]->GetNVertices();
            ind = boundary[i]->GetVertices();
            out << boundary[i]->GetAttribute();
            for (j = 0; j < nv; j++)
            {
               out << ' ' << ind[j]+1;
            }
            out << '\n';
         }
      }
      else if (meshgen == 2)  // TrueGrid
      {
         int nv;
         const int *ind;

         out << "TrueGrid\n"
             << "1 " << NumOfVertices << " " << NumOfElements
             << " 0 0 0 0 0 0 0\n"
             << "0 0 0 1 0 0 0 0 0 0 0\n"
             << "0 0 " << NumOfBdrElements << " 0 0 0 0 0 0 0 0 0 0 0 0 0\n"
             << "0.0 0.0 0.0 0 0 0.0 0.0 0 0.0\n"
             << "0 0 0 0 0 0 0 0 0 0 0 0 0 0 0 0\n";

         for (i = 0; i < NumOfVertices; i++)
            out << i+1 << " 0.0 " << vertices[i](0) << ' ' << vertices[i](1)
                << ' ' << vertices[i](2) << " 0.0\n";

         for (i = 0; i < NumOfElements; i++)
         {
            nv = elements[i]->GetNVertices();
            ind = elements[i]->GetVertices();
            out << i+1 << ' ' << elements[i]->GetAttribute();
            for (j = 0; j < nv; j++)
            {
               out << ' ' << ind[j]+1;
            }
            out << '\n';
         }

         for (i = 0; i < NumOfBdrElements; i++)
         {
            nv = boundary[i]->GetNVertices();
            ind = boundary[i]->GetVertices();
            out << boundary[i]->GetAttribute();
            for (j = 0; j < nv; j++)
            {
               out << ' ' << ind[j]+1;
            }
            out << " 1.0 1.0 1.0 1.0\n";
         }
      }
   }

   out << flush;
}

void Mesh::Printer(std::ostream &out, std::string section_delimiter) const
{
   int i, j;

   if (NURBSext)
   {
      // general format
      NURBSext->Print(out);
      out << '\n';
      Nodes->Save(out);

      // patch-wise format
      // NURBSext->ConvertToPatches(*Nodes);
      // NURBSext->Print(out);

      return;
   }

   if (Nonconforming())
   {
      // nonconforming mesh format
      ncmesh->Print(out);

      if (Nodes)
      {
         out << "\n# mesh curvature GridFunction";
         out << "\nnodes\n";
         Nodes->Save(out);
      }

      out << "\nmfem_mesh_end" << endl;
      return;
   }

   // serial/parallel conforming mesh format
   out << (section_delimiter.empty()
           ? "MFEM mesh v1.0\n" : "MFEM mesh v1.2\n");

   // optional
   out <<
       "\n#\n# MFEM Geometry Types (see mesh/geom.hpp):\n#\n"
       "# POINT       = 0\n"
       "# SEGMENT     = 1\n"
       "# TRIANGLE    = 2\n"
       "# SQUARE      = 3\n"
       "# TETRAHEDRON = 4\n"
       "# CUBE        = 5\n"
       "# PRISM       = 6\n"
       "#\n";

   out << "\ndimension\n" << Dim;

   out << "\n\nelements\n" << NumOfElements << '\n';
   for (i = 0; i < NumOfElements; i++)
   {
      PrintElement(elements[i], out);
   }

   out << "\nboundary\n" << NumOfBdrElements << '\n';
   for (i = 0; i < NumOfBdrElements; i++)
   {
      PrintElement(boundary[i], out);
   }

   out << "\nvertices\n" << NumOfVertices << '\n';
   if (Nodes == NULL)
   {
      out << spaceDim << '\n';
      for (i = 0; i < NumOfVertices; i++)
      {
         out << vertices[i](0);
         for (j = 1; j < spaceDim; j++)
         {
            out << ' ' << vertices[i](j);
         }
         out << '\n';
      }
      out.flush();
   }
   else
   {
      out << "\nnodes\n";
      Nodes->Save(out);
   }

   if (!section_delimiter.empty())
   {
      out << section_delimiter << endl; // only with format v1.2
   }
}

void Mesh::PrintTopo(std::ostream &out,const Array<int> &e_to_k) const
{
   int i;
   Array<int> vert;

   out << "MFEM NURBS mesh v1.0\n";

   // optional
   out <<
       "\n#\n# MFEM Geometry Types (see mesh/geom.hpp):\n#\n"
       "# SEGMENT     = 1\n"
       "# SQUARE      = 3\n"
       "# CUBE        = 5\n"
       "#\n";

   out << "\ndimension\n" << Dim
       << "\n\nelements\n" << NumOfElements << '\n';
   for (i = 0; i < NumOfElements; i++)
   {
      PrintElement(elements[i], out);
   }

   out << "\nboundary\n" << NumOfBdrElements << '\n';
   for (i = 0; i < NumOfBdrElements; i++)
   {
      PrintElement(boundary[i], out);
   }

   out << "\nedges\n" << NumOfEdges << '\n';
   for (i = 0; i < NumOfEdges; i++)
   {
      edge_vertex->GetRow(i, vert);
      int ki = e_to_k[i];
      if (ki < 0)
      {
         ki = -1 - ki;
      }
      out << ki << ' ' << vert[0] << ' ' << vert[1] << '\n';
   }
   out << "\nvertices\n" << NumOfVertices << '\n';
}

void Mesh::Save(const char *fname, int precision) const
{
   ofstream ofs(fname);
   ofs.precision(precision);
   Print(ofs);
}

#ifdef MFEM_USE_ADIOS2
void Mesh::Print(adios2stream &out) const
{
   out.Print(*this);
}
#endif

void Mesh::PrintVTK(std::ostream &out)
{
   out <<
       "# vtk DataFile Version 3.0\n"
       "Generated by MFEM\n"
       "ASCII\n"
       "DATASET UNSTRUCTURED_GRID\n";

   if (Nodes == NULL)
   {
      out << "POINTS " << NumOfVertices << " double\n";
      for (int i = 0; i < NumOfVertices; i++)
      {
         out << vertices[i](0);
         int j;
         for (j = 1; j < spaceDim; j++)
         {
            out << ' ' << vertices[i](j);
         }
         for ( ; j < 3; j++)
         {
            out << ' ' << 0.0;
         }
         out << '\n';
      }
   }
   else
   {
      Array<int> vdofs(3);
      out << "POINTS " << Nodes->FESpace()->GetNDofs() << " double\n";
      for (int i = 0; i < Nodes->FESpace()->GetNDofs(); i++)
      {
         vdofs.SetSize(1);
         vdofs[0] = i;
         Nodes->FESpace()->DofsToVDofs(vdofs);
         out << (*Nodes)(vdofs[0]);
         int j;
         for (j = 1; j < spaceDim; j++)
         {
            out << ' ' << (*Nodes)(vdofs[j]);
         }
         for ( ; j < 3; j++)
         {
            out << ' ' << 0.0;
         }
         out << '\n';
      }
   }

   int order = -1;
   if (Nodes == NULL)
   {
      int size = 0;
      for (int i = 0; i < NumOfElements; i++)
      {
         size += elements[i]->GetNVertices() + 1;
      }
      out << "CELLS " << NumOfElements << ' ' << size << '\n';
      for (int i = 0; i < NumOfElements; i++)
      {
         const int *v = elements[i]->GetVertices();
         const int nv = elements[i]->GetNVertices();
         out << nv;
         Geometry::Type geom = elements[i]->GetGeometryType();
         const int *perm = VTKGeometry::VertexPermutation[geom];
         for (int j = 0; j < nv; j++)
         {
            out << ' ' << v[perm ? perm[j] : j];
         }
         out << '\n';
      }
      order = 1;
   }
   else
   {
      Array<int> dofs;
      int size = 0;
      for (int i = 0; i < NumOfElements; i++)
      {
         Nodes->FESpace()->GetElementDofs(i, dofs);
         MFEM_ASSERT(Dim != 0 || dofs.Size() == 1,
                     "Point meshes should have a single dof per element");
         size += dofs.Size() + 1;
      }
      out << "CELLS " << NumOfElements << ' ' << size << '\n';
      const char *fec_name = Nodes->FESpace()->FEColl()->Name();

      if (!strcmp(fec_name, "Linear") ||
          !strcmp(fec_name, "H1_0D_P1") ||
          !strcmp(fec_name, "H1_1D_P1") ||
          !strcmp(fec_name, "H1_2D_P1") ||
          !strcmp(fec_name, "H1_3D_P1"))
      {
         order = 1;
      }
      else if (!strcmp(fec_name, "Quadratic") ||
               !strcmp(fec_name, "H1_1D_P2") ||
               !strcmp(fec_name, "H1_2D_P2") ||
               !strcmp(fec_name, "H1_3D_P2"))
      {
         order = 2;
      }
      if (order == -1)
      {
         mfem::err << "Mesh::PrintVTK : can not save '"
                   << fec_name << "' elements!" << endl;
         mfem_error();
      }
      for (int i = 0; i < NumOfElements; i++)
      {
         Nodes->FESpace()->GetElementDofs(i, dofs);
         out << dofs.Size();
         if (order == 1)
         {
            for (int j = 0; j < dofs.Size(); j++)
            {
               out << ' ' << dofs[j];
            }
         }
         else if (order == 2)
         {
            const int *vtk_mfem;
            switch (elements[i]->GetGeometryType())
            {
               case Geometry::SEGMENT:
               case Geometry::TRIANGLE:
               case Geometry::SQUARE:
                  vtk_mfem = vtk_quadratic_hex; break; // identity map
               case Geometry::TETRAHEDRON:
                  vtk_mfem = vtk_quadratic_tet; break;
               case Geometry::PRISM:
                  vtk_mfem = vtk_quadratic_wedge; break;
               case Geometry::CUBE:
               default:
                  vtk_mfem = vtk_quadratic_hex; break;
            }
            for (int j = 0; j < dofs.Size(); j++)
            {
               out << ' ' << dofs[vtk_mfem[j]];
            }
         }
         out << '\n';
      }
   }

   out << "CELL_TYPES " << NumOfElements << '\n';
   for (int i = 0; i < NumOfElements; i++)
   {
      int vtk_cell_type = 5;
      Geometry::Type geom = GetElement(i)->GetGeometryType();
      if (order == 1) { vtk_cell_type = VTKGeometry::Map[geom]; }
      else if (order == 2) { vtk_cell_type = VTKGeometry::QuadraticMap[geom]; }
      out << vtk_cell_type << '\n';
   }

   // write attributes
   out << "CELL_DATA " << NumOfElements << '\n'
       << "SCALARS material int\n"
       << "LOOKUP_TABLE default\n";
   for (int i = 0; i < NumOfElements; i++)
   {
      out << elements[i]->GetAttribute() << '\n';
   }
   out.flush();
}

void Mesh::PrintVTU(std::string fname,
                    VTKFormat format,
                    bool high_order_output,
                    int compression_level,
                    bool bdr)
{
   int ref = (high_order_output && Nodes)
             ? Nodes->FESpace()->GetElementOrder(0) : 1;

   fname = fname + ".vtu";
   std::fstream out(fname.c_str(),std::ios::out);
   out << "<VTKFile type=\"UnstructuredGrid\" version=\"0.1\"";
   if (compression_level != 0)
   {
      out << " compressor=\"vtkZLibDataCompressor\"";
   }
   out << " byte_order=\"" << VTKByteOrder() << "\">\n";
   out << "<UnstructuredGrid>\n";
   PrintVTU(out, ref, format, high_order_output, compression_level, bdr);
   out << "</Piece>\n"; // need to close the piece open in the PrintVTU method
   out << "</UnstructuredGrid>\n";
   out << "</VTKFile>" << std::endl;

   out.close();
}

void Mesh::PrintBdrVTU(std::string fname,
                       VTKFormat format,
                       bool high_order_output,
                       int compression_level)
{
   PrintVTU(fname, format, high_order_output, compression_level, true);
}

template <typename T>
void WriteBinaryOrASCII(std::ostream &out, std::vector<char> &buf, const T &val,
                        const char *suffix, VTKFormat format)
{
   if (format == VTKFormat::ASCII) { out << val << suffix; }
   else { bin_io::AppendBytes(buf, val); }
}

// Ensure ASCII output of uint8_t to stream is integer rather than character
template <>
void WriteBinaryOrASCII<uint8_t>(std::ostream &out, std::vector<char> &buf,
                                 const uint8_t &val, const char *suffix,
                                 VTKFormat format)
{
   if (format == VTKFormat::ASCII) { out << static_cast<int>(val) << suffix; }
   else { bin_io::AppendBytes(buf, val); }
}

template <>
void WriteBinaryOrASCII<double>(std::ostream &out, std::vector<char> &buf,
                                const double &val, const char *suffix,
                                VTKFormat format)
{
   if (format == VTKFormat::BINARY32)
   {
      bin_io::AppendBytes<float>(buf, float(val));
   }
   else if (format == VTKFormat::BINARY)
   {
      bin_io::AppendBytes(buf, val);
   }
   else
   {
      out << val << suffix;
   }
}

template <>
void WriteBinaryOrASCII<float>(std::ostream &out, std::vector<char> &buf,
                               const float &val, const char *suffix,
                               VTKFormat format)
{
   if (format == VTKFormat::BINARY) { bin_io::AppendBytes<double>(buf, val); }
   else if (format == VTKFormat::BINARY32) { bin_io::AppendBytes(buf, val); }
   else { out << val << suffix; }
}

void WriteBase64WithSizeAndClear(std::ostream &out, std::vector<char> &buf,
                                 int compression_level)
{
   WriteVTKEncodedCompressed(out, buf.data(), buf.size(), compression_level);
   out << '\n';
   buf.clear();
}

void Mesh::PrintVTU(std::ostream &out, int ref, VTKFormat format,
                    bool high_order_output, int compression_level,
                    bool bdr_elements)
{
   RefinedGeometry *RefG;
   DenseMatrix pmat;

   const char *fmt_str = (format == VTKFormat::ASCII) ? "ascii" : "binary";
   const char *type_str = (format != VTKFormat::BINARY32) ? "Float64" : "Float32";
   std::vector<char> buf;

   auto get_geom = [&](int i)
   {
      if (bdr_elements) { return GetBdrElementBaseGeometry(i); }
      else { return GetElementBaseGeometry(i); }
   };

   int ne = bdr_elements ? GetNBE() : GetNE();
   // count the points, cells, size
   int np = 0, nc_ref = 0, size = 0;
   for (int i = 0; i < ne; i++)
   {
      Geometry::Type geom = get_geom(i);
      int nv = Geometries.GetVertices(geom)->GetNPoints();
      RefG = GlobGeometryRefiner.Refine(geom, ref, 1);
      np += RefG->RefPts.GetNPoints();
      nc_ref += RefG->RefGeoms.Size() / nv;
      size += (RefG->RefGeoms.Size() / nv) * (nv + 1);
   }

   out << "<Piece NumberOfPoints=\"" << np << "\" NumberOfCells=\""
       << (high_order_output ? ne : nc_ref) << "\">\n";

   // print out the points
   out << "<Points>\n";
   out << "<DataArray type=\"" << type_str
       << "\" NumberOfComponents=\"3\" format=\"" << fmt_str << "\">\n";
   for (int i = 0; i < ne; i++)
   {
      RefG = GlobGeometryRefiner.Refine(get_geom(i), ref, 1);

      if (bdr_elements)
      {
         GetBdrElementTransformation(i)->Transform(RefG->RefPts, pmat);
      }
      else
      {
         GetElementTransformation(i)->Transform(RefG->RefPts, pmat);
      }

      for (int j = 0; j < pmat.Width(); j++)
      {
         WriteBinaryOrASCII(out, buf, pmat(0,j), " ", format);
         if (pmat.Height() > 1)
         {
            WriteBinaryOrASCII(out, buf, pmat(1,j), " ", format);
         }
         else
         {
            WriteBinaryOrASCII(out, buf, 0.0, " ", format);
         }
         if (pmat.Height() > 2)
         {
            WriteBinaryOrASCII(out, buf, pmat(2,j), "", format);
         }
         else
         {
            WriteBinaryOrASCII(out, buf, 0.0, "", format);
         }
         if (format == VTKFormat::ASCII) { out << '\n'; }
      }
   }
   if (format != VTKFormat::ASCII)
   {
      WriteBase64WithSizeAndClear(out, buf, compression_level);
   }
   out << "</DataArray>" << std::endl;
   out << "</Points>" << std::endl;

   out << "<Cells>" << std::endl;
   out << "<DataArray type=\"Int32\" Name=\"connectivity\" format=\""
       << fmt_str << "\">" << std::endl;
   // connectivity
   std::vector<int> offset;

   np = 0;
   if (high_order_output)
   {
      Array<int> local_connectivity;
      for (int iel = 0; iel < ne; iel++)
      {
         Geometry::Type geom = get_geom(iel);
         CreateVTKElementConnectivity(local_connectivity, geom, ref);
         int nnodes = local_connectivity.Size();
         for (int i=0; i<nnodes; ++i)
         {
            WriteBinaryOrASCII(out, buf, np+local_connectivity[i], " ", format);
         }
         if (format == VTKFormat::ASCII) { out << '\n'; }
         np += nnodes;
         offset.push_back(np);
      }
   }
   else
   {
      int coff = 0;
      for (int i = 0; i < ne; i++)
      {
         Geometry::Type geom = get_geom(i);
         int nv = Geometries.GetVertices(geom)->GetNPoints();
         RefG = GlobGeometryRefiner.Refine(geom, ref, 1);
         Array<int> &RG = RefG->RefGeoms;
         for (int j = 0; j < RG.Size(); )
         {
            coff = coff+nv;
            offset.push_back(coff);
            const int *p = VTKGeometry::VertexPermutation[geom];
            for (int k = 0; k < nv; k++, j++)
            {
               WriteBinaryOrASCII(out, buf, np + RG[p ? p[j] : j], " ", format);
            }
            if (format == VTKFormat::ASCII) { out << '\n'; }
         }
         np += RefG->RefPts.GetNPoints();
      }
   }
   if (format != VTKFormat::ASCII)
   {
      WriteBase64WithSizeAndClear(out, buf, compression_level);
   }
   out << "</DataArray>" << std::endl;

   out << "<DataArray type=\"Int32\" Name=\"offsets\" format=\""
       << fmt_str << "\">" << std::endl;
   // offsets
   for (size_t ii=0; ii<offset.size(); ii++)
   {
      WriteBinaryOrASCII(out, buf, offset[ii], "\n", format);
   }
   if (format != VTKFormat::ASCII)
   {
      WriteBase64WithSizeAndClear(out, buf, compression_level);
   }
   out << "</DataArray>" << std::endl;
   out << "<DataArray type=\"UInt8\" Name=\"types\" format=\""
       << fmt_str << "\">" << std::endl;
   // cell types
   const int *vtk_geom_map =
      high_order_output ? VTKGeometry::HighOrderMap : VTKGeometry::Map;
   for (int i = 0; i < ne; i++)
   {
      Geometry::Type geom = get_geom(i);
      uint8_t vtk_cell_type = 5;

      vtk_cell_type = vtk_geom_map[geom];

      if (high_order_output)
      {
         WriteBinaryOrASCII(out, buf, vtk_cell_type, "\n", format);
      }
      else
      {
         int nv = Geometries.GetVertices(geom)->GetNPoints();
         RefG = GlobGeometryRefiner.Refine(geom, ref, 1);
         Array<int> &RG = RefG->RefGeoms;
         for (int j = 0; j < RG.Size(); j += nv)
         {
            WriteBinaryOrASCII(out, buf, vtk_cell_type, "\n", format);
         }
      }
   }
   if (format != VTKFormat::ASCII)
   {
      WriteBase64WithSizeAndClear(out, buf, compression_level);
   }
   out << "</DataArray>" << std::endl;
   out << "</Cells>" << std::endl;

   out << "<CellData Scalars=\"attribute\">" << std::endl;
   out << "<DataArray type=\"Int32\" Name=\"attribute\" format=\""
       << fmt_str << "\">" << std::endl;
   for (int i = 0; i < ne; i++)
   {
      int attr = bdr_elements ? GetBdrAttribute(i) : GetAttribute(i);
      if (high_order_output)
      {
         WriteBinaryOrASCII(out, buf, attr, "\n", format);
      }
      else
      {
         Geometry::Type geom = get_geom(i);
         int nv = Geometries.GetVertices(geom)->GetNPoints();
         RefG = GlobGeometryRefiner.Refine(geom, ref, 1);
         for (int j = 0; j < RefG->RefGeoms.Size(); j += nv)
         {
            WriteBinaryOrASCII(out, buf, attr, "\n", format);
         }
      }
   }
   if (format != VTKFormat::ASCII)
   {
      WriteBase64WithSizeAndClear(out, buf, compression_level);
   }
   out << "</DataArray>" << std::endl;
   out << "</CellData>" << std::endl;
}


void Mesh::PrintVTK(std::ostream &out, int ref, int field_data)
{
   int np, nc, size;
   RefinedGeometry *RefG;
   DenseMatrix pmat;

   out <<
       "# vtk DataFile Version 3.0\n"
       "Generated by MFEM\n"
       "ASCII\n"
       "DATASET UNSTRUCTURED_GRID\n";

   // additional dataset information
   if (field_data)
   {
      out << "FIELD FieldData 1\n"
          << "MaterialIds " << 1 << " " << attributes.Size() << " int\n";
      for (int i = 0; i < attributes.Size(); i++)
      {
         out << ' ' << attributes[i];
      }
      out << '\n';
   }

   // count the points, cells, size
   np = nc = size = 0;
   for (int i = 0; i < GetNE(); i++)
   {
      Geometry::Type geom = GetElementBaseGeometry(i);
      int nv = Geometries.GetVertices(geom)->GetNPoints();
      RefG = GlobGeometryRefiner.Refine(geom, ref, 1);
      np += RefG->RefPts.GetNPoints();
      nc += RefG->RefGeoms.Size() / nv;
      size += (RefG->RefGeoms.Size() / nv) * (nv + 1);
   }
   out << "POINTS " << np << " double\n";
   // write the points
   for (int i = 0; i < GetNE(); i++)
   {
      RefG = GlobGeometryRefiner.Refine(
                GetElementBaseGeometry(i), ref, 1);

      GetElementTransformation(i)->Transform(RefG->RefPts, pmat);

      for (int j = 0; j < pmat.Width(); j++)
      {
         out << pmat(0, j) << ' ';
         if (pmat.Height() > 1)
         {
            out << pmat(1, j) << ' ';
            if (pmat.Height() > 2)
            {
               out << pmat(2, j);
            }
            else
            {
               out << 0.0;
            }
         }
         else
         {
            out << 0.0 << ' ' << 0.0;
         }
         out << '\n';
      }
   }

   // write the cells
   out << "CELLS " << nc << ' ' << size << '\n';
   np = 0;
   for (int i = 0; i < GetNE(); i++)
   {
      Geometry::Type geom = GetElementBaseGeometry(i);
      int nv = Geometries.GetVertices(geom)->GetNPoints();
      RefG = GlobGeometryRefiner.Refine(geom, ref, 1);
      Array<int> &RG = RefG->RefGeoms;

      for (int j = 0; j < RG.Size(); )
      {
         out << nv;
         for (int k = 0; k < nv; k++, j++)
         {
            out << ' ' << np + RG[j];
         }
         out << '\n';
      }
      np += RefG->RefPts.GetNPoints();
   }
   out << "CELL_TYPES " << nc << '\n';
   for (int i = 0; i < GetNE(); i++)
   {
      Geometry::Type geom = GetElementBaseGeometry(i);
      int nv = Geometries.GetVertices(geom)->GetNPoints();
      RefG = GlobGeometryRefiner.Refine(geom, ref, 1);
      Array<int> &RG = RefG->RefGeoms;
      int vtk_cell_type = VTKGeometry::Map[geom];

      for (int j = 0; j < RG.Size(); j += nv)
      {
         out << vtk_cell_type << '\n';
      }
   }
   // write attributes (materials)
   out << "CELL_DATA " << nc << '\n'
       << "SCALARS material int\n"
       << "LOOKUP_TABLE default\n";
   for (int i = 0; i < GetNE(); i++)
   {
      Geometry::Type geom = GetElementBaseGeometry(i);
      int nv = Geometries.GetVertices(geom)->GetNPoints();
      RefG = GlobGeometryRefiner.Refine(geom, ref, 1);
      int attr = GetAttribute(i);
      for (int j = 0; j < RefG->RefGeoms.Size(); j += nv)
      {
         out << attr << '\n';
      }
   }

   if (Dim > 1)
   {
      Array<int> coloring;
      srand((unsigned)time(0));
      double a = double(rand()) / (double(RAND_MAX) + 1.);
      int el0 = (int)floor(a * GetNE());
      GetElementColoring(coloring, el0);
      out << "SCALARS element_coloring int\n"
          << "LOOKUP_TABLE default\n";
      for (int i = 0; i < GetNE(); i++)
      {
         Geometry::Type geom = GetElementBaseGeometry(i);
         int nv = Geometries.GetVertices(geom)->GetNPoints();
         RefG = GlobGeometryRefiner.Refine(geom, ref, 1);
         for (int j = 0; j < RefG->RefGeoms.Size(); j += nv)
         {
            out << coloring[i] + 1 << '\n';
         }
      }
   }

   // prepare to write data
   out << "POINT_DATA " << np << '\n' << flush;
}

void Mesh::GetElementColoring(Array<int> &colors, int el0)
{
   int delete_el_to_el = (el_to_el) ? (0) : (1);
   const Table &el_el = ElementToElementTable();
   int num_el = GetNE(), stack_p, stack_top_p, max_num_col;
   Array<int> el_stack(num_el);

   const int *i_el_el = el_el.GetI();
   const int *j_el_el = el_el.GetJ();

   colors.SetSize(num_el);
   colors = -2;
   max_num_col = 1;
   stack_p = stack_top_p = 0;
   for (int el = el0; stack_top_p < num_el; el=(el+1)%num_el)
   {
      if (colors[el] != -2)
      {
         continue;
      }

      colors[el] = -1;
      el_stack[stack_top_p++] = el;

      for ( ; stack_p < stack_top_p; stack_p++)
      {
         int i = el_stack[stack_p];
         int num_nb = i_el_el[i+1] - i_el_el[i];
         if (max_num_col < num_nb + 1)
         {
            max_num_col = num_nb + 1;
         }
         for (int j = i_el_el[i]; j < i_el_el[i+1]; j++)
         {
            int k = j_el_el[j];
            if (colors[k] == -2)
            {
               colors[k] = -1;
               el_stack[stack_top_p++] = k;
            }
         }
      }
   }

   Array<int> col_marker(max_num_col);

   for (stack_p = 0; stack_p < stack_top_p; stack_p++)
   {
      int i = el_stack[stack_p], col;
      col_marker = 0;
      for (int j = i_el_el[i]; j < i_el_el[i+1]; j++)
      {
         col = colors[j_el_el[j]];
         if (col != -1)
         {
            col_marker[col] = 1;
         }
      }

      for (col = 0; col < max_num_col; col++)
         if (col_marker[col] == 0)
         {
            break;
         }

      colors[i] = col;
   }

   if (delete_el_to_el)
   {
      delete el_to_el;
      el_to_el = NULL;
   }
}

void Mesh::PrintWithPartitioning(int *partitioning, std::ostream &out,
                                 int elem_attr) const
{
   if (Dim != 3 && Dim != 2) { return; }

   int i, j, k, l, nv, nbe, *v;

   out << "MFEM mesh v1.0\n";

   // optional
   out <<
       "\n#\n# MFEM Geometry Types (see mesh/geom.hpp):\n#\n"
       "# POINT       = 0\n"
       "# SEGMENT     = 1\n"
       "# TRIANGLE    = 2\n"
       "# SQUARE      = 3\n"
       "# TETRAHEDRON = 4\n"
       "# CUBE        = 5\n"
       "# PRISM       = 6\n"
       "#\n";

   out << "\ndimension\n" << Dim
       << "\n\nelements\n" << NumOfElements << '\n';
   for (i = 0; i < NumOfElements; i++)
   {
      out << int((elem_attr) ? partitioning[i]+1 : elements[i]->GetAttribute())
          << ' ' << elements[i]->GetGeometryType();
      nv = elements[i]->GetNVertices();
      v  = elements[i]->GetVertices();
      for (j = 0; j < nv; j++)
      {
         out << ' ' << v[j];
      }
      out << '\n';
   }
   nbe = 0;
   for (i = 0; i < faces_info.Size(); i++)
   {
      if ((l = faces_info[i].Elem2No) >= 0)
      {
         k = partitioning[faces_info[i].Elem1No];
         l = partitioning[l];
         if (k != l)
         {
            nbe++;
            if (!Nonconforming() || !IsSlaveFace(faces_info[i]))
            {
               nbe++;
            }
         }
      }
      else
      {
         nbe++;
      }
   }
   out << "\nboundary\n" << nbe << '\n';
   for (i = 0; i < faces_info.Size(); i++)
   {
      if ((l = faces_info[i].Elem2No) >= 0)
      {
         k = partitioning[faces_info[i].Elem1No];
         l = partitioning[l];
         if (k != l)
         {
            nv = faces[i]->GetNVertices();
            v  = faces[i]->GetVertices();
            out << k+1 << ' ' << faces[i]->GetGeometryType();
            for (j = 0; j < nv; j++)
            {
               out << ' ' << v[j];
            }
            out << '\n';
            if (!Nonconforming() || !IsSlaveFace(faces_info[i]))
            {
               out << l+1 << ' ' << faces[i]->GetGeometryType();
               for (j = nv-1; j >= 0; j--)
               {
                  out << ' ' << v[j];
               }
               out << '\n';
            }
         }
      }
      else
      {
         k = partitioning[faces_info[i].Elem1No];
         nv = faces[i]->GetNVertices();
         v  = faces[i]->GetVertices();
         out << k+1 << ' ' << faces[i]->GetGeometryType();
         for (j = 0; j < nv; j++)
         {
            out << ' ' << v[j];
         }
         out << '\n';
      }
   }
   out << "\nvertices\n" << NumOfVertices << '\n';
   if (Nodes == NULL)
   {
      out << spaceDim << '\n';
      for (i = 0; i < NumOfVertices; i++)
      {
         out << vertices[i](0);
         for (j = 1; j < spaceDim; j++)
         {
            out << ' ' << vertices[i](j);
         }
         out << '\n';
      }
      out.flush();
   }
   else
   {
      out << "\nnodes\n";
      Nodes->Save(out);
   }
}

void Mesh::PrintElementsWithPartitioning(int *partitioning,
                                         std::ostream &out,
                                         int interior_faces)
{
   MFEM_ASSERT(Dim == spaceDim, "2D Manifolds not supported\n");
   if (Dim != 3 && Dim != 2) { return; }

   int i, j, k, l, s;

   int nv;
   const int *ind;

   int *vcount = new int[NumOfVertices];
   for (i = 0; i < NumOfVertices; i++)
   {
      vcount[i] = 0;
   }
   for (i = 0; i < NumOfElements; i++)
   {
      nv = elements[i]->GetNVertices();
      ind = elements[i]->GetVertices();
      for (j = 0; j < nv; j++)
      {
         vcount[ind[j]]++;
      }
   }

   int *voff = new int[NumOfVertices+1];
   voff[0] = 0;
   for (i = 1; i <= NumOfVertices; i++)
   {
      voff[i] = vcount[i-1] + voff[i-1];
   }

   int **vown = new int*[NumOfVertices];
   for (i = 0; i < NumOfVertices; i++)
   {
      vown[i] = new int[vcount[i]];
   }

   // 2D
   if (Dim == 2)
   {
      int nv, nbe;
      int *ind;

      Table edge_el;
      Transpose(ElementToEdgeTable(), edge_el);

      // Fake printing of the elements.
      for (i = 0; i < NumOfElements; i++)
      {
         nv  = elements[i]->GetNVertices();
         ind = elements[i]->GetVertices();
         for (j = 0; j < nv; j++)
         {
            vcount[ind[j]]--;
            vown[ind[j]][vcount[ind[j]]] = i;
         }
      }

      for (i = 0; i < NumOfVertices; i++)
      {
         vcount[i] = voff[i+1] - voff[i];
      }

      nbe = 0;
      for (i = 0; i < edge_el.Size(); i++)
      {
         const int *el = edge_el.GetRow(i);
         if (edge_el.RowSize(i) > 1)
         {
            k = partitioning[el[0]];
            l = partitioning[el[1]];
            if (interior_faces || k != l)
            {
               nbe += 2;
            }
         }
         else
         {
            nbe++;
         }
      }

      // Print the type of the mesh and the boundary elements.
      out << "areamesh2\n\n" << nbe << '\n';

      for (i = 0; i < edge_el.Size(); i++)
      {
         const int *el = edge_el.GetRow(i);
         if (edge_el.RowSize(i) > 1)
         {
            k = partitioning[el[0]];
            l = partitioning[el[1]];
            if (interior_faces || k != l)
            {
               Array<int> ev;
               GetEdgeVertices(i,ev);
               out << k+1; // attribute
               for (j = 0; j < 2; j++)
                  for (s = 0; s < vcount[ev[j]]; s++)
                     if (vown[ev[j]][s] == el[0])
                     {
                        out << ' ' << voff[ev[j]]+s+1;
                     }
               out << '\n';
               out << l+1; // attribute
               for (j = 1; j >= 0; j--)
                  for (s = 0; s < vcount[ev[j]]; s++)
                     if (vown[ev[j]][s] == el[1])
                     {
                        out << ' ' << voff[ev[j]]+s+1;
                     }
               out << '\n';
            }
         }
         else
         {
            k = partitioning[el[0]];
            Array<int> ev;
            GetEdgeVertices(i,ev);
            out << k+1; // attribute
            for (j = 0; j < 2; j++)
               for (s = 0; s < vcount[ev[j]]; s++)
                  if (vown[ev[j]][s] == el[0])
                  {
                     out << ' ' << voff[ev[j]]+s+1;
                  }
            out << '\n';
         }
      }

      // Print the elements.
      out << NumOfElements << '\n';
      for (i = 0; i < NumOfElements; i++)
      {
         nv  = elements[i]->GetNVertices();
         ind = elements[i]->GetVertices();
         out << partitioning[i]+1 << ' '; // use subdomain number as attribute
         out << nv << ' ';
         for (j = 0; j < nv; j++)
         {
            out << ' ' << voff[ind[j]]+vcount[ind[j]]--;
            vown[ind[j]][vcount[ind[j]]] = i;
         }
         out << '\n';
      }

      for (i = 0; i < NumOfVertices; i++)
      {
         vcount[i] = voff[i+1] - voff[i];
      }

      // Print the vertices.
      out << voff[NumOfVertices] << '\n';
      for (i = 0; i < NumOfVertices; i++)
         for (k = 0; k < vcount[i]; k++)
         {
            for (j = 0; j < Dim; j++)
            {
               out << vertices[i](j) << ' ';
            }
            out << '\n';
         }
   }
   //  Dim is 3
   else if (meshgen == 1)
   {
      out << "NETGEN_Neutral_Format\n";
      // print the vertices
      out << voff[NumOfVertices] << '\n';
      for (i = 0; i < NumOfVertices; i++)
         for (k = 0; k < vcount[i]; k++)
         {
            for (j = 0; j < Dim; j++)
            {
               out << ' ' << vertices[i](j);
            }
            out << '\n';
         }

      // print the elements
      out << NumOfElements << '\n';
      for (i = 0; i < NumOfElements; i++)
      {
         nv = elements[i]->GetNVertices();
         ind = elements[i]->GetVertices();
         out << partitioning[i]+1; // use subdomain number as attribute
         for (j = 0; j < nv; j++)
         {
            out << ' ' << voff[ind[j]]+vcount[ind[j]]--;
            vown[ind[j]][vcount[ind[j]]] = i;
         }
         out << '\n';
      }

      for (i = 0; i < NumOfVertices; i++)
      {
         vcount[i] = voff[i+1] - voff[i];
      }

      // print the boundary information.
      int k, l, nbe;
      nbe = 0;
      for (i = 0; i < NumOfFaces; i++)
         if ((l = faces_info[i].Elem2No) >= 0)
         {
            k = partitioning[faces_info[i].Elem1No];
            l = partitioning[l];
            if (interior_faces || k != l)
            {
               nbe += 2;
            }
         }
         else
         {
            nbe++;
         }

      out << nbe << '\n';
      for (i = 0; i < NumOfFaces; i++)
         if ((l = faces_info[i].Elem2No) >= 0)
         {
            k = partitioning[faces_info[i].Elem1No];
            l = partitioning[l];
            if (interior_faces || k != l)
            {
               nv = faces[i]->GetNVertices();
               ind = faces[i]->GetVertices();
               out << k+1; // attribute
               for (j = 0; j < nv; j++)
                  for (s = 0; s < vcount[ind[j]]; s++)
                     if (vown[ind[j]][s] == faces_info[i].Elem1No)
                     {
                        out << ' ' << voff[ind[j]]+s+1;
                     }
               out << '\n';
               out << l+1; // attribute
               for (j = nv-1; j >= 0; j--)
                  for (s = 0; s < vcount[ind[j]]; s++)
                     if (vown[ind[j]][s] == faces_info[i].Elem2No)
                     {
                        out << ' ' << voff[ind[j]]+s+1;
                     }
               out << '\n';
            }
         }
         else
         {
            k = partitioning[faces_info[i].Elem1No];
            nv = faces[i]->GetNVertices();
            ind = faces[i]->GetVertices();
            out << k+1; // attribute
            for (j = 0; j < nv; j++)
               for (s = 0; s < vcount[ind[j]]; s++)
                  if (vown[ind[j]][s] == faces_info[i].Elem1No)
                  {
                     out << ' ' << voff[ind[j]]+s+1;
                  }
            out << '\n';
         }
   }
   //  Dim is 3
   else if (meshgen == 2) // TrueGrid
   {
      // count the number of the boundary elements.
      int k, l, nbe;
      nbe = 0;
      for (i = 0; i < NumOfFaces; i++)
         if ((l = faces_info[i].Elem2No) >= 0)
         {
            k = partitioning[faces_info[i].Elem1No];
            l = partitioning[l];
            if (interior_faces || k != l)
            {
               nbe += 2;
            }
         }
         else
         {
            nbe++;
         }


      out << "TrueGrid\n"
          << "1 " << voff[NumOfVertices] << " " << NumOfElements
          << " 0 0 0 0 0 0 0\n"
          << "0 0 0 1 0 0 0 0 0 0 0\n"
          << "0 0 " << nbe << " 0 0 0 0 0 0 0 0 0 0 0 0 0\n"
          << "0.0 0.0 0.0 0 0 0.0 0.0 0 0.0\n"
          << "0 0 0 0 0 0 0 0 0 0 0 0 0 0 0 0\n";

      for (i = 0; i < NumOfVertices; i++)
         for (k = 0; k < vcount[i]; k++)
            out << voff[i]+k << " 0.0 " << vertices[i](0) << ' '
                << vertices[i](1) << ' ' << vertices[i](2) << " 0.0\n";

      for (i = 0; i < NumOfElements; i++)
      {
         nv = elements[i]->GetNVertices();
         ind = elements[i]->GetVertices();
         out << i+1 << ' ' << partitioning[i]+1; // partitioning as attribute
         for (j = 0; j < nv; j++)
         {
            out << ' ' << voff[ind[j]]+vcount[ind[j]]--;
            vown[ind[j]][vcount[ind[j]]] = i;
         }
         out << '\n';
      }

      for (i = 0; i < NumOfVertices; i++)
      {
         vcount[i] = voff[i+1] - voff[i];
      }

      // boundary elements
      for (i = 0; i < NumOfFaces; i++)
         if ((l = faces_info[i].Elem2No) >= 0)
         {
            k = partitioning[faces_info[i].Elem1No];
            l = partitioning[l];
            if (interior_faces || k != l)
            {
               nv = faces[i]->GetNVertices();
               ind = faces[i]->GetVertices();
               out << k+1; // attribute
               for (j = 0; j < nv; j++)
                  for (s = 0; s < vcount[ind[j]]; s++)
                     if (vown[ind[j]][s] == faces_info[i].Elem1No)
                     {
                        out << ' ' << voff[ind[j]]+s+1;
                     }
               out << " 1.0 1.0 1.0 1.0\n";
               out << l+1; // attribute
               for (j = nv-1; j >= 0; j--)
                  for (s = 0; s < vcount[ind[j]]; s++)
                     if (vown[ind[j]][s] == faces_info[i].Elem2No)
                     {
                        out << ' ' << voff[ind[j]]+s+1;
                     }
               out << " 1.0 1.0 1.0 1.0\n";
            }
         }
         else
         {
            k = partitioning[faces_info[i].Elem1No];
            nv = faces[i]->GetNVertices();
            ind = faces[i]->GetVertices();
            out << k+1; // attribute
            for (j = 0; j < nv; j++)
               for (s = 0; s < vcount[ind[j]]; s++)
                  if (vown[ind[j]][s] == faces_info[i].Elem1No)
                  {
                     out << ' ' << voff[ind[j]]+s+1;
                  }
            out << " 1.0 1.0 1.0 1.0\n";
         }
   }

   out << flush;

   for (i = 0; i < NumOfVertices; i++)
   {
      delete [] vown[i];
   }

   delete [] vcount;
   delete [] voff;
   delete [] vown;
}

void Mesh::PrintSurfaces(const Table & Aface_face, std::ostream &out) const
{
   int i, j;

   if (NURBSext)
   {
      mfem_error("Mesh::PrintSurfaces"
                 " NURBS mesh is not supported!");
      return;
   }

   out << "MFEM mesh v1.0\n";

   // optional
   out <<
       "\n#\n# MFEM Geometry Types (see mesh/geom.hpp):\n#\n"
       "# POINT       = 0\n"
       "# SEGMENT     = 1\n"
       "# TRIANGLE    = 2\n"
       "# SQUARE      = 3\n"
       "# TETRAHEDRON = 4\n"
       "# CUBE        = 5\n"
       "# PRISM       = 6\n"
       "#\n";

   out << "\ndimension\n" << Dim
       << "\n\nelements\n" << NumOfElements << '\n';
   for (i = 0; i < NumOfElements; i++)
   {
      PrintElement(elements[i], out);
   }

   out << "\nboundary\n" << Aface_face.Size_of_connections() << '\n';
   const int * const i_AF_f = Aface_face.GetI();
   const int * const j_AF_f = Aface_face.GetJ();

   for (int iAF=0; iAF < Aface_face.Size(); ++iAF)
      for (const int * iface = j_AF_f + i_AF_f[iAF];
           iface < j_AF_f + i_AF_f[iAF+1];
           ++iface)
      {
         out << iAF+1 << ' ';
         PrintElementWithoutAttr(faces[*iface],out);
      }

   out << "\nvertices\n" << NumOfVertices << '\n';
   if (Nodes == NULL)
   {
      out << spaceDim << '\n';
      for (i = 0; i < NumOfVertices; i++)
      {
         out << vertices[i](0);
         for (j = 1; j < spaceDim; j++)
         {
            out << ' ' << vertices[i](j);
         }
         out << '\n';
      }
      out.flush();
   }
   else
   {
      out << "\nnodes\n";
      Nodes->Save(out);
   }
}

void Mesh::ScaleSubdomains(double sf)
{
   int i,j,k;
   Array<int> vert;
   DenseMatrix pointmat;
   int na = attributes.Size();
   double *cg = new double[na*spaceDim];
   int *nbea = new int[na];

   int *vn = new int[NumOfVertices];
   for (i = 0; i < NumOfVertices; i++)
   {
      vn[i] = 0;
   }
   for (i = 0; i < na; i++)
   {
      for (j = 0; j < spaceDim; j++)
      {
         cg[i*spaceDim+j] = 0.0;
      }
      nbea[i] = 0;
   }

   for (i = 0; i < NumOfElements; i++)
   {
      GetElementVertices(i, vert);
      for (k = 0; k < vert.Size(); k++)
      {
         vn[vert[k]] = 1;
      }
   }

   for (i = 0; i < NumOfElements; i++)
   {
      int bea = GetAttribute(i)-1;
      GetPointMatrix(i, pointmat);
      GetElementVertices(i, vert);

      for (k = 0; k < vert.Size(); k++)
         if (vn[vert[k]] == 1)
         {
            nbea[bea]++;
            for (j = 0; j < spaceDim; j++)
            {
               cg[bea*spaceDim+j] += pointmat(j,k);
            }
            vn[vert[k]] = 2;
         }
   }

   for (i = 0; i < NumOfElements; i++)
   {
      int bea = GetAttribute(i)-1;
      GetElementVertices (i, vert);

      for (k = 0; k < vert.Size(); k++)
         if (vn[vert[k]])
         {
            for (j = 0; j < spaceDim; j++)
               vertices[vert[k]](j) = sf*vertices[vert[k]](j) +
                                      (1-sf)*cg[bea*spaceDim+j]/nbea[bea];
            vn[vert[k]] = 0;
         }
   }

   delete [] cg;
   delete [] nbea;
   delete [] vn;
}

void Mesh::ScaleElements(double sf)
{
   int i,j,k;
   Array<int> vert;
   DenseMatrix pointmat;
   int na = NumOfElements;
   double *cg = new double[na*spaceDim];
   int *nbea = new int[na];

   int *vn = new int[NumOfVertices];
   for (i = 0; i < NumOfVertices; i++)
   {
      vn[i] = 0;
   }
   for (i = 0; i < na; i++)
   {
      for (j = 0; j < spaceDim; j++)
      {
         cg[i*spaceDim+j] = 0.0;
      }
      nbea[i] = 0;
   }

   for (i = 0; i < NumOfElements; i++)
   {
      GetElementVertices(i, vert);
      for (k = 0; k < vert.Size(); k++)
      {
         vn[vert[k]] = 1;
      }
   }

   for (i = 0; i < NumOfElements; i++)
   {
      int bea = i;
      GetPointMatrix(i, pointmat);
      GetElementVertices(i, vert);

      for (k = 0; k < vert.Size(); k++)
         if (vn[vert[k]] == 1)
         {
            nbea[bea]++;
            for (j = 0; j < spaceDim; j++)
            {
               cg[bea*spaceDim+j] += pointmat(j,k);
            }
            vn[vert[k]] = 2;
         }
   }

   for (i = 0; i < NumOfElements; i++)
   {
      int bea = i;
      GetElementVertices(i, vert);

      for (k = 0; k < vert.Size(); k++)
         if (vn[vert[k]])
         {
            for (j = 0; j < spaceDim; j++)
               vertices[vert[k]](j) = sf*vertices[vert[k]](j) +
                                      (1-sf)*cg[bea*spaceDim+j]/nbea[bea];
            vn[vert[k]] = 0;
         }
   }

   delete [] cg;
   delete [] nbea;
   delete [] vn;
}

void Mesh::Transform(void (*f)(const Vector&, Vector&))
{
   // TODO: support for different new spaceDim.
   if (Nodes == NULL)
   {
      Vector vold(spaceDim), vnew(NULL, spaceDim);
      for (int i = 0; i < vertices.Size(); i++)
      {
         for (int j = 0; j < spaceDim; j++)
         {
            vold(j) = vertices[i](j);
         }
         vnew.SetData(vertices[i]());
         (*f)(vold, vnew);
      }
   }
   else
   {
      GridFunction xnew(Nodes->FESpace());
      VectorFunctionCoefficient f_pert(spaceDim, f);
      xnew.ProjectCoefficient(f_pert);
      *Nodes = xnew;
   }
}

void Mesh::Transform(VectorCoefficient &deformation)
{
   MFEM_VERIFY(spaceDim == deformation.GetVDim(),
               "incompatible vector dimensions");
   if (Nodes == NULL)
   {
      LinearFECollection fec;
      FiniteElementSpace fes(this, &fec, spaceDim, Ordering::byVDIM);
      GridFunction xnew(&fes);
      xnew.ProjectCoefficient(deformation);
      for (int i = 0; i < NumOfVertices; i++)
         for (int d = 0; d < spaceDim; d++)
         {
            vertices[i](d) = xnew(d + spaceDim*i);
         }
   }
   else
   {
      GridFunction xnew(Nodes->FESpace());
      xnew.ProjectCoefficient(deformation);
      *Nodes = xnew;
   }
}

void Mesh::RemoveUnusedVertices()
{
   if (NURBSext || ncmesh) { return; }

   Array<int> v2v(GetNV());
   v2v = -1;
   for (int i = 0; i < GetNE(); i++)
   {
      Element *el = GetElement(i);
      int nv = el->GetNVertices();
      int *v = el->GetVertices();
      for (int j = 0; j < nv; j++)
      {
         v2v[v[j]] = 0;
      }
   }
   for (int i = 0; i < GetNBE(); i++)
   {
      Element *el = GetBdrElement(i);
      int *v = el->GetVertices();
      int nv = el->GetNVertices();
      for (int j = 0; j < nv; j++)
      {
         v2v[v[j]] = 0;
      }
   }
   int num_vert = 0;
   for (int i = 0; i < v2v.Size(); i++)
   {
      if (v2v[i] == 0)
      {
         vertices[num_vert] = vertices[i];
         v2v[i] = num_vert++;
      }
   }

   if (num_vert == v2v.Size()) { return; }

   Vector nodes_by_element;
   Array<int> vdofs;
   if (Nodes)
   {
      int s = 0;
      for (int i = 0; i < GetNE(); i++)
      {
         Nodes->FESpace()->GetElementVDofs(i, vdofs);
         s += vdofs.Size();
      }
      nodes_by_element.SetSize(s);
      s = 0;
      for (int i = 0; i < GetNE(); i++)
      {
         Nodes->FESpace()->GetElementVDofs(i, vdofs);
         Nodes->GetSubVector(vdofs, &nodes_by_element(s));
         s += vdofs.Size();
      }
   }
   vertices.SetSize(num_vert);
   NumOfVertices = num_vert;
   for (int i = 0; i < GetNE(); i++)
   {
      Element *el = GetElement(i);
      int *v = el->GetVertices();
      int nv = el->GetNVertices();
      for (int j = 0; j < nv; j++)
      {
         v[j] = v2v[v[j]];
      }
   }
   for (int i = 0; i < GetNBE(); i++)
   {
      Element *el = GetBdrElement(i);
      int *v = el->GetVertices();
      int nv = el->GetNVertices();
      for (int j = 0; j < nv; j++)
      {
         v[j] = v2v[v[j]];
      }
   }
   DeleteTables();
   if (Dim > 1)
   {
      // generate el_to_edge, be_to_edge (2D), bel_to_edge (3D)
      el_to_edge = new Table;
      NumOfEdges = GetElementToEdgeTable(*el_to_edge, be_to_edge);
   }
   if (Dim > 2)
   {
      // generate el_to_face, be_to_face
      GetElementToFaceTable();
   }
   // Update faces and faces_info
   GenerateFaces();
   if (Nodes)
   {
      Nodes->FESpace()->Update();
      Nodes->Update();
      int s = 0;
      for (int i = 0; i < GetNE(); i++)
      {
         Nodes->FESpace()->GetElementVDofs(i, vdofs);
         Nodes->SetSubVector(vdofs, &nodes_by_element(s));
         s += vdofs.Size();
      }
   }
}

void Mesh::RemoveInternalBoundaries()
{
   if (NURBSext || ncmesh) { return; }

   int num_bdr_elem = 0;
   int new_bel_to_edge_nnz = 0;
   for (int i = 0; i < GetNBE(); i++)
   {
      if (FaceIsInterior(GetBdrElementEdgeIndex(i)))
      {
         FreeElement(boundary[i]);
      }
      else
      {
         num_bdr_elem++;
         if (Dim == 3)
         {
            new_bel_to_edge_nnz += bel_to_edge->RowSize(i);
         }
      }
   }

   if (num_bdr_elem == GetNBE()) { return; }

   Array<Element *> new_boundary(num_bdr_elem);
   Array<int> new_be_to_edge, new_be_to_face;
   Table *new_bel_to_edge = NULL;
   new_boundary.SetSize(0);
   if (Dim == 2)
   {
      new_be_to_edge.Reserve(num_bdr_elem);
   }
   else if (Dim == 3)
   {
      new_be_to_face.Reserve(num_bdr_elem);
      new_bel_to_edge = new Table;
      new_bel_to_edge->SetDims(num_bdr_elem, new_bel_to_edge_nnz);
   }
   for (int i = 0; i < GetNBE(); i++)
   {
      if (!FaceIsInterior(GetBdrElementEdgeIndex(i)))
      {
         new_boundary.Append(boundary[i]);
         if (Dim == 2)
         {
            new_be_to_edge.Append(be_to_edge[i]);
         }
         else if (Dim == 3)
         {
            int row = new_be_to_face.Size();
            new_be_to_face.Append(be_to_face[i]);
            int *e = bel_to_edge->GetRow(i);
            int ne = bel_to_edge->RowSize(i);
            int *new_e = new_bel_to_edge->GetRow(row);
            for (int j = 0; j < ne; j++)
            {
               new_e[j] = e[j];
            }
            new_bel_to_edge->GetI()[row+1] = new_bel_to_edge->GetI()[row] + ne;
         }
      }
   }

   NumOfBdrElements = new_boundary.Size();
   mfem::Swap(boundary, new_boundary);

   if (Dim == 2)
   {
      mfem::Swap(be_to_edge, new_be_to_edge);
   }
   else if (Dim == 3)
   {
      mfem::Swap(be_to_face, new_be_to_face);
      delete bel_to_edge;
      bel_to_edge = new_bel_to_edge;
   }

   Array<int> attribs(num_bdr_elem);
   for (int i = 0; i < attribs.Size(); i++)
   {
      attribs[i] = GetBdrAttribute(i);
   }
   attribs.Sort();
   attribs.Unique();
   bdr_attributes.DeleteAll();
   attribs.Copy(bdr_attributes);
}

void Mesh::FreeElement(Element *E)
{
#ifdef MFEM_USE_MEMALLOC
   if (E)
   {
      if (E->GetType() == Element::TETRAHEDRON)
      {
         TetMemory.Free((Tetrahedron*) E);
      }
      else
      {
         delete E;
      }
   }
#else
   delete E;
#endif
}

std::ostream &operator<<(std::ostream &out, const Mesh &mesh)
{
   mesh.Print(out);
   return out;
}

int Mesh::FindPoints(DenseMatrix &point_mat, Array<int>& elem_ids,
                     Array<IntegrationPoint>& ips, bool warn,
                     InverseElementTransformation *inv_trans)
{
   const int npts = point_mat.Width();
   if (!npts) { return 0; }
   MFEM_VERIFY(point_mat.Height() == spaceDim,"Invalid points matrix");
   elem_ids.SetSize(npts);
   ips.SetSize(npts);
   elem_ids = -1;
   if (!GetNE()) { return 0; }

   double *data = point_mat.GetData();
   InverseElementTransformation *inv_tr = inv_trans;
   inv_tr = inv_tr ? inv_tr : new InverseElementTransformation;

   // For each point in 'point_mat', find the element whose center is closest.
   Vector min_dist(npts);
   Array<int> e_idx(npts);
   min_dist = std::numeric_limits<double>::max();
   e_idx = -1;

   Vector pt(spaceDim);
   for (int i = 0; i < GetNE(); i++)
   {
      GetElementTransformation(i)->Transform(
         Geometries.GetCenter(GetElementBaseGeometry(i)), pt);
      for (int k = 0; k < npts; k++)
      {
         double dist = pt.DistanceTo(data+k*spaceDim);
         if (dist < min_dist(k))
         {
            min_dist(k) = dist;
            e_idx[k] = i;
         }
      }
   }

   // Checks if the points lie in the closest element
   int pts_found = 0;
   pt.NewDataAndSize(NULL, spaceDim);
   for (int k = 0; k < npts; k++)
   {
      pt.SetData(data+k*spaceDim);
      inv_tr->SetTransformation(*GetElementTransformation(e_idx[k]));
      int res = inv_tr->Transform(pt, ips[k]);
      if (res == InverseElementTransformation::Inside)
      {
         elem_ids[k] = e_idx[k];
         pts_found++;
      }
   }
   if (pts_found != npts)
   {
      Array<int> vertices;
      Table *vtoel = GetVertexToElementTable();
      for (int k = 0; k < npts; k++)
      {
         if (elem_ids[k] != -1) { continue; }
         // Try all vertex-neighbors of element e_idx[k]
         pt.SetData(data+k*spaceDim);
         GetElementVertices(e_idx[k], vertices);
         for (int v = 0; v < vertices.Size(); v++)
         {
            int vv = vertices[v];
            int ne = vtoel->RowSize(vv);
            const int* els = vtoel->GetRow(vv);
            for (int e = 0; e < ne; e++)
            {
               if (els[e] == e_idx[k]) { continue; }
               inv_tr->SetTransformation(*GetElementTransformation(els[e]));
               int res = inv_tr->Transform(pt, ips[k]);
               if (res == InverseElementTransformation::Inside)
               {
                  elem_ids[k] = els[e];
                  pts_found++;
                  goto next_point;
               }
            }
         }
         // Try neighbors for non-conforming meshes
         if (ncmesh)
         {
            Array<int> neigh;
            int le = ncmesh->leaf_elements[e_idx[k]];
            ncmesh->FindNeighbors(le,neigh);
            for (int e = 0; e < neigh.Size(); e++)
            {
               int nn = neigh[e];
               if (ncmesh->IsGhost(ncmesh->elements[nn])) { continue; }
               int el = ncmesh->elements[nn].index;
               inv_tr->SetTransformation(*GetElementTransformation(el));
               int res = inv_tr->Transform(pt, ips[k]);
               if (res == InverseElementTransformation::Inside)
               {
                  elem_ids[k] = el;
                  pts_found++;
                  goto next_point;
               }
            }
         }
      next_point: ;
      }
      delete vtoel;
   }
   if (inv_trans == NULL) { delete inv_tr; }

   if (warn && pts_found != npts)
   {
      MFEM_WARNING((npts-pts_found) << " points were not found");
   }
   return pts_found;
}


GeometricFactors::GeometricFactors(const Mesh *mesh, const IntegrationRule &ir,
                                   int flags, MemoryType d_mt)
{
   this->mesh = mesh;
   IntRule = &ir;
   computed_factors = flags;

   MFEM_ASSERT(mesh->GetNumGeometries(mesh->Dimension()) <= 1,
               "mixed meshes are not supported!");
   MFEM_ASSERT(mesh->GetNodes(), "meshes without nodes are not supported!");

   Compute(*mesh->GetNodes(), d_mt);
}

GeometricFactors::GeometricFactors(const GridFunction &nodes,
                                   const IntegrationRule &ir,
                                   int flags, MemoryType d_mt)
{
   this->mesh = nodes.FESpace()->GetMesh();
   IntRule = &ir;
   computed_factors = flags;

   Compute(nodes, d_mt);
}

void GeometricFactors::Compute(const GridFunction &nodes,
                               MemoryType d_mt)
{

   const FiniteElementSpace *fespace = nodes.FESpace();
   const FiniteElement *fe = fespace->GetFE(0);
   const int dim  = fe->GetDim();
   const int vdim = fespace->GetVDim();
   const int NE   = fespace->GetNE();
   const int ND   = fe->GetDof();
   const int NQ   = IntRule->GetNPoints();

   unsigned eval_flags = 0;
   MemoryType my_d_mt = (d_mt != MemoryType::DEFAULT) ? d_mt :
                        Device::GetDeviceMemoryType();
   if (computed_factors & GeometricFactors::COORDINATES)
   {
      X.SetSize(vdim*NQ*NE, my_d_mt); // NQ x SDIM x NE
      eval_flags |= QuadratureInterpolator::VALUES;
   }
   if (computed_factors & GeometricFactors::JACOBIANS)
   {
      J.SetSize(dim*vdim*NQ*NE, my_d_mt); // NQ x SDIM x DIM x NE
      eval_flags |= QuadratureInterpolator::DERIVATIVES;
   }
   if (computed_factors & GeometricFactors::DETERMINANTS)
   {
      detJ.SetSize(NQ*NE, my_d_mt); // NQ x NE
      eval_flags |= QuadratureInterpolator::DETERMINANTS;
   }

   const QuadratureInterpolator *qi = fespace->GetQuadratureInterpolator(*IntRule);
   // All X, J, and detJ use this layout:
   qi->SetOutputLayout(QVectorLayout::byNODES);

   const bool use_tensor_products = UsesTensorBasis(*fespace);

   qi->DisableTensorProducts(!use_tensor_products);
   const ElementDofOrdering e_ordering = use_tensor_products ?
                                         ElementDofOrdering::LEXICOGRAPHIC :
                                         ElementDofOrdering::NATIVE;
   const Operator *elem_restr = fespace->GetElementRestriction(e_ordering);

   if (elem_restr) // Always true as of 2021-04-27
   {
      Vector Enodes(vdim*ND*NE, my_d_mt);
      elem_restr->Mult(nodes, Enodes);
      qi->Mult(Enodes, eval_flags, X, J, detJ);
   }
   else
   {
      qi->Mult(nodes, eval_flags, X, J, detJ);
   }
}

FaceGeometricFactors::FaceGeometricFactors(const Mesh *mesh,
                                           const IntegrationRule &ir,
                                           int flags, FaceType type)
   : type(type)
{
   this->mesh = mesh;
   IntRule = &ir;
   computed_factors = flags;

   const GridFunction *nodes = mesh->GetNodes();
   const FiniteElementSpace *fespace = nodes->FESpace();
   const int vdim = fespace->GetVDim();
   const int NF   = fespace->GetNFbyType(type);
   const int NQ   = ir.GetNPoints();

   const FaceRestriction *face_restr = fespace->GetFaceRestriction(
                                          ElementDofOrdering::LEXICOGRAPHIC,
                                          type,
                                          L2FaceValues::SingleValued );
   Vector Fnodes(face_restr->Height());
   face_restr->Mult(*nodes, Fnodes);

   unsigned eval_flags = 0;
   if (flags & FaceGeometricFactors::COORDINATES)
   {
      X.SetSize(vdim*NQ*NF);
      eval_flags |= FaceQuadratureInterpolator::VALUES;
   }
   if (flags & FaceGeometricFactors::JACOBIANS)
   {
      J.SetSize(vdim*vdim*NQ*NF);
      eval_flags |= FaceQuadratureInterpolator::DERIVATIVES;
   }
   if (flags & FaceGeometricFactors::DETERMINANTS)
   {
      detJ.SetSize(NQ*NF);
      eval_flags |= FaceQuadratureInterpolator::DETERMINANTS;
   }
   if (flags & FaceGeometricFactors::NORMALS)
   {
      normal.SetSize(vdim*NQ*NF);
      eval_flags |= FaceQuadratureInterpolator::NORMALS;
   }

   const FaceQuadratureInterpolator *qi = fespace->GetFaceQuadratureInterpolator(
                                             ir, type);
   qi->Mult(Fnodes, eval_flags, X, J, detJ, normal);
}

NodeExtrudeCoefficient::NodeExtrudeCoefficient(const int dim, const int n_,
                                               const double s_)
   : VectorCoefficient(dim), n(n_), s(s_), tip(p, dim-1)
{
}

void NodeExtrudeCoefficient::Eval(Vector &V, ElementTransformation &T,
                                  const IntegrationPoint &ip)
{
   V.SetSize(vdim);
   T.Transform(ip, tip);
   V(0) = p[0];
   if (vdim == 2)
   {
      V(1) = s * ((ip.y + layer) / n);
   }
   else
   {
      V(1) = p[1];
      V(2) = s * ((ip.z + layer) / n);
   }
}


Mesh *Extrude1D(Mesh *mesh, const int ny, const double sy, const bool closed)
{
   if (mesh->Dimension() != 1)
   {
      mfem::err << "Extrude1D : Not a 1D mesh!" << endl;
      mfem_error();
   }

   int nvy = (closed) ? (ny) : (ny + 1);
   int nvt = mesh->GetNV() * nvy;

   Mesh *mesh2d;

   if (closed)
   {
      mesh2d = new Mesh(2, nvt, mesh->GetNE()*ny, mesh->GetNBE()*ny);
   }
   else
      mesh2d = new Mesh(2, nvt, mesh->GetNE()*ny,
                        mesh->GetNBE()*ny+2*mesh->GetNE());

   // vertices
   double vc[2];
   for (int i = 0; i < mesh->GetNV(); i++)
   {
      vc[0] = mesh->GetVertex(i)[0];
      for (int j = 0; j < nvy; j++)
      {
         vc[1] = sy * (double(j) / ny);
         mesh2d->AddVertex(vc);
      }
   }
   // elements
   Array<int> vert;
   for (int i = 0; i < mesh->GetNE(); i++)
   {
      const Element *elem = mesh->GetElement(i);
      elem->GetVertices(vert);
      const int attr = elem->GetAttribute();
      for (int j = 0; j < ny; j++)
      {
         int qv[4];
         qv[0] = vert[0] * nvy + j;
         qv[1] = vert[1] * nvy + j;
         qv[2] = vert[1] * nvy + (j + 1) % nvy;
         qv[3] = vert[0] * nvy + (j + 1) % nvy;

         mesh2d->AddQuad(qv, attr);
      }
   }
   // 2D boundary from the 1D boundary
   for (int i = 0; i < mesh->GetNBE(); i++)
   {
      const Element *elem = mesh->GetBdrElement(i);
      elem->GetVertices(vert);
      const int attr = elem->GetAttribute();
      for (int j = 0; j < ny; j++)
      {
         int sv[2];
         sv[0] = vert[0] * nvy + j;
         sv[1] = vert[0] * nvy + (j + 1) % nvy;

         if (attr%2)
         {
            Swap<int>(sv[0], sv[1]);
         }

         mesh2d->AddBdrSegment(sv, attr);
      }
   }

   if (!closed)
   {
      // 2D boundary from the 1D elements (bottom + top)
      int nba = (mesh->bdr_attributes.Size() > 0 ?
                 mesh->bdr_attributes.Max() : 0);
      for (int i = 0; i < mesh->GetNE(); i++)
      {
         const Element *elem = mesh->GetElement(i);
         elem->GetVertices(vert);
         const int attr = nba + elem->GetAttribute();
         int sv[2];
         sv[0] = vert[0] * nvy;
         sv[1] = vert[1] * nvy;

         mesh2d->AddBdrSegment(sv, attr);

         sv[0] = vert[1] * nvy + ny;
         sv[1] = vert[0] * nvy + ny;

         mesh2d->AddBdrSegment(sv, attr);
      }
   }

   mesh2d->FinalizeQuadMesh(1, 0, false);

   GridFunction *nodes = mesh->GetNodes();
   if (nodes)
   {
      // duplicate the fec of the 1D mesh so that it can be deleted safely
      // along with its nodes, fes and fec
      FiniteElementCollection *fec2d = NULL;
      FiniteElementSpace *fes2d;
      const char *name = nodes->FESpace()->FEColl()->Name();
      string cname = name;
      if (cname == "Linear")
      {
         fec2d = new LinearFECollection;
      }
      else if (cname == "Quadratic")
      {
         fec2d = new QuadraticFECollection;
      }
      else if (cname == "Cubic")
      {
         fec2d = new CubicFECollection;
      }
      else if (!strncmp(name, "H1_", 3))
      {
         fec2d = new H1_FECollection(atoi(name + 7), 2);
      }
      else if (!strncmp(name, "L2_T", 4))
      {
         fec2d = new L2_FECollection(atoi(name + 10), 2, atoi(name + 4));
      }
      else if (!strncmp(name, "L2_", 3))
      {
         fec2d = new L2_FECollection(atoi(name + 7), 2);
      }
      else
      {
         delete mesh2d;
         mfem::err << "Extrude1D : The mesh uses unknown FE collection : "
                   << cname << endl;
         mfem_error();
      }
      fes2d = new FiniteElementSpace(mesh2d, fec2d, 2);
      mesh2d->SetNodalFESpace(fes2d);
      GridFunction *nodes2d = mesh2d->GetNodes();
      nodes2d->MakeOwner(fec2d);

      NodeExtrudeCoefficient ecoeff(2, ny, sy);
      Vector lnodes;
      Array<int> vdofs2d;
      for (int i = 0; i < mesh->GetNE(); i++)
      {
         ElementTransformation &T = *mesh->GetElementTransformation(i);
         for (int j = ny-1; j >= 0; j--)
         {
            fes2d->GetElementVDofs(i*ny+j, vdofs2d);
            lnodes.SetSize(vdofs2d.Size());
            ecoeff.SetLayer(j);
            fes2d->GetFE(i*ny+j)->Project(ecoeff, T, lnodes);
            nodes2d->SetSubVector(vdofs2d, lnodes);
         }
      }
   }
   return mesh2d;
}

Mesh *Extrude2D(Mesh *mesh, const int nz, const double sz)
{
   if (mesh->Dimension() != 2)
   {
      mfem::err << "Extrude2D : Not a 2D mesh!" << endl;
      mfem_error();
   }

   int nvz = nz + 1;
   int nvt = mesh->GetNV() * nvz;

   Mesh *mesh3d = new Mesh(3, nvt, mesh->GetNE()*nz,
                           mesh->GetNBE()*nz+2*mesh->GetNE());

   bool wdgMesh = false;
   bool hexMesh = false;

   // vertices
   double vc[3];
   for (int i = 0; i < mesh->GetNV(); i++)
   {
      vc[0] = mesh->GetVertex(i)[0];
      vc[1] = mesh->GetVertex(i)[1];
      for (int j = 0; j < nvz; j++)
      {
         vc[2] = sz * (double(j) / nz);
         mesh3d->AddVertex(vc);
      }
   }
   // elements
   Array<int> vert;
   for (int i = 0; i < mesh->GetNE(); i++)
   {
      const Element *elem = mesh->GetElement(i);
      elem->GetVertices(vert);
      const int attr = elem->GetAttribute();
      Geometry::Type geom = elem->GetGeometryType();
      switch (geom)
      {
         case Geometry::TRIANGLE:
            wdgMesh = true;
            for (int j = 0; j < nz; j++)
            {
               int pv[6];
               pv[0] = vert[0] * nvz + j;
               pv[1] = vert[1] * nvz + j;
               pv[2] = vert[2] * nvz + j;
               pv[3] = vert[0] * nvz + (j + 1) % nvz;
               pv[4] = vert[1] * nvz + (j + 1) % nvz;
               pv[5] = vert[2] * nvz + (j + 1) % nvz;

               mesh3d->AddWedge(pv, attr);
            }
            break;
         case Geometry::SQUARE:
            hexMesh = true;
            for (int j = 0; j < nz; j++)
            {
               int hv[8];
               hv[0] = vert[0] * nvz + j;
               hv[1] = vert[1] * nvz + j;
               hv[2] = vert[2] * nvz + j;
               hv[3] = vert[3] * nvz + j;
               hv[4] = vert[0] * nvz + (j + 1) % nvz;
               hv[5] = vert[1] * nvz + (j + 1) % nvz;
               hv[6] = vert[2] * nvz + (j + 1) % nvz;
               hv[7] = vert[3] * nvz + (j + 1) % nvz;

               mesh3d->AddHex(hv, attr);
            }
            break;
         default:
            mfem::err << "Extrude2D : Invalid 2D element type \'"
                      << geom << "\'" << endl;
            mfem_error();
            break;
      }
   }
   // 3D boundary from the 2D boundary
   for (int i = 0; i < mesh->GetNBE(); i++)
   {
      const Element *elem = mesh->GetBdrElement(i);
      elem->GetVertices(vert);
      const int attr = elem->GetAttribute();
      for (int j = 0; j < nz; j++)
      {
         int qv[4];
         qv[0] = vert[0] * nvz + j;
         qv[1] = vert[1] * nvz + j;
         qv[2] = vert[1] * nvz + (j + 1) % nvz;
         qv[3] = vert[0] * nvz + (j + 1) % nvz;

         mesh3d->AddBdrQuad(qv, attr);
      }
   }

   // 3D boundary from the 2D elements (bottom + top)
   int nba = (mesh->bdr_attributes.Size() > 0 ?
              mesh->bdr_attributes.Max() : 0);
   for (int i = 0; i < mesh->GetNE(); i++)
   {
      const Element *elem = mesh->GetElement(i);
      elem->GetVertices(vert);
      const int attr = nba + elem->GetAttribute();
      Geometry::Type geom = elem->GetGeometryType();
      switch (geom)
      {
         case Geometry::TRIANGLE:
         {
            int tv[3];
            tv[0] = vert[0] * nvz;
            tv[1] = vert[2] * nvz;
            tv[2] = vert[1] * nvz;

            mesh3d->AddBdrTriangle(tv, attr);

            tv[0] = vert[0] * nvz + nz;
            tv[1] = vert[1] * nvz + nz;
            tv[2] = vert[2] * nvz + nz;

            mesh3d->AddBdrTriangle(tv, attr);
         }
         break;
         case Geometry::SQUARE:
         {
            int qv[4];
            qv[0] = vert[0] * nvz;
            qv[1] = vert[3] * nvz;
            qv[2] = vert[2] * nvz;
            qv[3] = vert[1] * nvz;

            mesh3d->AddBdrQuad(qv, attr);

            qv[0] = vert[0] * nvz + nz;
            qv[1] = vert[1] * nvz + nz;
            qv[2] = vert[2] * nvz + nz;
            qv[3] = vert[3] * nvz + nz;

            mesh3d->AddBdrQuad(qv, attr);
         }
         break;
         default:
            mfem::err << "Extrude2D : Invalid 2D element type \'"
                      << geom << "\'" << endl;
            mfem_error();
            break;
      }
   }

   if ( hexMesh && wdgMesh )
   {
      mesh3d->FinalizeMesh(0, false);
   }
   else if ( hexMesh )
   {
      mesh3d->FinalizeHexMesh(1, 0, false);
   }
   else if ( wdgMesh )
   {
      mesh3d->FinalizeWedgeMesh(1, 0, false);
   }

   GridFunction *nodes = mesh->GetNodes();
   if (nodes)
   {
      // duplicate the fec of the 2D mesh so that it can be deleted safely
      // along with its nodes, fes and fec
      FiniteElementCollection *fec3d = NULL;
      FiniteElementSpace *fes3d;
      const char *name = nodes->FESpace()->FEColl()->Name();
      string cname = name;
      if (cname == "Linear")
      {
         fec3d = new LinearFECollection;
      }
      else if (cname == "Quadratic")
      {
         fec3d = new QuadraticFECollection;
      }
      else if (cname == "Cubic")
      {
         fec3d = new CubicFECollection;
      }
      else if (!strncmp(name, "H1_", 3))
      {
         fec3d = new H1_FECollection(atoi(name + 7), 3);
      }
      else if (!strncmp(name, "L2_T", 4))
      {
         fec3d = new L2_FECollection(atoi(name + 10), 3, atoi(name + 4));
      }
      else if (!strncmp(name, "L2_", 3))
      {
         fec3d = new L2_FECollection(atoi(name + 7), 3);
      }
      else
      {
         delete mesh3d;
         mfem::err << "Extrude3D : The mesh uses unknown FE collection : "
                   << cname << endl;
         mfem_error();
      }
      fes3d = new FiniteElementSpace(mesh3d, fec3d, 3);
      mesh3d->SetNodalFESpace(fes3d);
      GridFunction *nodes3d = mesh3d->GetNodes();
      nodes3d->MakeOwner(fec3d);

      NodeExtrudeCoefficient ecoeff(3, nz, sz);
      Vector lnodes;
      Array<int> vdofs3d;
      for (int i = 0; i < mesh->GetNE(); i++)
      {
         ElementTransformation &T = *mesh->GetElementTransformation(i);
         for (int j = nz-1; j >= 0; j--)
         {
            fes3d->GetElementVDofs(i*nz+j, vdofs3d);
            lnodes.SetSize(vdofs3d.Size());
            ecoeff.SetLayer(j);
            fes3d->GetFE(i*nz+j)->Project(ecoeff, T, lnodes);
            nodes3d->SetSubVector(vdofs3d, lnodes);
         }
      }
   }
   return mesh3d;
}

#ifdef MFEM_DEBUG
void Mesh::DebugDump(std::ostream &out) const
{
   // dump vertices and edges (NCMesh "nodes")
   out << NumOfVertices + NumOfEdges << "\n";
   for (int i = 0; i < NumOfVertices; i++)
   {
      const double *v = GetVertex(i);
      out << i << " " << v[0] << " " << v[1] << " " << v[2]
          << " 0 0 " << i << " -1 0\n";
   }

   Array<int> ev;
   for (int i = 0; i < NumOfEdges; i++)
   {
      GetEdgeVertices(i, ev);
      double mid[3] = {0, 0, 0};
      for (int j = 0; j < 2; j++)
      {
         for (int k = 0; k < spaceDim; k++)
         {
            mid[k] += GetVertex(ev[j])[k];
         }
      }
      out << NumOfVertices+i << " "
          << mid[0]/2 << " " << mid[1]/2 << " " << mid[2]/2 << " "
          << ev[0] << " " << ev[1] << " -1 " << i << " 0\n";
   }

   // dump elements
   out << NumOfElements << "\n";
   for (int i = 0; i < NumOfElements; i++)
   {
      const Element* e = elements[i];
      out << e->GetNVertices() << " ";
      for (int j = 0; j < e->GetNVertices(); j++)
      {
         out << e->GetVertices()[j] << " ";
      }
      out << e->GetAttribute() << " 0 " << i << "\n";
   }

   // dump faces
   out << "0\n";
}
#endif

}<|MERGE_RESOLUTION|>--- conflicted
+++ resolved
@@ -8703,13 +8703,11 @@
 
    mfem::Swap(geom_factors, other.geom_factors);
 
-<<<<<<< HEAD
    mfem::Swap(ent_sets, other.ent_sets);
-=======
+
 #ifdef MFEM_USE_MEMALLOC
    TetMemory.Swap(other.TetMemory);
 #endif
->>>>>>> bf542247
 
    if (non_geometry)
    {
