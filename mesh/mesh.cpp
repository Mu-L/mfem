// Copyright (c) 2010-2024, Lawrence Livermore National Security, LLC. Produced
// at the Lawrence Livermore National Laboratory. All Rights reserved. See files
// LICENSE and NOTICE for details. LLNL-CODE-806117.
//
// This file is part of the MFEM library. For more information and source code
// availability visit https://mfem.org.
//
// MFEM is free software; you can redistribute it and/or modify it under the
// terms of the BSD-3 license. We welcome feedback and contributions, see file
// CONTRIBUTING.md for details.

// Implementation of data type mesh

#include "mesh_headers.hpp"
#include "../fem/fem.hpp"
#include "../general/sort_pairs.hpp"
#include "../general/binaryio.hpp"
#include "../general/text.hpp"
#include "../general/device.hpp"
#include "../general/tic_toc.hpp"
#include "../general/gecko.hpp"
#include "../general/kdtree.hpp"
#include "../general/sets.hpp"
#include "../fem/quadinterpolator.hpp"

// headers already included by mesh.hpp: <iostream>, <array>, <map>, <memory>
#include <sstream>
#include <fstream>
#include <limits>
#include <cmath>
#include <cstring>
#include <ctime>
#include <functional>
#include <unordered_map>
#include <unordered_set>

// Include the METIS header, if using version 5. If using METIS 4, the needed
// declarations are inlined below, i.e. no header is needed.
#if defined(MFEM_USE_METIS) && defined(MFEM_USE_METIS_5)
#include "metis.h"
#endif

// METIS 4 prototypes
#if defined(MFEM_USE_METIS) && !defined(MFEM_USE_METIS_5)
typedef int idx_t;
typedef int idxtype;
extern "C" {
   void METIS_PartGraphRecursive(int*, idxtype*, idxtype*, idxtype*, idxtype*,
                                 int*, int*, int*, int*, int*, idxtype*);
   void METIS_PartGraphKway(int*, idxtype*, idxtype*, idxtype*, idxtype*,
                            int*, int*, int*, int*, int*, idxtype*);
   void METIS_PartGraphVKway(int*, idxtype*, idxtype*, idxtype*, idxtype*,
                             int*, int*, int*, int*, int*, idxtype*);
}
#endif

using namespace std;

namespace mfem
{

void Mesh::GetElementJacobian(int i, DenseMatrix &J, const IntegrationPoint *ip)
{
   Geometry::Type geom = GetElementBaseGeometry(i);
   ElementTransformation *eltransf = GetElementTransformation(i);
   if (ip == NULL)
   {
      eltransf->SetIntPoint(&Geometries.GetCenter(geom));
   }
   else
   {
      eltransf->SetIntPoint(ip);
   }
   Geometries.JacToPerfJac(geom, eltransf->Jacobian(), J);
}

void Mesh::GetElementCenter(int i, Vector &center)
{
   center.SetSize(spaceDim);
   int geom = GetElementBaseGeometry(i);
   ElementTransformation *eltransf = GetElementTransformation(i);
   eltransf->Transform(Geometries.GetCenter(geom), center);
}

real_t Mesh::GetElementSize(ElementTransformation *T, int type) const
{
   DenseMatrix J(spaceDim, Dim);

   Geometry::Type geom = T->GetGeometryType();
   T->SetIntPoint(&Geometries.GetCenter(geom));
   Geometries.JacToPerfJac(geom, T->Jacobian(), J);

   if (type == 0)
   {
      return pow(fabs(J.Weight()), 1./Dim);
   }
   else if (type == 1)
   {
      return J.CalcSingularvalue(Dim-1);   // h_min
   }
   else
   {
      return J.CalcSingularvalue(0);   // h_max
   }
}

real_t Mesh::GetElementSize(int i, int type)
{
   return GetElementSize(GetElementTransformation(i), type);
}

real_t Mesh::GetElementSize(int i, const Vector &dir)
{
   DenseMatrix J(spaceDim, Dim);
   Vector d_hat(Dim);
   GetElementJacobian(i, J);
   J.MultTranspose(dir, d_hat);
   return sqrt((d_hat * d_hat) / (dir * dir));
}

real_t Mesh::GetElementVolume(int i)
{
   ElementTransformation *et = GetElementTransformation(i);
   const IntegrationRule &ir = IntRules.Get(GetElementBaseGeometry(i),
                                            et->OrderJ());
   real_t volume = 0.0;
   for (int j = 0; j < ir.GetNPoints(); j++)
   {
      const IntegrationPoint &ip = ir.IntPoint(j);
      et->SetIntPoint(&ip);
      volume += ip.weight * et->Weight();
   }

   return volume;
}

// Similar to VisualizationSceneSolution3d::FindNewBox in GLVis
void Mesh::GetBoundingBox(Vector &min, Vector &max, int ref)
{
   min.SetSize(spaceDim);
   max.SetSize(spaceDim);

   for (int d = 0; d < spaceDim; d++)
   {
      min(d) = infinity();
      max(d) = -infinity();
   }

   if (Nodes == NULL)
   {
      real_t *coord;
      for (int i = 0; i < NumOfVertices; i++)
      {
         coord = GetVertex(i);
         for (int d = 0; d < spaceDim; d++)
         {
            if (coord[d] < min(d)) { min(d) = coord[d]; }
            if (coord[d] > max(d)) { max(d) = coord[d]; }
         }
      }
   }
   else
   {
      const bool use_boundary = false; // make this a parameter?
      int ne = use_boundary ? GetNBE() : GetNE();
      int fn, fo;
      DenseMatrix pointmat;
      RefinedGeometry *RefG;
      IntegrationRule eir;
      FaceElementTransformations *Tr;
      ElementTransformation *T;

      for (int i = 0; i < ne; i++)
      {
         if (use_boundary)
         {
            GetBdrElementFace(i, &fn, &fo);
            RefG = GlobGeometryRefiner.Refine(GetFaceGeometry(fn), ref);
            Tr = GetFaceElementTransformations(fn, 5);
            eir.SetSize(RefG->RefPts.GetNPoints());
            Tr->Loc1.Transform(RefG->RefPts, eir);
            Tr->Elem1->Transform(eir, pointmat);
         }
         else
         {
            T = GetElementTransformation(i);
            RefG = GlobGeometryRefiner.Refine(GetElementBaseGeometry(i), ref);
            T->Transform(RefG->RefPts, pointmat);
         }
         for (int j = 0; j < pointmat.Width(); j++)
         {
            for (int d = 0; d < pointmat.Height(); d++)
            {
               if (pointmat(d,j) < min(d)) { min(d) = pointmat(d,j); }
               if (pointmat(d,j) > max(d)) { max(d) = pointmat(d,j); }
            }
         }
      }
   }
}

void Mesh::GetCharacteristics(real_t &h_min, real_t &h_max,
                              real_t &kappa_min, real_t &kappa_max,
                              Vector *Vh, Vector *Vk)
{
   int i, dim, sdim;
   DenseMatrix J;
   real_t h, kappa;

   dim = Dimension();
   sdim = SpaceDimension();

   if (Vh) { Vh->SetSize(NumOfElements); }
   if (Vk) { Vk->SetSize(NumOfElements); }

   h_min = kappa_min = infinity();
   h_max = kappa_max = -h_min;
   if (dim == 0) { if (Vh) { *Vh = 1.0; } if (Vk) {*Vk = 1.0; } return; }
   J.SetSize(sdim, dim);
   for (i = 0; i < NumOfElements; i++)
   {
      GetElementJacobian(i, J);
      h = pow(fabs(J.Weight()), 1.0/real_t(dim));
      kappa = (dim == sdim) ?
              J.CalcSingularvalue(0) / J.CalcSingularvalue(dim-1) : -1.0;
      if (Vh) { (*Vh)(i) = h; }
      if (Vk) { (*Vk)(i) = kappa; }

      if (h < h_min) { h_min = h; }
      if (h > h_max) { h_max = h; }
      if (kappa < kappa_min) { kappa_min = kappa; }
      if (kappa > kappa_max) { kappa_max = kappa; }
   }
}

// static method
void Mesh::PrintElementsByGeometry(int dim,
                                   const Array<int> &num_elems_by_geom,
                                   std::ostream &os)
{
   for (int g = Geometry::DimStart[dim], first = 1;
        g < Geometry::DimStart[dim+1]; g++)
   {
      if (!num_elems_by_geom[g]) { continue; }
      if (!first) { os << " + "; }
      else { first = 0; }
      os << num_elems_by_geom[g] << ' ' << Geometry::Name[g] << "(s)";
   }
}

void Mesh::PrintCharacteristics(Vector *Vh, Vector *Vk, std::ostream &os)
{
   real_t h_min, h_max, kappa_min, kappa_max;

   os << "Mesh Characteristics:";

   this->GetCharacteristics(h_min, h_max, kappa_min, kappa_max, Vh, Vk);

   Array<int> num_elems_by_geom(Geometry::NumGeom);
   num_elems_by_geom = 0;
   for (int i = 0; i < GetNE(); i++)
   {
      num_elems_by_geom[GetElementBaseGeometry(i)]++;
   }

   os << '\n'
      << "Dimension          : " << Dimension() << '\n'
      << "Space dimension    : " << SpaceDimension();
   if (Dim == 0)
   {
      os << '\n'
         << "Number of vertices : " << GetNV() << '\n'
         << "Number of elements : " << GetNE() << '\n'
         << "Number of bdr elem : " << GetNBE() << '\n';
   }
   else if (Dim == 1)
   {
      os << '\n'
         << "Number of vertices : " << GetNV() << '\n'
         << "Number of elements : " << GetNE() << '\n'
         << "Number of bdr elem : " << GetNBE() << '\n'
         << "h_min              : " << h_min << '\n'
         << "h_max              : " << h_max << '\n';
   }
   else if (Dim == 2)
   {
      os << '\n'
         << "Number of vertices : " << GetNV() << '\n'
         << "Number of edges    : " << GetNEdges() << '\n'
         << "Number of elements : " << GetNE() << "  --  ";
      PrintElementsByGeometry(2, num_elems_by_geom, os);
      os << '\n'
         << "Number of bdr elem : " << GetNBE() << '\n'
         << "Euler Number       : " << EulerNumber2D() << '\n'
         << "h_min              : " << h_min << '\n'
         << "h_max              : " << h_max << '\n'
         << "kappa_min          : " << kappa_min << '\n'
         << "kappa_max          : " << kappa_max << '\n';
   }
   else
   {
      Array<int> num_bdr_elems_by_geom(Geometry::NumGeom);
      num_bdr_elems_by_geom = 0;
      for (int i = 0; i < GetNBE(); i++)
      {
         num_bdr_elems_by_geom[GetBdrElementGeometry(i)]++;
      }
      Array<int> num_faces_by_geom(Geometry::NumGeom);
      num_faces_by_geom = 0;
      for (int i = 0; i < GetNFaces(); i++)
      {
         num_faces_by_geom[GetFaceGeometry(i)]++;
      }

      os << '\n'
         << "Number of vertices : " << GetNV() << '\n'
         << "Number of edges    : " << GetNEdges() << '\n'
         << "Number of faces    : " << GetNFaces() << "  --  ";
      PrintElementsByGeometry(Dim-1, num_faces_by_geom, os);
      os << '\n'
         << "Number of elements : " << GetNE() << "  --  ";
      PrintElementsByGeometry(Dim, num_elems_by_geom, os);
      os << '\n'
         << "Number of bdr elem : " << GetNBE() << "  --  ";
      PrintElementsByGeometry(Dim-1, num_bdr_elems_by_geom, os);
      os << '\n'
         << "Euler Number       : " << EulerNumber() << '\n'
         << "h_min              : " << h_min << '\n'
         << "h_max              : " << h_max << '\n'
         << "kappa_min          : " << kappa_min << '\n'
         << "kappa_max          : " << kappa_max << '\n';
   }
   os << '\n' << std::flush;
}

FiniteElement *Mesh::GetTransformationFEforElementType(Element::Type ElemType)
{
   switch (ElemType)
   {
      case Element::POINT :          return &PointFE;
      case Element::SEGMENT :        return &SegmentFE;
      case Element::TRIANGLE :       return &TriangleFE;
      case Element::QUADRILATERAL :  return &QuadrilateralFE;
      case Element::TETRAHEDRON :    return &TetrahedronFE;
      case Element::HEXAHEDRON :     return &HexahedronFE;
      case Element::WEDGE :          return &WedgeFE;
      case Element::PYRAMID :        return &PyramidFE;
      default:
         MFEM_ABORT("Unknown element type \"" << ElemType << "\"");
         break;
   }
   MFEM_ABORT("Unknown element type");
   return NULL;
}


void Mesh::GetElementTransformation(int i,
                                    IsoparametricTransformation *ElTr) const
{
   ElTr->Attribute = GetAttribute(i);
   ElTr->ElementNo = i;
   ElTr->ElementType = ElementTransformation::ELEMENT;
   ElTr->mesh = this;
   ElTr->Reset();
   if (Nodes == NULL)
   {
      GetPointMatrix(i, ElTr->GetPointMat());
      ElTr->SetFE(GetTransformationFEforElementType(GetElementType(i)));
   }
   else
   {
      DenseMatrix &pm = ElTr->GetPointMat();
      Array<int> vdofs;
      Nodes->FESpace()->GetElementVDofs(i, vdofs);
      Nodes->HostRead();
      const GridFunction &nodes = *Nodes;
      int n = vdofs.Size()/spaceDim;
      pm.SetSize(spaceDim, n);
      for (int k = 0; k < spaceDim; k++)
      {
         for (int j = 0; j < n; j++)
         {
            pm(k,j) = nodes(vdofs[n*k+j]);
         }
      }
      ElTr->SetFE(Nodes->FESpace()->GetFE(i));
   }
}

ElementTransformation *Mesh::GetElementTransformation(int i)
{
   GetElementTransformation(i, &Transformation);
   return &Transformation;
}

void Mesh::GetElementTransformation(int i, const Vector &nodes,
                                    IsoparametricTransformation *ElTr) const
{
   ElTr->Attribute = GetAttribute(i);
   ElTr->ElementNo = i;
   ElTr->ElementType = ElementTransformation::ELEMENT;
   ElTr->mesh = this;
   DenseMatrix &pm = ElTr->GetPointMat();
   ElTr->Reset();
   nodes.HostRead();
   if (Nodes == NULL)
   {
      MFEM_ASSERT(nodes.Size() == spaceDim*GetNV(), "");
      int       nv = elements[i]->GetNVertices();
      const int *v = elements[i]->GetVertices();
      int n = vertices.Size();
      pm.SetSize(spaceDim, nv);
      for (int k = 0; k < spaceDim; k++)
      {
         for (int j = 0; j < nv; j++)
         {
            pm(k, j) = nodes(k*n+v[j]);
         }
      }
      ElTr->SetFE(GetTransformationFEforElementType(GetElementType(i)));
   }
   else
   {
      MFEM_ASSERT(nodes.Size() == Nodes->Size(), "");
      Array<int> vdofs;
      Nodes->FESpace()->GetElementVDofs(i, vdofs);
      int n = vdofs.Size()/spaceDim;
      pm.SetSize(spaceDim, n);
      for (int k = 0; k < spaceDim; k++)
      {
         for (int j = 0; j < n; j++)
         {
            pm(k,j) = nodes(vdofs[n*k+j]);
         }
      }
      ElTr->SetFE(Nodes->FESpace()->GetFE(i));
   }
}

void Mesh::GetBdrElementTransformation(int i,
                                       IsoparametricTransformation* ElTr) const
{
   ElTr->Attribute = GetBdrAttribute(i);
   ElTr->ElementNo = i; // boundary element number
   ElTr->ElementType = ElementTransformation::BDR_ELEMENT;
   ElTr->mesh = this;
   DenseMatrix &pm = ElTr->GetPointMat();
   ElTr->Reset();
   if (Nodes == NULL)
   {
      GetBdrPointMatrix(i, pm);
      ElTr->SetFE(GetTransformationFEforElementType(GetBdrElementType(i)));
   }
   else
   {
      const FiniteElement *bdr_el = Nodes->FESpace()->GetBE(i);
      Nodes->HostRead();
      const GridFunction &nodes = *Nodes;
      if (bdr_el)
      {
         Array<int> vdofs;
         Nodes->FESpace()->GetBdrElementVDofs(i, vdofs);
         int n = vdofs.Size()/spaceDim;
         pm.SetSize(spaceDim, n);
         for (int k = 0; k < spaceDim; k++)
         {
            for (int j = 0; j < n; j++)
            {
               pm(k,j) = nodes(vdofs[n*k+j]);
            }
         }
         ElTr->SetFE(bdr_el);
      }
      else // L2 Nodes (e.g., periodic mesh)
      {
         int elem_id, face_info;
         GetBdrElementAdjacentElement(i, elem_id, face_info);
         Geometry::Type face_geom = GetBdrElementGeometry(i);
         face_info = EncodeFaceInfo(
                        DecodeFaceInfoLocalIndex(face_info),
                        Geometry::GetInverseOrientation(
                           face_geom, DecodeFaceInfoOrientation(face_info))
                     );

         IntegrationPointTransformation Loc1;
         GetLocalFaceTransformation(GetBdrElementType(i),
                                    GetElementType(elem_id),
                                    Loc1.Transf, face_info);
         const FiniteElement *face_el =
            Nodes->FESpace()->GetTraceElement(elem_id, face_geom);
         MFEM_VERIFY(dynamic_cast<const NodalFiniteElement*>(face_el),
                     "Mesh requires nodal Finite Element.");

         IntegrationRule eir(face_el->GetDof());
         Loc1.Transf.ElementNo = elem_id;
         Loc1.Transf.mesh = this;
         Loc1.Transf.ElementType = ElementTransformation::ELEMENT;
         Loc1.Transform(face_el->GetNodes(), eir);
         Nodes->GetVectorValues(Loc1.Transf, eir, pm);

         ElTr->SetFE(face_el);
      }
   }
}

ElementTransformation *Mesh::GetBdrElementTransformation(int i)
{
   GetBdrElementTransformation(i, &BdrTransformation);
   return &BdrTransformation;
}

void Mesh::GetFaceTransformation(int FaceNo,
                                 IsoparametricTransformation *FTr) const
{
   FTr->Attribute = (Dim == 1) ? 1 : faces[FaceNo]->GetAttribute();
   FTr->ElementNo = FaceNo;
   FTr->ElementType = ElementTransformation::FACE;
   FTr->mesh = this;
   DenseMatrix &pm = FTr->GetPointMat();
   FTr->Reset();
   if (Nodes == NULL)
   {
      const int *v = (Dim == 1) ? &FaceNo : faces[FaceNo]->GetVertices();
      const int nv = (Dim == 1) ? 1 : faces[FaceNo]->GetNVertices();
      pm.SetSize(spaceDim, nv);
      for (int i = 0; i < spaceDim; i++)
      {
         for (int j = 0; j < nv; j++)
         {
            pm(i, j) = vertices[v[j]](i);
         }
      }
      FTr->SetFE(GetTransformationFEforElementType(GetFaceElementType(FaceNo)));
   }
   else // curved mesh
   {
      const FiniteElement *face_el = Nodes->FESpace()->GetFaceElement(FaceNo);
      Nodes->HostRead();
      const GridFunction &nodes = *Nodes;
      if (face_el)
      {
         Array<int> vdofs;
         Nodes->FESpace()->GetFaceVDofs(FaceNo, vdofs);
         int n = vdofs.Size()/spaceDim;
         pm.SetSize(spaceDim, n);
         for (int i = 0; i < spaceDim; i++)
         {
            for (int j = 0; j < n; j++)
            {
               pm(i, j) = nodes(vdofs[n*i+j]);
            }
         }
         FTr->SetFE(face_el);
      }
      else // L2 Nodes (e.g., periodic mesh), go through the volume of Elem1
      {
         const FaceInfo &face_info = faces_info[FaceNo];
         Geometry::Type face_geom = GetFaceGeometry(FaceNo);
         Element::Type  face_type = GetFaceElementType(FaceNo);

         IntegrationPointTransformation Loc1;
         GetLocalFaceTransformation(face_type,
                                    GetElementType(face_info.Elem1No),
                                    Loc1.Transf, face_info.Elem1Inf);

         face_el = Nodes->FESpace()->GetTraceElement(face_info.Elem1No,
                                                     face_geom);
         MFEM_VERIFY(dynamic_cast<const NodalFiniteElement*>(face_el),
                     "Mesh requires nodal Finite Element.");

         IntegrationRule eir(face_el->GetDof());
         Loc1.Transf.ElementNo = face_info.Elem1No;
         Loc1.Transf.ElementType = ElementTransformation::ELEMENT;
         Loc1.Transf.mesh = this;
         Loc1.Transform(face_el->GetNodes(), eir);
         Nodes->GetVectorValues(Loc1.Transf, eir, pm);

         FTr->SetFE(face_el);
      }
   }
}

ElementTransformation *Mesh::GetFaceTransformation(int FaceNo)
{
   GetFaceTransformation(FaceNo, &FaceTransformation);
   return &FaceTransformation;
}

void Mesh::GetEdgeTransformation(int EdgeNo,
                                 IsoparametricTransformation *EdTr) const
{
   if (Dim == 2)
   {
      GetFaceTransformation(EdgeNo, EdTr);
      return;
   }
   if (Dim == 1)
   {
      mfem_error("Mesh::GetEdgeTransformation not defined in 1D \n");
   }

   EdTr->Attribute = 1;
   EdTr->ElementNo = EdgeNo;
   EdTr->ElementType = ElementTransformation::EDGE;
   EdTr->mesh = this;
   DenseMatrix &pm = EdTr->GetPointMat();
   EdTr->Reset();
   if (Nodes == NULL)
   {
      Array<int> v;
      GetEdgeVertices(EdgeNo, v);
      const int nv = 2;
      pm.SetSize(spaceDim, nv);
      for (int i = 0; i < spaceDim; i++)
      {
         for (int j = 0; j < nv; j++)
         {
            pm(i, j) = vertices[v[j]](i);
         }
      }
      EdTr->SetFE(GetTransformationFEforElementType(Element::SEGMENT));
   }
   else
   {
      const FiniteElement *edge_el = Nodes->FESpace()->GetEdgeElement(EdgeNo);
      Nodes->HostRead();
      const GridFunction &nodes = *Nodes;
      if (edge_el)
      {
         Array<int> vdofs;
         Nodes->FESpace()->GetEdgeVDofs(EdgeNo, vdofs);
         int n = vdofs.Size()/spaceDim;
         pm.SetSize(spaceDim, n);
         for (int i = 0; i < spaceDim; i++)
         {
            for (int j = 0; j < n; j++)
            {
               pm(i, j) = nodes(vdofs[n*i+j]);
            }
         }
         EdTr->SetFE(edge_el);
      }
      else
      {
         MFEM_ABORT("Not implemented.");
      }
   }
}

ElementTransformation *Mesh::GetEdgeTransformation(int EdgeNo)
{
   GetEdgeTransformation(EdgeNo, &EdgeTransformation);
   return &EdgeTransformation;
}


void Mesh::GetLocalPtToSegTransformation(
   IsoparametricTransformation &Transf, int i) const
{
   const IntegrationRule *SegVert;
   DenseMatrix &locpm = Transf.GetPointMat();
   Transf.Reset();

   Transf.SetFE(&PointFE);
   SegVert = Geometries.GetVertices(Geometry::SEGMENT);
   locpm.SetSize(1, 1);
   locpm(0, 0) = SegVert->IntPoint(i/64).x;
   //  (i/64) is the local face no. in the segment
   //  (i%64) is the orientation of the point (not used)
}

void Mesh::GetLocalSegToTriTransformation(
   IsoparametricTransformation &Transf, int i) const
{
   const int *tv, *so;
   const IntegrationRule *TriVert;
   DenseMatrix &locpm = Transf.GetPointMat();
   Transf.Reset();

   Transf.SetFE(&SegmentFE);
   tv = tri_t::Edges[i/64];  //  (i/64) is the local face no. in the triangle
   so = seg_t::Orient[i%64]; //  (i%64) is the orientation of the segment
   TriVert = Geometries.GetVertices(Geometry::TRIANGLE);
   locpm.SetSize(2, 2);
   for (int j = 0; j < 2; j++)
   {
      locpm(0, so[j]) = TriVert->IntPoint(tv[j]).x;
      locpm(1, so[j]) = TriVert->IntPoint(tv[j]).y;
   }
}

void Mesh::GetLocalSegToQuadTransformation(
   IsoparametricTransformation &Transf, int i) const
{
   const int *qv, *so;
   const IntegrationRule *QuadVert;
   DenseMatrix &locpm = Transf.GetPointMat();
   Transf.Reset();

   Transf.SetFE(&SegmentFE);
   qv = quad_t::Edges[i/64]; //  (i/64) is the local face no. in the quad
   so = seg_t::Orient[i%64]; //  (i%64) is the orientation of the segment
   QuadVert = Geometries.GetVertices(Geometry::SQUARE);
   locpm.SetSize(2, 2);
   for (int j = 0; j < 2; j++)
   {
      locpm(0, so[j]) = QuadVert->IntPoint(qv[j]).x;
      locpm(1, so[j]) = QuadVert->IntPoint(qv[j]).y;
   }
}

void Mesh::GetLocalTriToTetTransformation(
   IsoparametricTransformation &Transf, int i) const
{
   DenseMatrix &locpm = Transf.GetPointMat();
   Transf.Reset();

   Transf.SetFE(&TriangleFE);
   //  (i/64) is the local face no. in the tet
   const int *tv = tet_t::FaceVert[i/64];
   //  (i%64) is the orientation of the tetrahedron face
   //         w.r.t. the face element
   const int *to = tri_t::Orient[i%64];
   const IntegrationRule *TetVert =
      Geometries.GetVertices(Geometry::TETRAHEDRON);
   locpm.SetSize(3, 3);
   for (int j = 0; j < 3; j++)
   {
      const IntegrationPoint &vert = TetVert->IntPoint(tv[to[j]]);
      locpm(0, j) = vert.x;
      locpm(1, j) = vert.y;
      locpm(2, j) = vert.z;
   }
}

void Mesh::GetLocalTriToWdgTransformation(
   IsoparametricTransformation &Transf, int i) const
{
   DenseMatrix &locpm = Transf.GetPointMat();
   Transf.Reset();

   Transf.SetFE(&TriangleFE);
   //  (i/64) is the local face no. in the pri
   MFEM_VERIFY(i < 128, "Local face index " << i/64
               << " is not a triangular face of a wedge.");
   const int *pv = pri_t::FaceVert[i/64];
   //  (i%64) is the orientation of the wedge face
   //         w.r.t. the face element
   const int *to = tri_t::Orient[i%64];
   const IntegrationRule *PriVert =
      Geometries.GetVertices(Geometry::PRISM);
   locpm.SetSize(3, 3);
   for (int j = 0; j < 3; j++)
   {
      const IntegrationPoint &vert = PriVert->IntPoint(pv[to[j]]);
      locpm(0, j) = vert.x;
      locpm(1, j) = vert.y;
      locpm(2, j) = vert.z;
   }
}

void Mesh::GetLocalTriToPyrTransformation(
   IsoparametricTransformation &Transf, int i) const
{
   DenseMatrix &locpm = Transf.GetPointMat();

   Transf.SetFE(&TriangleFE);
   //  (i/64) is the local face no. in the pyr
   MFEM_VERIFY(i >= 64, "Local face index " << i/64
               << " is not a triangular face of a pyramid.");
   const int *pv = pyr_t::FaceVert[i/64];
   //  (i%64) is the orientation of the pyramid face
   //         w.r.t. the face element
   const int *to = tri_t::Orient[i%64];
   const IntegrationRule *PyrVert =
      Geometries.GetVertices(Geometry::PYRAMID);
   locpm.SetSize(3, 3);
   for (int j = 0; j < 3; j++)
   {
      const IntegrationPoint &vert = PyrVert->IntPoint(pv[to[j]]);
      locpm(0, j) = vert.x;
      locpm(1, j) = vert.y;
      locpm(2, j) = vert.z;
   }
}

void Mesh::GetLocalQuadToHexTransformation(
   IsoparametricTransformation &Transf, int i) const
{
   DenseMatrix &locpm = Transf.GetPointMat();
   Transf.Reset();

   Transf.SetFE(&QuadrilateralFE);
   //  (i/64) is the local face no. in the hex
   const int *hv = hex_t::FaceVert[i/64];
   //  (i%64) is the orientation of the quad
   const int *qo = quad_t::Orient[i%64];
   const IntegrationRule *HexVert = Geometries.GetVertices(Geometry::CUBE);
   locpm.SetSize(3, 4);
   for (int j = 0; j < 4; j++)
   {
      const IntegrationPoint &vert = HexVert->IntPoint(hv[qo[j]]);
      locpm(0, j) = vert.x;
      locpm(1, j) = vert.y;
      locpm(2, j) = vert.z;
   }
}

void Mesh::GetLocalQuadToWdgTransformation(
   IsoparametricTransformation &Transf, int i) const
{
   DenseMatrix &locpm = Transf.GetPointMat();
   Transf.Reset();

   Transf.SetFE(&QuadrilateralFE);
   //  (i/64) is the local face no. in the pri
   MFEM_VERIFY(i >= 128, "Local face index " << i/64
               << " is not a quadrilateral face of a wedge.");
   const int *pv = pri_t::FaceVert[i/64];
   //  (i%64) is the orientation of the quad
   const int *qo = quad_t::Orient[i%64];
   const IntegrationRule *PriVert = Geometries.GetVertices(Geometry::PRISM);
   locpm.SetSize(3, 4);
   for (int j = 0; j < 4; j++)
   {
      const IntegrationPoint &vert = PriVert->IntPoint(pv[qo[j]]);
      locpm(0, j) = vert.x;
      locpm(1, j) = vert.y;
      locpm(2, j) = vert.z;
   }
}

void Mesh::GetLocalQuadToPyrTransformation(
   IsoparametricTransformation &Transf, int i) const
{
   DenseMatrix &locpm = Transf.GetPointMat();

   Transf.SetFE(&QuadrilateralFE);
   //  (i/64) is the local face no. in the pyr
   MFEM_VERIFY(i < 64, "Local face index " << i/64
               << " is not a quadrilateral face of a pyramid.");
   const int *pv = pyr_t::FaceVert[i/64];
   //  (i%64) is the orientation of the quad
   const int *qo = quad_t::Orient[i%64];
   const IntegrationRule *PyrVert = Geometries.GetVertices(Geometry::PYRAMID);
   locpm.SetSize(3, 4);
   for (int j = 0; j < 4; j++)
   {
      const IntegrationPoint &vert = PyrVert->IntPoint(pv[qo[j]]);
      locpm(0, j) = vert.x;
      locpm(1, j) = vert.y;
      locpm(2, j) = vert.z;
   }
}

const GeometricFactors* Mesh::GetGeometricFactors(const IntegrationRule& ir,
                                                  const int flags,
                                                  MemoryType d_mt)
{
   for (int i = 0; i < geom_factors.Size(); i++)
   {
      GeometricFactors *gf = geom_factors[i];
      if (gf->IntRule == &ir && (gf->computed_factors & flags) == flags)
      {
         return gf;
      }
   }

   this->EnsureNodes();

   GeometricFactors *gf = new GeometricFactors(this, ir, flags, d_mt);
   geom_factors.Append(gf);
   return gf;
}

const FaceGeometricFactors* Mesh::GetFaceGeometricFactors(
   const IntegrationRule& ir,
   const int flags, FaceType type, MemoryType d_mt)
{
   for (int i = 0; i < face_geom_factors.Size(); i++)
   {
      FaceGeometricFactors *gf = face_geom_factors[i];
      if (gf->IntRule == &ir && (gf->computed_factors & flags) == flags &&
          gf->type==type)
      {
         return gf;
      }
   }

   this->EnsureNodes();

   FaceGeometricFactors *gf = new FaceGeometricFactors(this, ir, flags, type,
                                                       d_mt);
   face_geom_factors.Append(gf);
   return gf;
}

void Mesh::DeleteGeometricFactors()
{
   for (int i = 0; i < geom_factors.Size(); i++)
   {
      delete geom_factors[i];
   }
   geom_factors.SetSize(0);
   for (int i = 0; i < face_geom_factors.Size(); i++)
   {
      delete face_geom_factors[i];
   }
   face_geom_factors.SetSize(0);

   ++nodes_sequence;
}

void Mesh::GetLocalFaceTransformation(int face_type, int elem_type,
                                      IsoparametricTransformation &Transf,
                                      int info) const
{
   switch (face_type)
   {
      case Element::POINT:
         GetLocalPtToSegTransformation(Transf, info);
         break;

      case Element::SEGMENT:
         if (elem_type == Element::TRIANGLE)
         {
            GetLocalSegToTriTransformation(Transf, info);
         }
         else
         {
            MFEM_ASSERT(elem_type == Element::QUADRILATERAL, "");
            GetLocalSegToQuadTransformation(Transf, info);
         }
         break;

      case Element::TRIANGLE:
         if (elem_type == Element::TETRAHEDRON)
         {
            GetLocalTriToTetTransformation(Transf, info);
         }
         else if (elem_type == Element::WEDGE)
         {
            GetLocalTriToWdgTransformation(Transf, info);
         }
         else if (elem_type == Element::PYRAMID)
         {
            GetLocalTriToPyrTransformation(Transf, info);
         }
         else
         {
            MFEM_ABORT("Mesh::GetLocalFaceTransformation not defined for "
                       "face type " << face_type
                       << " and element type " << elem_type << "\n");
         }
         break;

      case Element::QUADRILATERAL:
         if (elem_type == Element::HEXAHEDRON)
         {
            GetLocalQuadToHexTransformation(Transf, info);
         }
         else if (elem_type == Element::WEDGE)
         {
            GetLocalQuadToWdgTransformation(Transf, info);
         }
         else if (elem_type == Element::PYRAMID)
         {
            GetLocalQuadToPyrTransformation(Transf, info);
         }
         else
         {
            MFEM_ABORT("Mesh::GetLocalFaceTransformation not defined for "
                       "face type " << face_type
                       << " and element type " << elem_type << "\n");
         }
         break;
   }
}

FaceElementTransformations *Mesh::GetFaceElementTransformations(int FaceNo,
                                                                int mask)
{
   GetFaceElementTransformations(FaceNo, FaceElemTr, Transformation,
                                 Transformation2, mask);
   return &FaceElemTr;
}

void Mesh::GetFaceElementTransformations(int FaceNo,
                                         FaceElementTransformations &FElTr,
                                         IsoparametricTransformation &ElTr1,
                                         IsoparametricTransformation &ElTr2,
                                         int mask) const
{
   const FaceInfo &face_info = faces_info[FaceNo];

   int cmask = 0;
   FElTr.SetConfigurationMask(cmask);
   FElTr.Elem1 = NULL;
   FElTr.Elem2 = NULL;

   // setup the transformation for the first element
   FElTr.Elem1No = face_info.Elem1No;
   if (mask & FaceElementTransformations::HAVE_ELEM1)
   {
      GetElementTransformation(FElTr.Elem1No, &ElTr1);
      FElTr.Elem1 = &ElTr1;
      cmask |= 1;
   }

   //  setup the transformation for the second element
   //     return NULL in the Elem2 field if there's no second element, i.e.
   //     the face is on the "boundary"
   FElTr.Elem2No = face_info.Elem2No;
   if ((mask & FaceElementTransformations::HAVE_ELEM2) &&
       FElTr.Elem2No >= 0)
   {
#ifdef MFEM_DEBUG
      if (NURBSext && (mask & FaceElementTransformations::HAVE_ELEM1))
      { MFEM_ABORT("NURBS mesh not supported!"); }
#endif
      GetElementTransformation(FElTr.Elem2No, &ElTr2);
      FElTr.Elem2 = &ElTr2;
      cmask |= 2;
   }

   // setup the face transformation
   if (mask & FaceElementTransformations::HAVE_FACE)
   {
      GetFaceTransformation(FaceNo, &FElTr);
      cmask |= 16;
   }
   else
   {
      FElTr.SetGeometryType(GetFaceGeometry(FaceNo));
   }

   // setup Loc1 & Loc2
   int face_type = GetFaceElementType(FaceNo);
   if (mask & FaceElementTransformations::HAVE_LOC1)
   {
      int elem_type = GetElementType(face_info.Elem1No);
      GetLocalFaceTransformation(face_type, elem_type,
                                 FElTr.Loc1.Transf, face_info.Elem1Inf);
      cmask |= 4;
   }
   if ((mask & FaceElementTransformations::HAVE_LOC2) &&
       FElTr.Elem2No >= 0)
   {
      int elem_type = GetElementType(face_info.Elem2No);
      GetLocalFaceTransformation(face_type, elem_type,
                                 FElTr.Loc2.Transf, face_info.Elem2Inf);

      // NC meshes: prepend slave edge/face transformation to Loc2
      if (Nonconforming() && IsSlaveFace(face_info))
      {
         ApplyLocalSlaveTransformation(FElTr, face_info, false);
      }
      cmask |= 8;
   }

   FElTr.SetConfigurationMask(cmask);

   // This check can be useful for internal debugging, however it will fail on
   // periodic boundary faces, so we keep it disabled in general.
#if 0
#ifdef MFEM_DEBUG
   real_t dist = FElTr.CheckConsistency();
   if (dist >= 1e-12)
   {
      mfem::out << "\nInternal error: face id = " << FaceNo
                << ", dist = " << dist << '\n';
      FElTr.CheckConsistency(1); // print coordinates
      MFEM_ABORT("internal error");
   }
#endif
#endif
}

FaceElementTransformations *Mesh::GetInteriorFaceTransformations(int FaceNo)
{
   GetInteriorFaceTransformations(FaceNo, FaceElemTr, Transformation,
                                  Transformation2);
   return (FaceElemTr.geom == Geometry::INVALID) ? nullptr : &FaceElemTr;
}

void Mesh::GetInteriorFaceTransformations(int FaceNo,
                                          FaceElementTransformations &FElTr,
                                          IsoparametricTransformation &ElTr1,
                                          IsoparametricTransformation &ElTr2) const
{
   if (faces_info[FaceNo].Elem2No < 0)
   {
      FElTr.SetGeometryType(Geometry::INVALID);
      return;
   }
   GetFaceElementTransformations(FaceNo, FElTr, ElTr1, ElTr2);
}

FaceElementTransformations *Mesh::GetBdrFaceTransformations(int BdrElemNo)
{
   GetBdrFaceTransformations(BdrElemNo, FaceElemTr, Transformation,
                             Transformation2);
   return (FaceElemTr.geom == Geometry::INVALID) ? nullptr : &FaceElemTr;
}

void Mesh::GetBdrFaceTransformations(int BdrElemNo,
                                     FaceElementTransformations &FElTr,
                                     IsoparametricTransformation &ElTr1,
                                     IsoparametricTransformation &ElTr2) const
{
   // Check if the face is interior, shared, or nonconforming.
   int fn = GetBdrElementFaceIndex(BdrElemNo);
   if (FaceIsTrueInterior(fn) || faces_info[fn].NCFace >= 0)
   {
      FElTr.SetGeometryType(Geometry::INVALID);
      return;
   }
   GetFaceElementTransformations(fn, FElTr, ElTr1, ElTr2, 21);
   FElTr.Attribute = boundary[BdrElemNo]->GetAttribute();
   FElTr.ElementNo = BdrElemNo;
   FElTr.ElementType = ElementTransformation::BDR_FACE;
   FElTr.mesh = this;
}

bool Mesh::IsSlaveFace(const FaceInfo &fi) const
{
   return fi.NCFace >= 0 && nc_faces_info[fi.NCFace].Slave;
}

void Mesh::ApplyLocalSlaveTransformation(FaceElementTransformations &FT,
                                         const FaceInfo &fi, bool is_ghost) const
{
#ifdef MFEM_THREAD_SAFE
   DenseMatrix composition;
#else
   static DenseMatrix composition;
#endif
   MFEM_ASSERT(fi.NCFace >= 0, "");
   MFEM_ASSERT(nc_faces_info[fi.NCFace].Slave, "internal error");
   if (!is_ghost)
   {
      // side 1 -> child side, side 2 -> parent side
      IsoparametricTransformation &LT = FT.Loc2.Transf;
      LT.Transform(*nc_faces_info[fi.NCFace].PointMatrix, composition);
      // In 2D, we need to flip the point matrix since it is aligned with the
      // parent side.
      if (Dim == 2)
      {
         // swap points (columns) 0 and 1
         std::swap(composition(0,0), composition(0,1));
         std::swap(composition(1,0), composition(1,1));
      }
      LT.SetPointMat(composition);
   }
   else // is_ghost == true
   {
      // side 1 -> parent side, side 2 -> child side
      IsoparametricTransformation &LT = FT.Loc1.Transf;
      LT.Transform(*nc_faces_info[fi.NCFace].PointMatrix, composition);
      // In 2D, there is no need to flip the point matrix since it is already
      // aligned with the parent side, see also ParNCMesh::GetFaceNeighbors.
      // In 3D the point matrix was flipped during construction in
      // ParNCMesh::GetFaceNeighbors and due to that it is already aligned with
      // the parent side.
      LT.SetPointMat(composition);
   }
}

Mesh::FaceInformation Mesh::GetFaceInformation(int f) const
{
   FaceInformation face;
   int e1, e2;
   int inf1, inf2;
   int ncface;
   GetFaceElements(f, &e1, &e2);
   GetFaceInfos(f, &inf1, &inf2, &ncface);
   face.element[0].index = e1;
   face.element[0].location = ElementLocation::Local;
   face.element[0].orientation = inf1%64;
   face.element[0].local_face_id = inf1/64;
   face.element[1].local_face_id = inf2/64;
   face.ncface = ncface;
   face.point_matrix = nullptr;
   // The following figures out face.location, face.conformity,
   // face.element[1].index, and face.element[1].orientation.
   if (f < GetNumFaces()) // Non-ghost face
   {
      if (e2>=0)
      {
         if (ncface==-1)
         {
            face.tag = FaceInfoTag::LocalConforming;
            face.topology = FaceTopology::Conforming;
            face.element[1].location = ElementLocation::Local;
            face.element[0].conformity = ElementConformity::Coincident;
            face.element[1].conformity = ElementConformity::Coincident;
            face.element[1].index = e2;
            face.element[1].orientation = inf2%64;
         }
         else // ncface >= 0
         {
            face.tag = FaceInfoTag::LocalSlaveNonconforming;
            face.topology = FaceTopology::Nonconforming;
            face.element[1].location = ElementLocation::Local;
            face.element[0].conformity = ElementConformity::Coincident;
            face.element[1].conformity = ElementConformity::Superset;
            face.element[1].index = e2;
            MFEM_ASSERT(inf2%64==0, "unexpected slave face orientation.");
            face.element[1].orientation = inf2%64;
            face.point_matrix = nc_faces_info[ncface].PointMatrix;
         }
      }
      else // e2<0
      {
         if (ncface==-1)
         {
            if (inf2<0)
            {
               face.tag = FaceInfoTag::Boundary;
               face.topology = FaceTopology::Boundary;
               face.element[1].location = ElementLocation::NA;
               face.element[0].conformity = ElementConformity::Coincident;
               face.element[1].conformity = ElementConformity::NA;
               face.element[1].index = -1;
               face.element[1].orientation = -1;
            }
            else // inf2 >= 0
            {
               face.tag = FaceInfoTag::SharedConforming;
               face.topology = FaceTopology::Conforming;
               face.element[0].conformity = ElementConformity::Coincident;
               face.element[1].conformity = ElementConformity::Coincident;
               face.element[1].location = ElementLocation::FaceNbr;
               face.element[1].index = -1 - e2;
               face.element[1].orientation = inf2%64;
            }
         }
         else // ncface >= 0
         {
            if (inf2 < 0)
            {
               face.tag = FaceInfoTag::MasterNonconforming;
               face.topology = FaceTopology::Nonconforming;
               face.element[1].location = ElementLocation::NA;
               face.element[0].conformity = ElementConformity::Coincident;
               face.element[1].conformity = ElementConformity::Subset;
               face.element[1].index = -1;
               face.element[1].orientation = -1;
            }
            else
            {
               face.tag = FaceInfoTag::SharedSlaveNonconforming;
               face.topology = FaceTopology::Nonconforming;
               face.element[1].location = ElementLocation::FaceNbr;
               face.element[0].conformity = ElementConformity::Coincident;
               face.element[1].conformity = ElementConformity::Superset;
               face.element[1].index = -1 - e2;
               face.element[1].orientation = inf2%64;
            }
            face.point_matrix = nc_faces_info[ncface].PointMatrix;
         }
      }
   }
   else // Ghost face
   {
      if (e1==-1)
      {
         face.tag = FaceInfoTag::GhostMaster;
         face.topology = FaceTopology::NA;
         face.element[1].location = ElementLocation::NA;
         face.element[0].conformity = ElementConformity::NA;
         face.element[1].conformity = ElementConformity::NA;
         face.element[1].index = -1;
         face.element[1].orientation = -1;
      }
      else
      {
         face.tag = FaceInfoTag::GhostSlave;
         face.topology = FaceTopology::Nonconforming;
         face.element[1].location = ElementLocation::FaceNbr;
         face.element[0].conformity = ElementConformity::Superset;
         face.element[1].conformity = ElementConformity::Coincident;
         face.element[1].index = -1 - e2;
         face.element[1].orientation = inf2%64;
         face.point_matrix = nc_faces_info[ncface].PointMatrix;
      }
   }
   return face;
}

Mesh::FaceInformation::operator Mesh::FaceInfo() const
{
   FaceInfo res {-1, -1, -1, -1, -1};
   switch (tag)
   {
      case FaceInfoTag::LocalConforming:
         res.Elem1No = element[0].index;
         res.Elem2No = element[1].index;
         res.Elem1Inf = element[0].orientation + element[0].local_face_id*64;
         res.Elem2Inf = element[1].orientation + element[1].local_face_id*64;
         res.NCFace = ncface;
         break;
      case FaceInfoTag::LocalSlaveNonconforming:
         res.Elem1No = element[0].index;
         res.Elem2No = element[1].index;
         res.Elem1Inf = element[0].orientation + element[0].local_face_id*64;
         res.Elem2Inf = element[1].orientation + element[1].local_face_id*64;
         res.NCFace = ncface;
         break;
      case FaceInfoTag::Boundary:
         res.Elem1No = element[0].index;
         res.Elem1Inf = element[0].orientation + element[0].local_face_id*64;
         break;
      case FaceInfoTag::SharedConforming:
         res.Elem1No = element[0].index;
         res.Elem2No = -1 - element[1].index;
         res.Elem1Inf = element[0].orientation + element[0].local_face_id*64;
         res.Elem2Inf = element[1].orientation + element[1].local_face_id*64;
         break;
      case FaceInfoTag::MasterNonconforming:
         res.Elem1No = element[0].index;
         res.Elem1Inf = element[0].orientation + element[0].local_face_id*64;
         break;
      case FaceInfoTag::SharedSlaveNonconforming:
         res.Elem1No = element[0].index;
         res.Elem2No = -1 - element[1].index;
         res.Elem1Inf = element[0].orientation + element[0].local_face_id*64;
         res.Elem2Inf = element[1].orientation + element[1].local_face_id*64;
         break;
      case FaceInfoTag::GhostMaster:
         break;
      case FaceInfoTag::GhostSlave:
         res.Elem1No = element[0].index;
         res.Elem2No = -1 - element[1].index;
         res.Elem1Inf = element[0].orientation + element[0].local_face_id*64;
         res.Elem2Inf = element[1].orientation + element[1].local_face_id*64;
         break;
   }
   return res;
}

std::ostream &operator<<(std::ostream &os, const Mesh::FaceInformation& info)
{
   os << "face topology=";
   switch (info.topology)
   {
      case Mesh::FaceTopology::Boundary:
         os << "Boundary";
         break;
      case Mesh::FaceTopology::Conforming:
         os << "Conforming";
         break;
      case Mesh::FaceTopology::Nonconforming:
         os << "Non-conforming";
         break;
      case Mesh::FaceTopology::NA:
         os << "NA";
         break;
   }
   os << '\n';
   os << "element[0].location=";
   switch (info.element[0].location)
   {
      case Mesh::ElementLocation::Local:
         os << "Local";
         break;
      case Mesh::ElementLocation::FaceNbr:
         os << "FaceNbr";
         break;
      case Mesh::ElementLocation::NA:
         os << "NA";
         break;
   }
   os << '\n';
   os << "element[1].location=";
   switch (info.element[1].location)
   {
      case Mesh::ElementLocation::Local:
         os << "Local";
         break;
      case Mesh::ElementLocation::FaceNbr:
         os << "FaceNbr";
         break;
      case Mesh::ElementLocation::NA:
         os << "NA";
         break;
   }
   os << '\n';
   os << "element[0].conformity=";
   switch (info.element[0].conformity)
   {
      case Mesh::ElementConformity::Coincident:
         os << "Coincident";
         break;
      case Mesh::ElementConformity::Superset:
         os << "Superset";
         break;
      case Mesh::ElementConformity::Subset:
         os << "Subset";
         break;
      case Mesh::ElementConformity::NA:
         os << "NA";
         break;
   }
   os << '\n';
   os << "element[1].conformity=";
   switch (info.element[1].conformity)
   {
      case Mesh::ElementConformity::Coincident:
         os << "Coincident";
         break;
      case Mesh::ElementConformity::Superset:
         os << "Superset";
         break;
      case Mesh::ElementConformity::Subset:
         os << "Subset";
         break;
      case Mesh::ElementConformity::NA:
         os << "NA";
         break;
   }
   os << '\n';
   os << "element[0].index=" << info.element[0].index << '\n'
      << "element[1].index=" << info.element[1].index << '\n'
      << "element[0].local_face_id=" << info.element[0].local_face_id << '\n'
      << "element[1].local_face_id=" << info.element[1].local_face_id << '\n'
      << "element[0].orientation=" << info.element[0].orientation << '\n'
      << "element[1].orientation=" << info.element[1].orientation << '\n'
      << "ncface=" << info.ncface << std::endl;
   return os;
}

void Mesh::GetFaceElements(int Face, int *Elem1, int *Elem2) const
{
   *Elem1 = faces_info[Face].Elem1No;
   *Elem2 = faces_info[Face].Elem2No;
}

void Mesh::GetFaceInfos(int Face, int *Inf1, int *Inf2) const
{
   *Inf1 = faces_info[Face].Elem1Inf;
   *Inf2 = faces_info[Face].Elem2Inf;
}

void Mesh::GetFaceInfos(int Face, int *Inf1, int *Inf2, int *NCFace) const
{
   *Inf1   = faces_info[Face].Elem1Inf;
   *Inf2   = faces_info[Face].Elem2Inf;
   *NCFace = faces_info[Face].NCFace;
}

Geometry::Type Mesh::GetFaceGeometry(int Face) const
{
   switch (Dim)
   {
      case 1: return Geometry::POINT;
      case 2: return Geometry::SEGMENT;
      case 3:
         if (Face < NumOfFaces) // local (non-ghost) face
         {
            return faces[Face]->GetGeometryType();
         }
         // ghost face
         const int nc_face_id = faces_info[Face].NCFace;

         MFEM_ASSERT(nc_face_id >= 0, "parent ghost faces are not supported");
         return faces[nc_faces_info[nc_face_id].MasterFace]->GetGeometryType();
   }
   return Geometry::INVALID;
}

Element::Type Mesh::GetFaceElementType(int Face) const
{
   return (Dim == 1) ? Element::POINT : faces[Face]->GetType();
}

Array<int> Mesh::GetFaceToBdrElMap() const
{
   Array<int> face_to_be(Dim == 2 ? NumOfEdges : NumOfFaces);
   face_to_be = -1;
   for (int i = 0; i < NumOfBdrElements; i++)
   {
      face_to_be[GetBdrElementFaceIndex(i)] = i;
   }
   return face_to_be;
}

void Mesh::Init()
{
   // in order of declaration:
   Dim = spaceDim = 0;
   NumOfVertices = -1;
   NumOfElements = NumOfBdrElements = 0;
   NumOfEdges = NumOfFaces = 0;
   nbInteriorFaces = -1;
   nbBoundaryFaces = -1;
   meshgen = mesh_geoms = 0;
   sequence = 0;
   nodes_sequence = 0;
   Nodes = NULL;
   own_nodes = 1;
   NURBSext = NULL;
   ncmesh = NULL;
   last_operation = Mesh::NONE;
}

void Mesh::InitTables()
{
   el_to_edge =
      el_to_face = el_to_el = bel_to_edge = face_edge = edge_vertex = NULL;
   face_to_elem = NULL;
}

void Mesh::SetEmpty()
{
   Init();
   InitTables();
}

void Mesh::DestroyTables()
{
   delete el_to_edge;
   delete el_to_face;
   delete el_to_el;
   DeleteGeometricFactors();

   if (Dim == 3)
   {
      delete bel_to_edge;
   }

   delete face_edge;
   delete edge_vertex;

   delete face_to_elem;
   face_to_elem = NULL;
}

void Mesh::DestroyPointers()
{
   if (own_nodes) { delete Nodes; }

   delete ncmesh;

   delete NURBSext;

   for (int i = 0; i < NumOfElements; i++)
   {
      FreeElement(elements[i]);
   }

   for (int i = 0; i < NumOfBdrElements; i++)
   {
      FreeElement(boundary[i]);
   }

   for (int i = 0; i < faces.Size(); i++)
   {
      FreeElement(faces[i]);
   }

   DestroyTables();
}

void Mesh::Destroy()
{
   DestroyPointers();

   elements.DeleteAll();
   vertices.DeleteAll();
   boundary.DeleteAll();
   faces.DeleteAll();
   faces_info.DeleteAll();
   nc_faces_info.DeleteAll();
   be_to_face.DeleteAll();

   // TODO:
   // IsoparametricTransformations
   // Transformation, Transformation2, BdrTransformation, FaceTransformation,
   // EdgeTransformation;
   // FaceElementTransformations FaceElemTr;

   CoarseFineTr.Clear();

#ifdef MFEM_USE_MEMALLOC
   TetMemory.Clear();
#endif

   attributes.DeleteAll();
   bdr_attributes.DeleteAll();
}

void Mesh::ResetLazyData()
{
   delete el_to_el;     el_to_el = NULL;
   delete face_edge;    face_edge = NULL;
   delete face_to_elem;    face_to_elem = NULL;
   delete edge_vertex;  edge_vertex = NULL;
   DeleteGeometricFactors();
   nbInteriorFaces = -1;
   nbBoundaryFaces = -1;
}

void Mesh::SetAttributes()
{
   Array<int> attribs;

   attribs.SetSize(GetNBE());
   for (int i = 0; i < attribs.Size(); i++)
   {
      attribs[i] = GetBdrAttribute(i);
   }
   attribs.Sort();
   attribs.Unique();
   attribs.Copy(bdr_attributes);
   if (bdr_attributes.Size() > 0 && bdr_attributes[0] <= 0)
   {
      MFEM_WARNING("Non-positive attributes on the boundary!");
   }

   attribs.SetSize(GetNE());
   for (int i = 0; i < attribs.Size(); i++)
   {
      attribs[i] = GetAttribute(i);
   }
   attribs.Sort();
   attribs.Unique();
   attribs.Copy(attributes);
   if (attributes.Size() > 0 && attributes[0] <= 0)
   {
      MFEM_WARNING("Non-positive attributes in the domain!");
   }
}

void Mesh::InitMesh(int Dim_, int spaceDim_, int NVert, int NElem, int NBdrElem)
{
   SetEmpty();

   Dim = Dim_;
   spaceDim = spaceDim_;

   NumOfVertices = 0;
   vertices.SetSize(NVert);  // just allocate space for vertices

   NumOfElements = 0;
   elements.SetSize(NElem);  // just allocate space for Element *

   NumOfBdrElements = 0;
   boundary.SetSize(NBdrElem);  // just allocate space for Element *
}

template<typename T>
static void CheckEnlarge(Array<T> &array, int size)
{
   if (size >= array.Size()) { array.SetSize(size + 1); }
}

int Mesh::AddVertex(real_t x, real_t y, real_t z)
{
   CheckEnlarge(vertices, NumOfVertices);
   real_t *v = vertices[NumOfVertices]();
   v[0] = x;
   v[1] = y;
   v[2] = z;
   return NumOfVertices++;
}

int Mesh::AddVertex(const real_t *coords)
{
   CheckEnlarge(vertices, NumOfVertices);
   vertices[NumOfVertices].SetCoords(spaceDim, coords);
   return NumOfVertices++;
}

int Mesh::AddVertex(const Vector &coords)
{
   MFEM_ASSERT(coords.Size() >= spaceDim,
               "invalid 'coords' size: " << coords.Size());
   return AddVertex(coords.GetData());
}

void Mesh::AddVertexParents(int i, int p1, int p2)
{
   tmp_vertex_parents.Append(Triple<int, int, int>(i, p1, p2));

   // if vertex coordinates are defined, make sure the hanging vertex has the
   // correct position
   if (i < vertices.Size())
   {
      real_t *vi = vertices[i](), *vp1 = vertices[p1](), *vp2 = vertices[p2]();
      for (int j = 0; j < 3; j++)
      {
         vi[j] = (vp1[j] + vp2[j]) * 0.5;
      }
   }
}

int Mesh::AddVertexAtMeanCenter(const int *vi, int nverts, int dim)
{
   Vector vii(dim);
   vii = 0.0;
   for (int i = 0; i < nverts; i++)
   {
      real_t *vp = vertices[vi[i]]();
      for (int j = 0; j < dim; j++)
      {
         vii(j) += vp[j];
      }
   }
   vii /= nverts;
   AddVertex(vii);
   return NumOfVertices;
}

int Mesh::AddSegment(int v1, int v2, int attr)
{
   CheckEnlarge(elements, NumOfElements);
   elements[NumOfElements] = new Segment(v1, v2, attr);
   return NumOfElements++;
}

int Mesh::AddSegment(const int *vi, int attr)
{
   CheckEnlarge(elements, NumOfElements);
   elements[NumOfElements] = new Segment(vi, attr);
   return NumOfElements++;
}

int Mesh::AddTriangle(int v1, int v2, int v3, int attr)
{
   CheckEnlarge(elements, NumOfElements);
   elements[NumOfElements] = new Triangle(v1, v2, v3, attr);
   return NumOfElements++;
}

int Mesh::AddTriangle(const int *vi, int attr)
{
   CheckEnlarge(elements, NumOfElements);
   elements[NumOfElements] = new Triangle(vi, attr);
   return NumOfElements++;
}

int Mesh::AddQuad(int v1, int v2, int v3, int v4, int attr)
{
   CheckEnlarge(elements, NumOfElements);
   elements[NumOfElements] = new Quadrilateral(v1, v2, v3, v4, attr);
   return NumOfElements++;
}

int Mesh::AddQuad(const int *vi, int attr)
{
   CheckEnlarge(elements, NumOfElements);
   elements[NumOfElements] = new Quadrilateral(vi, attr);
   return NumOfElements++;
}

int Mesh::AddTet(int v1, int v2, int v3, int v4, int attr)
{
   int vi[4] = {v1, v2, v3, v4};
   return AddTet(vi, attr);
}

int Mesh::AddTet(const int *vi, int attr)
{
   CheckEnlarge(elements, NumOfElements);
#ifdef MFEM_USE_MEMALLOC
   Tetrahedron *tet;
   tet = TetMemory.Alloc();
   tet->SetVertices(vi);
   tet->SetAttribute(attr);
   elements[NumOfElements] = tet;
#else
   elements[NumOfElements] = new Tetrahedron(vi, attr);
#endif
   return NumOfElements++;
}

int Mesh::AddWedge(int v1, int v2, int v3, int v4, int v5, int v6, int attr)
{
   CheckEnlarge(elements, NumOfElements);
   elements[NumOfElements] = new Wedge(v1, v2, v3, v4, v5, v6, attr);
   return NumOfElements++;
}

int Mesh::AddWedge(const int *vi, int attr)
{
   CheckEnlarge(elements, NumOfElements);
   elements[NumOfElements] = new Wedge(vi, attr);
   return NumOfElements++;
}

int Mesh::AddPyramid(int v1, int v2, int v3, int v4, int v5, int attr)
{
   CheckEnlarge(elements, NumOfElements);
   elements[NumOfElements] = new Pyramid(v1, v2, v3, v4, v5, attr);
   return NumOfElements++;
}

int Mesh::AddPyramid(const int *vi, int attr)
{
   CheckEnlarge(elements, NumOfElements);
   elements[NumOfElements] = new Pyramid(vi, attr);
   return NumOfElements++;
}

int Mesh::AddHex(int v1, int v2, int v3, int v4, int v5, int v6, int v7, int v8,
                 int attr)
{
   CheckEnlarge(elements, NumOfElements);
   elements[NumOfElements] =
      new Hexahedron(v1, v2, v3, v4, v5, v6, v7, v8, attr);
   return NumOfElements++;
}

int Mesh::AddHex(const int *vi, int attr)
{
   CheckEnlarge(elements, NumOfElements);
   elements[NumOfElements] = new Hexahedron(vi, attr);
   return NumOfElements++;
}

void Mesh::AddHexAsTets(const int *vi, int attr)
{
   static const int hex_to_tet[6][4] =
   {
      { 0, 1, 2, 6 }, { 0, 5, 1, 6 }, { 0, 4, 5, 6 },
      { 0, 2, 3, 6 }, { 0, 3, 7, 6 }, { 0, 7, 4, 6 }
   };
   int ti[4];

   for (int i = 0; i < 6; i++)
   {
      for (int j = 0; j < 4; j++)
      {
         ti[j] = vi[hex_to_tet[i][j]];
      }
      AddTet(ti, attr);
   }
}

void Mesh::AddHexAsWedges(const int *vi, int attr)
{
   static const int hex_to_wdg[2][6] =
   {
      { 0, 1, 2, 4, 5, 6 }, { 0, 2, 3, 4, 6, 7 }
   };
   int ti[6];

   for (int i = 0; i < 2; i++)
   {
      for (int j = 0; j < 6; j++)
      {
         ti[j] = vi[hex_to_wdg[i][j]];
      }
      AddWedge(ti, attr);
   }
}

void Mesh::AddHexAsPyramids(const int *vi, int attr)
{
   static const int hex_to_pyr[6][5] =
   {
      { 0, 1, 2, 3, 8 }, { 0, 4, 5, 1, 8 }, { 1, 5, 6, 2, 8 },
      { 2, 6, 7, 3, 8 }, { 3, 7, 4, 0, 8 }, { 7, 6, 5, 4, 8 }
   };
   int ti[5];

   for (int i = 0; i < 6; i++)
   {
      for (int j = 0; j < 5; j++)
      {
         ti[j] = vi[hex_to_pyr[i][j]];
      }
      AddPyramid(ti, attr);
   }
}

void Mesh::AddQuadAs4TrisWithPoints(int *vi, int attr)
{
   int num_faces = 4;
   static const int quad_to_tri[4][2] =
   {
      {0, 1}, {1, 2}, {2, 3}, {3, 0}
   };

   int elem_center_index = AddVertexAtMeanCenter(vi, 4, 2) - 1;

   int ti[3];
   ti[2] = elem_center_index;
   for (int i = 0; i < num_faces; i++)
   {
      for (int j = 0; j < 2; j++)
      {
         ti[j] = vi[quad_to_tri[i][j]];
      }
      AddTri(ti, attr);
   }
}

void Mesh::AddQuadAs5QuadsWithPoints(int *vi, int attr)
{
   int num_faces = 4;
   static const int quad_faces[4][2] =
   {
      {0, 1}, {1, 2}, {2, 3}, {3, 0}
   };

   Vector px(4), py(4);
   for (int i = 0; i < 4; i++)
   {
      real_t *vp = vertices[vi[i]]();
      px(i) = vp[0];
      py(i) = vp[1];
   }

   int vnew_index[4];
   real_t vnew[2];
   real_t r = 0.25, s = 0.25;
   vnew[0] = px(0)*(1-r)*(1-s) + px(1)*(r)*(1-s) + px(2)*r*s + px(3)*(1-r)*s;
   vnew[1] = py(0)*(1-r)*(1-s) + py(1)*(r)*(1-s) + py(2)*r*s + py(3)*(1-r)*s;
   AddVertex(vnew);
   vnew_index[0] = NumOfVertices-1;

   r = 0.75, s = 0.25;
   vnew[0] = px(0)*(1-r)*(1-s) + px(1)*(r)*(1-s) + px(2)*r*s + px(3)*(1-r)*s;
   vnew[1] = py(0)*(1-r)*(1-s) + py(1)*(r)*(1-s) + py(2)*r*s + py(3)*(1-r)*s;
   AddVertex(vnew);
   vnew_index[1] = NumOfVertices-1;

   r = 0.75, s = 0.75;
   vnew[0] = px(0)*(1-r)*(1-s) + px(1)*(r)*(1-s) + px(2)*r*s + px(3)*(1-r)*s;
   vnew[1] = py(0)*(1-r)*(1-s) + py(1)*(r)*(1-s) + py(2)*r*s + py(3)*(1-r)*s;
   AddVertex(vnew);
   vnew_index[2] = NumOfVertices-1;

   r = 0.25, s = 0.75;
   vnew[0] = px(0)*(1-r)*(1-s) + px(1)*(r)*(1-s) + px(2)*r*s + px(3)*(1-r)*s;
   vnew[1] = py(0)*(1-r)*(1-s) + py(1)*(r)*(1-s) + py(2)*r*s + py(3)*(1-r)*s;
   AddVertex(vnew);
   vnew_index[3] = NumOfVertices-1;

   static const int quad_faces_new[4][2] =
   {
      { 1, 0}, { 2, 1}, { 3, 2}, { 0, 3}
   };

   int ti[4];
   for (int i = 0; i < num_faces; i++)
   {
      for (int j = 0; j < 2; j++)
      {
         ti[j] = vi[quad_faces[i][j]];
         ti[j+2] = vnew_index[quad_faces_new[i][j]];
      }
      AddQuad(ti, attr);
   }
   AddQuad(vnew_index, attr);
}

void Mesh::AddHexAs24TetsWithPoints(int *vi,
                                    std::map<std::array<int, 4>, int> &hex_face_verts,
                                    int attr)
{
   auto get4arraysorted = [](Array<int> v)
   {
      v.Sort();
      return std::array<int, 4> {v[0], v[1], v[2], v[3]};
   };

   int num_faces = 6;
   static const int hex_to_tet[6][4] =
   {
      { 0, 1, 2, 3 }, { 1, 2, 6, 5 }, { 5, 4, 7, 6},
      { 0, 1, 5, 4 }, { 2, 3, 7, 6 }, { 0,3, 7, 4}
   };

   int elem_center_index = AddVertexAtMeanCenter(vi, 8, 3) - 1;

   Array<int> flist(4);

   // local vertex indices for each of the 4 edges of the face
   static const int tet_face[4][2] =
   {
      {0, 1}, {1, 2}, {3, 2}, {3, 0}
   };

   for (int i = 0; i < num_faces; i++)
   {
      for (int j = 0; j < 4; j++)
      {
         flist[j] = vi[hex_to_tet[i][j]];
      }
      int face_center_index;

      auto t = get4arraysorted(flist);
      auto it = hex_face_verts.find(t);
      if (it == hex_face_verts.end())
      {
         face_center_index = AddVertexAtMeanCenter(flist.GetData(),
                                                   flist.Size(), 3) - 1;
         hex_face_verts.insert({t, face_center_index});
      }
      else
      {
         face_center_index = it->second;
      }
      int fti[4];
      fti[2] = face_center_index;
      fti[3] = elem_center_index;
      for (int j = 0; j < 4; j++)
      {
         for (int k = 0; k < 2; k++)
         {
            fti[k] = flist[tet_face[j][k]];
         }
         AddTet(fti, attr);
      }
   }
}

int Mesh::AddElement(Element *elem)
{
   CheckEnlarge(elements, NumOfElements);
   elements[NumOfElements] = elem;
   return NumOfElements++;
}

int Mesh::AddBdrElement(Element *elem)
{
   CheckEnlarge(boundary, NumOfBdrElements);
   boundary[NumOfBdrElements] = elem;
   return NumOfBdrElements++;
}

int Mesh::AddBdrSegment(int v1, int v2, int attr)
{
   CheckEnlarge(boundary, NumOfBdrElements);
   boundary[NumOfBdrElements] = new Segment(v1, v2, attr);
   return NumOfBdrElements++;
}

int Mesh::AddBdrSegment(const int *vi, int attr)
{
   CheckEnlarge(boundary, NumOfBdrElements);
   boundary[NumOfBdrElements] = new Segment(vi, attr);
   return NumOfBdrElements++;
}

int Mesh::AddBdrTriangle(int v1, int v2, int v3, int attr)
{
   CheckEnlarge(boundary, NumOfBdrElements);
   boundary[NumOfBdrElements] = new Triangle(v1, v2, v3, attr);
   return NumOfBdrElements++;
}

int Mesh::AddBdrTriangle(const int *vi, int attr)
{
   CheckEnlarge(boundary, NumOfBdrElements);
   boundary[NumOfBdrElements] = new Triangle(vi, attr);
   return NumOfBdrElements++;
}

int Mesh::AddBdrQuad(int v1, int v2, int v3, int v4, int attr)
{
   CheckEnlarge(boundary, NumOfBdrElements);
   boundary[NumOfBdrElements] = new Quadrilateral(v1, v2, v3, v4, attr);
   return NumOfBdrElements++;
}

int Mesh::AddBdrQuad(const int *vi, int attr)
{
   CheckEnlarge(boundary, NumOfBdrElements);
   boundary[NumOfBdrElements] = new Quadrilateral(vi, attr);
   return NumOfBdrElements++;
}

void Mesh::AddBdrQuadAsTriangles(const int *vi, int attr)
{
   static const int quad_to_tri[2][3] = { { 0, 1, 2 }, { 0, 2, 3 } };
   int ti[3];

   for (int i = 0; i < 2; i++)
   {
      for (int j = 0; j < 3; j++)
      {
         ti[j] = vi[quad_to_tri[i][j]];
      }
      AddBdrTriangle(ti, attr);
   }
}

int Mesh::AddBdrPoint(int v, int attr)
{
   CheckEnlarge(boundary, NumOfBdrElements);
   boundary[NumOfBdrElements] = new Point(&v, attr);
   return NumOfBdrElements++;
}

void Mesh::GenerateBoundaryElements()
{
   for (auto &b : boundary)
   {
      FreeElement(b);
   }

   if (Dim == 3)
   {
      delete bel_to_edge;
      bel_to_edge = NULL;
   }

   // count the 'NumOfBdrElements'
   NumOfBdrElements = 0;
   for (const auto &fi : faces_info)
   {
      if (fi.Elem2No < 0) { ++NumOfBdrElements; }
   }

   // Add the boundary elements
   boundary.SetSize(NumOfBdrElements);
   be_to_face.SetSize(NumOfBdrElements);
   for (int i = 0, j = 0; i < faces_info.Size(); i++)
   {
      if (faces_info[i].Elem2No < 0)
      {
         boundary[j] = faces[i]->Duplicate(this);
         be_to_face[j++] = i;
      }
   }

   // Note: in 3D, 'bel_to_edge' is destroyed but it's not updated.
}

void Mesh::FinalizeCheck()
{
   MFEM_VERIFY(vertices.Size() == NumOfVertices ||
               vertices.Size() == 0,
               "incorrect number of vertices: preallocated: " << vertices.Size()
               << ", actually added: " << NumOfVertices);
   MFEM_VERIFY(elements.Size() == NumOfElements,
               "incorrect number of elements: preallocated: " << elements.Size()
               << ", actually added: " << NumOfElements);
   MFEM_VERIFY(boundary.Size() == NumOfBdrElements,
               "incorrect number of boundary elements: preallocated: "
               << boundary.Size() << ", actually added: " << NumOfBdrElements);
}

void Mesh::FinalizeTriMesh(int generate_edges, int refine, bool fix_orientation)
{
   FinalizeCheck();
   CheckElementOrientation(fix_orientation);

   if (refine)
   {
      MarkForRefinement();
   }

   if (generate_edges)
   {
      el_to_edge = new Table;
      NumOfEdges = GetElementToEdgeTable(*el_to_edge);
      GenerateFaces();
      CheckBdrElementOrientation();
   }
   else
   {
      NumOfEdges = 0;
   }

   NumOfFaces = 0;

   SetAttributes();

   SetMeshGen();
}

void Mesh::FinalizeQuadMesh(int generate_edges, int refine,
                            bool fix_orientation)
{
   FinalizeCheck();
   if (fix_orientation)
   {
      CheckElementOrientation(fix_orientation);
   }

   if (generate_edges)
   {
      el_to_edge = new Table;
      NumOfEdges = GetElementToEdgeTable(*el_to_edge);
      GenerateFaces();
      CheckBdrElementOrientation();
   }
   else
   {
      NumOfEdges = 0;
   }

   NumOfFaces = 0;

   SetAttributes();

   SetMeshGen();
}


class GeckoProgress : public Gecko::Progress
{
   real_t limit;
   mutable StopWatch sw;
public:
   GeckoProgress(real_t limit) : limit(limit) { sw.Start(); }
   virtual bool quit() const { return limit > 0 && sw.UserTime() > limit; }
};

class GeckoVerboseProgress : public GeckoProgress
{
   using Float = Gecko::Float;
   using Graph = Gecko::Graph;
   using uint = Gecko::uint;
public:
   GeckoVerboseProgress(real_t limit) : GeckoProgress(limit) {}

   virtual void beginorder(const Graph* graph, Float cost) const
   { mfem::out << "Begin Gecko ordering, cost = " << cost << std::endl; }
   virtual void endorder(const Graph* graph, Float cost) const
   { mfem::out << "End ordering, cost = " << cost << std::endl; }

   virtual void beginiter(const Graph* graph,
                          uint iter, uint maxiter, uint window) const
   {
      mfem::out << "Iteration " << iter << "/" << maxiter << ", window "
                << window << std::flush;
   }
   virtual void enditer(const Graph* graph, Float mincost, Float cost) const
   { mfem::out << ", cost = " << cost << endl; }
};


real_t Mesh::GetGeckoElementOrdering(Array<int> &ordering,
                                     int iterations, int window,
                                     int period, int seed, bool verbose,
                                     real_t time_limit)
{
   Gecko::Graph graph;
   Gecko::FunctionalGeometric functional; // edge product cost

   GeckoProgress progress(time_limit);
   GeckoVerboseProgress vprogress(time_limit);

   // insert elements as nodes in the graph
   for (int elemid = 0; elemid < GetNE(); ++elemid)
   {
      graph.insert_node();
   }

   // insert graph edges for element neighbors
   // NOTE: indices in Gecko are 1 based hence the +1 on insertion
   const Table &my_el_to_el = ElementToElementTable();
   for (int elemid = 0; elemid < GetNE(); ++elemid)
   {
      const int *neighid = my_el_to_el.GetRow(elemid);
      for (int i = 0; i < my_el_to_el.RowSize(elemid); ++i)
      {
         graph.insert_arc(elemid + 1,  neighid[i] + 1);
      }
   }

   // get the ordering from Gecko and copy it into the Array<int>
   graph.order(&functional, iterations, window, period, seed,
               verbose ? &vprogress : &progress);

   ordering.SetSize(GetNE());
   Gecko::Node::Index NE = GetNE();
   for (Gecko::Node::Index gnodeid = 1; gnodeid <= NE; ++gnodeid)
   {
      ordering[gnodeid - 1] = graph.rank(gnodeid);
   }

   return graph.cost();
}


struct HilbertCmp
{
   int coord;
   bool dir;
   const Array<real_t> &points;
   real_t mid;

   HilbertCmp(int coord, bool dir, const Array<real_t> &points, real_t mid)
      : coord(coord), dir(dir), points(points), mid(mid) {}

   bool operator()(int i) const
   {
      return (points[3*i + coord] < mid) != dir;
   }
};

static void HilbertSort2D(int coord1, // major coordinate to sort points by
                          bool dir1,  // sort coord1 ascending/descending?
                          bool dir2,  // sort coord2 ascending/descending?
                          const Array<real_t> &points, int *beg, int *end,
                          real_t xmin, real_t ymin, real_t xmax, real_t ymax)
{
   if (end - beg <= 1) { return; }

   real_t xmid = (xmin + xmax)*0.5;
   real_t ymid = (ymin + ymax)*0.5;

   int coord2 = (coord1 + 1) % 2; // the 'other' coordinate

   // sort (partition) points into four quadrants
   int *p0 = beg, *p4 = end;
   int *p2 = std::partition(p0, p4, HilbertCmp(coord1,  dir1, points, xmid));
   int *p1 = std::partition(p0, p2, HilbertCmp(coord2,  dir2, points, ymid));
   int *p3 = std::partition(p2, p4, HilbertCmp(coord2, !dir2, points, ymid));

   if (p1 != p4)
   {
      HilbertSort2D(coord2, dir2, dir1, points, p0, p1,
                    ymin, xmin, ymid, xmid);
   }
   if (p1 != p0 || p2 != p4)
   {
      HilbertSort2D(coord1, dir1, dir2, points, p1, p2,
                    xmin, ymid, xmid, ymax);
   }
   if (p2 != p0 || p3 != p4)
   {
      HilbertSort2D(coord1, dir1, dir2, points, p2, p3,
                    xmid, ymid, xmax, ymax);
   }
   if (p3 != p0)
   {
      HilbertSort2D(coord2, !dir2, !dir1, points, p3, p4,
                    ymid, xmax, ymin, xmid);
   }
}

static void HilbertSort3D(int coord1, bool dir1, bool dir2, bool dir3,
                          const Array<real_t> &points, int *beg, int *end,
                          real_t xmin, real_t ymin, real_t zmin,
                          real_t xmax, real_t ymax, real_t zmax)
{
   if (end - beg <= 1) { return; }

   real_t xmid = (xmin + xmax)*0.5;
   real_t ymid = (ymin + ymax)*0.5;
   real_t zmid = (zmin + zmax)*0.5;

   int coord2 = (coord1 + 1) % 3;
   int coord3 = (coord1 + 2) % 3;

   // sort (partition) points into eight octants
   int *p0 = beg, *p8 = end;
   int *p4 = std::partition(p0, p8, HilbertCmp(coord1,  dir1, points, xmid));
   int *p2 = std::partition(p0, p4, HilbertCmp(coord2,  dir2, points, ymid));
   int *p6 = std::partition(p4, p8, HilbertCmp(coord2, !dir2, points, ymid));
   int *p1 = std::partition(p0, p2, HilbertCmp(coord3,  dir3, points, zmid));
   int *p3 = std::partition(p2, p4, HilbertCmp(coord3, !dir3, points, zmid));
   int *p5 = std::partition(p4, p6, HilbertCmp(coord3,  dir3, points, zmid));
   int *p7 = std::partition(p6, p8, HilbertCmp(coord3, !dir3, points, zmid));

   if (p1 != p8)
   {
      HilbertSort3D(coord3, dir3, dir1, dir2, points, p0, p1,
                    zmin, xmin, ymin, zmid, xmid, ymid);
   }
   if (p1 != p0 || p2 != p8)
   {
      HilbertSort3D(coord2, dir2, dir3, dir1, points, p1, p2,
                    ymin, zmid, xmin, ymid, zmax, xmid);
   }
   if (p2 != p0 || p3 != p8)
   {
      HilbertSort3D(coord2, dir2, dir3, dir1, points, p2, p3,
                    ymid, zmid, xmin, ymax, zmax, xmid);
   }
   if (p3 != p0 || p4 != p8)
   {
      HilbertSort3D(coord1, dir1, !dir2, !dir3, points, p3, p4,
                    xmin, ymax, zmid, xmid, ymid, zmin);
   }
   if (p4 != p0 || p5 != p8)
   {
      HilbertSort3D(coord1, dir1, !dir2, !dir3, points, p4, p5,
                    xmid, ymax, zmid, xmax, ymid, zmin);
   }
   if (p5 != p0 || p6 != p8)
   {
      HilbertSort3D(coord2, !dir2, dir3, !dir1, points, p5, p6,
                    ymax, zmid, xmax, ymid, zmax, xmid);
   }
   if (p6 != p0 || p7 != p8)
   {
      HilbertSort3D(coord2, !dir2, dir3, !dir1, points, p6, p7,
                    ymid, zmid, xmax, ymin, zmax, xmid);
   }
   if (p7 != p0)
   {
      HilbertSort3D(coord3, !dir3, !dir1, dir2, points, p7, p8,
                    zmid, xmax, ymin, zmin, xmid, ymid);
   }
}

void Mesh::GetHilbertElementOrdering(Array<int> &ordering)
{
   MFEM_VERIFY(spaceDim <= 3, "");

   Vector min, max, center;
   GetBoundingBox(min, max);

   Array<int> indices(GetNE());
   Array<real_t> points(3*GetNE());

   if (spaceDim < 3) { points = 0.0; }

   // calculate element centers
   for (int i = 0; i < GetNE(); i++)
   {
      GetElementCenter(i, center);
      for (int j = 0; j < spaceDim; j++)
      {
         points[3*i + j] = center(j);
      }
      indices[i] = i;
   }

   if (spaceDim == 1)
   {
      indices.Sort([&](int a, int b)
      { return points[3*a] < points[3*b]; });
   }
   else if (spaceDim == 2)
   {
      // recursively partition the points in 2D
      HilbertSort2D(0, false, false,
                    points, indices.begin(), indices.end(),
                    min(0), min(1), max(0), max(1));
   }
   else
   {
      // recursively partition the points in 3D
      HilbertSort3D(0, false, false, false,
                    points, indices.begin(), indices.end(),
                    min(0), min(1), min(2), max(0), max(1), max(2));
   }

   // return ordering in the format required by ReorderElements
   ordering.SetSize(GetNE());
   for (int i = 0; i < GetNE(); i++)
   {
      ordering[indices[i]] = i;
   }
}


void Mesh::ReorderElements(const Array<int> &ordering, bool reorder_vertices)
{
   if (NURBSext)
   {
      MFEM_WARNING("element reordering of NURBS meshes is not supported.");
      return;
   }
   if (ncmesh)
   {
      MFEM_WARNING("element reordering of non-conforming meshes is not"
                   " supported.");
      return;
   }
   MFEM_VERIFY(ordering.Size() == GetNE(), "invalid reordering array.")

   // Data members that need to be updated:

   // - elements   - reorder of the pointers and the vertex ids if reordering
   //                the vertices
   // - vertices   - if reordering the vertices
   // - boundary   - update the vertex ids, if reordering the vertices
   // - faces      - regenerate
   // - faces_info - regenerate

   // Deleted by DeleteTables():
   // - el_to_edge  - rebuild in 2D and 3D only
   // - el_to_face  - rebuild in 3D only
   // - bel_to_edge - rebuild in 3D only
   // - el_to_el    - no need to rebuild
   // - face_edge   - no need to rebuild
   // - edge_vertex - no need to rebuild
   // - geom_factors - no need to rebuild

   // - be_to_face

   // - Nodes

   // Save the locations of the Nodes so we can rebuild them later
   Array<Vector*> old_elem_node_vals;
   FiniteElementSpace *nodes_fes = NULL;
   if (Nodes)
   {
      old_elem_node_vals.SetSize(GetNE());
      nodes_fes = Nodes->FESpace();
      Array<int> old_dofs;
      Vector vals;
      for (int old_elid = 0; old_elid < GetNE(); ++old_elid)
      {
         nodes_fes->GetElementVDofs(old_elid, old_dofs);
         Nodes->GetSubVector(old_dofs, vals);
         old_elem_node_vals[old_elid] = new Vector(vals);
      }
   }

   // Get the newly ordered elements
   Array<Element *> new_elements(GetNE());
   for (int old_elid = 0; old_elid < ordering.Size(); ++old_elid)
   {
      int new_elid = ordering[old_elid];
      new_elements[new_elid] = elements[old_elid];
   }
   mfem::Swap(elements, new_elements);
   new_elements.DeleteAll();

   if (reorder_vertices)
   {
      // Get the new vertex ordering permutation vectors and fill the new
      // vertices
      Array<int> vertex_ordering(GetNV());
      vertex_ordering = -1;
      Array<Vertex> new_vertices(GetNV());
      int new_vertex_ind = 0;
      for (int new_elid = 0; new_elid < GetNE(); ++new_elid)
      {
         int *elem_vert = elements[new_elid]->GetVertices();
         int nv = elements[new_elid]->GetNVertices();
         for (int vi = 0; vi < nv; ++vi)
         {
            int old_vertex_ind = elem_vert[vi];
            if (vertex_ordering[old_vertex_ind] == -1)
            {
               vertex_ordering[old_vertex_ind] = new_vertex_ind;
               new_vertices[new_vertex_ind] = vertices[old_vertex_ind];
               new_vertex_ind++;
            }
         }
      }
      mfem::Swap(vertices, new_vertices);
      new_vertices.DeleteAll();

      // Replace the vertex ids in the elements with the reordered vertex
      // numbers
      for (int new_elid = 0; new_elid < GetNE(); ++new_elid)
      {
         int *elem_vert = elements[new_elid]->GetVertices();
         int nv = elements[new_elid]->GetNVertices();
         for (int vi = 0; vi < nv; ++vi)
         {
            elem_vert[vi] = vertex_ordering[elem_vert[vi]];
         }
      }

      // Replace the vertex ids in the boundary with reordered vertex numbers
      for (int belid = 0; belid < GetNBE(); ++belid)
      {
         int *be_vert = boundary[belid]->GetVertices();
         int nv = boundary[belid]->GetNVertices();
         for (int vi = 0; vi < nv; ++vi)
         {
            be_vert[vi] = vertex_ordering[be_vert[vi]];
         }
      }
   }

   // Destroy tables that need to be rebuild
   DeleteTables();

   if (Dim > 1)
   {
      // generate el_to_edge, be_to_face (2D), bel_to_edge (3D)
      el_to_edge = new Table;
      NumOfEdges = GetElementToEdgeTable(*el_to_edge);
   }
   if (Dim > 2)
   {
      // generate el_to_face, be_to_face
      GetElementToFaceTable();
   }
   // Update faces and faces_info
   GenerateFaces();

   // Build the nodes from the saved locations if they were around before
   if (Nodes)
   {
      // To force FE space update, we need to increase 'sequence':
      sequence++;
      nodes_sequence++;
      last_operation = Mesh::NONE;
      nodes_fes->Update(false); // want_transform = false
      Nodes->Update(); // just needed to update Nodes->sequence
      Array<int> new_dofs;
      for (int old_elid = 0; old_elid < GetNE(); ++old_elid)
      {
         int new_elid = ordering[old_elid];
         nodes_fes->GetElementVDofs(new_elid, new_dofs);
         Nodes->SetSubVector(new_dofs, *(old_elem_node_vals[old_elid]));
         delete old_elem_node_vals[old_elid];
      }
   }
}


void Mesh::GetEdgeLengths2(const DSTable &v_to_v, Array<double> &lengths) const
{
   auto GetLength2 = [this](int i, int j)
   {
      double l = 0.;
      if (Nodes == NULL)
      {
         const double *vi = vertices[i]();
         const double *vj = vertices[j]();
         for (int k = 0; k < spaceDim; k++)
         {
            l += (vi[k]-vj[k])*(vi[k]-vj[k]);
         }
      }
      else
      {
         Array<int> ivdofs, jvdofs;
         Nodes->FESpace()->GetVertexVDofs(i, ivdofs);
         Nodes->FESpace()->GetVertexVDofs(j, jvdofs);
         for (int k = 0; k < ivdofs.Size(); k++)
         {
            l += ((*Nodes)(ivdofs[k])-(*Nodes)(jvdofs[k]))*
                 ((*Nodes)(ivdofs[k])-(*Nodes)(jvdofs[k]));
         }
      }
      return l;
   };

   lengths.SetSize(NumOfEdges);
   for (int i = 0; i < NumOfVertices; i++)
   {
      for (DSTable::RowIterator it(v_to_v, i); !it; ++it)
      {
         int j = it.Index();
         lengths[j] = GetLength2(i, it.Column());
      }
   }
};

void Mesh::MarkForRefinement()
{
   if (meshgen & 1)
   {
      DSTable v_to_v(NumOfVertices);
      GetVertexToVertexTable(v_to_v);
      NumOfEdges = v_to_v.NumberOfEntries();
      if (Dim == 2)
      {
         MarkTriMeshForRefinement(v_to_v);
      }
      else if (Dim == 3)
      {
         MarkTetMeshForRefinement(v_to_v);
      }
   }
}

void Mesh::MarkTriMeshForRefinement(const DSTable &v_to_v)
{
   // Mark the longest triangle edge by rotating the indices so that
   // vertex 0 - vertex 1 is the longest edge in the triangle. In the case of
   // ties in the edge length, the edge index is used for a consistent ordering
   // between elements.
   Array<double> lengths;
   GetEdgeLengths2(v_to_v, lengths);

<<<<<<< HEAD
   Array<int> idx(NumOfEdges);
   for (int i = 0; i < NumOfEdges; i++) { idx[i] = i; }
=======
void Mesh::GetEdgeOrdering(const DSTable &v_to_v, Array<int> &order)
{
   NumOfEdges = v_to_v.NumberOfEntries();
   order.SetSize(NumOfEdges);
   Array<Pair<real_t, int> > length_idx(NumOfEdges);
>>>>>>> fda322fc

   for (int i = 0; i < NumOfElements; i++)
   {
      if (elements[i]->GetType() == Element::TRIANGLE)
      {
         MFEM_ASSERT(dynamic_cast<Triangle *>(elements[i]),
                     "Unexpected non-Triangle element type");
         static_cast<Triangle *>(elements[i])->MarkEdge(v_to_v, lengths, idx);
      }
   }
}

void Mesh::MarkTetMeshForRefinement(const DSTable &v_to_v)
{
   // Mark the longest tetrahedral edge by rotating the indices so that
   // vertex 0 - vertex 1 is the longest edge in the element. In the case of
   // ties in the edge length, the edge index is used for a consistent ordering
   // between elements.
   Array<double> lengths;
   GetEdgeLengths2(v_to_v, lengths);

   Array<int> idx(NumOfEdges);
   for (int i = 0; i < NumOfEdges; i++) { idx[i] = i; }

   for (int i = 0; i < NumOfElements; i++)
   {
      if (elements[i]->GetType() == Element::TETRAHEDRON)
      {
         MFEM_ASSERT(dynamic_cast<Tetrahedron *>(elements[i]),
                     "Unexpected non-Tetrahedron element type");
         static_cast<Tetrahedron *>(elements[i])->MarkEdge(v_to_v, lengths, idx);
      }
   }
   for (int i = 0; i < NumOfBdrElements; i++)
   {
      if (boundary[i]->GetType() == Element::TRIANGLE)
      {
         MFEM_ASSERT(dynamic_cast<Triangle *>(boundary[i]),
                     "Unexpected non-Triangle element type");
         static_cast<Triangle *>(boundary[i])->MarkEdge(v_to_v, lengths, idx);
      }
   }
}

void Mesh::PrepareNodeReorder(DSTable **old_v_to_v, Table **old_elem_vert)
{
   if (*old_v_to_v && *old_elem_vert)
   {
      return;
   }

   FiniteElementSpace *fes = Nodes->FESpace();

   if (*old_v_to_v == NULL)
   {
      bool need_v_to_v = false;
      Array<int> dofs;
      for (int i = 0; i < GetNEdges(); i++)
      {
         // Since edge indices may change, we need to permute edge interior dofs
         // any time an edge index changes and there is at least one dof on that
         // edge.
         fes->GetEdgeInteriorDofs(i, dofs);
         if (dofs.Size() > 0)
         {
            need_v_to_v = true;
            break;
         }
      }
      if (need_v_to_v)
      {
         *old_v_to_v = new DSTable(NumOfVertices);
         GetVertexToVertexTable(*(*old_v_to_v));
      }
   }
   if (*old_elem_vert == NULL)
   {
      bool need_elem_vert = false;
      Array<int> dofs;
      for (int i = 0; i < GetNE(); i++)
      {
         // Since element indices do not change, we need to permute element
         // interior dofs only when there are at least 2 interior dofs in an
         // element (assuming the nodal dofs are non-directional).
         fes->GetElementInteriorDofs(i, dofs);
         if (dofs.Size() > 1)
         {
            need_elem_vert = true;
            break;
         }
      }
      if (need_elem_vert)
      {
         *old_elem_vert = new Table;
         (*old_elem_vert)->MakeI(GetNE());
         for (int i = 0; i < GetNE(); i++)
         {
            (*old_elem_vert)->AddColumnsInRow(i, elements[i]->GetNVertices());
         }
         (*old_elem_vert)->MakeJ();
         for (int i = 0; i < GetNE(); i++)
         {
            (*old_elem_vert)->AddConnections(i, elements[i]->GetVertices(),
                                             elements[i]->GetNVertices());
         }
         (*old_elem_vert)->ShiftUpI();
      }
   }
}

void Mesh::DoNodeReorder(DSTable *old_v_to_v, Table *old_elem_vert)
{
   FiniteElementSpace *fes = Nodes->FESpace();
   const FiniteElementCollection *fec = fes->FEColl();
   Array<int> old_dofs, new_dofs;

   // assuming that all edges have the same number of dofs
   if (NumOfEdges) { fes->GetEdgeInteriorDofs(0, old_dofs); }
   const int num_edge_dofs = old_dofs.Size();

   // Save the original nodes
   const Vector onodes = *Nodes;

   // vertex dofs do not need to be moved
   fes->GetVertexDofs(0, old_dofs);
   int offset = NumOfVertices * old_dofs.Size();

   // edge dofs:
   // edge enumeration may be different but edge orientation is the same
   if (num_edge_dofs > 0)
   {
      DSTable new_v_to_v(NumOfVertices);
      GetVertexToVertexTable(new_v_to_v);

      for (int i = 0; i < NumOfVertices; i++)
      {
         for (DSTable::RowIterator it(new_v_to_v, i); !it; ++it)
         {
            const int old_i = (*old_v_to_v)(i, it.Column());
            const int new_i = it.Index();
            if (new_i == old_i) { continue; }

            old_dofs.SetSize(num_edge_dofs);
            new_dofs.SetSize(num_edge_dofs);
            for (int j = 0; j < num_edge_dofs; j++)
            {
               old_dofs[j] = offset + old_i * num_edge_dofs + j;
               new_dofs[j] = offset + new_i * num_edge_dofs + j;
            }
            fes->DofsToVDofs(old_dofs);
            fes->DofsToVDofs(new_dofs);
            for (int j = 0; j < old_dofs.Size(); j++)
            {
               (*Nodes)(new_dofs[j]) = onodes(old_dofs[j]);
            }
         }
      }
      offset += NumOfEdges * num_edge_dofs;
   }

   // face dofs:
   // both enumeration and orientation of the faces may be different
   if (fes->GetNFDofs() > 0)
   {
      // generate the old face-vertex table using the unmodified 'faces'
      Table old_face_vertex;
      old_face_vertex.MakeI(NumOfFaces);
      for (int i = 0; i < NumOfFaces; i++)
      {
         old_face_vertex.AddColumnsInRow(i, faces[i]->GetNVertices());
      }
      old_face_vertex.MakeJ();
      for (int i = 0; i < NumOfFaces; i++)
         old_face_vertex.AddConnections(i, faces[i]->GetVertices(),
                                        faces[i]->GetNVertices());
      old_face_vertex.ShiftUpI();

      // update 'el_to_face', 'be_to_face', 'faces', and 'faces_info'
      STable3D *faces_tbl = GetElementToFaceTable(1);
      GenerateFaces();

      // compute the new face dof offsets
      Array<int> new_fdofs(NumOfFaces+1);
      new_fdofs[0] = 0;
      for (int i = 0; i < NumOfFaces; i++) // i = old face index
      {
         const int *old_v = old_face_vertex.GetRow(i);
         int new_i; // new face index
         switch (old_face_vertex.RowSize(i))
         {
            case 3:
               new_i = (*faces_tbl)(old_v[0], old_v[1], old_v[2]);
               break;
            case 4:
            default:
               new_i = (*faces_tbl)(old_v[0], old_v[1], old_v[2], old_v[3]);
               break;
         }
         fes->GetFaceInteriorDofs(i, old_dofs);
         new_fdofs[new_i+1] = old_dofs.Size();
      }
      new_fdofs.PartialSum();

      // loop over the old face numbers
      for (int i = 0; i < NumOfFaces; i++)
      {
         const int *old_v = old_face_vertex.GetRow(i), *new_v;
         const int *dof_ord;
         int new_i, new_or;
         switch (old_face_vertex.RowSize(i))
         {
            case 3:
               new_i = (*faces_tbl)(old_v[0], old_v[1], old_v[2]);
               new_v = faces[new_i]->GetVertices();
               new_or = GetTriOrientation(old_v, new_v);
               dof_ord = fec->DofOrderForOrientation(Geometry::TRIANGLE, new_or);
               break;
            case 4:
            default:
               new_i = (*faces_tbl)(old_v[0], old_v[1], old_v[2], old_v[3]);
               new_v = faces[new_i]->GetVertices();
               new_or = GetQuadOrientation(old_v, new_v);
               dof_ord = fec->DofOrderForOrientation(Geometry::SQUARE, new_or);
               break;
         }

         fes->GetFaceInteriorDofs(i, old_dofs);
         new_dofs.SetSize(old_dofs.Size());
         for (int j = 0; j < old_dofs.Size(); j++)
         {
            // we assume the dofs are non-directional, i.e. dof_ord[j] is >= 0
            const int old_j = dof_ord[j];
            new_dofs[old_j] = offset + new_fdofs[new_i] + j;
         }
         fes->DofsToVDofs(old_dofs);
         fes->DofsToVDofs(new_dofs);
         for (int j = 0; j < old_dofs.Size(); j++)
         {
            (*Nodes)(new_dofs[j]) = onodes(old_dofs[j]);
         }
      }

      offset += fes->GetNFDofs();
      delete faces_tbl;
   }

   // element dofs:
   // element orientation may be different
   if (old_elem_vert) // have elements with 2 or more dofs
   {
      // matters when the 'fec' is
      // (this code is executed only for triangles/tets)
      // - Pk on triangles, k >= 4
      // - Qk on quads,     k >= 3
      // - Pk on tets,      k >= 5
      // - Qk on hexes,     k >= 3
      // - DG spaces
      // - ...

      // loop over all elements
      for (int i = 0; i < GetNE(); i++)
      {
         const int *old_v = old_elem_vert->GetRow(i);
         const int *new_v = elements[i]->GetVertices();
         const int *dof_ord;
         int new_or;
         const Geometry::Type geom = elements[i]->GetGeometryType();
         switch (geom)
         {
            case Geometry::SEGMENT:
               new_or = (old_v[0] == new_v[0]) ? +1 : -1;
               break;
            case Geometry::TRIANGLE:
               new_or = GetTriOrientation(old_v, new_v);
               break;
            case Geometry::SQUARE:
               new_or = GetQuadOrientation(old_v, new_v);
               break;
            case Geometry::TETRAHEDRON:
               new_or = GetTetOrientation(old_v, new_v);
               break;
            default:
               new_or = 0;
               MFEM_ABORT(Geometry::Name[geom] << " elements (" << fec->Name()
                          << " FE collection) are not supported yet!");
               break;
         }
         dof_ord = fec->DofOrderForOrientation(geom, new_or);
         MFEM_VERIFY(dof_ord != NULL,
                     "FE collection '" << fec->Name()
                     << "' does not define reordering for "
                     << Geometry::Name[geom] << " elements!");
         fes->GetElementInteriorDofs(i, old_dofs);
         new_dofs.SetSize(old_dofs.Size());
         for (int j = 0; j < new_dofs.Size(); j++)
         {
            // we assume the dofs are non-directional, i.e. dof_ord[j] is >= 0
            const int old_j = dof_ord[j];
            new_dofs[old_j] = offset + j;
         }
         offset += new_dofs.Size();
         fes->DofsToVDofs(old_dofs);
         fes->DofsToVDofs(new_dofs);
         for (int j = 0; j < old_dofs.Size(); j++)
         {
            (*Nodes)(new_dofs[j]) = onodes(old_dofs[j]);
         }
      }
   }

   // Update Tables, faces, etc
   if (Dim > 2)
   {
      if (fes->GetNFDofs() == 0)
      {
         // needed for FE spaces that have face dofs, even if
         // the 'Nodes' do not have face dofs.
         GetElementToFaceTable();
         GenerateFaces();
      }
      CheckBdrElementOrientation();
   }
   if (el_to_edge)
   {
      // update 'el_to_edge', 'be_to_face' (2D), 'bel_to_edge' (3D)
      NumOfEdges = GetElementToEdgeTable(*el_to_edge);
      if (Dim == 2)
      {
         // update 'faces' and 'faces_info'
         GenerateFaces();
         CheckBdrElementOrientation();
      }
   }
   // To force FE space update, we need to increase 'sequence':
   sequence++;
   nodes_sequence++;
   last_operation = Mesh::NONE;
   fes->Update(false); // want_transform = false
   Nodes->Update(); // just needed to update Nodes->sequence
}

void Mesh::SetPatchAttribute(int i, int attr)
{
   MFEM_ASSERT(NURBSext, "SetPatchAttribute is only for NURBS meshes");
   NURBSext->SetPatchAttribute(i, attr);
   const Array<int>& elems = NURBSext->GetPatchElements(i);
   for (auto e : elems)
   {
      SetAttribute(e, attr);
   }
}

int Mesh::GetPatchAttribute(int i) const
{
   MFEM_ASSERT(NURBSext, "GetPatchAttribute is only for NURBS meshes");
   return NURBSext->GetPatchAttribute(i);
}

void Mesh::SetPatchBdrAttribute(int i, int attr)
{
   MFEM_ASSERT(NURBSext, "SetPatchBdrAttribute is only for NURBS meshes");
   NURBSext->SetPatchBdrAttribute(i, attr);

   const Array<int>& bdryelems = NURBSext->GetPatchBdrElements(i);
   for (auto be : bdryelems)
   {
      SetBdrAttribute(be, attr);
   }
}

int Mesh::GetPatchBdrAttribute(int i) const
{
   MFEM_ASSERT(NURBSext, "GetBdrPatchBdrAttribute is only for NURBS meshes");
   return NURBSext->GetPatchBdrAttribute(i);
}

void Mesh::FinalizeTetMesh(int generate_edges, int refine, bool fix_orientation)
{
   FinalizeCheck();
   CheckElementOrientation(fix_orientation);

   if (!HasBoundaryElements())
   {
      GetElementToFaceTable();
      GenerateFaces();
      GenerateBoundaryElements();
   }

   if (refine)
   {
      MarkForRefinement();
   }

   GetElementToFaceTable();
   GenerateFaces();

   CheckBdrElementOrientation();

   if (generate_edges == 1)
   {
      el_to_edge = new Table;
      NumOfEdges = GetElementToEdgeTable(*el_to_edge);
   }
   else
   {
      el_to_edge = NULL;  // Not really necessary -- InitTables was called
      bel_to_edge = NULL;
      NumOfEdges = 0;
   }

   SetAttributes();

   SetMeshGen();
}

void Mesh::FinalizeWedgeMesh(int generate_edges, int refine,
                             bool fix_orientation)
{
   FinalizeCheck();
   CheckElementOrientation(fix_orientation);

   if (!HasBoundaryElements())
   {
      GetElementToFaceTable();
      GenerateFaces();
      GenerateBoundaryElements();
   }

   GetElementToFaceTable();
   GenerateFaces();

   CheckBdrElementOrientation();

   if (generate_edges == 1)
   {
      el_to_edge = new Table;
      NumOfEdges = GetElementToEdgeTable(*el_to_edge);
   }
   else
   {
      el_to_edge = NULL;  // Not really necessary -- InitTables was called
      bel_to_edge = NULL;
      NumOfEdges = 0;
   }

   SetAttributes();

   SetMeshGen();
}

void Mesh::FinalizeHexMesh(int generate_edges, int refine, bool fix_orientation)
{
   FinalizeCheck();
   CheckElementOrientation(fix_orientation);

   GetElementToFaceTable();
   GenerateFaces();

   if (!HasBoundaryElements())
   {
      GenerateBoundaryElements();
   }

   CheckBdrElementOrientation();

   if (generate_edges)
   {
      el_to_edge = new Table;
      NumOfEdges = GetElementToEdgeTable(*el_to_edge);
   }
   else
   {
      NumOfEdges = 0;
   }

   SetAttributes();

   SetMeshGen();
}

void Mesh::FinalizeMesh(int refine, bool fix_orientation)
{
   FinalizeTopology();

   Finalize(refine, fix_orientation);
}

void Mesh::FinalizeTopology(bool generate_bdr)
{
   // Requirements: the following should be defined:
   //   1) Dim
   //   2) NumOfElements, elements
   //   3) NumOfBdrElements, boundary
   //   4) NumOfVertices
   // Optional:
   //   2) ncmesh may be defined
   //   3) el_to_edge may be allocated (it will be re-computed)

   FinalizeCheck();
   bool generate_edges = true;

   if (spaceDim == 0) { spaceDim = Dim; }
   if (ncmesh) { ncmesh->spaceDim = spaceDim; }

   // if the user defined any hanging nodes (see AddVertexParent),
   // we're initializing a non-conforming mesh
   if (tmp_vertex_parents.Size())
   {
      MFEM_VERIFY(ncmesh == NULL, "");
      ncmesh = new NCMesh(this);

      // we need to recreate the Mesh because NCMesh reorders the vertices
      // (see NCMesh::UpdateVertices())
      InitFromNCMesh(*ncmesh);
      ncmesh->OnMeshUpdated(this);
      GenerateNCFaceInfo();

      SetAttributes();

      tmp_vertex_parents.DeleteAll();
      return;
   }

   // set the mesh type: 'meshgen', ...
   SetMeshGen();

   // generate the faces
   if (Dim > 2)
   {
      GetElementToFaceTable();
      GenerateFaces();
      if (!HasBoundaryElements() && generate_bdr)
      {
         GenerateBoundaryElements();
         GetElementToFaceTable(); // update be_to_face
      }
   }
   else
   {
      NumOfFaces = 0;
   }

   // generate edges if requested
   if (Dim > 1 && generate_edges)
   {
      // el_to_edge may already be allocated (P2 VTK meshes)
      if (!el_to_edge) { el_to_edge = new Table; }
      NumOfEdges = GetElementToEdgeTable(*el_to_edge);
      if (Dim == 2)
      {
         GenerateFaces(); // 'Faces' in 2D refers to the edges
         if (!HasBoundaryElements() && generate_bdr)
         {
            GenerateBoundaryElements();
         }
      }
   }
   else
   {
      NumOfEdges = 0;
   }

   if (Dim == 1)
   {
      GenerateFaces();
      if (!HasBoundaryElements() && generate_bdr)
      {
         // be_to_face will be set inside GenerateBoundaryElements
         GenerateBoundaryElements();
      }
      else
      {
         be_to_face.SetSize(NumOfBdrElements);
         for (int i = 0; i < NumOfBdrElements; ++i)
         {
            be_to_face[i] = boundary[i]->GetVertices()[0];
         }
      }
   }

   if (ncmesh)
   {
      // tell NCMesh the numbering of edges/faces
      ncmesh->OnMeshUpdated(this);

      // update faces_info with NC relations
      GenerateNCFaceInfo();
   }

   // generate the arrays 'attributes' and 'bdr_attributes'
   SetAttributes();
}

void Mesh::Finalize(bool refine, bool fix_orientation)
{
   if (NURBSext || ncmesh)
   {
      MFEM_ASSERT(CheckElementOrientation(false) == 0, "");
      MFEM_ASSERT(CheckBdrElementOrientation() == 0, "");
      return;
   }

   // Requirements:
   //  1) FinalizeTopology() or equivalent was called
   //  2) if (Nodes == NULL), vertices must be defined
   //  3) if (Nodes != NULL), Nodes must be defined

   const bool check_orientation = true; // for regular elements, not boundary
   const bool curved = (Nodes != NULL);
   const bool may_change_topology =
      ( refine && (Dim > 1 && (meshgen & 1)) ) ||
      ( check_orientation && fix_orientation &&
        (Dim == 2 || (Dim == 3 && (meshgen & 1))) );

   DSTable *old_v_to_v = NULL;
   Table *old_elem_vert = NULL;

   if (curved && may_change_topology)
   {
      PrepareNodeReorder(&old_v_to_v, &old_elem_vert);
   }

   if (check_orientation)
   {
      // check and optionally fix element orientation
      CheckElementOrientation(fix_orientation);
   }
   if (refine)
   {
      MarkForRefinement();   // may change topology!
   }

   if (may_change_topology)
   {
      if (curved)
      {
         DoNodeReorder(old_v_to_v, old_elem_vert); // updates the mesh topology
         delete old_elem_vert;
         delete old_v_to_v;
      }
      else
      {
         FinalizeTopology(); // Re-computes some data unnecessarily.
      }

      // TODO: maybe introduce Mesh::NODE_REORDER operation and FESpace::
      // NodeReorderMatrix and do Nodes->Update() instead of DoNodeReorder?
   }

   // check and fix boundary element orientation
   CheckBdrElementOrientation();

#ifdef MFEM_DEBUG
   // For non-orientable surfaces/manifolds, the check below will fail, so we
   // only perform it when Dim == spaceDim.
   if (Dim >= 2 && Dim == spaceDim)
   {
      for (int i = 0; i < GetNumFaces(); i++)
      {
         MFEM_VERIFY(faces_info[i].Elem2No < 0 ||
                     faces_info[i].Elem2Inf%2 != 0, "Invalid mesh topology."
                     " Interior face with incompatible orientations.");
      }
   }
#endif
}

void Mesh::Make3D(int nx, int ny, int nz, Element::Type type,
                  real_t sx, real_t sy, real_t sz, bool sfc_ordering)
{
   int x, y, z;

   int NVert, NElem, NBdrElem;

   NVert = (nx+1) * (ny+1) * (nz+1);
   NElem = nx * ny * nz;
   NBdrElem = 2*(nx*ny+nx*nz+ny*nz);
   if (type == Element::TETRAHEDRON)
   {
      NElem *= 6;
      NBdrElem *= 2;
   }
   else if (type == Element::WEDGE)
   {
      NElem *= 2;
      NBdrElem += 2*nx*ny;
   }
   else if (type == Element::PYRAMID)
   {
      NElem *= 6;
      NVert += nx * ny * nz;
   }

   InitMesh(3, 3, NVert, NElem, NBdrElem);

   real_t coord[3];
   int ind[9];

   // Sets vertices and the corresponding coordinates
   for (z = 0; z <= nz; z++)
   {
      coord[2] = ((real_t) z / nz) * sz;
      for (y = 0; y <= ny; y++)
      {
         coord[1] = ((real_t) y / ny) * sy;
         for (x = 0; x <= nx; x++)
         {
            coord[0] = ((real_t) x / nx) * sx;
            AddVertex(coord);
         }
      }
   }
   if (type == Element::PYRAMID)
   {
      for (z = 0; z < nz; z++)
      {
         coord[2] = (((real_t) z + 0.5) / nz) * sz;
         for (y = 0; y < ny; y++)
         {
            coord[1] = (((real_t) y + 0.5) / ny) * sy;
            for (x = 0; x < nx; x++)
            {
               coord[0] = (((real_t) x + 0.5) / nx) * sx;
               AddVertex(coord);
            }
         }
      }
   }

#define VTX(XC, YC, ZC) ((XC)+((YC)+(ZC)*(ny+1))*(nx+1))
#define VTXP(XC, YC, ZC) ((nx+1)*(ny+1)*(nz+1)+(XC)+((YC)+(ZC)*ny)*nx)

   // Sets elements and the corresponding indices of vertices
   if (sfc_ordering && type == Element::HEXAHEDRON)
   {
      Array<int> sfc;
      NCMesh::GridSfcOrdering3D(nx, ny, nz, sfc);
      MFEM_VERIFY(sfc.Size() == 3*nx*ny*nz, "");

      for (int k = 0; k < nx*ny*nz; k++)
      {
         x = sfc[3*k + 0];
         y = sfc[3*k + 1];
         z = sfc[3*k + 2];

         // *INDENT-OFF*
         ind[0] = VTX(x  , y  , z  );
         ind[1] = VTX(x+1, y  , z  );
         ind[2] = VTX(x+1, y+1, z  );
         ind[3] = VTX(x  , y+1, z  );
         ind[4] = VTX(x  , y  , z+1);
         ind[5] = VTX(x+1, y  , z+1);
         ind[6] = VTX(x+1, y+1, z+1);
         ind[7] = VTX(x  , y+1, z+1);
         // *INDENT-ON*

         AddHex(ind, 1);
      }
   }
   else
   {
      for (z = 0; z < nz; z++)
      {
         for (y = 0; y < ny; y++)
         {
            for (x = 0; x < nx; x++)
            {
               // *INDENT-OFF*
               ind[0] = VTX(x  , y  , z  );
               ind[1] = VTX(x+1, y  , z  );
               ind[2] = VTX(x+1, y+1, z  );
               ind[3] = VTX(x  , y+1, z  );
               ind[4] = VTX(x  , y  , z+1);
               ind[5] = VTX(x+1, y  , z+1);
               ind[6] = VTX(x+1, y+1, z+1);
               ind[7] = VTX(  x, y+1, z+1);
               // *INDENT-ON*
               if (type == Element::TETRAHEDRON)
               {
                  AddHexAsTets(ind, 1);
               }
               else if (type == Element::WEDGE)
               {
                  AddHexAsWedges(ind, 1);
               }
               else if (type == Element::PYRAMID)
               {
                  ind[8] = VTXP(x, y, z);
                  AddHexAsPyramids(ind, 1);
               }
               else
               {
                  AddHex(ind, 1);
               }
            }
         }
      }
   }

   // Sets boundary elements and the corresponding indices of vertices
   // bottom, bdr. attribute 1
   for (y = 0; y < ny; y++)
   {
      for (x = 0; x < nx; x++)
      {
         // *INDENT-OFF*
         ind[0] = VTX(x  , y  , 0);
         ind[1] = VTX(x  , y+1, 0);
         ind[2] = VTX(x+1, y+1, 0);
         ind[3] = VTX(x+1, y  , 0);
         // *INDENT-ON*
         if (type == Element::TETRAHEDRON)
         {
            AddBdrQuadAsTriangles(ind, 1);
         }
         else if (type == Element::WEDGE)
         {
            AddBdrQuadAsTriangles(ind, 1);
         }
         else
         {
            AddBdrQuad(ind, 1);
         }
      }
   }
   // top, bdr. attribute 6
   for (y = 0; y < ny; y++)
   {
      for (x = 0; x < nx; x++)
      {
         // *INDENT-OFF*
         ind[0] = VTX(x  , y  , nz);
         ind[1] = VTX(x+1, y  , nz);
         ind[2] = VTX(x+1, y+1, nz);
         ind[3] = VTX(x  , y+1, nz);
         // *INDENT-ON*
         if (type == Element::TETRAHEDRON)
         {
            AddBdrQuadAsTriangles(ind, 6);
         }
         else if (type == Element::WEDGE)
         {
            AddBdrQuadAsTriangles(ind, 6);
         }
         else
         {
            AddBdrQuad(ind, 6);
         }
      }
   }
   // left, bdr. attribute 5
   for (z = 0; z < nz; z++)
   {
      for (y = 0; y < ny; y++)
      {
         // *INDENT-OFF*
         ind[0] = VTX(0  , y  , z  );
         ind[1] = VTX(0  , y  , z+1);
         ind[2] = VTX(0  , y+1, z+1);
         ind[3] = VTX(0  , y+1, z  );
         // *INDENT-ON*
         if (type == Element::TETRAHEDRON)
         {
            AddBdrQuadAsTriangles(ind, 5);
         }
         else
         {
            AddBdrQuad(ind, 5);
         }
      }
   }
   // right, bdr. attribute 3
   for (z = 0; z < nz; z++)
   {
      for (y = 0; y < ny; y++)
      {
         // *INDENT-OFF*
         ind[0] = VTX(nx, y  , z  );
         ind[1] = VTX(nx, y+1, z  );
         ind[2] = VTX(nx, y+1, z+1);
         ind[3] = VTX(nx, y  , z+1);
         // *INDENT-ON*
         if (type == Element::TETRAHEDRON)
         {
            AddBdrQuadAsTriangles(ind, 3);
         }
         else
         {
            AddBdrQuad(ind, 3);
         }
      }
   }
   // front, bdr. attribute 2
   for (x = 0; x < nx; x++)
   {
      for (z = 0; z < nz; z++)
      {
         // *INDENT-OFF*
         ind[0] = VTX(x  , 0, z  );
         ind[1] = VTX(x+1, 0, z  );
         ind[2] = VTX(x+1, 0, z+1);
         ind[3] = VTX(x  , 0, z+1);
         // *INDENT-ON*
         if (type == Element::TETRAHEDRON)
         {
            AddBdrQuadAsTriangles(ind, 2);
         }
         else
         {
            AddBdrQuad(ind, 2);
         }
      }
   }
   // back, bdr. attribute 4
   for (x = 0; x < nx; x++)
   {
      for (z = 0; z < nz; z++)
      {
         // *INDENT-OFF*
         ind[0] = VTX(x  , ny, z  );
         ind[1] = VTX(x  , ny, z+1);
         ind[2] = VTX(x+1, ny, z+1);
         ind[3] = VTX(x+1, ny, z  );
         // *INDENT-ON*
         if (type == Element::TETRAHEDRON)
         {
            AddBdrQuadAsTriangles(ind, 4);
         }
         else
         {
            AddBdrQuad(ind, 4);
         }
      }
   }

#undef VTX

#if 0
   ofstream test_stream("debug.mesh");
   Print(test_stream);
   test_stream.close();
#endif

   FinalizeTopology();

   // Finalize(...) can be called after this method, if needed
}


void Mesh::Make2D4TrisFromQuad(int nx, int ny, real_t sx, real_t sy)
{
   SetEmpty();

   Dim = 2;
   spaceDim = 2;

   NumOfVertices = (nx+1) * (ny+1);
   NumOfElements = nx * ny * 4;
   NumOfBdrElements =  (2 * nx + 2 * ny);
   vertices.SetSize(NumOfVertices);
   elements.SetSize(NumOfElements);
   boundary.SetSize(NumOfBdrElements);
   NumOfElements = 0;

   int ind[4];

   // Sets vertices and the corresponding coordinates
   int k = 0;
   for (real_t j = 0; j < ny+1; j++)
   {
      real_t cy = (j / ny) * sy;
      for (real_t i = 0; i < nx+1; i++)
      {
         real_t cx = (i / nx) * sx;
         vertices[k](0) = cx;
         vertices[k](1) = cy;
         k++;
      }
   }

   for (int y = 0; y < ny; y++)
   {
      for (int x = 0; x < nx; x++)
      {
         ind[0] = x + y*(nx+1);
         ind[1] = x + 1 +y*(nx+1);
         ind[2] = x + 1 + (y+1)*(nx+1);
         ind[3] = x + (y+1)*(nx+1);
         AddQuadAs4TrisWithPoints(ind, 1);
      }
   }

   int m = (nx+1)*ny;
   for (int i = 0; i < nx; i++)
   {
      boundary[i] = new Segment(i, i+1, 1);
      boundary[nx+i] = new Segment(m+i+1, m+i, 3);
   }
   m = nx+1;
   for (int j = 0; j < ny; j++)
   {
      boundary[2*nx+j] = new Segment((j+1)*m, j*m, 4);
      boundary[2*nx+ny+j] = new Segment(j*m+nx, (j+1)*m+nx, 2);
   }

   SetMeshGen();
   CheckElementOrientation(true);

   el_to_edge = new Table;
   NumOfEdges = GetElementToEdgeTable(*el_to_edge);
   GenerateFaces();
   CheckBdrElementOrientation();

   NumOfFaces = 0;

   attributes.Append(1);
   bdr_attributes.Append(1); bdr_attributes.Append(2);
   bdr_attributes.Append(3); bdr_attributes.Append(4);

   FinalizeTopology();
}

void Mesh::Make2D5QuadsFromQuad(int nx, int ny,
                                real_t sx, real_t sy)
{
   SetEmpty();

   Dim = 2;
   spaceDim = 2;

   NumOfElements = nx * ny * 5;
   NumOfVertices = (nx+1) * (ny+1); //it will be enlarged later on
   NumOfBdrElements =  (2 * nx + 2 * ny);
   vertices.SetSize(NumOfVertices);
   elements.SetSize(NumOfElements);
   boundary.SetSize(NumOfBdrElements);
   NumOfElements = 0;

   int ind[4];

   // Sets vertices and the corresponding coordinates
   int k = 0;
   for (real_t j = 0; j < ny+1; j++)
   {
      real_t cy = (j / ny) * sy;
      for (real_t i = 0; i < nx+1; i++)
      {
         real_t cx = (i / nx) * sx;
         vertices[k](0) = cx;
         vertices[k](1) = cy;
         k++;
      }
   }

   for (int y = 0; y < ny; y++)
   {
      for (int x = 0; x < nx; x++)
      {
         ind[0] = x + y*(nx+1);
         ind[1] = x + 1 +y*(nx+1);
         ind[2] = x + 1 + (y+1)*(nx+1);
         ind[3] = x + (y+1)*(nx+1);
         AddQuadAs5QuadsWithPoints(ind, 1);
      }
   }

   int m = (nx+1)*ny;
   for (int i = 0; i < nx; i++)
   {
      boundary[i] = new Segment(i, i+1, 1);
      boundary[nx+i] = new Segment(m+i+1, m+i, 3);
   }
   m = nx+1;
   for (int j = 0; j < ny; j++)
   {
      boundary[2*nx+j] = new Segment((j+1)*m, j*m, 4);
      boundary[2*nx+ny+j] = new Segment(j*m+nx, (j+1)*m+nx, 2);
   }

   SetMeshGen();
   CheckElementOrientation(true);

   el_to_edge = new Table;
   NumOfEdges = GetElementToEdgeTable(*el_to_edge);
   GenerateFaces();
   CheckBdrElementOrientation();

   NumOfFaces = 0;

   attributes.Append(1);
   bdr_attributes.Append(1); bdr_attributes.Append(2);
   bdr_attributes.Append(3); bdr_attributes.Append(4);

   FinalizeTopology();
}

void Mesh::Make3D24TetsFromHex(int nx, int ny, int nz,
                               real_t sx, real_t sy, real_t sz)
{
   const int NVert = (nx+1) * (ny+1) * (nz+1);
   const int NElem = nx * ny * nz * 24;
   const int NBdrElem = 2*(nx*ny+nx*nz+ny*nz)*4;

   InitMesh(3, 3, NVert, NElem, NBdrElem);

   real_t coord[3];

   // Sets vertices and the corresponding coordinates
   for (real_t z = 0; z <= nz; z++)
   {
      coord[2] = ( z / nz) * sz;
      for (real_t y = 0; y <= ny; y++)
      {
         coord[1] = (y / ny) * sy;
         for (real_t x = 0; x <= nx; x++)
         {
            coord[0] = (x / nx) * sx;
            AddVertex(coord);
         }
      }
   }

   std::map<std::array<int, 4>, int> hex_face_verts;
   auto VertexIndex = [nx, ny](int xc, int yc, int zc)
   {
      return xc + (yc + zc*(ny+1))*(nx+1);
   };

   int ind[9];
   for (int z = 0; z < nz; z++)
   {
      for (int y = 0; y < ny; y++)
      {
         for (int x = 0; x < nx; x++)
         {
            // *INDENT-OFF*
            ind[0] = VertexIndex(x  , y  , z  );
            ind[1] = VertexIndex(x+1, y  , z  );
            ind[2] = VertexIndex(x+1, y+1, z  );
            ind[3] = VertexIndex(x  , y+1, z  );
            ind[4] = VertexIndex(x  , y  , z+1);
            ind[5] = VertexIndex(x+1, y  , z+1);
            ind[6] = VertexIndex(x+1, y+1, z+1);
            ind[7] = VertexIndex(  x, y+1, z+1);
            AddHexAs24TetsWithPoints(ind, hex_face_verts, 1);
         }
      }
   }

   hex_face_verts.clear();
   CheckElementOrientation(true);

   // Done adding Tets
   // Now figure out elements that are on the boundary
   GetElementToFaceTable(false);
   GenerateFaces();

   // Map to count number of tets sharing a face
   std::map<std::array<int, 3>, int> tet_face_count;
   // Map from tet face defined by three vertices to the local face number
   std::map<std::array<int, 3>, int> face_count_map;

   auto get3array = [](Array<int> v)
   {
       v.Sort();
       return std::array<int, 3>{v[0], v[1], v[2]};
   };

   Array<int> el_faces;
   Array<int> ori;
   Array<int> vertidxs;
   for (int i = 0; i < el_to_face->Size(); i++)
   {
       el_to_face->GetRow(i, el_faces);
       for (int j = 0; j < el_faces.Size(); j++)
       {
           GetFaceVertices(el_faces[j], vertidxs);
           auto t = get3array(vertidxs);
           auto it = tet_face_count.find(t);
           if (it == tet_face_count.end())  //edge does not already exist
           {
               tet_face_count.insert({t, 1});
               face_count_map.insert({t, el_faces[j]});
           }
           else
           {
               it->second++; // increase edge count value by 1.
           }
       }
   }

   for (const auto &edge : tet_face_count)
   {
       if (edge.second == 1)  //if this only appears once, it is a boundary edge
       {
           int facenum = (face_count_map.find(edge.first))->second;
           GetFaceVertices(facenum, vertidxs);
           AddBdrTriangle(vertidxs, 1);
       }
   }

#if 0
   ofstream test_stream("debug.mesh");
   Print(test_stream);
   test_stream.close();
#endif

   FinalizeTopology();
   // Finalize(...) can be called after this method, if needed
}

void Mesh::Make2D(int nx, int ny, Element::Type type,
                  real_t sx, real_t sy,
                  bool generate_edges, bool sfc_ordering)
{
   int i, j, k;

   SetEmpty();

   Dim = spaceDim = 2;

   // Creates quadrilateral mesh
   if (type == Element::QUADRILATERAL)
   {
      NumOfVertices = (nx+1) * (ny+1);
      NumOfElements = nx * ny;
      NumOfBdrElements = 2 * nx + 2 * ny;

      vertices.SetSize(NumOfVertices);
      elements.SetSize(NumOfElements);
      boundary.SetSize(NumOfBdrElements);

      real_t cx, cy;
      int ind[4];

      // Sets vertices and the corresponding coordinates
      k = 0;
      for (j = 0; j < ny+1; j++)
      {
         cy = ((real_t) j / ny) * sy;
         for (i = 0; i < nx+1; i++)
         {
            cx = ((real_t) i / nx) * sx;
            vertices[k](0) = cx;
            vertices[k](1) = cy;
            k++;
         }
      }

      // Sets elements and the corresponding indices of vertices
      if (sfc_ordering)
      {
         Array<int> sfc;
         NCMesh::GridSfcOrdering2D(nx, ny, sfc);
         MFEM_VERIFY(sfc.Size() == 2*nx*ny, "");

         for (k = 0; k < nx*ny; k++)
         {
            i = sfc[2*k + 0];
            j = sfc[2*k + 1];
            ind[0] = i + j*(nx+1);
            ind[1] = i + 1 +j*(nx+1);
            ind[2] = i + 1 + (j+1)*(nx+1);
            ind[3] = i + (j+1)*(nx+1);
            elements[k] = new Quadrilateral(ind);
         }
      }
      else
      {
         k = 0;
         for (j = 0; j < ny; j++)
         {
            for (i = 0; i < nx; i++)
            {
               ind[0] = i + j*(nx+1);
               ind[1] = i + 1 +j*(nx+1);
               ind[2] = i + 1 + (j+1)*(nx+1);
               ind[3] = i + (j+1)*(nx+1);
               elements[k] = new Quadrilateral(ind);
               k++;
            }
         }
      }

      // Sets boundary elements and the corresponding indices of vertices
      int m = (nx+1)*ny;
      for (i = 0; i < nx; i++)
      {
         boundary[i] = new Segment(i, i+1, 1);
         boundary[nx+i] = new Segment(m+i+1, m+i, 3);
      }
      m = nx+1;
      for (j = 0; j < ny; j++)
      {
         boundary[2*nx+j] = new Segment((j+1)*m, j*m, 4);
         boundary[2*nx+ny+j] = new Segment(j*m+nx, (j+1)*m+nx, 2);
      }
   }
   // Creates triangular mesh
   else if (type == Element::TRIANGLE)
   {
      NumOfVertices = (nx+1) * (ny+1);
      NumOfElements = 2 * nx * ny;
      NumOfBdrElements = 2 * nx + 2 * ny;

      vertices.SetSize(NumOfVertices);
      elements.SetSize(NumOfElements);
      boundary.SetSize(NumOfBdrElements);

      real_t cx, cy;
      int ind[3];

      // Sets vertices and the corresponding coordinates
      k = 0;
      for (j = 0; j < ny+1; j++)
      {
         cy = ((real_t) j / ny) * sy;
         for (i = 0; i < nx+1; i++)
         {
            cx = ((real_t) i / nx) * sx;
            vertices[k](0) = cx;
            vertices[k](1) = cy;
            k++;
         }
      }

      // Sets the elements and the corresponding indices of vertices
      k = 0;
      for (j = 0; j < ny; j++)
      {
         for (i = 0; i < nx; i++)
         {
            ind[0] = i + j*(nx+1);
            ind[1] = i + 1 + (j+1)*(nx+1);
            ind[2] = i + (j+1)*(nx+1);
            elements[k] = new Triangle(ind);
            k++;
            ind[1] = i + 1 + j*(nx+1);
            ind[2] = i + 1 + (j+1)*(nx+1);
            elements[k] = new Triangle(ind);
            k++;
         }
      }

      // Sets boundary elements and the corresponding indices of vertices
      int m = (nx+1)*ny;
      for (i = 0; i < nx; i++)
      {
         boundary[i] = new Segment(i, i+1, 1);
         boundary[nx+i] = new Segment(m+i+1, m+i, 3);
      }
      m = nx+1;
      for (j = 0; j < ny; j++)
      {
         boundary[2*nx+j] = new Segment((j+1)*m, j*m, 4);
         boundary[2*nx+ny+j] = new Segment(j*m+nx, (j+1)*m+nx, 2);
      }
   }
   else
   {
      MFEM_ABORT("Unsupported element type.");
   }

   SetMeshGen();
   CheckElementOrientation();

   if (generate_edges == 1)
   {
      el_to_edge = new Table;
      NumOfEdges = GetElementToEdgeTable(*el_to_edge);
      GenerateFaces();
      CheckBdrElementOrientation();
   }
   else
   {
      NumOfEdges = 0;
   }

   NumOfFaces = 0;

   attributes.Append(1);
   bdr_attributes.Append(1); bdr_attributes.Append(2);
   bdr_attributes.Append(3); bdr_attributes.Append(4);

   // Finalize(...) can be called after this method, if needed
}

void Mesh::Make1D(int n, real_t sx)
{
   int j, ind[1];

   SetEmpty();

   Dim = 1;
   spaceDim = 1;

   NumOfVertices = n + 1;
   NumOfElements = n;
   NumOfBdrElements = 2;
   vertices.SetSize(NumOfVertices);
   elements.SetSize(NumOfElements);
   boundary.SetSize(NumOfBdrElements);

   // Sets vertices and the corresponding coordinates
   for (j = 0; j < n+1; j++)
   {
      vertices[j](0) = ((real_t) j / n) * sx;
   }

   // Sets elements and the corresponding indices of vertices
   for (j = 0; j < n; j++)
   {
      elements[j] = new Segment(j, j+1, 1);
   }

   // Sets the boundary elements
   ind[0] = 0;
   boundary[0] = new Point(ind, 1);
   ind[0] = n;
   boundary[1] = new Point(ind, 2);

   NumOfEdges = 0;
   NumOfFaces = 0;

   SetMeshGen();
   GenerateFaces();

   // Set be_to_face
   be_to_face.SetSize(2);
   be_to_face[0] = 0;
   be_to_face[1] = n;

   attributes.Append(1);
   bdr_attributes.Append(1); bdr_attributes.Append(2);
}

Mesh::Mesh(const Mesh &mesh, bool copy_nodes)
  : attribute_sets(attributes), bdr_attribute_sets(bdr_attributes)
{
   Dim = mesh.Dim;
   spaceDim = mesh.spaceDim;

   NumOfVertices = mesh.NumOfVertices;
   NumOfElements = mesh.NumOfElements;
   NumOfBdrElements = mesh.NumOfBdrElements;
   NumOfEdges = mesh.NumOfEdges;
   NumOfFaces = mesh.NumOfFaces;
   nbInteriorFaces = mesh.nbInteriorFaces;
   nbBoundaryFaces = mesh.nbBoundaryFaces;

   meshgen = mesh.meshgen;
   mesh_geoms = mesh.mesh_geoms;

   // Create the new Mesh instance without a record of its refinement history
   sequence = 0;
   nodes_sequence = 0;
   last_operation = Mesh::NONE;

   // Duplicate the elements
   elements.SetSize(NumOfElements);
   for (int i = 0; i < NumOfElements; i++)
   {
      elements[i] = mesh.elements[i]->Duplicate(this);
   }

   // Copy the vertices
   mesh.vertices.Copy(vertices);

   // Duplicate the boundary
   boundary.SetSize(NumOfBdrElements);
   for (int i = 0; i < NumOfBdrElements; i++)
   {
      boundary[i] = mesh.boundary[i]->Duplicate(this);
   }

   // Copy the element-to-face Table, el_to_face
   el_to_face = (mesh.el_to_face) ? new Table(*mesh.el_to_face) : NULL;

   // Copy the boundary-to-face Array, be_to_face.
   mesh.be_to_face.Copy(be_to_face);

   // Copy the element-to-edge Table, el_to_edge
   el_to_edge = (mesh.el_to_edge) ? new Table(*mesh.el_to_edge) : NULL;

   // Copy the boundary-to-edge Table, bel_to_edge (3D)
   bel_to_edge = (mesh.bel_to_edge) ? new Table(*mesh.bel_to_edge) : NULL;

   // Duplicate the faces and faces_info.
   faces.SetSize(mesh.faces.Size());
   for (int i = 0; i < faces.Size(); i++)
   {
      Element *face = mesh.faces[i]; // in 1D the faces are NULL
      faces[i] = (face) ? face->Duplicate(this) : NULL;
   }
   mesh.faces_info.Copy(faces_info);
   mesh.nc_faces_info.Copy(nc_faces_info);

   // Do NOT copy the element-to-element Table, el_to_el
   el_to_el = NULL;

   // Do NOT copy the face-to-edge Table, face_edge
   face_edge = NULL;
   face_to_elem = NULL;

   // Copy the edge-to-vertex Table, edge_vertex
   edge_vertex = (mesh.edge_vertex) ? new Table(*mesh.edge_vertex) : NULL;

   // Copy the attributes and bdr_attributes
   mesh.attributes.Copy(attributes);
   mesh.bdr_attributes.Copy(bdr_attributes);

   // Copy attribute and bdr_attribute names
   mesh.attribute_sets.Copy(attribute_sets);
   mesh.bdr_attribute_sets.Copy(bdr_attribute_sets);

   // Deep copy the NURBSExtension.
#ifdef MFEM_USE_MPI
   ParNURBSExtension *pNURBSext =
      dynamic_cast<ParNURBSExtension *>(mesh.NURBSext);
   if (pNURBSext)
   {
      NURBSext = new ParNURBSExtension(*pNURBSext);
   }
   else
#endif
   {
      NURBSext = mesh.NURBSext ? new NURBSExtension(*mesh.NURBSext) : NULL;
   }

   // Deep copy the NCMesh.
#ifdef MFEM_USE_MPI
   if (dynamic_cast<const ParMesh*>(&mesh))
   {
      ncmesh = NULL; // skip; will be done in ParMesh copy ctor
   }
   else
#endif
   {
      ncmesh = mesh.ncmesh ? new NCMesh(*mesh.ncmesh) : NULL;
   }

   // Duplicate the Nodes, including the FiniteElementCollection and the
   // FiniteElementSpace
   if (mesh.Nodes && copy_nodes)
   {
      FiniteElementSpace *fes = mesh.Nodes->FESpace();
      const FiniteElementCollection *fec = fes->FEColl();
      FiniteElementCollection *fec_copy =
         FiniteElementCollection::New(fec->Name());
      FiniteElementSpace *fes_copy =
         new FiniteElementSpace(*fes, this, fec_copy);
      Nodes = new GridFunction(fes_copy);
      Nodes->MakeOwner(fec_copy);
      *Nodes = *mesh.Nodes;
      own_nodes = 1;
   }
   else
   {
      Nodes = mesh.Nodes;
      own_nodes = 0;
   }
}

Mesh::Mesh(Mesh &&mesh) : Mesh()
{
   Swap(mesh, true);
}

Mesh& Mesh::operator=(Mesh &&mesh)
{
   Swap(mesh, true);
   return *this;
}

Mesh Mesh::LoadFromFile(const std::string &filename, int generate_edges,
                        int refine, bool fix_orientation)
{
   Mesh mesh;
   named_ifgzstream imesh(filename);
   if (!imesh) { MFEM_ABORT("Mesh file not found: " << filename << '\n'); }
   else { mesh.Load(imesh, generate_edges, refine, fix_orientation); }
   return mesh;
}

Mesh Mesh::MakeCartesian1D(int n, real_t sx)
{
   Mesh mesh;
   mesh.Make1D(n, sx);
   // mesh.Finalize(); not needed in this case
   return mesh;
}

Mesh Mesh::MakeCartesian2D(
   int nx, int ny, Element::Type type, bool generate_edges,
   real_t sx, real_t sy, bool sfc_ordering)
{
   Mesh mesh;
   mesh.Make2D(nx, ny, type, sx, sy, generate_edges, sfc_ordering);
   mesh.Finalize(true); // refine = true
   return mesh;
}

Mesh Mesh::MakeCartesian3D(
   int nx, int ny, int nz, Element::Type type,
   real_t sx, real_t sy, real_t sz, bool sfc_ordering)
{
   Mesh mesh;
   mesh.Make3D(nx, ny, nz, type, sx, sy, sz, sfc_ordering);
   mesh.Finalize(true); // refine = true
   return mesh;
}

Mesh Mesh::MakeCartesian3DWith24TetsPerHex(int nx, int ny, int nz,
                              real_t sx, real_t sy, real_t sz)
{
   Mesh mesh;
   mesh.Make3D24TetsFromHex(nx, ny, nz, sx, sy, sz);
   mesh.Finalize(false, false);
   return mesh;
}

Mesh Mesh::MakeCartesian2DWith4TrisPerQuad(int nx, int ny,
                                           real_t sx, real_t sy)
{
   Mesh mesh;
   mesh.Make2D4TrisFromQuad(nx, ny, sx, sy);
   mesh.Finalize(false, false);
   return mesh;
}

Mesh Mesh::MakeCartesian2DWith5QuadsPerQuad(int nx, int ny,
                                            real_t sx, real_t sy)
{
   Mesh mesh;
   mesh.Make2D5QuadsFromQuad(nx, ny, sx, sy);
   mesh.Finalize(false, false);
   return mesh;
}

Mesh Mesh::MakeRefined(Mesh &orig_mesh, int ref_factor, int ref_type)
{
   Mesh mesh;
   Array<int> ref_factors(orig_mesh.GetNE());
   ref_factors = ref_factor;
   mesh.MakeRefined_(orig_mesh, ref_factors, ref_type);
   return mesh;
}

Mesh Mesh::MakeRefined(Mesh &orig_mesh, const Array<int> &ref_factors,
                       int ref_type)
{
   Mesh mesh;
   mesh.MakeRefined_(orig_mesh, ref_factors, ref_type);
   return mesh;
}

Mesh::Mesh(const std::string &filename, int generate_edges, int refine,
           bool fix_orientation)
 : attribute_sets(attributes), bdr_attribute_sets(bdr_attributes)
{
   // Initialization as in the default constructor
   SetEmpty();

   named_ifgzstream imesh(filename);
   if (!imesh)
   {
      // Abort with an error message.
      MFEM_ABORT("Mesh file not found: " << filename << '\n');
   }
   else
   {
      Load(imesh, generate_edges, refine, fix_orientation);
   }
}

Mesh::Mesh(std::istream &input, int generate_edges, int refine,
           bool fix_orientation)
 : attribute_sets(attributes), bdr_attribute_sets(bdr_attributes)
{
   SetEmpty();
   Load(input, generate_edges, refine, fix_orientation);
}

void Mesh::ChangeVertexDataOwnership(real_t *vertex_data, int len_vertex_data,
                                     bool zerocopy)
{
   // A dimension of 3 is now required since we use mfem::Vertex objects as PODs
   // and these object have a hardcoded double[3] entry
   MFEM_VERIFY(len_vertex_data >= NumOfVertices * 3,
               "Not enough vertices in external array : "
               "len_vertex_data = "<< len_vertex_data << ", "
               "NumOfVertices * 3 = " << NumOfVertices * 3);
   // Allow multiple calls to this method with the same vertex_data
   if (vertex_data == (real_t *)(vertices.GetData()))
   {
      MFEM_ASSERT(!vertices.OwnsData(), "invalid ownership");
      return;
   }
   if (!zerocopy)
   {
      memcpy(vertex_data, vertices.GetData(),
             NumOfVertices * 3 * sizeof(real_t));
   }
   // Vertex is POD double[3]
   vertices.MakeRef(reinterpret_cast<Vertex*>(vertex_data), NumOfVertices);
}

Mesh::Mesh(real_t *vertices_, int num_vertices,
           int *element_indices, Geometry::Type element_type,
           int *element_attributes, int num_elements,
           int *boundary_indices, Geometry::Type boundary_type,
           int *boundary_attributes, int num_boundary_elements,
           int dimension, int space_dimension)
 : attribute_sets(attributes), bdr_attribute_sets(bdr_attributes)
{
   if (space_dimension == -1)
   {
      space_dimension = dimension;
   }

   InitMesh(dimension, space_dimension, /*num_vertices*/ 0, num_elements,
            num_boundary_elements);

   int element_index_stride = Geometry::NumVerts[element_type];
   int boundary_index_stride = num_boundary_elements > 0 ?
                               Geometry::NumVerts[boundary_type] : 0;

   // assuming Vertex is POD
   vertices.MakeRef(reinterpret_cast<Vertex*>(vertices_), num_vertices);
   NumOfVertices = num_vertices;

   for (int i = 0; i < num_elements; i++)
   {
      elements[i] = NewElement(element_type);
      elements[i]->SetVertices(element_indices + i * element_index_stride);
      elements[i]->SetAttribute(element_attributes[i]);
   }
   NumOfElements = num_elements;

   for (int i = 0; i < num_boundary_elements; i++)
   {
      boundary[i] = NewElement(boundary_type);
      boundary[i]->SetVertices(boundary_indices + i * boundary_index_stride);
      boundary[i]->SetAttribute(boundary_attributes[i]);
   }
   NumOfBdrElements = num_boundary_elements;

   FinalizeTopology();
}

Element *Mesh::NewElement(int geom)
{
   switch (geom)
   {
      case Geometry::POINT:     return (new Point);
      case Geometry::SEGMENT:   return (new Segment);
      case Geometry::TRIANGLE:  return (new Triangle);
      case Geometry::SQUARE:    return (new Quadrilateral);
      case Geometry::TETRAHEDRON:
#ifdef MFEM_USE_MEMALLOC
         return TetMemory.Alloc();
#else
         return (new Tetrahedron);
#endif
      case Geometry::CUBE:      return (new Hexahedron);
      case Geometry::PRISM:     return (new Wedge);
      case Geometry::PYRAMID:   return (new Pyramid);
      default:
         MFEM_ABORT("invalid Geometry::Type, geom = " << geom);
   }

   return NULL;
}

Element *Mesh::ReadElementWithoutAttr(std::istream &input)
{
   int geom, nv, *v;
   Element *el;

   input >> geom;
   el = NewElement(geom);
   MFEM_VERIFY(el, "Unsupported element type: " << geom);
   nv = el->GetNVertices();
   v  = el->GetVertices();
   for (int i = 0; i < nv; i++)
   {
      input >> v[i];
   }

   return el;
}

void Mesh::PrintElementWithoutAttr(const Element *el, std::ostream &os)
{
   os << el->GetGeometryType();
   const int nv = el->GetNVertices();
   const int *v = el->GetVertices();
   for (int j = 0; j < nv; j++)
   {
      os << ' ' << v[j];
   }
   os << '\n';
}

Element *Mesh::ReadElement(std::istream &input)
{
   int attr;
   Element *el;

   input >> attr;
   el = ReadElementWithoutAttr(input);
   el->SetAttribute(attr);

   return el;
}

void Mesh::PrintElement(const Element *el, std::ostream &os)
{
   os << el->GetAttribute() << ' ';
   PrintElementWithoutAttr(el, os);
}

void Mesh::SetMeshGen()
{
   meshgen = mesh_geoms = 0;
   for (int i = 0; i < NumOfElements; i++)
   {
      const Element::Type type = GetElement(i)->GetType();
      switch (type)
      {
         case Element::TETRAHEDRON:
            mesh_geoms |= (1 << Geometry::TETRAHEDRON);
         case Element::TRIANGLE:
            mesh_geoms |= (1 << Geometry::TRIANGLE);
         case Element::SEGMENT:
            mesh_geoms |= (1 << Geometry::SEGMENT);
         case Element::POINT:
            mesh_geoms |= (1 << Geometry::POINT);
            meshgen |= 1;
            break;

         case Element::HEXAHEDRON:
            mesh_geoms |= (1 << Geometry::CUBE);
         case Element::QUADRILATERAL:
            mesh_geoms |= (1 << Geometry::SQUARE);
            mesh_geoms |= (1 << Geometry::SEGMENT);
            mesh_geoms |= (1 << Geometry::POINT);
            meshgen |= 2;
            break;

         case Element::WEDGE:
            mesh_geoms |= (1 << Geometry::PRISM);
            mesh_geoms |= (1 << Geometry::SQUARE);
            mesh_geoms |= (1 << Geometry::TRIANGLE);
            mesh_geoms |= (1 << Geometry::SEGMENT);
            mesh_geoms |= (1 << Geometry::POINT);
            meshgen |= 4;
            break;

         case Element::PYRAMID:
            mesh_geoms |= (1 << Geometry::PYRAMID);
            mesh_geoms |= (1 << Geometry::SQUARE);
            mesh_geoms |= (1 << Geometry::TRIANGLE);
            mesh_geoms |= (1 << Geometry::SEGMENT);
            mesh_geoms |= (1 << Geometry::POINT);
            meshgen |= 8;
            break;

         default:
            MFEM_ABORT("invalid element type: " << type);
            break;
      }
   }
}

void Mesh::Loader(std::istream &input, int generate_edges,
                  std::string parse_tag)
{
   int curved = 0, read_gf = 1;
   bool finalize_topo = true;

   if (!input)
   {
      MFEM_ABORT("Input stream is not open");
   }

   Clear();

   string mesh_type;
   input >> ws;
   getline(input, mesh_type);
   filter_dos(mesh_type);

   // MFEM's conforming mesh formats
   int mfem_version = 0;
   if (mesh_type == "MFEM mesh v1.0") { mfem_version = 10; } // serial
   else if (mesh_type == "MFEM mesh v1.2") { mfem_version = 12; } // parallel
   else if (mesh_type == "MFEM mesh v1.3") { mfem_version = 13; } // attr sets

   // MFEM nonconforming mesh format
   // (NOTE: previous v1.1 is now under this branch for backward compatibility)
   int mfem_nc_version = 0;
   if (mesh_type == "MFEM NC mesh v1.0") { mfem_nc_version = 10; }
   else if (mesh_type == "MFEM mesh v1.1") { mfem_nc_version = 1 /*legacy*/; }

   if (mfem_version)
   {
      // Formats mfem_v12 and newer have a tag indicating the end of the mesh
      // section in the stream. A user provided parse tag can also be provided
      // via the arguments. For example, if this is called from parallel mesh
      // object, it can indicate to read until parallel mesh section begins.
      if (mfem_version >= 12 && parse_tag.empty())
      {
         parse_tag = "mfem_mesh_end";
      }
      ReadMFEMMesh(input, mfem_version, curved);
   }
   else if (mfem_nc_version)
   {
      MFEM_ASSERT(ncmesh == NULL, "internal error");
      int is_nc = 1;

#ifdef MFEM_USE_MPI
      ParMesh *pmesh = dynamic_cast<ParMesh*>(this);
      if (pmesh)
      {
         MFEM_VERIFY(mfem_nc_version >= 10,
                     "Legacy nonconforming format (MFEM mesh v1.1) cannot be "
                     "used to load a parallel nonconforming mesh, sorry.");

         ncmesh = new ParNCMesh(pmesh->GetComm(),
                                input, mfem_nc_version, curved, is_nc);
      }
      else
#endif
      {
         ncmesh = new NCMesh(input, mfem_nc_version, curved, is_nc);
      }
      InitFromNCMesh(*ncmesh);

      if (!is_nc)
      {
         // special case for backward compatibility with MFEM <=4.2:
         // if the "vertex_parents" section is missing in the v1.1 format,
         // the mesh is treated as conforming
         delete ncmesh;
         ncmesh = NULL;
      }
   }
   else if (mesh_type == "linemesh") // 1D mesh
   {
      ReadLineMesh(input);
   }
   else if (mesh_type == "areamesh2" || mesh_type == "curved_areamesh2")
   {
      if (mesh_type == "curved_areamesh2")
      {
         curved = 1;
      }
      ReadNetgen2DMesh(input, curved);
   }
   else if (mesh_type == "NETGEN" || mesh_type == "NETGEN_Neutral_Format")
   {
      ReadNetgen3DMesh(input);
   }
   else if (mesh_type == "TrueGrid")
   {
      ReadTrueGridMesh(input);
   }
   else if (mesh_type.rfind("# vtk DataFile Version") == 0)
   {
      int major_vtk_version = mesh_type[mesh_type.length()-3] - '0';
      // int minor_vtk_version = mesh_type[mesh_type.length()-1] - '0';
      MFEM_VERIFY(major_vtk_version >= 2 && major_vtk_version <= 4,
                  "Unsupported VTK format");
      ReadVTKMesh(input, curved, read_gf, finalize_topo);
   }
   else if (mesh_type.rfind("<VTKFile ") == 0 || mesh_type.rfind("<?xml") == 0)
   {
      ReadXML_VTKMesh(input, curved, read_gf, finalize_topo, mesh_type);
   }
   else if (mesh_type == "MFEM NURBS mesh v1.0")
   {
      ReadNURBSMesh(input, curved, read_gf);
   }
   else if (mesh_type == "MFEM NURBS mesh v1.1")
   {
     ReadNURBSMesh(input, curved, read_gf, true);
   }
   else if (mesh_type == "MFEM INLINE mesh v1.0")
   {
      ReadInlineMesh(input, generate_edges);
      return; // done with inline mesh construction
   }
   else if (mesh_type == "$MeshFormat") // Gmsh
   {
      ReadGmshMesh(input, curved, read_gf);
   }
   else if
   ((mesh_type.size() > 2 &&
     mesh_type[0] == 'C' && mesh_type[1] == 'D' && mesh_type[2] == 'F') ||
    (mesh_type.size() > 3 &&
     mesh_type[1] == 'H' && mesh_type[2] == 'D' && mesh_type[3] == 'F'))
   {
      named_ifgzstream *mesh_input = dynamic_cast<named_ifgzstream *>(&input);
      if (mesh_input)
      {
#ifdef MFEM_USE_NETCDF
         ReadCubit(mesh_input->filename, curved, read_gf);
#else
         MFEM_ABORT("NetCDF support requires configuration with"
                    " MFEM_USE_NETCDF=YES");
         return;
#endif
      }
      else
      {
         MFEM_ABORT("Can not determine Cubit mesh filename!"
                    " Use mfem::named_ifgzstream for input.");
         return;
      }
   }
   else
   {
      MFEM_ABORT("Unknown input mesh format: " << mesh_type);
      return;
   }

   // at this point the following should be defined:
   //  1) Dim
   //  2) NumOfElements, elements
   //  3) NumOfBdrElements, boundary
   //  4) NumOfVertices, with allocated space in vertices
   //  5) curved
   //  5a) if curved == 0, vertices must be defined
   //  5b) if curved != 0 and read_gf != 0,
   //         'input' must point to a GridFunction
   //  5c) if curved != 0 and read_gf == 0,
   //         vertices and Nodes must be defined
   // optional:
   //  1) el_to_edge may be allocated (as in the case of P2 VTK meshes)
   //  2) ncmesh may be allocated

   // FinalizeTopology() will:
   // - assume that generate_edges is true
   // - assume that refine is false
   // - does not check the orientation of regular and boundary elements
   if (finalize_topo)
   {
      // don't generate any boundary elements, especially in parallel
      bool generate_bdr = false;

      FinalizeTopology(generate_bdr);
   }

   if (curved && read_gf)
   {
      Nodes = new GridFunction(this, input);

      own_nodes = 1;
      spaceDim = Nodes->VectorDim();
      if (ncmesh) { ncmesh->spaceDim = spaceDim; }

      // Set vertex coordinates from the 'Nodes'
      SetVerticesFromNodes(Nodes);
   }

   // If a parse tag was supplied, keep reading the stream until the tag is
   // encountered.
   if (mfem_version >= 12)
   {
      string line;
      do
      {
         skip_comment_lines(input, '#');
         MFEM_VERIFY(input.good(), "Required mesh-end tag not found");
         getline(input, line);
         filter_dos(line);
         // mfem v1.2 may not have parse_tag in it, e.g. if trying to read a
         // serial mfem v1.2 mesh as parallel with "mfem_serial_mesh_end" as
         // parse_tag. That's why, regardless of parse_tag, we stop reading if
         // we find "mfem_mesh_end" which is required by mfem v1.2 format.
         if (line == "mfem_mesh_end") { break; }
      }
      while (line != parse_tag);
   }
   else if (mfem_nc_version >= 10)
   {
      string ident;
      skip_comment_lines(input, '#');
      input >> ident;
      MFEM_VERIFY(ident == "mfem_mesh_end",
                  "invalid mesh: end of file tag not found");
   }

   // Finalize(...) should be called after this, if needed.
}

Mesh::Mesh(Mesh *mesh_array[], int num_pieces)
 : attribute_sets(attributes), bdr_attribute_sets(bdr_attributes)
{
   int      i, j, ie, ib, iv, *v, nv;
   Element *el;
   Mesh    *m;

   SetEmpty();

   Dim = mesh_array[0]->Dimension();
   spaceDim = mesh_array[0]->SpaceDimension();

   if (mesh_array[0]->NURBSext)
   {
      // assuming the pieces form a partition of a NURBS mesh
      NURBSext = new NURBSExtension(mesh_array, num_pieces);

      NumOfVertices = NURBSext->GetNV();
      NumOfElements = NURBSext->GetNE();

      NURBSext->GetElementTopo(elements);

      // NumOfBdrElements = NURBSext->GetNBE();
      // NURBSext->GetBdrElementTopo(boundary);

      Array<int> lvert_vert, lelem_elem;

      // Here, for visualization purposes, we copy the boundary elements from
      // the individual pieces which include the interior boundaries.  This
      // creates 'boundary' array that is different from the one generated by
      // the NURBSExtension which, in particular, makes the boundary-dof table
      // invalid. This, in turn, causes GetBdrElementTransformation to not
      // function properly.
      NumOfBdrElements = 0;
      for (i = 0; i < num_pieces; i++)
      {
         NumOfBdrElements += mesh_array[i]->GetNBE();
      }
      boundary.SetSize(NumOfBdrElements);
      vertices.SetSize(NumOfVertices);
      ib = 0;
      for (i = 0; i < num_pieces; i++)
      {
         m = mesh_array[i];
         m->NURBSext->GetVertexLocalToGlobal(lvert_vert);
         m->NURBSext->GetElementLocalToGlobal(lelem_elem);
         // copy the element attributes
         for (j = 0; j < m->GetNE(); j++)
         {
            elements[lelem_elem[j]]->SetAttribute(m->GetAttribute(j));
         }
         // copy the boundary
         for (j = 0; j < m->GetNBE(); j++)
         {
            el = m->GetBdrElement(j)->Duplicate(this);
            v  = el->GetVertices();
            nv = el->GetNVertices();
            for (int k = 0; k < nv; k++)
            {
               v[k] = lvert_vert[v[k]];
            }
            boundary[ib++] = el;
         }
         // copy the vertices
         for (j = 0; j < m->GetNV(); j++)
         {
            vertices[lvert_vert[j]].SetCoords(m->SpaceDimension(),
                                              m->GetVertex(j));
         }
      }
   }
   else // not a NURBS mesh
   {
      NumOfElements    = 0;
      NumOfBdrElements = 0;
      NumOfVertices    = 0;
      for (i = 0; i < num_pieces; i++)
      {
         m = mesh_array[i];
         NumOfElements    += m->GetNE();
         NumOfBdrElements += m->GetNBE();
         NumOfVertices    += m->GetNV();
      }
      elements.SetSize(NumOfElements);
      boundary.SetSize(NumOfBdrElements);
      vertices.SetSize(NumOfVertices);
      ie = ib = iv = 0;
      for (i = 0; i < num_pieces; i++)
      {
         m = mesh_array[i];
         // copy the elements
         for (j = 0; j < m->GetNE(); j++)
         {
            el = m->GetElement(j)->Duplicate(this);
            v  = el->GetVertices();
            nv = el->GetNVertices();
            for (int k = 0; k < nv; k++)
            {
               v[k] += iv;
            }
            elements[ie++] = el;
         }
         // copy the boundary elements
         for (j = 0; j < m->GetNBE(); j++)
         {
            el = m->GetBdrElement(j)->Duplicate(this);
            v  = el->GetVertices();
            nv = el->GetNVertices();
            for (int k = 0; k < nv; k++)
            {
               v[k] += iv;
            }
            boundary[ib++] = el;
         }
         // copy the vertices
         for (j = 0; j < m->GetNV(); j++)
         {
            vertices[iv++].SetCoords(m->SpaceDimension(), m->GetVertex(j));
         }
      }
   }

   FinalizeTopology();

   // copy the nodes (curvilinear meshes)
   GridFunction *g = mesh_array[0]->GetNodes();
   if (g)
   {
      Array<GridFunction *> gf_array(num_pieces);
      for (i = 0; i < num_pieces; i++)
      {
         gf_array[i] = mesh_array[i]->GetNodes();
      }
      Nodes = new GridFunction(this, gf_array, num_pieces);
      own_nodes = 1;
   }

#ifdef MFEM_DEBUG
   CheckElementOrientation(false);
   CheckBdrElementOrientation(false);
#endif
}

Mesh::Mesh(Mesh *orig_mesh, int ref_factor, int ref_type)
   : attribute_sets(attributes), bdr_attribute_sets(bdr_attributes)
{
   Array<int> ref_factors(orig_mesh->GetNE());
   ref_factors = ref_factor;
   MakeRefined_(*orig_mesh, ref_factors, ref_type);
}

void Mesh::MakeRefined_(Mesh &orig_mesh, const Array<int> &ref_factors,
                        int ref_type)
{
   SetEmpty();
   Dim = orig_mesh.Dimension();
   spaceDim = orig_mesh.SpaceDimension();

   int orig_ne = orig_mesh.GetNE();
   MFEM_VERIFY(ref_factors.Size() == orig_ne,
               "Number of refinement factors must equal number of elements")
   MFEM_VERIFY(orig_ne == 0 ||
               ref_factors.Min() >= 1, "Refinement factor must be >= 1");
   const int q_type = BasisType::GetQuadrature1D(ref_type);
   MFEM_VERIFY(Quadrature1D::CheckClosed(q_type) != Quadrature1D::Invalid,
               "Invalid refinement type. Must use closed basis type.");

   int min_ref = orig_ne > 0 ? ref_factors.Min() : 1;
   int max_ref = orig_ne > 0 ? ref_factors.Max() : 1;

   bool var_order = (min_ref != max_ref);

   // variable order space can only be constructed over an NC mesh
   if (var_order) { orig_mesh.EnsureNCMesh(true); }

   // Construct a scalar H1 FE space of order ref_factor and use its dofs as
   // the indices of the new, refined vertices.
   H1_FECollection rfec(min_ref, Dim, ref_type);
   FiniteElementSpace rfes(&orig_mesh, &rfec);

   if (var_order)
   {
      rfes.SetRelaxedHpConformity(false);
      for (int i = 0; i < orig_ne; i++)
      {
         rfes.SetElementOrder(i, ref_factors[i]);
      }
      rfes.Update(false);
   }

   // Set the number of vertices, set the actual coordinates later
   NumOfVertices = rfes.GetNDofs();
   vertices.SetSize(NumOfVertices);

   Array<int> rdofs;
   DenseMatrix phys_pts;
   GeometryRefiner refiner(q_type);

   // Add refined elements and set vertex coordinates
   for (int el = 0; el < orig_ne; el++)
   {
      Geometry::Type geom = orig_mesh.GetElementGeometry(el);
      int attrib = orig_mesh.GetAttribute(el);
      int nvert = Geometry::NumVerts[geom];
      RefinedGeometry &RG = *refiner.Refine(geom, ref_factors[el]);

      rfes.GetElementDofs(el, rdofs);
      MFEM_ASSERT(rdofs.Size() == RG.RefPts.Size(), "");
      const FiniteElement *rfe = rfes.GetFE(el);
      orig_mesh.GetElementTransformation(el)->Transform(rfe->GetNodes(),
                                                        phys_pts);
      const int *c2h_map = rfec.GetDofMap(geom, ref_factors[el]);
      for (int i = 0; i < phys_pts.Width(); i++)
      {
         vertices[rdofs[i]].SetCoords(spaceDim, phys_pts.GetColumn(i));
      }
      for (int j = 0; j < RG.RefGeoms.Size()/nvert; j++)
      {
         Element *elem = NewElement(geom);
         elem->SetAttribute(attrib);
         int *v = elem->GetVertices();
         for (int k = 0; k < nvert; k++)
         {
            int cid = RG.RefGeoms[k+nvert*j]; // local Cartesian index
            v[k] = rdofs[c2h_map[cid]];
         }
         AddElement(elem);
      }
   }

   if (Dim > 2)
   {
      GetElementToFaceTable(false);
      GenerateFaces();
   }

   // Add refined boundary elements
   for (int el = 0; el < orig_mesh.GetNBE(); el++)
   {
      int i, info;
      orig_mesh.GetBdrElementAdjacentElement(el, i, info);
      Geometry::Type geom = orig_mesh.GetBdrElementGeometry(el);
      int attrib = orig_mesh.GetBdrAttribute(el);
      int nvert = Geometry::NumVerts[geom];
      RefinedGeometry &RG = *refiner.Refine(geom, ref_factors[i]);

      rfes.GetBdrElementDofs(el, rdofs);
      MFEM_ASSERT(rdofs.Size() == RG.RefPts.Size(), "");
      const int *c2h_map = rfec.GetDofMap(geom, ref_factors[i]);
      for (int j = 0; j < RG.RefGeoms.Size()/nvert; j++)
      {
         Element *elem = NewElement(geom);
         elem->SetAttribute(attrib);
         int *v = elem->GetVertices();
         for (int k = 0; k < nvert; k++)
         {
            int cid = RG.RefGeoms[k+nvert*j]; // local Cartesian index
            v[k] = rdofs[c2h_map[cid]];
         }
         AddBdrElement(elem);
      }
   }
   FinalizeTopology(false);
   sequence = orig_mesh.GetSequence() + 1;
   last_operation = Mesh::REFINE;

   // Set up the nodes of the new mesh (if the original mesh has nodes). The new
   // mesh is always straight-sided (i.e. degree 1 finite element space), but
   // the nodes are required for e.g. periodic meshes.
   if (orig_mesh.GetNodes())
   {
      bool discont = orig_mesh.GetNodalFESpace()->IsDGSpace();
      Ordering::Type dof_ordering = orig_mesh.GetNodalFESpace()->GetOrdering();
      Mesh::SetCurvature(1, discont, spaceDim, dof_ordering);
      FiniteElementSpace *nodal_fes = Nodes->FESpace();
      const FiniteElementCollection *nodal_fec = nodal_fes->FEColl();
      H1_FECollection vertex_fec(1, Dim);
      Array<int> dofs;
      int el_counter = 0;
      for (int iel = 0; iel < orig_ne; iel++)
      {
         Geometry::Type geom = orig_mesh.GetElementBaseGeometry(iel);
         int nvert = Geometry::NumVerts[geom];
         RefinedGeometry &RG = *refiner.Refine(geom, ref_factors[iel]);
         rfes.GetElementDofs(iel, rdofs);
         const FiniteElement *rfe = rfes.GetFE(iel);
         orig_mesh.GetElementTransformation(iel)->Transform(rfe->GetNodes(),
                                                            phys_pts);
         const int *node_map = NULL;
         const H1_FECollection *h1_fec =
            dynamic_cast<const H1_FECollection *>(nodal_fec);
         if (h1_fec != NULL) { node_map = h1_fec->GetDofMap(geom); }
         const int *vertex_map = vertex_fec.GetDofMap(geom);
         const int *c2h_map = rfec.GetDofMap(geom, ref_factors[iel]);
         for (int jel = 0; jel < RG.RefGeoms.Size()/nvert; jel++)
         {
            nodal_fes->GetElementVDofs(el_counter++, dofs);
            for (int iv_lex=0; iv_lex<nvert; ++iv_lex)
            {
               // convert from lexicographic to vertex index
               int iv = vertex_map[iv_lex];
               // index of vertex of current element in phys_pts matrix
               int pt_idx = c2h_map[RG.RefGeoms[iv+nvert*jel]];
               // index of current vertex into DOF array
               int node_idx = node_map ? node_map[iv_lex] : iv_lex;
               for (int d=0; d<spaceDim; ++d)
               {
                  (*Nodes)[dofs[node_idx + d*nvert]] = phys_pts(d,pt_idx);
               }
            }
         }
      }
   }

   // Setup the data for the coarse-fine refinement transformations
   CoarseFineTr.embeddings.SetSize(GetNE());
   // First, compute total number of point matrices that we need per geometry
   // and the offsets into that array
   using GeomRef = std::pair<Geometry::Type, int>;
   std::map<GeomRef, int> point_matrices_offsets;
   int n_point_matrices[Geometry::NumGeom] = {}; // initialize to zero
   for (int el_coarse = 0; el_coarse < orig_ne; ++el_coarse)
   {
      Geometry::Type geom = orig_mesh.GetElementBaseGeometry(el_coarse);
      // Have we seen this pair of (goemetry, refinement level) before?
      GeomRef id(geom, ref_factors[el_coarse]);
      if (point_matrices_offsets.find(id) == point_matrices_offsets.end())
      {
         RefinedGeometry &RG = *refiner.Refine(geom, ref_factors[el_coarse]);
         int nvert = Geometry::NumVerts[geom];
         int nref_el = RG.RefGeoms.Size()/nvert;
         // If not, then store the offset and add to the size required
         point_matrices_offsets[id] = n_point_matrices[geom];
         n_point_matrices[geom] += nref_el;
      }
   }

   // Set up the sizes
   for (int geom = 0; geom < Geometry::NumGeom; ++geom)
   {
      int nmatrices = n_point_matrices[geom];
      int nvert = Geometry::NumVerts[geom];
      CoarseFineTr.point_matrices[geom].SetSize(Dim, nvert, nmatrices);
   }

   // Compute the point matrices and embeddings
   int el_fine = 0;
   for (int el_coarse = 0; el_coarse < orig_ne; ++el_coarse)
   {
      Geometry::Type geom = orig_mesh.GetElementBaseGeometry(el_coarse);
      int ref = ref_factors[el_coarse];
      int offset = point_matrices_offsets[GeomRef(geom, ref)];
      int nvert = Geometry::NumVerts[geom];
      RefinedGeometry &RG = *refiner.Refine(geom, ref);
      for (int j = 0; j < RG.RefGeoms.Size()/nvert; j++)
      {
         DenseMatrix &Pj = CoarseFineTr.point_matrices[geom](offset + j);
         for (int k = 0; k < nvert; k++)
         {
            int cid = RG.RefGeoms[k+nvert*j]; // local Cartesian index
            const IntegrationPoint &ip = RG.RefPts[cid];
            ip.Get(Pj.GetColumn(k), Dim);
         }

         Embedding &emb = CoarseFineTr.embeddings[el_fine];
         emb.parent = el_coarse;
         emb.matrix = offset + j;
         ++el_fine;
      }
   }

   MFEM_ASSERT(CheckElementOrientation(false) == 0, "");

   // The check below is disabled because is fails for parallel meshes with
   // interior "boundary" element that, when such "boundary" element is between
   // two elements on different processors.
   // MFEM_ASSERT(CheckBdrElementOrientation(false) == 0, "");
}

Mesh Mesh::MakeSimplicial(const Mesh &orig_mesh)
{
   Mesh mesh;
   mesh.MakeSimplicial_(orig_mesh, NULL);
   return mesh;
}

void Mesh::MakeSimplicial_(const Mesh &orig_mesh, int *vglobal)
{
   MFEM_VERIFY(const_cast<Mesh&>(orig_mesh).CheckElementOrientation(false) == 0,
               "Mesh::MakeSimplicial requires a properly oriented input mesh");
   MFEM_VERIFY(orig_mesh.Conforming(),
               "Mesh::MakeSimplicial does not support non-conforming meshes.")

   int dim = orig_mesh.Dimension();
   int sdim = orig_mesh.SpaceDimension();

   if (dim == 1)
   {
      Mesh copy(orig_mesh);
      Swap(copy, true);
      return;
   }

   int nv = orig_mesh.GetNV();
   int ne = orig_mesh.GetNE();
   int nbe = orig_mesh.GetNBE();

   static int num_subdivisions[Geometry::NUM_GEOMETRIES];
   num_subdivisions[Geometry::POINT] = 1;
   num_subdivisions[Geometry::SEGMENT] = 1;
   num_subdivisions[Geometry::TRIANGLE] = 1;
   num_subdivisions[Geometry::TETRAHEDRON] = 1;
   num_subdivisions[Geometry::SQUARE] = 2;
   num_subdivisions[Geometry::PRISM] = 3;
   num_subdivisions[Geometry::CUBE] = 6;
   // NOTE: some hexes may be subdivided into only 5 tets, so this is an
   // estimate only. The actual number of created tets may be less, so the
   // elements array will need to be shrunk after mesh creation.
   int new_ne = 0, new_nbe = 0;
   for (int i=0; i<ne; ++i)
   {
      new_ne += num_subdivisions[orig_mesh.GetElementBaseGeometry(i)];
   }
   for (int i=0; i<nbe; ++i)
   {
      new_nbe += num_subdivisions[orig_mesh.GetBdrElementGeometry(i)];
   }

   InitMesh(dim, sdim, nv, new_ne, new_nbe);

   // Vertices of the new mesh are same as the original mesh
   NumOfVertices = nv;
   for (int i=0; i<nv; ++i)
   {
      vertices[i].SetCoords(dim, orig_mesh.vertices[i]());
   }

   // We need a global vertex numbering to identify which diagonals to split
   // (quad faces are split using the diagonal originating from the smallest
   // global vertex number). Use the supplied global numbering, if it is
   // non-NULL, otherwise use the local numbering.
   Array<int> vglobal_id;
   if (vglobal == NULL)
   {
      vglobal_id.SetSize(nv);
      for (int i=0; i<nv; ++i) { vglobal_id[i] = i; }
      vglobal = vglobal_id.GetData();
   }

   constexpr int nv_tri = 3, nv_quad = 4, nv_tet = 4, nv_prism = 6, nv_hex = 8;
   constexpr int quad_ntris = 2, prism_ntets = 3;
   static const int quad_trimap[2][nv_tri*quad_ntris] =
   {
      {
         0, 0,
         1, 2,
         2, 3
      },{
         0, 1,
         1, 2,
         3, 3
      }
   };
   static const int prism_rot[nv_prism*nv_prism] =
   {
      0, 1, 2, 3, 4, 5,
      1, 2, 0, 4, 5, 3,
      2, 0, 1, 5, 3, 4,
      3, 5, 4, 0, 2, 1,
      4, 3, 5, 1, 0, 2,
      5, 4, 3, 2, 1, 0
   };
   static const int prism_f[nv_quad] = {1, 2, 5, 4};
   static const int prism_tetmaps[2][nv_prism*prism_ntets] =
   {
      {
         0, 0, 0,
         1, 1, 4,
         2, 5, 5,
         5, 4, 3
      },{
         0, 0, 0,
         1, 4, 4,
         2, 2, 5,
         4, 5, 3
      }
   };
   static const int hex_rot[nv_hex*nv_hex] =
   {
      0, 1, 2, 3, 4, 5, 6, 7,
      1, 0, 4, 5, 2, 3, 7, 6,
      2, 1, 5, 6, 3, 0, 4, 7,
      3, 0, 1, 2, 7, 4, 5, 6,
      4, 0, 3, 7, 5, 1, 2, 6,
      5, 1, 0, 4, 6, 2, 3, 7,
      6, 2, 1, 5, 7, 3, 0, 4,
      7, 3, 2, 6, 4, 0, 1, 5
   };
   static const int hex_f0[nv_quad] = {1, 2, 6, 5};
   static const int hex_f1[nv_quad] = {2, 3, 7, 6};
   static const int hex_f2[nv_quad] = {4, 5, 6, 7};
   static const int num_rot[8] = {0, 1, 2, 0, 0, 2, 1, 0};
   static const int hex_tetmap0[nv_tet*5] =
   {
      0, 0, 0, 0, 2,
      1, 2, 2, 5, 7,
      2, 7, 3, 7, 5,
      5, 5, 7, 4, 6
   };
   static const int hex_tetmap1[nv_tet*6] =
   {
      0, 0, 1, 0, 0, 1,
      5, 1, 6, 7, 7, 7,
      7, 7, 7, 2, 1, 6,
      4, 5, 5, 3, 2, 2
   };
   static const int hex_tetmap2[nv_tet*6] =
   {
      0, 0, 0, 0, 0, 0,
      4, 3, 7, 1, 3, 6,
      5, 7, 4, 2, 6, 5,
      6, 6, 6, 5, 2, 2
   };
   static const int hex_tetmap3[nv_tet*6] =
   {
      0, 0, 0, 0, 1, 1,
      2, 3, 7, 5, 5, 6,
      3, 7, 4, 6, 6, 2,
      6, 6, 6, 4, 0, 0
   };
   static const int *hex_tetmaps[4] =
   {
      hex_tetmap0, hex_tetmap1, hex_tetmap2, hex_tetmap3
   };

   auto find_min = [](const int*a, int n) { return std::min_element(a,a+n)-a; };

   for (int i=0; i<ne; ++i)
   {
      const int *v = orig_mesh.elements[i]->GetVertices();
      const int attrib = orig_mesh.GetAttribute(i);
      const Geometry::Type orig_geom = orig_mesh.GetElementBaseGeometry(i);

      if (num_subdivisions[orig_geom] == 1)
      {
         // (num_subdivisions[orig_geom] == 1) implies that the element does
         // not need to be further split (it is either a segment, triangle,
         // or tetrahedron), and so it is left unchanged.
         Element *e = NewElement(orig_geom);
         e->SetAttribute(attrib);
         e->SetVertices(v);
         AddElement(e);
      }
      else if (orig_geom == Geometry::SQUARE)
      {
         for (int itri=0; itri<quad_ntris; ++itri)
         {
            Element *e = NewElement(Geometry::TRIANGLE);
            e->SetAttribute(attrib);
            int *v2 = e->GetVertices();
            for (int iv=0; iv<nv_tri; ++iv)
            {
               v2[iv] = v[quad_trimap[0][itri + iv*quad_ntris]];
            }
            AddElement(e);
         }
      }
      else if (orig_geom == Geometry::PRISM)
      {
         int vg[nv_prism];
         for (int iv=0; iv<nv_prism; ++iv) { vg[iv] = vglobal[v[iv]]; }
         // Rotate the vertices of the prism so that the smallest vertex index
         // is in the first place
         int irot = find_min(vg, nv_prism);
         for (int iv=0; iv<nv_prism; ++iv)
         {
            int jv = prism_rot[iv + irot*nv_prism];
            vg[iv] = v[jv];
         }
         // Two cases according to which diagonal splits third quad face
         int q[nv_quad];
         for (int iv=0; iv<nv_quad; ++iv) { q[iv] = vglobal[vg[prism_f[iv]]]; }
         int j = find_min(q, nv_quad);
         const int *tetmap = (j == 0 || j == 2) ? prism_tetmaps[0] : prism_tetmaps[1];
         for (int itet=0; itet<prism_ntets; ++itet)
         {
            Element *e = NewElement(Geometry::TETRAHEDRON);
            e->SetAttribute(attrib);
            int *v2 = e->GetVertices();
            for (int iv=0; iv<nv_tet; ++iv)
            {
               v2[iv] = vg[tetmap[itet + iv*prism_ntets]];
            }
            AddElement(e);
         }
      }
      else if (orig_geom == Geometry::CUBE)
      {
         int vg[nv_hex];
         for (int iv=0; iv<nv_hex; ++iv) { vg[iv] = vglobal[v[iv]]; }

         // Rotate the vertices of the hex so that the smallest vertex index is
         // in the first place
         int irot = find_min(vg, nv_hex);
         for (int iv=0; iv<nv_hex; ++iv)
         {
            int jv = hex_rot[iv + irot*nv_hex];
            vg[iv] = v[jv];
         }

         int q[nv_quad];
         // Bitmask is three binary digits, each digit is 1 if the diagonal of
         // the corresponding face goes through the 7th vertex, and 0 if not.
         int bitmask = 0;
         int j;
         // First quad face
         for (int iv=0; iv<nv_quad; ++iv) { q[iv] = vglobal[vg[hex_f0[iv]]]; }
         j = find_min(q, nv_quad);
         if (j == 0 || j == 2) { bitmask += 4; }
         // Second quad face
         for (int iv=0; iv<nv_quad; ++iv) { q[iv] = vglobal[vg[hex_f1[iv]]]; }
         j = find_min(q, nv_quad);
         if (j == 1 || j == 3) { bitmask += 2; }
         // Third quad face
         for (int iv=0; iv<nv_quad; ++iv) { q[iv] = vglobal[vg[hex_f2[iv]]]; }
         j = find_min(q, nv_quad);
         if (j == 0 || j == 2) { bitmask += 1; }

         // Apply rotations
         int nrot = num_rot[bitmask];
         for (int k=0; k<nrot; ++k)
         {
            int vtemp;
            vtemp = vg[1];
            vg[1] = vg[4];
            vg[4] = vg[3];
            vg[3] = vtemp;
            vtemp = vg[5];
            vg[5] = vg[7];
            vg[7] = vg[2];
            vg[2] = vtemp;
         }

         // Sum up nonzero bits in bitmask
         int ndiags = ((bitmask&4) >> 2) + ((bitmask&2) >> 1) + (bitmask&1);
         int ntets = (ndiags == 0) ? 5 : 6;
         const int *tetmap = hex_tetmaps[ndiags];
         for (int itet=0; itet<ntets; ++itet)
         {
            Element *e = NewElement(Geometry::TETRAHEDRON);
            e->SetAttribute(attrib);
            int *v2 = e->GetVertices();
            for (int iv=0; iv<nv_tet; ++iv)
            {
               v2[iv] = vg[tetmap[itet + iv*ntets]];
            }
            AddElement(e);
         }
      }
   }
   // In 3D, shrink the element array because some hexes have only 5 tets
   if (dim == 3) { elements.SetSize(NumOfElements); }

   for (int i=0; i<nbe; ++i)
   {
      const int *v = orig_mesh.boundary[i]->GetVertices();
      const int attrib = orig_mesh.GetBdrAttribute(i);
      const Geometry::Type orig_geom = orig_mesh.GetBdrElementGeometry(i);
      if (num_subdivisions[orig_geom] == 1)
      {
         Element *be = NewElement(orig_geom);
         be->SetAttribute(attrib);
         be->SetVertices(v);
         AddBdrElement(be);
      }
      else if (orig_geom == Geometry::SQUARE)
      {
         int vg[nv_quad];
         for (int iv=0; iv<nv_quad; ++iv) { vg[iv] = vglobal[v[iv]]; }
         // Split quad according the smallest (global) vertex
         int iv_min = find_min(vg, nv_quad);
         int isplit = (iv_min == 0 || iv_min == 2) ? 0 : 1;
         for (int itri=0; itri<quad_ntris; ++itri)
         {
            Element *be = NewElement(Geometry::TRIANGLE);
            be->SetAttribute(attrib);
            int *v2 = be->GetVertices();
            for (int iv=0; iv<nv_tri; ++iv)
            {
               v2[iv] = v[quad_trimap[isplit][itri + iv*quad_ntris]];
            }
            AddBdrElement(be);
         }
      }
      else
      {
         MFEM_ABORT("Unreachable");
      }
   }

   FinalizeTopology(false);
   sequence = orig_mesh.GetSequence();
   last_operation = orig_mesh.last_operation;

   MFEM_ASSERT(CheckElementOrientation(false) == 0, "");
   MFEM_ASSERT(CheckBdrElementOrientation(false) == 0, "");
}

Mesh Mesh::MakePeriodic(const Mesh &orig_mesh, const std::vector<int> &v2v)
{
   Mesh periodic_mesh(orig_mesh, true); // Make a copy of the original mesh
   const FiniteElementSpace *nodal_fes = orig_mesh.GetNodalFESpace();
   int nodal_order = nodal_fes ? nodal_fes->GetMaxElementOrder() : 1;
   periodic_mesh.SetCurvature(nodal_order, true);

   // renumber element vertices
   for (int i = 0; i < periodic_mesh.GetNE(); i++)
   {
      Element *el = periodic_mesh.GetElement(i);
      int *v = el->GetVertices();
      int nv = el->GetNVertices();
      for (int j = 0; j < nv; j++)
      {
         v[j] = v2v[v[j]];
      }
   }
   // renumber boundary element vertices
   for (int i = 0; i < periodic_mesh.GetNBE(); i++)
   {
      Element *el = periodic_mesh.GetBdrElement(i);
      int *v = el->GetVertices();
      int nv = el->GetNVertices();
      for (int j = 0; j < nv; j++)
      {
         v[j] = v2v[v[j]];
      }
   }

   periodic_mesh.RemoveUnusedVertices();
   return periodic_mesh;
}

std::vector<int> Mesh::CreatePeriodicVertexMapping(
   const std::vector<Vector> &translations, real_t tol) const
{
   const int sdim = SpaceDimension();

   Vector coord(sdim), at(sdim), dx(sdim);
   Vector xMax(sdim), xMin(sdim), xDiff(sdim);
   xMax = xMin = xDiff = 0.0;

   // Get a list of all vertices on the boundary
   unordered_set<int> bdr_v;
   for (int be = 0; be < GetNBE(); be++)
   {
      Array<int> dofs;
      GetBdrElementVertices(be,dofs);

      for (int i = 0; i < dofs.Size(); i++)
      {
         bdr_v.insert(dofs[i]);

         coord = GetVertex(dofs[i]);
         for (int j = 0; j < sdim; j++)
         {
            xMax[j] = max(xMax[j], coord[j]);
            xMin[j] = min(xMin[j], coord[j]);
         }
      }
   }
   add(xMax, -1.0, xMin, xDiff);
   real_t dia = xDiff.Norml2(); // compute mesh diameter

   // We now identify coincident vertices. Several originally distinct vertices
   // may become coincident under the periodic mapping. One of these vertices
   // will be identified as the "primary" vertex, and all other coincident
   // vertices will be considered as "replicas".

   // replica2primary[v] is the index of the primary vertex of replica `v`
   unordered_map<int, int> replica2primary;
   // primary2replicas[v] is a set of indices of replicas of primary vertex `v`
   unordered_map<int, unordered_set<int>> primary2replicas;

   // Create a KD-tree containing all the boundary vertices
   std::unique_ptr<KDTreeBase<int,real_t>> kdtree;
   if (sdim == 1) { kdtree.reset(new KDTree1D); }
   else if (sdim == 2) { kdtree.reset(new KDTree2D); }
   else if (sdim == 3) { kdtree.reset(new KDTree3D); }
   else { MFEM_ABORT("Invalid space dimension."); }

   // We begin with the assumption that all vertices are primary, and that there
   // are no replicas.
   for (const int v : bdr_v)
   {
      primary2replicas[v];
      kdtree->AddPoint(GetVertex(v), v);
   }

   kdtree->Sort();

   // Make `r` and all of `r`'s replicas be replicas of `p`. Delete `r` from the
   // list of primary vertices.
   auto make_replica = [&replica2primary, &primary2replicas](int r, int p)
   {
      if (r == p) { return; }
      primary2replicas[p].insert(r);
      replica2primary[r] = p;
      for (const int s : primary2replicas[r])
      {
         primary2replicas[p].insert(s);
         replica2primary[s] = p;
      }
      primary2replicas.erase(r);
   };

   for (unsigned int i = 0; i < translations.size(); i++)
   {
      for (int vi : bdr_v)
      {
         coord = GetVertex(vi);
         add(coord, translations[i], at);

         const int vj = kdtree->FindClosestPoint(at.GetData());
         coord = GetVertex(vj);
         add(at, -1.0, coord, dx);

         if (dx.Norml2() > dia*tol) { continue; }

         // The two vertices vi and vj are coincident.

         // Are vertices `vi` and `vj` already primary?
         const bool pi = primary2replicas.find(vi) != primary2replicas.end();
         const bool pj = primary2replicas.find(vj) != primary2replicas.end();

         if (pi && pj)
         {
            // Both vertices are currently primary
            // Demote `vj` to be a replica of `vi`
            make_replica(vj, vi);
         }
         else if (pi && !pj)
         {
            // `vi` is primary and `vj` is a replica
            const int owner_of_vj = replica2primary[vj];
            // Make `vi` and its replicas be replicas of `vj`'s owner
            make_replica(vi, owner_of_vj);
         }
         else if (!pi && pj)
         {
            // `vi` is currently a replica and `vj` is currently primary
            // Make `vj` and its replicas be replicas of `vi`'s owner
            const int owner_of_vi = replica2primary[vi];
            make_replica(vj, owner_of_vi);
         }
         else
         {
            // Both vertices are currently replicas
            // Make `vj`'s owner and all of its owner's replicas be replicas
            // of `vi`'s owner
            const int owner_of_vi = replica2primary[vi];
            const int owner_of_vj = replica2primary[vj];
            make_replica(owner_of_vj, owner_of_vi);
         }
      }
   }

   std::vector<int> v2v(GetNV());
   for (size_t i = 0; i < v2v.size(); i++)
   {
      v2v[i] = i;
   }
   for (const auto &r2p : replica2primary)
   {
      v2v[r2p.first] = r2p.second;
   }
   return v2v;
}

void Mesh::RefineNURBSFromFile(std::string ref_file)
{
   MFEM_VERIFY(NURBSext,"Mesh::RefineNURBSFromFile: Not a NURBS mesh!");
   mfem::out<<"Refining NURBS from refinement file: "<<ref_file<<endl;

   int nkv;
   ifstream input(ref_file);
   input >> nkv;

   // Check if the number of knot vectors in the refinement file and mesh match
   if ( nkv != NURBSext->GetNKV())
   {
      mfem::out<<endl;
      mfem::out<<"Knot vectors in ref_file: "<<nkv<<endl;
      mfem::out<<"Knot vectors in NURBSExt: "<<NURBSext->GetNKV()<<endl;
      MFEM_ABORT("Refine file does not have the correct number of knot vectors");
   }

   // Read knot vectors from file
   Array<Vector *> knotVec(nkv);
   for (int kv = 0; kv < nkv; kv++)
   {
      knotVec[kv] = new Vector();
      knotVec[kv]-> Load(input);
   }
   input.close();

   // Insert knots
   KnotInsert(knotVec);

   // Delete knots
   for (int kv = 0; kv < nkv; kv++)
   {
      delete knotVec[kv];
   }
}

void Mesh::KnotInsert(Array<KnotVector *> &kv)
{
   if (NURBSext == NULL)
   {
      mfem_error("Mesh::KnotInsert : Not a NURBS mesh!");
   }

   if (kv.Size() != NURBSext->GetNKV())
   {
      mfem_error("Mesh::KnotInsert : KnotVector array size mismatch!");
   }

   NURBSext->ConvertToPatches(*Nodes);

   NURBSext->KnotInsert(kv);

   last_operation = Mesh::NONE; // FiniteElementSpace::Update is not supported
   sequence++;

   UpdateNURBS();
}

void Mesh::KnotInsert(Array<Vector *> &kv)
{
   if (NURBSext == NULL)
   {
      mfem_error("Mesh::KnotInsert : Not a NURBS mesh!");
   }

   if (kv.Size() != NURBSext->GetNKV())
   {
      mfem_error("Mesh::KnotInsert : KnotVector array size mismatch!");
   }

   NURBSext->ConvertToPatches(*Nodes);

   NURBSext->KnotInsert(kv);

   last_operation = Mesh::NONE; // FiniteElementSpace::Update is not supported
   sequence++;

   UpdateNURBS();
}

void Mesh::KnotRemove(Array<Vector *> &kv)
{
   if (NURBSext == NULL)
   {
      mfem_error("Mesh::KnotRemove : Not a NURBS mesh!");
   }

   if (kv.Size() != NURBSext->GetNKV())
   {
      mfem_error("Mesh::KnotRemove : KnotVector array size mismatch!");
   }

   NURBSext->ConvertToPatches(*Nodes);

   NURBSext->KnotRemove(kv);

   last_operation = Mesh::NONE; // FiniteElementSpace::Update is not supported
   sequence++;

   UpdateNURBS();
}

void Mesh::NURBSUniformRefinement(int rf, real_t tol)
{
   Array<int> rf_array(Dim);
   rf_array = rf;
   NURBSUniformRefinement(rf_array, tol);
}

void Mesh::NURBSUniformRefinement(Array<int> const& rf, real_t tol)
{
   MFEM_VERIFY(rf.Size() == Dim,
               "Refinement factors must be defined for each dimension");

   MFEM_VERIFY(NURBSext, "NURBSUniformRefinement is only for NURBS meshes");

   NURBSext->ConvertToPatches(*Nodes);

   Array<int> cf;
   NURBSext->GetCoarseningFactors(cf);

   bool cf1 = true;
   for (auto f : cf)
   {
      cf1 = (cf1 && f == 1);
   }

   if (cf1)
   {
      NURBSext->UniformRefinement(rf);
   }
   else
   {
      NURBSext->Coarsen(cf, tol);

      last_operation = Mesh::NONE; // FiniteElementSpace::Update is not supported
      sequence++;

      UpdateNURBS();

      NURBSext->ConvertToPatches(*Nodes);
      for (int i=0; i<cf.Size(); ++i) { cf[i] *= rf[i]; }
      NURBSext->UniformRefinement(cf);
   }

   last_operation = Mesh::NONE; // FiniteElementSpace::Update is not supported
   sequence++;

   UpdateNURBS();
}

void Mesh::DegreeElevate(int rel_degree, int degree)
{
   if (NURBSext == NULL)
   {
      mfem_error("Mesh::DegreeElevate : Not a NURBS mesh!");
   }

   NURBSext->ConvertToPatches(*Nodes);

   NURBSext->DegreeElevate(rel_degree, degree);

   last_operation = Mesh::NONE; // FiniteElementSpace::Update is not supported
   sequence++;

   UpdateNURBS();
}

void Mesh::UpdateNURBS()
{
   ResetLazyData();

   NURBSext->SetKnotsFromPatches();

   Dim = NURBSext->Dimension();
   spaceDim = Dim;

   if (NumOfElements != NURBSext->GetNE())
   {
      for (int i = 0; i < elements.Size(); i++)
      {
         FreeElement(elements[i]);
      }
      NumOfElements = NURBSext->GetNE();
      NURBSext->GetElementTopo(elements);
   }

   if (NumOfBdrElements != NURBSext->GetNBE())
   {
      for (int i = 0; i < boundary.Size(); i++)
      {
         FreeElement(boundary[i]);
      }
      NumOfBdrElements = NURBSext->GetNBE();
      NURBSext->GetBdrElementTopo(boundary);
   }

   Nodes->FESpace()->Update();
   Nodes->Update();
   NodesUpdated();
   NURBSext->SetCoordsFromPatches(*Nodes);

   if (NumOfVertices != NURBSext->GetNV())
   {
      NumOfVertices = NURBSext->GetNV();
      vertices.SetSize(NumOfVertices);
      int vd = Nodes->VectorDim();
      for (int i = 0; i < vd; i++)
      {
         Vector vert_val;
         Nodes->GetNodalValues(vert_val, i+1);
         for (int j = 0; j < NumOfVertices; j++)
         {
            vertices[j](i) = vert_val(j);
         }
      }
   }

   if (el_to_edge)
   {
      NumOfEdges = GetElementToEdgeTable(*el_to_edge);
   }

   if (el_to_face)
   {
      GetElementToFaceTable();
   }
   GenerateFaces();
}

void Mesh::LoadPatchTopo(std::istream &input, Array<int> &edge_to_knot)
{
   SetEmpty();

   // Read MFEM NURBS mesh v1.0 or 1.1 format
   string ident;

   skip_comment_lines(input, '#');

   input >> ident; // 'dimension'
   input >> Dim;
   spaceDim = Dim;

   skip_comment_lines(input, '#');

   input >> ident; // 'elements'
   input >> NumOfElements;
   elements.SetSize(NumOfElements);
   for (int j = 0; j < NumOfElements; j++)
   {
      elements[j] = ReadElement(input);
   }

   skip_comment_lines(input, '#');

   input >> ident; // 'boundary'
   input >> NumOfBdrElements;
   boundary.SetSize(NumOfBdrElements);
   for (int j = 0; j < NumOfBdrElements; j++)
   {
      boundary[j] = ReadElement(input);
   }

   skip_comment_lines(input, '#');

   input >> ident; // 'edges'
   input >> NumOfEdges;
   if (NumOfEdges > 0)
   {
      edge_vertex = new Table(NumOfEdges, 2);
      edge_to_knot.SetSize(NumOfEdges);
      for (int j = 0; j < NumOfEdges; j++)
      {
         int *v = edge_vertex->GetRow(j);
         input >> edge_to_knot[j] >> v[0] >> v[1];
         if (v[0] > v[1])
         {
            edge_to_knot[j] = -1 - edge_to_knot[j];
         }
      }
   }
   else
   {
      edge_to_knot.SetSize(0);
   }

   skip_comment_lines(input, '#');

   input >> ident; // 'vertices'
   input >> NumOfVertices;
   vertices.SetSize(0);

   FinalizeTopology();
   CheckBdrElementOrientation(); // check and fix boundary element orientation

   /* Generate knot 2 edge mapping -- if edges are not specified in the mesh file
      See data/two-squares-nurbs-autoedge.mesh for an example */
   if (edge_to_knot.Size() == 0)
   {
      edge_vertex = new Table(NumOfEdges, 2);
      edge_to_knot.SetSize(NumOfEdges);
      constexpr int notset = -9999999;
      edge_to_knot = notset;
      Array<int> edges;
      Array<int> oedge;
      int knot = 0;

      Array<int> edge0, edge1;
      int flip = 1;
      if (Dimension() == 2)
      {
         edge0.SetSize(2);
         edge1.SetSize(2);

         edge0[0] = 0; edge1[0] = 2;
         edge0[1] = 1; edge1[1] = 3;
         flip = 1;
      }
      else if (Dimension() == 3)
      {
         edge0.SetSize(9);
         edge1.SetSize(9);

         edge0[0] = 0; edge1[0] = 2;
         edge0[1] = 0; edge1[1] = 4;
         edge0[2] = 0; edge1[2] = 6;

         edge0[3] = 1; edge1[3] = 3;
         edge0[4] = 1; edge1[4] = 5;
         edge0[5] = 1; edge1[5] = 7;

         edge0[6] = 8; edge1[6] = 9;
         edge0[7] = 8; edge1[7] = 10;
         edge0[8] = 8; edge1[8] = 11;
         flip = -1;
      }

      /* Initial assignment of knots to edges. This is an algorithm that loops over the
         patches and assigns knot vectors to edges. It starts with assigning knot vector 0
         and 1 to the edges of the first patch. Then it uses: 1) patches can share edges
         2) knot vectors on opposing edges in a patch are equal, to create edge_to_knot */
      int e0, e1, v0, v1, df;
      int p,j,k;
      for (p = 0; p < GetNE(); p++)
      {
         GetElementEdges(p, edges, oedge);

         const int *v = elements[p]->GetVertices();
         for (j = 0; j < edges.Size(); j++)
         {
            int *vv = edge_vertex->GetRow(edges[j]);
            const int *e = elements[p]->GetEdgeVertices(j);
            if (oedge[j] == 1)
            {
               vv[0] = v[e[0]];
               vv[1] = v[e[1]];
            }
            else
            {
               vv[0] = v[e[1]];
               vv[1] = v[e[0]];
            }
         }

         for (j = 0; j < edge1.Size(); j++)
         {
            e0 = edges[edge0[j]];
            e1 = edges[edge1[j]];
            v0 = edge_to_knot[e0];
            v1 = edge_to_knot[e1];
            df = flip*oedge[edge0[j]]*oedge[edge1[j]];

            // Case 1: knot vector is not set
            if ((v0 == notset) && (v1 == notset))
            {
               edge_to_knot[e0] = knot;
               edge_to_knot[e1] = knot;
               knot++;
            }
            // Case 2 & 3: knot vector on one of the two edges
            // is set earlier (in another patch). We just have
            // to copy it for the opposing edge.
            else if ((v0 != notset) && (v1 == notset))
            {
               edge_to_knot[e1] = (df >= 0 ? -v0-1 : v0);
            }
            else if ((v0 == notset) && (v1 != notset))
            {
               edge_to_knot[e0] = (df >= 0 ? -v1-1 : v1);
            }
         }
      }

      /* Verify correct assignment, make sure that corresponding edges
         within patch point to same knot vector. If not assign the lowest number.

         We bound the while by GetNE() + 1 as this is probably the most unlucky
         case. +1 to finish without corrections. Note that this is a check and
         in general the initial assignment is correct. Then the while is performed
         only once. Only on very tricky meshes it might need corrections.*/
      int corrections;
      int passes = 0;
      do
      {
         corrections = 0;
         for (p = 0; p < GetNE(); p++)
         {
            GetElementEdges(p, edges, oedge);
            for (j = 0; j < edge1.Size(); j++)
            {
               e0 = edges[edge0[j]];
               e1 = edges[edge1[j]];
               v0 = edge_to_knot[e0];
               v1 = edge_to_knot[e1];
               v0 = ( v0 >= 0 ?  v0 : -v0-1);
               v1 = ( v1 >= 0 ?  v1 : -v1-1);
               if (v0 != v1)
               {
                  corrections++;
                  if (v0 < v1)
                  {
                     edge_to_knot[e1] = (oedge[edge1[j]] >= 0 ? v0 : -v0-1);
                  }
                  else if (v1 < v0)
                  {
                     edge_to_knot[e0] = (oedge[edge0[j]] >= 0 ? v1 : -v1-1);
                  }
               }
            }
         }

         passes++;
      }
      while (corrections > 0 && passes < GetNE() + 1);

      // Check the validity of corrections applied
      if (corrections > 0)
      {
         mfem::err<<"Edge_to_knot mapping potentially incorrect"<<endl;
         mfem::err<<"  passes      = "<<passes<<endl;
         mfem::err<<"  corrections = "<<corrections<<endl;
      }

      /* Renumber knotvectors, such that:
         -- numbering is consecutive
         -- starts at zero */
      Array<int> cnt(NumOfEdges);
      cnt = 0;
      for (j = 0; j < NumOfEdges; j++)
      {
         k = edge_to_knot[j];
         cnt[(k >= 0 ? k : -k-1)]++;
      }

      k = 0;
      for (j = 0; j < cnt.Size(); j++)
      {
         cnt[j] = (cnt[j] > 0 ? k++ : -1);
      }

      for (j = 0; j < NumOfEdges; j++)
      {
         k = edge_to_knot[j];
         edge_to_knot[j] = (k >= 0 ? cnt[k]:-cnt[-k-1]-1);
      }

      // Print knot to edge mapping
      mfem::out<<"Generated edge to knot mapping:"<<endl;
      for (j = 0; j < NumOfEdges; j++)
      {
         int *v = edge_vertex->GetRow(j);
         k = edge_to_knot[j];

         v0 = v[0];
         v1 = v[1];
         if (k < 0)
         {
            v[0] = v1;
            v[1] = v0;
         }
         mfem::out<<(k >= 0 ? k:-k-1)<<" "<< v[0] <<" "<<v[1]<<endl;
      }

      // Terminate here upon failure after printing to have an idea of edge_to_knot.
      if (corrections > 0 ) {mfem_error("Mesh::LoadPatchTopo");}
   }
}

void XYZ_VectorFunction(const Vector &p, Vector &v)
{
   if (p.Size() >= v.Size())
   {
      for (int d = 0; d < v.Size(); d++)
      {
         v(d) = p(d);
      }
   }
   else
   {
      int d;
      for (d = 0; d < p.Size(); d++)
      {
         v(d) = p(d);
      }
      for ( ; d < v.Size(); d++)
      {
         v(d) = 0.0;
      }
   }
}

void Mesh::GetNodes(GridFunction &nodes) const
{
   if (Nodes == NULL || Nodes->FESpace() != nodes.FESpace())
   {
      const int newSpaceDim = nodes.FESpace()->GetVDim();
      VectorFunctionCoefficient xyz(newSpaceDim, XYZ_VectorFunction);
      nodes.ProjectCoefficient(xyz);
   }
   else
   {
      nodes = *Nodes;
   }
}

void Mesh::SetNodalFESpace(FiniteElementSpace *nfes)
{
   GridFunction *nodes = new GridFunction(nfes);
   SetNodalGridFunction(nodes, true);
}

void Mesh::EnsureNodes()
{
   if (Nodes)
   {
      const FiniteElementCollection *fec = GetNodalFESpace()->FEColl();
      if (dynamic_cast<const H1_FECollection*>(fec)
          || dynamic_cast<const L2_FECollection*>(fec))
      {
         return;
      }
      else // Mesh using a legacy FE_Collection
      {
         const int order = GetNodalFESpace()->GetElementOrder(0);
         if (NURBSext)
         {
#ifndef MFEM_USE_MPI
            const bool warn = true;
#else
            ParMesh *pmesh = dynamic_cast<ParMesh*>(this);
            const bool warn = !pmesh || pmesh->GetMyRank() == 0;
#endif
            if (warn)
            {
               MFEM_WARNING("converting NURBS mesh to order " << order <<
                            " H1-continuous mesh!\n   "
                            "If this is the desired behavior, you can silence"
                            " this warning by converting\n   "
                            "the NURBS mesh to high-order mesh in advance by"
                            " calling the method\n   "
                            "Mesh::SetCurvature().");
            }
         }
         SetCurvature(order, false, -1, Ordering::byVDIM);
      }
   }
   else // First order H1 mesh
   {
      SetCurvature(1, false, -1, Ordering::byVDIM);
   }
}

void Mesh::SetNodalGridFunction(GridFunction *nodes, bool make_owner)
{
   GetNodes(*nodes);
   NewNodes(*nodes, make_owner);
}

const FiniteElementSpace *Mesh::GetNodalFESpace() const
{
   return ((Nodes) ? Nodes->FESpace() : NULL);
}

void Mesh::SetCurvature(int order, bool discont, int space_dim, int ordering)
{
   if (order <= 0)
   {
      delete Nodes;
      Nodes = nullptr;
      return;
   }
   space_dim = (space_dim == -1) ? spaceDim : space_dim;
   FiniteElementCollection* nfec;
   if (discont)
   {
      const int type = 1; // Gauss-Lobatto points
      nfec = new L2_FECollection(order, Dim, type);
   }
   else
   {
      nfec = new H1_FECollection(order, Dim);
   }
   FiniteElementSpace* nfes = new FiniteElementSpace(this, nfec, space_dim,
                                                     ordering);
   SetNodalFESpace(nfes);
   Nodes->MakeOwner(nfec);
}

void Mesh::SetVerticesFromNodes(const GridFunction *nodes)
{
   MFEM_ASSERT(nodes != NULL, "");
   for (int i = 0; i < spaceDim; i++)
   {
      Vector vert_val;
      nodes->GetNodalValues(vert_val, i+1);
      for (int j = 0; j < NumOfVertices; j++)
      {
         vertices[j](i) = vert_val(j);
      }
   }
}

int Mesh::GetNumFaces() const
{
   switch (Dim)
   {
      case 1: return GetNV();
      case 2: return GetNEdges();
      case 3: return GetNFaces();
   }
   return 0;
}

int Mesh::GetNumFacesWithGhost() const
{
   return faces_info.Size();
}

int Mesh::GetNFbyType(FaceType type) const
{
   const bool isInt = type==FaceType::Interior;
   int &nf = isInt ? nbInteriorFaces : nbBoundaryFaces;
   if (nf<0)
   {
      nf = 0;
      for (int f = 0; f < GetNumFacesWithGhost(); ++f)
      {
         FaceInformation face = GetFaceInformation(f);
         if (face.IsOfFaceType(type))
         {
            if (face.IsNonconformingCoarse())
            {
               // We don't count nonconforming coarse faces.
               continue;
            }
            nf++;
         }
      }
   }
   return nf;
}

#if (!defined(MFEM_USE_MPI) || defined(MFEM_DEBUG))
static const char *fixed_or_not[] = { "fixed", "NOT FIXED" };
#endif

int Mesh::CheckElementOrientation(bool fix_it)
{
<<<<<<< HEAD
   int wo = 0, fo = 0;
=======
   int i, j, k, wo = 0, fo = 0;
   real_t *v[4];
>>>>>>> fda322fc

   if (Dim == 2 && spaceDim == 2)
   {
      DenseMatrix J(2, 2);

      for (int i = 0; i < NumOfElements; i++)
      {
         // only check the Jacobian at the center of the element
         GetElementJacobian(i, J);
         if (J.Det() < 0.0)
         {
            if (fix_it)
            {
               int *vi = elements[i]->GetVertices();
               switch (GetElementType(i))
               {
                  case Element::TRIANGLE:
                     mfem::Swap(vi[0], vi[1]);
                     break;
                  case Element::QUADRILATERAL:
                     mfem::Swap(vi[1], vi[3]);
                     break;
                  default:
                     MFEM_ABORT("Invalid 2D element type \""
                                << GetElementType(i) << "\"");
                     break;
               }
               fo++;
            }
            wo++;
         }
      }
   }
   else if (Dim == 3)
   {
      DenseMatrix J(3, 3);

      for (int i = 0; i < NumOfElements; i++)
      {
         // only check the Jacobian at the center of the element
         GetElementJacobian(i, J);
         if (J.Det() < 0.0)
         {
            if (fix_it)
            {
               int *vi = elements[i]->GetVertices();
               switch (GetElementType(i))
               {
                  case Element::TETRAHEDRON:
                     mfem::Swap(vi[0], vi[1]);
                     fo++;
                     break;
                  case Element::WEDGE:
                     // how?
                     break;
                  case Element::PYRAMID:
                     // how?
                     break;
                  case Element::HEXAHEDRON:
                     // how?
                     break;
                  default:
                     MFEM_ABORT("Invalid 3D element type \""
                                << GetElementType(i) << "\"");
                     break;
               }
            }
            wo++;
         }
      }
   }
#if (!defined(MFEM_USE_MPI) || defined(MFEM_DEBUG))
   if (wo > 0)
   {
      mfem::out << "Elements with wrong orientation: " << wo << " / "
                << NumOfElements << " (" << fixed_or_not[(wo == fo) ? 0 : 1]
                << ")" << endl;
   }
#else
   MFEM_CONTRACT_VAR(fo);
#endif
   return wo;
}

int Mesh::GetTriOrientation(const int *base, const int *test)
{
   // Static method.
   // This function computes the index 'j' of the permutation that transforms
   // test into base: test[tri_orientation[j][i]]=base[i].
   // tri_orientation = Geometry::Constants<Geometry::TRIANGLE>::Orient
   int orient;

   if (test[0] == base[0])
      if (test[1] == base[1])
      {
         orient = 0;   //  (0, 1, 2)
      }
      else
      {
         orient = 5;   //  (0, 2, 1)
      }
   else if (test[0] == base[1])
      if (test[1] == base[0])
      {
         orient = 1;   //  (1, 0, 2)
      }
      else
      {
         orient = 2;   //  (1, 2, 0)
      }
   else // test[0] == base[2]
      if (test[1] == base[0])
      {
         orient = 4;   //  (2, 0, 1)
      }
      else
      {
         orient = 3;   //  (2, 1, 0)
      }

#ifdef MFEM_DEBUG
   const int *aor = tri_t::Orient[orient];
   for (int j = 0; j < 3; j++)
      if (test[aor[j]] != base[j])
      {
         mfem::err << "Mesh::GetTriOrientation(...)" << endl;
         mfem::err << " base = [";
         for (int k = 0; k < 3; k++)
         {
            mfem::err << " " << base[k];
         }
         mfem::err << " ]\n test = [";
         for (int k = 0; k < 3; k++)
         {
            mfem::err << " " << test[k];
         }
         mfem::err << " ]" << endl;
         mfem_error();
      }
#endif

   return orient;
}

int Mesh::ComposeTriOrientations(int ori_a_b, int ori_b_c)
{
   // Static method.
   // Given three, possibly different, configurations of triangular face
   // vertices: va, vb, and vc.  This function returns the relative orientation
   // GetTriOrientation(va, vc) by composing previously computed orientations
   // ori_a_b = GetTriOrientation(va, vb) and
   // ori_b_c = GetTriOrientation(vb, vc) without accessing the vertices.

   const int oo[6][6] =
   {
      {0, 1, 2, 3, 4, 5},
      {1, 0, 5, 4, 3, 2},
      {2, 3, 4, 5, 0, 1},
      {3, 2, 1, 0, 5, 4},
      {4, 5, 0, 1, 2, 3},
      {5, 4, 3, 2, 1, 0}
   };

   int ori_a_c = oo[ori_a_b][ori_b_c];
   return ori_a_c;
}

int Mesh::InvertTriOrientation(int ori)
{
   const int inv_ori[6] = {0, 1, 4, 3, 2, 5};
   return inv_ori[ori];
}

int Mesh::GetQuadOrientation(const int *base, const int *test)
{
   int i;

   for (i = 0; i < 4; i++)
      if (test[i] == base[0])
      {
         break;
      }

#ifdef MFEM_DEBUG
   int orient;
   if (test[(i+1)%4] == base[1])
   {
      orient = 2*i;
   }
   else
   {
      orient = 2*i+1;
   }
   const int *aor = quad_t::Orient[orient];
   for (int j = 0; j < 4; j++)
      if (test[aor[j]] != base[j])
      {
         mfem::err << "Mesh::GetQuadOrientation(...)" << endl;
         mfem::err << " base = [";
         for (int k = 0; k < 4; k++)
         {
            mfem::err << " " << base[k];
         }
         mfem::err << " ]\n test = [";
         for (int k = 0; k < 4; k++)
         {
            mfem::err << " " << test[k];
         }
         mfem::err << " ]" << endl;
         mfem_error();
      }
#endif

   if (test[(i+1)%4] == base[1])
   {
      return 2*i;
   }

   return 2*i+1;
}

int Mesh::ComposeQuadOrientations(int ori_a_b, int ori_b_c)
{
   // Static method.
   // Given three, possibly different, configurations of quadrilateral face
   // vertices: va, vb, and vc.  This function returns the relative orientation
   // GetQuadOrientation(va, vc) by composing previously computed orientations
   // ori_a_b = GetQuadOrientation(va, vb) and
   // ori_b_c = GetQuadOrientation(vb, vc) without accessing the vertices.

   const int oo[8][8] =
   {
      {0, 1, 2, 3, 4, 5, 6, 7},
      {1, 0, 3, 2, 5, 4, 7, 6},
      {2, 7, 4, 1, 6, 3, 0, 5},
      {3, 6, 5, 0, 7, 2, 1, 4},
      {4, 5, 6, 7, 0, 1, 2, 3},
      {5, 4, 7, 6, 1, 0, 3, 2},
      {6, 3, 0, 5, 2, 7, 4, 1},
      {7, 2, 1, 4, 3, 6, 5, 0}
   };

   int ori_a_c = oo[ori_a_b][ori_b_c];
   return ori_a_c;
}

int Mesh::InvertQuadOrientation(int ori)
{
   const int inv_ori[8] = {0, 1, 6, 3, 4, 5, 2, 7};
   return inv_ori[ori];
}

int Mesh::GetTetOrientation(const int *base, const int *test)
{
   // Static method.
   // This function computes the index 'j' of the permutation that transforms
   // test into base: test[tet_orientation[j][i]]=base[i].
   // tet_orientation = Geometry::Constants<Geometry::TETRAHEDRON>::Orient
   int orient;

   if (test[0] == base[0])
      if (test[1] == base[1])
         if (test[2] == base[2])
         {
            orient = 0;   //  (0, 1, 2, 3)
         }
         else
         {
            orient = 1;   //  (0, 1, 3, 2)
         }
      else if (test[2] == base[1])
         if (test[3] == base[2])
         {
            orient = 2;   //  (0, 2, 3, 1)
         }
         else
         {
            orient = 3;   //  (0, 2, 1, 3)
         }
      else // test[3] == base[1]
         if (test[1] == base[2])
         {
            orient = 4;   //  (0, 3, 1, 2)
         }
         else
         {
            orient = 5;   //  (0, 3, 2, 1)
         }
   else if (test[1] == base[0])
      if (test[2] == base[1])
         if (test[0] == base[2])
         {
            orient = 6;   //  (1, 2, 0, 3)
         }
         else
         {
            orient = 7;   //  (1, 2, 3, 0)
         }
      else if (test[3] == base[1])
         if (test[2] == base[2])
         {
            orient = 8;   //  (1, 3, 2, 0)
         }
         else
         {
            orient = 9;   //  (1, 3, 0, 2)
         }
      else // test[0] == base[1]
         if (test[3] == base[2])
         {
            orient = 10;   //  (1, 0, 3, 2)
         }
         else
         {
            orient = 11;   //  (1, 0, 2, 3)
         }
   else if (test[2] == base[0])
      if (test[3] == base[1])
         if (test[0] == base[2])
         {
            orient = 12;   //  (2, 3, 0, 1)
         }
         else
         {
            orient = 13;   //  (2, 3, 1, 0)
         }
      else if (test[0] == base[1])
         if (test[1] == base[2])
         {
            orient = 14;   //  (2, 0, 1, 3)
         }
         else
         {
            orient = 15;   //  (2, 0, 3, 1)
         }
      else // test[1] == base[1]
         if (test[3] == base[2])
         {
            orient = 16;   //  (2, 1, 3, 0)
         }
         else
         {
            orient = 17;   //  (2, 1, 0, 3)
         }
   else // (test[3] == base[0])
      if (test[0] == base[1])
         if (test[2] == base[2])
         {
            orient = 18;   //  (3, 0, 2, 1)
         }
         else
         {
            orient = 19;   //  (3, 0, 1, 2)
         }
      else if (test[1] == base[1])
         if (test[0] == base[2])
         {
            orient = 20;   //  (3, 1, 0, 2)
         }
         else
         {
            orient = 21;   //  (3, 1, 2, 0)
         }
      else // test[2] == base[1]
         if (test[1] == base[2])
         {
            orient = 22;   //  (3, 2, 1, 0)
         }
         else
         {
            orient = 23;   //  (3, 2, 0, 1)
         }

#ifdef MFEM_DEBUG
   const int *aor = tet_t::Orient[orient];
   for (int j = 0; j < 4; j++)
      if (test[aor[j]] != base[j])
      {
         mfem_error("Mesh::GetTetOrientation(...)");
      }
#endif

   return orient;
}

int Mesh::CheckBdrElementOrientation(bool fix_it)
{
   int wo = 0; // count wrong orientations

   if (Dim == 2)
   {
      if (el_to_edge == NULL) // edges were not generated
      {
         el_to_edge = new Table;
         NumOfEdges = GetElementToEdgeTable(*el_to_edge);
         GenerateFaces(); // 'Faces' in 2D refers to the edges
      }
      for (int i = 0; i < NumOfBdrElements; i++)
      {
         if (faces_info[be_to_face[i]].Elem2No < 0) // boundary face
         {
            int *bv = boundary[i]->GetVertices();
            int *fv = faces[be_to_face[i]]->GetVertices();
            if (bv[0] != fv[0])
            {
               if (fix_it)
               {
                  mfem::Swap<int>(bv[0], bv[1]);
               }
               wo++;
            }
         }
      }
   }

   if (Dim == 3)
   {
      for (int i = 0; i < NumOfBdrElements; i++)
      {
         const int fi = be_to_face[i];

         if (faces_info[fi].Elem2No >= 0) { continue; }

         // boundary face
         int *bv = boundary[i]->GetVertices();
         // Make sure the 'faces' are generated:
         MFEM_ASSERT(fi < faces.Size(), "internal error");
         const int *fv = faces[fi]->GetVertices();
         int orientation; // orientation of the bdr. elem. w.r.t. the
         // corresponding face element (that's the base)
         const Element::Type bdr_type = GetBdrElementType(i);
         switch (bdr_type)
         {
            case Element::TRIANGLE:
            {
               orientation = GetTriOrientation(fv, bv);
               break;
            }
            case Element::QUADRILATERAL:
            {
               orientation = GetQuadOrientation(fv, bv);
               break;
            }
            default:
               MFEM_ABORT("Invalid 2D boundary element type \""
                          << bdr_type << "\"");
               orientation = 0; // suppress a warning
               break;
         }

         if (orientation % 2 == 0) { continue; }
         wo++;
         if (!fix_it) { continue; }

         switch (bdr_type)
         {
            case Element::TRIANGLE:
            {
               // swap vertices 0 and 1 so that we don't change the marked edge:
               // (0,1,2) -> (1,0,2)
               mfem::Swap(bv[0], bv[1]);
               if (bel_to_edge)
               {
                  int *be = bel_to_edge->GetRow(i);
                  mfem::Swap(be[1], be[2]);
               }
               break;
            }
            case Element::QUADRILATERAL:
            {
               mfem::Swap(bv[0], bv[2]);
               if (bel_to_edge)
               {
                  int *be = bel_to_edge->GetRow(i);
                  mfem::Swap(be[0], be[1]);
                  mfem::Swap(be[2], be[3]);
               }
               break;
            }
            default: // unreachable
               break;
         }
      }
   }
   // #if (!defined(MFEM_USE_MPI) || defined(MFEM_DEBUG))
#ifdef MFEM_DEBUG
   if (wo > 0)
   {
      mfem::out << "Boundary elements with wrong orientation: " << wo << " / "
                << NumOfBdrElements << " (" << fixed_or_not[fix_it ? 0 : 1]
                << ")" << endl;
   }
#endif
   return wo;
}

IntegrationPoint Mesh::TransformBdrElementToFace(Geometry::Type geom, int o,
                                                 const IntegrationPoint &ip)
{
   IntegrationPoint fip = ip;
   if (geom == Geometry::POINT)
   {
      return fip;
   }
   else if (geom == Geometry::SEGMENT)
   {
      MFEM_ASSERT(o >= 0 && o < 2, "Invalid orientation for Geometry::SEGMENT!");
      if (o == 0)
      {
         fip.x = ip.x;
      }
      else if (o == 1)
      {
         fip.x = 1.0 - ip.x;
      }
   }
   else if (geom == Geometry::TRIANGLE)
   {
      MFEM_ASSERT(o >= 0 && o < 6, "Invalid orientation for Geometry::TRIANGLE!");
      if (o == 0)  // 0, 1, 2
      {
         fip.x = ip.x;
         fip.y = ip.y;
      }
      else if (o == 5)  // 0, 2, 1
      {
         fip.x = ip.y;
         fip.y = ip.x;
      }
      else if (o == 2)  // 1, 2, 0
      {
         fip.x = 1.0 - ip.x - ip.y;
         fip.y = ip.x;
      }
      else if (o == 1)  // 1, 0, 2
      {
         fip.x = 1.0 - ip.x - ip.y;
         fip.y = ip.y;
      }
      else if (o == 4)  // 2, 0, 1
      {
         fip.x = ip.y;
         fip.y = 1.0 - ip.x - ip.y;
      }
      else if (o == 3)  // 2, 1, 0
      {
         fip.x = ip.x;
         fip.y = 1.0 - ip.x - ip.y;
      }
   }
   else if (geom == Geometry::SQUARE)
   {
      MFEM_ASSERT(o >= 0 && o < 8, "Invalid orientation for Geometry::SQUARE!");
      if (o == 0)  // 0, 1, 2, 3
      {
         fip.x = ip.x;
         fip.y = ip.y;
      }
      else if (o == 1)  // 0, 3, 2, 1
      {
         fip.x = ip.y;
         fip.y = ip.x;
      }
      else if (o == 2)  // 1, 2, 3, 0
      {
         fip.x = ip.y;
         fip.y = 1.0 - ip.x;
      }
      else if (o == 3)  // 1, 0, 3, 2
      {
         fip.x = 1.0 - ip.x;
         fip.y = ip.y;
      }
      else if (o == 4)  // 2, 3, 0, 1
      {
         fip.x = 1.0 - ip.x;
         fip.y = 1.0 - ip.y;
      }
      else if (o == 5)  // 2, 1, 0, 3
      {
         fip.x = 1.0 - ip.y;
         fip.y = 1.0 - ip.x;
      }
      else if (o == 6)  // 3, 0, 1, 2
      {
         fip.x = 1.0 - ip.y;
         fip.y = ip.x;
      }
      else if (o == 7)  // 3, 2, 1, 0
      {
         fip.x = ip.x;
         fip.y = 1.0 - ip.y;
      }
   }
   else
   {
      MFEM_ABORT("Unsupported face geometry for TransformBdrElementToFace!");
   }
   return fip;
}

int Mesh::GetNumGeometries(int dim) const
{
   MFEM_ASSERT(0 <= dim && dim <= Dim, "invalid dim: " << dim);
   int num_geoms = 0;
   for (int g = Geometry::DimStart[dim]; g < Geometry::DimStart[dim+1]; g++)
   {
      if (HasGeometry(Geometry::Type(g))) { num_geoms++; }
   }
   return num_geoms;
}

void Mesh::GetGeometries(int dim, Array<Geometry::Type> &el_geoms) const
{
   MFEM_ASSERT(0 <= dim && dim <= Dim, "invalid dim: " << dim);
   el_geoms.SetSize(0);
   for (int g = Geometry::DimStart[dim]; g < Geometry::DimStart[dim+1]; g++)
   {
      if (HasGeometry(Geometry::Type(g)))
      {
         el_geoms.Append(Geometry::Type(g));
      }
   }
}

void Mesh::GetElementEdges(int i, Array<int> &edges, Array<int> &cor) const
{
   if (el_to_edge)
   {
      el_to_edge->GetRow(i, edges);
   }
   else
   {
      mfem_error("Mesh::GetElementEdges(...) element to edge table "
                 "is not generated.");
   }

   const int *v = elements[i]->GetVertices();
   const int ne = elements[i]->GetNEdges();
   cor.SetSize(ne);
   for (int j = 0; j < ne; j++)
   {
      const int *e = elements[i]->GetEdgeVertices(j);
      cor[j] = (v[e[0]] < v[e[1]]) ? (1) : (-1);
   }
}

void Mesh::GetBdrElementEdges(int i, Array<int> &edges, Array<int> &cor) const
{
   if (Dim == 2)
   {
      edges.SetSize(1);
      cor.SetSize(1);
      edges[0] = be_to_face[i];
      const int *v = boundary[i]->GetVertices();
      cor[0] = (v[0] < v[1]) ? (1) : (-1);
   }
   else if (Dim == 3)
   {
      if (bel_to_edge)
      {
         bel_to_edge->GetRow(i, edges);
      }
      else
      {
         mfem_error("Mesh::GetBdrElementEdges(...)");
      }

      const int *v = boundary[i]->GetVertices();
      const int ne = boundary[i]->GetNEdges();
      cor.SetSize(ne);
      for (int j = 0; j < ne; j++)
      {
         const int *e = boundary[i]->GetEdgeVertices(j);
         cor[j] = (v[e[0]] < v[e[1]]) ? (1) : (-1);
      }
   }
}

void Mesh::GetFaceEdges(int i, Array<int> &edges, Array<int> &o) const
{
   if (Dim == 2)
   {
      edges.SetSize(1);
      edges[0] = i;
      o.SetSize(1);
      const int *v = faces[i]->GetVertices();
      o[0] = (v[0] < v[1]) ? (1) : (-1);
   }

   if (Dim != 3)
   {
      return;
   }

   GetFaceEdgeTable(); // generate face_edge Table (if not generated)

   face_edge->GetRow(i, edges);

   const int *v = faces[i]->GetVertices();
   const int ne = faces[i]->GetNEdges();
   o.SetSize(ne);
   for (int j = 0; j < ne; j++)
   {
      const int *e = faces[i]->GetEdgeVertices(j);
      o[j] = (v[e[0]] < v[e[1]]) ? (1) : (-1);
   }
}

void Mesh::GetEdgeVertices(int i, Array<int> &vert) const
{
   // the two vertices are sorted: vert[0] < vert[1]
   // this is consistent with the global edge orientation
   // generate edge_vertex Table (if not generated)
   if (!edge_vertex) { GetEdgeVertexTable(); }
   edge_vertex->GetRow(i, vert);
}

Table *Mesh::GetFaceEdgeTable() const
{
   if (face_edge)
   {
      return face_edge;
   }

   if (Dim != 3)
   {
      return NULL;
   }

#ifdef MFEM_DEBUG
   if (faces.Size() != NumOfFaces)
   {
      mfem_error("Mesh::GetFaceEdgeTable : faces were not generated!");
   }
#endif

   DSTable v_to_v(NumOfVertices);
   GetVertexToVertexTable(v_to_v);

   face_edge = new Table;
   GetElementArrayEdgeTable(faces, v_to_v, *face_edge);

   return (face_edge);
}

Table *Mesh::GetEdgeVertexTable() const
{
   if (edge_vertex)
   {
      return edge_vertex;
   }

   DSTable v_to_v(NumOfVertices);
   GetVertexToVertexTable(v_to_v);

   int nedges = v_to_v.NumberOfEntries();
   edge_vertex = new Table(nedges, 2);
   for (int i = 0; i < NumOfVertices; i++)
   {
      for (DSTable::RowIterator it(v_to_v, i); !it; ++it)
      {
         int j = it.Index();
         edge_vertex->Push(j, i);
         edge_vertex->Push(j, it.Column());
      }
   }
   edge_vertex->Finalize();

   return edge_vertex;
}

Table *Mesh::GetVertexToElementTable()
{
   int i, j, nv, *v;

   Table *vert_elem = new Table;

   vert_elem->MakeI(NumOfVertices);

   for (i = 0; i < NumOfElements; i++)
   {
      nv = elements[i]->GetNVertices();
      v  = elements[i]->GetVertices();
      for (j = 0; j < nv; j++)
      {
         vert_elem->AddAColumnInRow(v[j]);
      }
   }

   vert_elem->MakeJ();

   for (i = 0; i < NumOfElements; i++)
   {
      nv = elements[i]->GetNVertices();
      v  = elements[i]->GetVertices();
      for (j = 0; j < nv; j++)
      {
         vert_elem->AddConnection(v[j], i);
      }
   }

   vert_elem->ShiftUpI();

   return vert_elem;
}

Table *Mesh::GetFaceToElementTable() const
{
   Table *face_elem = new Table;

   face_elem->MakeI(faces_info.Size());

   for (int i = 0; i < faces_info.Size(); i++)
   {
      if (faces_info[i].Elem2No >= 0)
      {
         face_elem->AddColumnsInRow(i, 2);
      }
      else
      {
         face_elem->AddAColumnInRow(i);
      }
   }

   face_elem->MakeJ();

   for (int i = 0; i < faces_info.Size(); i++)
   {
      face_elem->AddConnection(i, faces_info[i].Elem1No);
      if (faces_info[i].Elem2No >= 0)
      {
         face_elem->AddConnection(i, faces_info[i].Elem2No);
      }
   }

   face_elem->ShiftUpI();

   return face_elem;
}

void Mesh::GetElementFaces(int i, Array<int> &el_faces, Array<int> &ori) const
{
   MFEM_VERIFY(el_to_face != NULL, "el_to_face not generated");

   el_to_face->GetRow(i, el_faces);

   int n = el_faces.Size();
   ori.SetSize(n);

   for (int j = 0; j < n; j++)
   {
      if (faces_info[el_faces[j]].Elem1No == i)
      {
         ori[j] = faces_info[el_faces[j]].Elem1Inf % 64;
      }
      else
      {
         MFEM_ASSERT(faces_info[el_faces[j]].Elem2No == i, "internal error");
         ori[j] = faces_info[el_faces[j]].Elem2Inf % 64;
      }
   }
}

Array<int> Mesh::FindFaceNeighbors(const int elem) const
{
   if (face_to_elem == NULL)
   {
      face_to_elem = GetFaceToElementTable();
   }

   Array<int> elem_faces;
   Array<int> ori;
   GetElementFaces(elem, elem_faces, ori);

   Array<int> nghb;
   for (auto f : elem_faces)
   {
      Array<int> row;
      face_to_elem->GetRow(f, row);
      for (auto r : row)
      {
         nghb.Append(r);
      }
   }

   nghb.Sort();
   nghb.Unique();

   return nghb;
}

void Mesh::GetBdrElementFace(int i, int *f, int *o) const
{
   *f = GetBdrElementFaceIndex(i);

   const int *fv = (Dim > 1) ? faces[*f]->GetVertices() : NULL;
   const int *bv = boundary[i]->GetVertices();

   // find the orientation of the bdr. elem. w.r.t.
   // the corresponding face element (that's the base)
   switch (GetBdrElementGeometry(i))
   {
      case Geometry::POINT:    *o = 0; break;
      case Geometry::SEGMENT:  *o = (fv[0] == bv[0]) ? 0 : 1; break;
      case Geometry::TRIANGLE: *o = GetTriOrientation(fv, bv); break;
      case Geometry::SQUARE:   *o = GetQuadOrientation(fv, bv); break;
      default: MFEM_ABORT("invalid geometry");
   }
}

void Mesh::GetBdrElementAdjacentElement(int bdr_el, int &el, int &info) const
{
   int fid = GetBdrElementFaceIndex(bdr_el);

   const FaceInfo &fi = faces_info[fid];
   MFEM_ASSERT(fi.Elem1Inf % 64 == 0, "internal error"); // orientation == 0

   const int *fv = (Dim > 1) ? faces[fid]->GetVertices() : NULL;
   const int *bv = boundary[bdr_el]->GetVertices();
   int ori;
   switch (GetBdrElementGeometry(bdr_el))
   {
      case Geometry::POINT:    ori = 0; break;
      case Geometry::SEGMENT:  ori = (fv[0] == bv[0]) ? 0 : 1; break;
      case Geometry::TRIANGLE: ori = GetTriOrientation(fv, bv); break;
      case Geometry::SQUARE:   ori = GetQuadOrientation(fv, bv); break;
      default: MFEM_ABORT("boundary element type not implemented"); ori = 0;
   }
   el   = fi.Elem1No;
   info = fi.Elem1Inf + ori;
}

void Mesh::GetBdrElementAdjacentElement2(
   int bdr_el, int &el, int &info) const
{
   int fid = GetBdrElementFaceIndex(bdr_el);

   const FaceInfo &fi = faces_info[fid];
   MFEM_ASSERT(fi.Elem1Inf % 64 == 0, "internal error"); // orientation == 0

   const int *fv = (Dim > 1) ? faces[fid]->GetVertices() : NULL;
   const int *bv = boundary[bdr_el]->GetVertices();
   int ori;
   switch (GetBdrElementGeometry(bdr_el))
   {
      case Geometry::POINT:    ori = 0; break;
      case Geometry::SEGMENT:  ori = (fv[0] == bv[0]) ? 0 : 1; break;
      case Geometry::TRIANGLE: ori = GetTriOrientation(bv, fv); break;
      case Geometry::SQUARE:   ori = GetQuadOrientation(bv, fv); break;
      default: MFEM_ABORT("boundary element type not implemented"); ori = 0;
   }
   el   = fi.Elem1No;
   info = fi.Elem1Inf + ori;
}

Element::Type Mesh::GetElementType(int i) const
{
   return elements[i]->GetType();
}

Element::Type Mesh::GetBdrElementType(int i) const
{
   return boundary[i]->GetType();
}

void Mesh::GetPointMatrix(int i, DenseMatrix &pointmat) const
{
   int k, j, nv;
   const int *v;

   v  = elements[i]->GetVertices();
   nv = elements[i]->GetNVertices();

   pointmat.SetSize(spaceDim, nv);
   for (k = 0; k < spaceDim; k++)
   {
      for (j = 0; j < nv; j++)
      {
         pointmat(k, j) = vertices[v[j]](k);
      }
   }
}

void Mesh::GetBdrPointMatrix(int i,DenseMatrix &pointmat) const
{
   int k, j, nv;
   const int *v;

   v  = boundary[i]->GetVertices();
   nv = boundary[i]->GetNVertices();

   pointmat.SetSize(spaceDim, nv);
   for (k = 0; k < spaceDim; k++)
   {
      for (j = 0; j < nv; j++)
      {
         pointmat(k, j) = vertices[v[j]](k);
      }
<<<<<<< HEAD
=======
}

real_t Mesh::GetLength(int i, int j) const
{
   const real_t *vi = vertices[i]();
   const real_t *vj = vertices[j]();
   real_t length = 0.;

   for (int k = 0; k < spaceDim; k++)
   {
      length += (vi[k]-vj[k])*(vi[k]-vj[k]);
>>>>>>> fda322fc
   }
}

// static method
void Mesh::GetElementArrayEdgeTable(const Array<Element*> &elem_array,
                                    const DSTable &v_to_v, Table &el_to_edge)
{
   el_to_edge.MakeI(elem_array.Size());
   for (int i = 0; i < elem_array.Size(); i++)
   {
      el_to_edge.AddColumnsInRow(i, elem_array[i]->GetNEdges());
   }
   el_to_edge.MakeJ();
   for (int i = 0; i < elem_array.Size(); i++)
   {
      const int *v = elem_array[i]->GetVertices();
      const int ne = elem_array[i]->GetNEdges();
      for (int j = 0; j < ne; j++)
      {
         const int *e = elem_array[i]->GetEdgeVertices(j);
         el_to_edge.AddConnection(i, v_to_v(v[e[0]], v[e[1]]));
      }
   }
   el_to_edge.ShiftUpI();
}

void Mesh::GetVertexToVertexTable(DSTable &v_to_v) const
{
   if (edge_vertex)
   {
      for (int i = 0; i < edge_vertex->Size(); i++)
      {
         const int *v = edge_vertex->GetRow(i);
         v_to_v.Push(v[0], v[1]);
      }
   }
   else
   {
      for (int i = 0; i < NumOfElements; i++)
      {
         const int *v = elements[i]->GetVertices();
         const int ne = elements[i]->GetNEdges();
         for (int j = 0; j < ne; j++)
         {
            const int *e = elements[i]->GetEdgeVertices(j);
            v_to_v.Push(v[e[0]], v[e[1]]);
         }
      }
   }
}

int Mesh::GetElementToEdgeTable(Table &e_to_f)
{
   int i, NumberOfEdges;

   DSTable v_to_v(NumOfVertices);
   GetVertexToVertexTable(v_to_v);

   NumberOfEdges = v_to_v.NumberOfEntries();

   // Fill the element to edge table
   GetElementArrayEdgeTable(elements, v_to_v, e_to_f);

   if (Dim == 2)
   {
      // Initialize the indices for the boundary elements.
      be_to_face.SetSize(NumOfBdrElements);
      for (i = 0; i < NumOfBdrElements; i++)
      {
         const int *v = boundary[i]->GetVertices();
         be_to_face[i] = v_to_v(v[0], v[1]);
      }
   }
   else if (Dim == 3)
   {
      if (bel_to_edge == NULL)
      {
         bel_to_edge = new Table;
      }
      GetElementArrayEdgeTable(boundary, v_to_v, *bel_to_edge);
   }
   else
   {
      mfem_error("1D GetElementToEdgeTable is not yet implemented.");
   }

   // Return the number of edges
   return NumberOfEdges;
}

const Table & Mesh::ElementToElementTable()
{
   if (el_to_el)
   {
      return *el_to_el;
   }

   // Note that, for ParNCMeshes, faces_info will contain also the ghost faces
   MFEM_ASSERT(faces_info.Size() >= GetNumFaces(), "faces were not generated!");

   Array<Connection> conn;
   conn.Reserve(2*faces_info.Size());

   for (int i = 0; i < faces_info.Size(); i++)
   {
      const FaceInfo &fi = faces_info[i];
      if (fi.Elem2No >= 0)
      {
         conn.Append(Connection(fi.Elem1No, fi.Elem2No));
         conn.Append(Connection(fi.Elem2No, fi.Elem1No));
      }
      else if (fi.Elem2Inf >= 0)
      {
         int nbr_elem_idx = NumOfElements - 1 - fi.Elem2No;
         conn.Append(Connection(fi.Elem1No, nbr_elem_idx));
         conn.Append(Connection(nbr_elem_idx, fi.Elem1No));
      }
   }

   conn.Sort();
   conn.Unique();
   el_to_el = new Table(NumOfElements, conn);

   return *el_to_el;
}

const Table & Mesh::ElementToFaceTable() const
{
   if (el_to_face == NULL)
   {
      mfem_error("Mesh::ElementToFaceTable()");
   }
   return *el_to_face;
}

const Table & Mesh::ElementToEdgeTable() const
{
   if (el_to_edge == NULL)
   {
      mfem_error("Mesh::ElementToEdgeTable()");
   }
   return *el_to_edge;
}

void Mesh::AddPointFaceElement(int lf, int gf, int el)
{
   if (faces[gf] == NULL)  // this will be elem1
   {
      faces[gf] = new Point(&gf);
      faces_info[gf].Elem1No  = el;
      faces_info[gf].Elem1Inf = 64 * lf; // face lf with orientation 0
      faces_info[gf].Elem2No  = -1; // in case there's no other side
      faces_info[gf].Elem2Inf = -1; // face is not shared
   }
   else  //  this will be elem2
   {
      /* WARNING: Without the following check the mesh faces_info data structure
         may contain unreliable data. Normally, the order in which elements are
         processed could swap which elements appear as Elem1No and Elem2No. In
         branched meshes, where more than two elements can meet at a given node,
         the indices stored in Elem1No and Elem2No will be the first and last,
         respectively, elements found which touch a given node. This can lead to
         inconsistencies in any algorithms which rely on this data structure. To
         properly support branched meshes this data structure should be extended
         to support multiple elements per face. */
      /*
      MFEM_VERIFY(faces_info[gf].Elem2No < 0, "Invalid mesh topology. "
                  "Interior point found connecting 1D elements "
                  << faces_info[gf].Elem1No << ", " << faces_info[gf].Elem2No
                  << " and " << el << ".");
      */
      faces_info[gf].Elem2No  = el;
      faces_info[gf].Elem2Inf = 64 * lf + 1;
   }
}

void Mesh::AddSegmentFaceElement(int lf, int gf, int el, int v0, int v1)
{
   if (faces[gf] == NULL)  // this will be elem1
   {
      faces[gf] = new Segment(v0, v1);
      faces_info[gf].Elem1No  = el;
      faces_info[gf].Elem1Inf = 64 * lf; // face lf with orientation 0
      faces_info[gf].Elem2No  = -1; // in case there's no other side
      faces_info[gf].Elem2Inf = -1; // face is not shared
   }
   else  //  this will be elem2
   {
      MFEM_VERIFY(faces_info[gf].Elem2No < 0, "Invalid mesh topology.  "
                  "Interior edge found between 2D elements "
                  << faces_info[gf].Elem1No << ", " << faces_info[gf].Elem2No
                  << " and " << el << ".");
      int *v = faces[gf]->GetVertices();
      faces_info[gf].Elem2No  = el;
      if (v[1] == v0 && v[0] == v1)
      {
         faces_info[gf].Elem2Inf = 64 * lf + 1;
      }
      else if (v[0] == v0 && v[1] == v1)
      {
         // Temporarily allow even edge orientations: see the remark in
         // AddTriangleFaceElement().
         // Also, in a non-orientable surface mesh, the orientation will be even
         // for edges that connect elements with opposite orientations.
         faces_info[gf].Elem2Inf = 64 * lf;
      }
      else
      {
         MFEM_ABORT("internal error");
      }
   }
}

void Mesh::AddTriangleFaceElement(int lf, int gf, int el,
                                  int v0, int v1, int v2)
{
   if (faces[gf] == NULL)  // this will be elem1
   {
      faces[gf] = new Triangle(v0, v1, v2);
      faces_info[gf].Elem1No  = el;
      faces_info[gf].Elem1Inf = 64 * lf; // face lf with orientation 0
      faces_info[gf].Elem2No  = -1; // in case there's no other side
      faces_info[gf].Elem2Inf = -1; // face is not shared
   }
   else  //  this will be elem2
   {
      MFEM_VERIFY(faces_info[gf].Elem2No < 0, "Invalid mesh topology.  "
                  "Interior triangular face found connecting elements "
                  << faces_info[gf].Elem1No << ", " << faces_info[gf].Elem2No
                  << " and " << el << ".");
      int orientation, vv[3] = { v0, v1, v2 };
      orientation = GetTriOrientation(faces[gf]->GetVertices(), vv);
      // In a valid mesh, we should have (orientation % 2 != 0), however, if
      // one of the adjacent elements has wrong orientation, both face
      // orientations can be even, until the element orientations are fixed.
      // MFEM_ASSERT(orientation % 2 != 0, "");
      faces_info[gf].Elem2No  = el;
      faces_info[gf].Elem2Inf = 64 * lf + orientation;
   }
}

void Mesh::AddQuadFaceElement(int lf, int gf, int el,
                              int v0, int v1, int v2, int v3)
{
   if (faces_info[gf].Elem1No < 0)  // this will be elem1
   {
      faces[gf] = new Quadrilateral(v0, v1, v2, v3);
      faces_info[gf].Elem1No  = el;
      faces_info[gf].Elem1Inf = 64 * lf; // face lf with orientation 0
      faces_info[gf].Elem2No  = -1; // in case there's no other side
      faces_info[gf].Elem2Inf = -1; // face is not shared
   }
   else  //  this will be elem2
   {
      MFEM_VERIFY(faces_info[gf].Elem2No < 0, "Invalid mesh topology.  "
                  "Interior quadrilateral face found connecting elements "
                  << faces_info[gf].Elem1No << ", " << faces_info[gf].Elem2No
                  << " and " << el << ".");
      int vv[4] = { v0, v1, v2, v3 };
      int oo = GetQuadOrientation(faces[gf]->GetVertices(), vv);
      // Temporarily allow even face orientations: see the remark in
      // AddTriangleFaceElement().
      // MFEM_ASSERT(oo % 2 != 0, "");
      faces_info[gf].Elem2No  = el;
      faces_info[gf].Elem2Inf = 64 * lf + oo;
   }
}

void Mesh::GenerateFaces()
{
   int nfaces = GetNumFaces();

   for (auto &f : faces)
   {
      FreeElement(f);
   }

   // (re)generate the interior faces and the info for them
   faces.SetSize(nfaces);
   faces_info.SetSize(nfaces);
   for (int i = 0; i < nfaces; ++i)
   {
      faces[i] = NULL;
      faces_info[i].Elem1No = -1;
      faces_info[i].NCFace = -1;
   }

   Array<int> v;
   for (int i = 0; i < NumOfElements; ++i)
   {
      elements[i]->GetVertices(v);
      if (Dim == 1)
      {
         AddPointFaceElement(0, v[0], i);
         AddPointFaceElement(1, v[1], i);
      }
      else if (Dim == 2)
      {
         const int * const ef = el_to_edge->GetRow(i);
         const int ne = elements[i]->GetNEdges();
         for (int j = 0; j < ne; j++)
         {
            const int *e = elements[i]->GetEdgeVertices(j);
            AddSegmentFaceElement(j, ef[j], i, v[e[0]], v[e[1]]);
         }
      }
      else
      {
         const int * const ef = el_to_face->GetRow(i);
         switch (GetElementType(i))
         {
            case Element::TETRAHEDRON:
            {
               for (int j = 0; j < 4; j++)
               {
                  const int *fv = tet_t::FaceVert[j];
                  AddTriangleFaceElement(j, ef[j], i,
                                         v[fv[0]], v[fv[1]], v[fv[2]]);
               }
               break;
            }
            case Element::WEDGE:
            {
               for (int j = 0; j < 2; j++)
               {
                  const int *fv = pri_t::FaceVert[j];
                  AddTriangleFaceElement(j, ef[j], i,
                                         v[fv[0]], v[fv[1]], v[fv[2]]);
               }
               for (int j = 2; j < 5; j++)
               {
                  const int *fv = pri_t::FaceVert[j];
                  AddQuadFaceElement(j, ef[j], i,
                                     v[fv[0]], v[fv[1]], v[fv[2]], v[fv[3]]);
               }
               break;
            }
            case Element::PYRAMID:
            {
               for (int j = 0; j < 1; j++)
               {
                  const int *fv = pyr_t::FaceVert[j];
                  AddQuadFaceElement(j, ef[j], i,
                                     v[fv[0]], v[fv[1]], v[fv[2]], v[fv[3]]);
               }
               for (int j = 1; j < 5; j++)
               {
                  const int *fv = pyr_t::FaceVert[j];
                  AddTriangleFaceElement(j, ef[j], i,
                                         v[fv[0]], v[fv[1]], v[fv[2]]);
               }
               break;
            }
            case Element::HEXAHEDRON:
            {
               for (int j = 0; j < 6; j++)
               {
                  const int *fv = hex_t::FaceVert[j];
                  AddQuadFaceElement(j, ef[j], i,
                                     v[fv[0]], v[fv[1]], v[fv[2]], v[fv[3]]);
               }
               break;
            }
            default:
               MFEM_ABORT("Unexpected type of Element.");
         }
      }
   }
}

void Mesh::GenerateNCFaceInfo()
{
   MFEM_VERIFY(ncmesh, "missing NCMesh.");

   for (auto &x : faces_info)
   {
      x.NCFace = -1;
   }

   const NCMesh::NCList &list =
      (Dim == 2) ? ncmesh->GetEdgeList() : ncmesh->GetFaceList();

   nc_faces_info.SetSize(0);
   nc_faces_info.Reserve(list.masters.Size() + list.slaves.Size());

   int nfaces = GetNumFaces();

   // add records for master faces
   for (const NCMesh::Master &master : list.masters)
   {
      if (master.index >= nfaces) { continue; }

      FaceInfo &master_fi = faces_info[master.index];
      master_fi.NCFace = nc_faces_info.Size();
      nc_faces_info.Append(NCFaceInfo(false, master.local, NULL));
      // NOTE: one of the unused members stores local face no. to be used below
      MFEM_ASSERT(master_fi.Elem2No == -1, "internal error");
      MFEM_ASSERT(master_fi.Elem2Inf == -1, "internal error");
   }

   // add records for slave faces
   for (const NCMesh::Slave &slave : list.slaves)
   {
      if (slave.index < 0 || // degenerate slave face
          slave.index >= nfaces || // ghost slave
          slave.master >= nfaces) // has ghost master
      {
         continue;
      }

      FaceInfo &slave_fi = faces_info[slave.index];
      FaceInfo &master_fi = faces_info[slave.master];
      NCFaceInfo &master_nc = nc_faces_info[master_fi.NCFace];

      slave_fi.NCFace = nc_faces_info.Size();
      slave_fi.Elem2No = master_fi.Elem1No;
      slave_fi.Elem2Inf = 64 * master_nc.MasterFace; // get lf no. stored above
      // NOTE: In 3D, the orientation part of Elem2Inf is encoded in the point
      //       matrix. In 2D, the point matrix has the orientation of the parent
      //       edge, so its columns need to be flipped when applying it, see
      //       ApplyLocalSlaveTransformation.

      nc_faces_info.Append(
         NCFaceInfo(true, slave.master,
                    list.point_matrices[slave.geom][slave.matrix]));
   }
}

STable3D *Mesh::GetFacesTable()
{
   STable3D *faces_tbl = new STable3D(NumOfVertices);
   for (int i = 0; i < NumOfElements; i++)
   {
      const int *v = elements[i]->GetVertices();
      switch (GetElementType(i))
      {
         case Element::TETRAHEDRON:
         {
            for (int j = 0; j < 4; j++)
            {
               const int *fv = tet_t::FaceVert[j];
               faces_tbl->Push(v[fv[0]], v[fv[1]], v[fv[2]]);
            }
            break;
         }
         case Element::PYRAMID:
         {
            for (int j = 0; j < 1; j++)
            {
               const int *fv = pyr_t::FaceVert[j];
               faces_tbl->Push4(v[fv[0]], v[fv[1]], v[fv[2]], v[fv[3]]);
            }
            for (int j = 1; j < 5; j++)
            {
               const int *fv = pyr_t::FaceVert[j];
               faces_tbl->Push(v[fv[0]], v[fv[1]], v[fv[2]]);
            }
            break;
         }
         case Element::WEDGE:
         {
            for (int j = 0; j < 2; j++)
            {
               const int *fv = pri_t::FaceVert[j];
               faces_tbl->Push(v[fv[0]], v[fv[1]], v[fv[2]]);
            }
            for (int j = 2; j < 5; j++)
            {
               const int *fv = pri_t::FaceVert[j];
               faces_tbl->Push4(v[fv[0]], v[fv[1]], v[fv[2]], v[fv[3]]);
            }
            break;
         }
         case Element::HEXAHEDRON:
         {
            // find the face by the vertices with the smallest 3 numbers
            // z = 0, y = 0, x = 1, y = 1, x = 0, z = 1
            for (int j = 0; j < 6; j++)
            {
               const int *fv = hex_t::FaceVert[j];
               faces_tbl->Push4(v[fv[0]], v[fv[1]], v[fv[2]], v[fv[3]]);
            }
            break;
         }
         default:
            MFEM_ABORT("Unexpected type of Element: " << GetElementType(i));
      }
   }
   return faces_tbl;
}

STable3D *Mesh::GetElementToFaceTable(int ret_ftbl)
{
   Array<int> v;
   STable3D *faces_tbl;

   if (el_to_face != NULL)
   {
      delete el_to_face;
   }
   el_to_face = new Table(NumOfElements, 6);  // must be 6 for hexahedra
   faces_tbl = new STable3D(NumOfVertices);
   for (int i = 0; i < NumOfElements; i++)
   {
      elements[i]->GetVertices(v);
      switch (GetElementType(i))
      {
         case Element::TETRAHEDRON:
         {
            for (int j = 0; j < 4; j++)
            {
               const int *fv = tet_t::FaceVert[j];
               el_to_face->Push(
                  i, faces_tbl->Push(v[fv[0]], v[fv[1]], v[fv[2]]));
            }
            break;
         }
         case Element::WEDGE:
         {
            for (int j = 0; j < 2; j++)
            {
               const int *fv = pri_t::FaceVert[j];
               el_to_face->Push(
                  i, faces_tbl->Push(v[fv[0]], v[fv[1]], v[fv[2]]));
            }
            for (int j = 2; j < 5; j++)
            {
               const int *fv = pri_t::FaceVert[j];
               el_to_face->Push(
                  i, faces_tbl->Push4(v[fv[0]], v[fv[1]], v[fv[2]], v[fv[3]]));
            }
            break;
         }
         case Element::PYRAMID:
         {
            for (int j = 0; j < 1; j++)
            {
               const int *fv = pyr_t::FaceVert[j];
               el_to_face->Push(
                  i, faces_tbl->Push4(v[fv[0]], v[fv[1]], v[fv[2]], v[fv[3]]));
            }
            for (int j = 1; j < 5; j++)
            {
               const int *fv = pyr_t::FaceVert[j];
               el_to_face->Push(
                  i, faces_tbl->Push(v[fv[0]], v[fv[1]], v[fv[2]]));
            }
            break;
         }
         case Element::HEXAHEDRON:
         {
            // find the face by the vertices with the smallest 3 numbers
            // z = 0, y = 0, x = 1, y = 1, x = 0, z = 1
            for (int j = 0; j < 6; j++)
            {
               const int *fv = hex_t::FaceVert[j];
               el_to_face->Push(
                  i, faces_tbl->Push4(v[fv[0]], v[fv[1]], v[fv[2]], v[fv[3]]));
            }
            break;
         }
         default:
            MFEM_ABORT("Unexpected type of Element.");
      }
   }
   el_to_face->Finalize();
   NumOfFaces = faces_tbl->NumberOfElements();
   be_to_face.SetSize(NumOfBdrElements);

   for (int i = 0; i < NumOfBdrElements; i++)
   {
      boundary[i]->GetVertices(v);
      switch (GetBdrElementType(i))
      {
         case Element::TRIANGLE:
         {
            be_to_face[i] = (*faces_tbl)(v[0], v[1], v[2]);
            break;
         }
         case Element::QUADRILATERAL:
         {
            be_to_face[i] = (*faces_tbl)(v[0], v[1], v[2], v[3]);
            break;
         }
         default:
            MFEM_ABORT("Unexpected type of boundary Element.");
      }
   }

   if (ret_ftbl)
   {
      return faces_tbl;
   }
   delete faces_tbl;
   return NULL;
}

// shift cyclically 3 integers so that the smallest is first
static inline
void Rotate3(int &a, int &b, int &c)
{
   if (a < b)
   {
      if (a > c)
      {
         ShiftRight(a, b, c);
      }
   }
   else
   {
      if (b < c)
      {
         ShiftRight(c, b, a);
      }
      else
      {
         ShiftRight(a, b, c);
      }
   }
}

void Mesh::ReorientTetMesh()
{
   if (Dim != 3 || !(meshgen & 1))
   {
      return;
   }

   ResetLazyData();

   DSTable *old_v_to_v = NULL;
   Table *old_elem_vert = NULL;

   if (Nodes)
   {
      PrepareNodeReorder(&old_v_to_v, &old_elem_vert);
   }

   for (int i = 0; i < NumOfElements; i++)
   {
      if (GetElementType(i) == Element::TETRAHEDRON)
      {
         int *v = elements[i]->GetVertices();

         Rotate3(v[0], v[1], v[2]);
         if (v[0] < v[3])
         {
            Rotate3(v[1], v[2], v[3]);
         }
         else
         {
            ShiftRight(v[0], v[1], v[3]);
         }
      }
   }

   for (int i = 0; i < NumOfBdrElements; i++)
   {
      if (GetBdrElementType(i) == Element::TRIANGLE)
      {
         int *v = boundary[i]->GetVertices();

         Rotate3(v[0], v[1], v[2]);
      }
   }

   if (!Nodes)
   {
      GetElementToFaceTable();
      GenerateFaces();
      if (el_to_edge)
      {
         NumOfEdges = GetElementToEdgeTable(*el_to_edge);
      }
   }
   else
   {
      DoNodeReorder(old_v_to_v, old_elem_vert);
      delete old_elem_vert;
      delete old_v_to_v;
   }
}

int *Mesh::CartesianPartitioning(int nxyz[])
{
   int *partitioning;
   real_t pmin[3] = { infinity(), infinity(), infinity() };
   real_t pmax[3] = { -infinity(), -infinity(), -infinity() };
   // find a bounding box using the vertices
   for (int vi = 0; vi < NumOfVertices; vi++)
   {
      const real_t *p = vertices[vi]();
      for (int i = 0; i < spaceDim; i++)
      {
         if (p[i] < pmin[i]) { pmin[i] = p[i]; }
         if (p[i] > pmax[i]) { pmax[i] = p[i]; }
      }
   }

   partitioning = new int[NumOfElements];

   // determine the partitioning using the centers of the elements
   real_t ppt[3];
   Vector pt(ppt, spaceDim);
   for (int el = 0; el < NumOfElements; el++)
   {
      GetElementTransformation(el)->Transform(
         Geometries.GetCenter(GetElementBaseGeometry(el)), pt);
      int part = 0;
      for (int i = spaceDim-1; i >= 0; i--)
      {
         int idx = (int)floor(nxyz[i]*((pt(i) - pmin[i])/(pmax[i] - pmin[i])));
         if (idx < 0) { idx = 0; }
         if (idx >= nxyz[i]) { idx = nxyz[i]-1; }
         part = part * nxyz[i] + idx;
      }
      partitioning[el] = part;
   }

   return partitioning;
}

void FindPartitioningComponents(Table &elem_elem,
                                const Array<int> &partitioning,
                                Array<int> &component,
                                Array<int> &num_comp);

int *Mesh::GeneratePartitioning(int nparts, int part_method)
{
#ifdef MFEM_USE_METIS

   int print_messages = 1;
   // If running in parallel, print messages only from rank 0.
#ifdef MFEM_USE_MPI
   int init_flag, fin_flag;
   MPI_Initialized(&init_flag);
   MPI_Finalized(&fin_flag);
   if (init_flag && !fin_flag)
   {
      int rank;
      MPI_Comm_rank(GetGlobalMPI_Comm(), &rank);
      if (rank != 0) { print_messages = 0; }
   }
#endif

   int i, *partitioning;

   ElementToElementTable();

   partitioning = new int[NumOfElements];

   if (nparts == 1)
   {
      for (i = 0; i < NumOfElements; i++)
      {
         partitioning[i] = 0;
      }
   }
   else if (NumOfElements <= nparts)
   {
      for (i = 0; i < NumOfElements; i++)
      {
         partitioning[i] = i;
      }
   }
   else
   {
      idx_t *I, *J, n;
#ifndef MFEM_USE_METIS_5
      idx_t wgtflag = 0;
      idx_t numflag = 0;
      idx_t options[5];
#else
      idx_t ncon = 1;
      idx_t errflag;
      idx_t options[40];
#endif
      idx_t edgecut;

      // In case METIS have been compiled with 64bit indices
      bool freedata = false;
      idx_t mparts = (idx_t) nparts;
      idx_t *mpartitioning;

      n = NumOfElements;
      if (sizeof(idx_t) == sizeof(int))
      {
         I = (idx_t*) el_to_el->GetI();
         J = (idx_t*) el_to_el->GetJ();
         mpartitioning = (idx_t*) partitioning;
      }
      else
      {
         int *iI = el_to_el->GetI();
         int *iJ = el_to_el->GetJ();
         int m = iI[n];
         I = new idx_t[n+1];
         J = new idx_t[m];
         for (int k = 0; k < n+1; k++) { I[k] = iI[k]; }
         for (int k = 0; k < m; k++) { J[k] = iJ[k]; }
         mpartitioning = new idx_t[n];
         freedata = true;
      }
#ifndef MFEM_USE_METIS_5
      options[0] = 0;
#else
      METIS_SetDefaultOptions(options);
      options[METIS_OPTION_CONTIG] = 1; // set METIS_OPTION_CONTIG
      // If the mesh is disconnected, disable METIS_OPTION_CONTIG.
      {
         Array<int> part(partitioning, NumOfElements);
         part = 0; // single part for the whole mesh
         Array<int> component; // size will be set to num. elem.
         Array<int> num_comp;  // size will be set to num. parts (1)
         FindPartitioningComponents(*el_to_el, part, component, num_comp);
         if (num_comp[0] > 1) { options[METIS_OPTION_CONTIG] = 0; }
      }
#endif

      // Sort the neighbor lists
      if (part_method >= 0 && part_method <= 2)
      {
         for (i = 0; i < n; i++)
         {
            // Sort in increasing order.
            // std::sort(J+I[i], J+I[i+1]);

            // Sort in decreasing order, as in previous versions of MFEM.
            std::sort(J+I[i], J+I[i+1], std::greater<idx_t>());
         }
      }

      // This function should be used to partition a graph into a small
      // number of partitions (less than 8).
      if (part_method == 0 || part_method == 3)
      {
#ifndef MFEM_USE_METIS_5
         METIS_PartGraphRecursive(&n,
                                  I,
                                  J,
                                  NULL,
                                  NULL,
                                  &wgtflag,
                                  &numflag,
                                  &mparts,
                                  options,
                                  &edgecut,
                                  mpartitioning);
#else
         errflag = METIS_PartGraphRecursive(&n,
                                            &ncon,
                                            I,
                                            J,
                                            NULL,
                                            NULL,
                                            NULL,
                                            &mparts,
                                            NULL,
                                            NULL,
                                            options,
                                            &edgecut,
                                            mpartitioning);
         if (errflag != 1)
         {
            mfem_error("Mesh::GeneratePartitioning: "
                       " error in METIS_PartGraphRecursive!");
         }
#endif
      }

      // This function should be used to partition a graph into a large
      // number of partitions (greater than 8).
      if (part_method == 1 || part_method == 4)
      {
#ifndef MFEM_USE_METIS_5
         METIS_PartGraphKway(&n,
                             I,
                             J,
                             NULL,
                             NULL,
                             &wgtflag,
                             &numflag,
                             &mparts,
                             options,
                             &edgecut,
                             mpartitioning);
#else
         errflag = METIS_PartGraphKway(&n,
                                       &ncon,
                                       I,
                                       J,
                                       NULL,
                                       NULL,
                                       NULL,
                                       &mparts,
                                       NULL,
                                       NULL,
                                       options,
                                       &edgecut,
                                       mpartitioning);
         if (errflag != 1)
         {
            mfem_error("Mesh::GeneratePartitioning: "
                       " error in METIS_PartGraphKway!");
         }
#endif
      }

      // The objective of this partitioning is to minimize the total
      // communication volume
      if (part_method == 2 || part_method == 5)
      {
#ifndef MFEM_USE_METIS_5
         METIS_PartGraphVKway(&n,
                              I,
                              J,
                              NULL,
                              NULL,
                              &wgtflag,
                              &numflag,
                              &mparts,
                              options,
                              &edgecut,
                              mpartitioning);
#else
         options[METIS_OPTION_OBJTYPE] = METIS_OBJTYPE_VOL;
         errflag = METIS_PartGraphKway(&n,
                                       &ncon,
                                       I,
                                       J,
                                       NULL,
                                       NULL,
                                       NULL,
                                       &mparts,
                                       NULL,
                                       NULL,
                                       options,
                                       &edgecut,
                                       mpartitioning);
         if (errflag != 1)
         {
            mfem_error("Mesh::GeneratePartitioning: "
                       " error in METIS_PartGraphKway!");
         }
#endif
      }

#ifdef MFEM_DEBUG
      if (print_messages)
      {
         mfem::out << "Mesh::GeneratePartitioning(...): edgecut = "
                   << edgecut << endl;
      }
#endif
      nparts = (int) mparts;
      if (mpartitioning != (idx_t*)partitioning)
      {
         for (int k = 0; k<NumOfElements; k++)
         {
            partitioning[k] = mpartitioning[k];
         }
      }
      if (freedata)
      {
         delete[] I;
         delete[] J;
         delete[] mpartitioning;
      }
   }

   delete el_to_el;
   el_to_el = NULL;

   // Check for empty partitionings (a "feature" in METIS)
   if (nparts > 1 && NumOfElements > nparts)
   {
      Array< Pair<int,int> > psize(nparts);
      int empty_parts;

      // Count how many elements are in each partition, and store the result in
      // psize, where psize[i].one is the number of elements, and psize[i].two
      // is partition index. Keep track of the number of empty parts.
      auto count_partition_elements = [&]()
      {
         for (i = 0; i < nparts; i++)
         {
            psize[i].one = 0;
            psize[i].two = i;
         }

         for (i = 0; i < NumOfElements; i++)
         {
            psize[partitioning[i]].one++;
         }

         empty_parts = 0;
         for (i = 0; i < nparts; i++)
         {
            if (psize[i].one == 0) { empty_parts++; }
         }
      };

      count_partition_elements();

      // This code just split the largest partitionings in two.
      // Do we need to replace it with something better?
      while (empty_parts)
      {
         if (print_messages)
         {
            mfem::err << "Mesh::GeneratePartitioning(...): METIS returned "
                      << empty_parts << " empty parts!"
                      << " Applying a simple fix ..." << endl;
         }

         SortPairs<int,int>(psize, nparts);

         for (i = nparts-1; i > nparts-1-empty_parts; i--)
         {
            psize[i].one /= 2;
         }

         for (int j = 0; j < NumOfElements; j++)
         {
            for (i = nparts-1; i > nparts-1-empty_parts; i--)
            {
               if (psize[i].one == 0 || partitioning[j] != psize[i].two)
               {
                  continue;
               }
               else
               {
                  partitioning[j] = psize[nparts-1-i].two;
                  psize[i].one--;
               }
            }
         }

         // Check for empty partitionings again
         count_partition_elements();
      }
   }

   return partitioning;

#else

   mfem_error("Mesh::GeneratePartitioning(...): "
              "MFEM was compiled without Metis.");

   return NULL;

#endif
}

/* required: 0 <= partitioning[i] < num_part */
void FindPartitioningComponents(Table &elem_elem,
                                const Array<int> &partitioning,
                                Array<int> &component,
                                Array<int> &num_comp)
{
   int i, j, k;
   int num_elem, *i_elem_elem, *j_elem_elem;

   num_elem    = elem_elem.Size();
   i_elem_elem = elem_elem.GetI();
   j_elem_elem = elem_elem.GetJ();

   component.SetSize(num_elem);

   Array<int> elem_stack(num_elem);
   int stack_p, stack_top_p, elem;
   int num_part;

   num_part = -1;
   for (i = 0; i < num_elem; i++)
   {
      if (partitioning[i] > num_part)
      {
         num_part = partitioning[i];
      }
      component[i] = -1;
   }
   num_part++;

   num_comp.SetSize(num_part);
   for (i = 0; i < num_part; i++)
   {
      num_comp[i] = 0;
   }

   stack_p = 0;
   stack_top_p = 0;  // points to the first unused element in the stack
   for (elem = 0; elem < num_elem; elem++)
   {
      if (component[elem] >= 0)
      {
         continue;
      }

      component[elem] = num_comp[partitioning[elem]]++;

      elem_stack[stack_top_p++] = elem;

      for ( ; stack_p < stack_top_p; stack_p++)
      {
         i = elem_stack[stack_p];
         for (j = i_elem_elem[i]; j < i_elem_elem[i+1]; j++)
         {
            k = j_elem_elem[j];
            if (partitioning[k] == partitioning[i])
            {
               if (component[k] < 0)
               {
                  component[k] = component[i];
                  elem_stack[stack_top_p++] = k;
               }
               else if (component[k] != component[i])
               {
                  mfem_error("FindPartitioningComponents");
               }
            }
         }
      }
   }
}

void Mesh::CheckPartitioning(int *partitioning_)
{
   int i, n_empty, n_mcomp;
   Array<int> component, num_comp;
   const Array<int> partitioning(partitioning_, GetNE());

   ElementToElementTable();

   FindPartitioningComponents(*el_to_el, partitioning, component, num_comp);

   n_empty = n_mcomp = 0;
   for (i = 0; i < num_comp.Size(); i++)
      if (num_comp[i] == 0)
      {
         n_empty++;
      }
      else if (num_comp[i] > 1)
      {
         n_mcomp++;
      }

   if (n_empty > 0)
   {
      mfem::out << "Mesh::CheckPartitioning(...) :\n"
                << "The following subdomains are empty :\n";
      for (i = 0; i < num_comp.Size(); i++)
         if (num_comp[i] == 0)
         {
            mfem::out << ' ' << i;
         }
      mfem::out << endl;
   }
   if (n_mcomp > 0)
   {
      mfem::out << "Mesh::CheckPartitioning(...) :\n"
                << "The following subdomains are NOT connected :\n";
      for (i = 0; i < num_comp.Size(); i++)
         if (num_comp[i] > 1)
         {
            mfem::out << ' ' << i;
         }
      mfem::out << endl;
   }
   if (n_empty == 0 && n_mcomp == 0)
      mfem::out << "Mesh::CheckPartitioning(...) : "
                "All subdomains are connected." << endl;

   if (el_to_el)
   {
      delete el_to_el;
   }
   el_to_el = NULL;
}

// compute the coefficients of the polynomial in t:
//   c(0)+c(1)*t+...+c(d)*t^d = det(A+t*B)
// where A, B are (d x d), d=2,3
void DetOfLinComb(const DenseMatrix &A, const DenseMatrix &B, Vector &c)
{
   const real_t *a = A.Data();
   const real_t *b = B.Data();

   c.SetSize(A.Width()+1);
   switch (A.Width())
   {
      case 2:
      {
         // det(A+t*B) = |a0 a2|   / |a0 b2| + |b0 a2| \       |b0 b2|
         //              |a1 a3| + \ |a1 b3|   |b1 a3| / * t + |b1 b3| * t^2
         c(0) = a[0]*a[3]-a[1]*a[2];
         c(1) = a[0]*b[3]-a[1]*b[2]+b[0]*a[3]-b[1]*a[2];
         c(2) = b[0]*b[3]-b[1]*b[2];
      }
      break;

      case 3:
      {
         /*              |a0 a3 a6|
          * det(A+t*B) = |a1 a4 a7| +
          *              |a2 a5 a8|

          *     /  |b0 a3 a6|   |a0 b3 a6|   |a0 a3 b6| \
          *   + |  |b1 a4 a7| + |a1 b4 a7| + |a1 a4 b7| | * t +
          *     \  |b2 a5 a8|   |a2 b5 a8|   |a2 a5 b8| /

          *     /  |a0 b3 b6|   |b0 a3 b6|   |b0 b3 a6| \
          *   + |  |a1 b4 b7| + |b1 a4 b7| + |b1 b4 a7| | * t^2 +
          *     \  |a2 b5 b8|   |b2 a5 b8|   |b2 b5 a8| /

          *     |b0 b3 b6|
          *   + |b1 b4 b7| * t^3
          *     |b2 b5 b8|       */
         c(0) = (a[0] * (a[4] * a[8] - a[5] * a[7]) +
                 a[1] * (a[5] * a[6] - a[3] * a[8]) +
                 a[2] * (a[3] * a[7] - a[4] * a[6]));

         c(1) = (b[0] * (a[4] * a[8] - a[5] * a[7]) +
                 b[1] * (a[5] * a[6] - a[3] * a[8]) +
                 b[2] * (a[3] * a[7] - a[4] * a[6]) +

                 a[0] * (b[4] * a[8] - b[5] * a[7]) +
                 a[1] * (b[5] * a[6] - b[3] * a[8]) +
                 a[2] * (b[3] * a[7] - b[4] * a[6]) +

                 a[0] * (a[4] * b[8] - a[5] * b[7]) +
                 a[1] * (a[5] * b[6] - a[3] * b[8]) +
                 a[2] * (a[3] * b[7] - a[4] * b[6]));

         c(2) = (a[0] * (b[4] * b[8] - b[5] * b[7]) +
                 a[1] * (b[5] * b[6] - b[3] * b[8]) +
                 a[2] * (b[3] * b[7] - b[4] * b[6]) +

                 b[0] * (a[4] * b[8] - a[5] * b[7]) +
                 b[1] * (a[5] * b[6] - a[3] * b[8]) +
                 b[2] * (a[3] * b[7] - a[4] * b[6]) +

                 b[0] * (b[4] * a[8] - b[5] * a[7]) +
                 b[1] * (b[5] * a[6] - b[3] * a[8]) +
                 b[2] * (b[3] * a[7] - b[4] * a[6]));

         c(3) = (b[0] * (b[4] * b[8] - b[5] * b[7]) +
                 b[1] * (b[5] * b[6] - b[3] * b[8]) +
                 b[2] * (b[3] * b[7] - b[4] * b[6]));
      }
      break;

      default:
         mfem_error("DetOfLinComb(...)");
   }
}

// compute the real roots of
//   z(0)+z(1)*x+...+z(d)*x^d = 0,  d=2,3;
// the roots are returned in x, sorted in increasing order;
// it is assumed that x is at least of size d;
// return the number of roots counting multiplicity;
// return -1 if all z(i) are 0.
int FindRoots(const Vector &z, Vector &x)
{
   int d = z.Size()-1;
   if (d > 3 || d < 0)
   {
      mfem_error("FindRoots(...)");
   }

   while (z(d) == 0.0)
   {
      if (d == 0)
      {
         return (-1);
      }
      d--;
   }
   switch (d)
   {
      case 0:
      {
         return 0;
      }

      case 1:
      {
         x(0) = -z(0)/z(1);
         return 1;
      }

      case 2:
      {
         real_t a = z(2), b = z(1), c = z(0);
         real_t D = b*b-4*a*c;
         if (D < 0.0)
         {
            return 0;
         }
         if (D == 0.0)
         {
            x(0) = x(1) = -0.5 * b / a;
            return 2; // root with multiplicity 2
         }
         if (b == 0.0)
         {
            x(0) = -(x(1) = fabs(0.5 * sqrt(D) / a));
            return 2;
         }
         else
         {
            real_t t;
            if (b > 0.0)
            {
               t = -0.5 * (b + sqrt(D));
            }
            else
            {
               t = -0.5 * (b - sqrt(D));
            }
            x(0) = t / a;
            x(1) = c / t;
            if (x(0) > x(1))
            {
               Swap<real_t>(x(0), x(1));
            }
            return 2;
         }
      }

      case 3:
      {
         real_t a = z(2)/z(3), b = z(1)/z(3), c = z(0)/z(3);

         // find the real roots of x^3 + a x^2 + b x + c = 0
         real_t Q = (a * a - 3 * b) / 9;
         real_t R = (2 * a * a * a - 9 * a * b + 27 * c) / 54;
         real_t Q3 = Q * Q * Q;
         real_t R2 = R * R;

         if (R2 == Q3)
         {
            if (Q == 0)
            {
               x(0) = x(1) = x(2) = - a / 3;
            }
            else
            {
               real_t sqrtQ = sqrt(Q);

               if (R > 0)
               {
                  x(0) = -2 * sqrtQ - a / 3;
                  x(1) = x(2) = sqrtQ - a / 3;
               }
               else
               {
                  x(0) = x(1) = - sqrtQ - a / 3;
                  x(2) = 2 * sqrtQ - a / 3;
               }
            }
            return 3;
         }
         else if (R2 < Q3)
         {
            real_t theta = acos(R / sqrt(Q3));
            real_t A = -2 * sqrt(Q);
            real_t x0, x1, x2;
            x0 = A * cos(theta / 3) - a / 3;
            x1 = A * cos((theta + 2.0 * M_PI) / 3) - a / 3;
            x2 = A * cos((theta - 2.0 * M_PI) / 3) - a / 3;

            /* Sort x0, x1, x2 */
            if (x0 > x1)
            {
               Swap<real_t>(x0, x1);
            }
            if (x1 > x2)
            {
               Swap<real_t>(x1, x2);
               if (x0 > x1)
               {
                  Swap<real_t>(x0, x1);
               }
            }
            x(0) = x0;
            x(1) = x1;
            x(2) = x2;
            return 3;
         }
         else
         {
            real_t A;
            if (R >= 0.0)
            {
               A = -pow(sqrt(R2 - Q3) + R, 1.0/3.0);
            }
            else
            {
               A =  pow(sqrt(R2 - Q3) - R, 1.0/3.0);
            }
            x(0) = A + Q / A - a / 3;
            return 1;
         }
      }
   }
   return 0;
}

void FindTMax(Vector &c, Vector &x, real_t &tmax,
              const real_t factor, const int Dim)
{
   const real_t c0 = c(0);
   c(0) = c0 * (1.0 - pow(factor, -Dim));
   int nr = FindRoots(c, x);
   for (int j = 0; j < nr; j++)
   {
      if (x(j) > tmax)
      {
         break;
      }
      if (x(j) >= 0.0)
      {
         tmax = x(j);
         break;
      }
   }
   c(0) = c0 * (1.0 - pow(factor, Dim));
   nr = FindRoots(c, x);
   for (int j = 0; j < nr; j++)
   {
      if (x(j) > tmax)
      {
         break;
      }
      if (x(j) >= 0.0)
      {
         tmax = x(j);
         break;
      }
   }
}

void Mesh::CheckDisplacements(const Vector &displacements, real_t &tmax)
{
   int nvs = vertices.Size();
   DenseMatrix P, V, DS, PDS(spaceDim), VDS(spaceDim);
   Vector c(spaceDim+1), x(spaceDim);
   const real_t factor = 2.0;

   // check for tangling assuming constant speed
   if (tmax < 1.0)
   {
      tmax = 1.0;
   }
   for (int i = 0; i < NumOfElements; i++)
   {
      Element *el = elements[i];
      int nv = el->GetNVertices();
      int *v = el->GetVertices();
      P.SetSize(spaceDim, nv);
      V.SetSize(spaceDim, nv);
      for (int j = 0; j < spaceDim; j++)
         for (int k = 0; k < nv; k++)
         {
            P(j, k) = vertices[v[k]](j);
            V(j, k) = displacements(v[k]+j*nvs);
         }
      DS.SetSize(nv, spaceDim);
      const FiniteElement *fe =
         GetTransformationFEforElementType(el->GetType());
      // check if  det(P.DShape+t*V.DShape) > 0 for all x and 0<=t<=1
      switch (el->GetType())
      {
         case Element::TRIANGLE:
         case Element::TETRAHEDRON:
         {
            // DS is constant
            fe->CalcDShape(Geometries.GetCenter(fe->GetGeomType()), DS);
            Mult(P, DS, PDS);
            Mult(V, DS, VDS);
            DetOfLinComb(PDS, VDS, c);
            if (c(0) <= 0.0)
            {
               tmax = 0.0;
            }
            else
            {
               FindTMax(c, x, tmax, factor, Dim);
            }
         }
         break;

         case Element::QUADRILATERAL:
         {
            const IntegrationRule &ir = fe->GetNodes();
            for (int j = 0; j < nv; j++)
            {
               fe->CalcDShape(ir.IntPoint(j), DS);
               Mult(P, DS, PDS);
               Mult(V, DS, VDS);
               DetOfLinComb(PDS, VDS, c);
               if (c(0) <= 0.0)
               {
                  tmax = 0.0;
               }
               else
               {
                  FindTMax(c, x, tmax, factor, Dim);
               }
            }
         }
         break;

         default:
            mfem_error("Mesh::CheckDisplacements(...)");
      }
   }
}

void Mesh::MoveVertices(const Vector &displacements)
{
   for (int i = 0, nv = vertices.Size(); i < nv; i++)
      for (int j = 0; j < spaceDim; j++)
      {
         vertices[i](j) += displacements(j*nv+i);
      }
}

void Mesh::GetVertices(Vector &vert_coord) const
{
   int nv = vertices.Size();
   vert_coord.SetSize(nv*spaceDim);
   for (int i = 0; i < nv; i++)
      for (int j = 0; j < spaceDim; j++)
      {
         vert_coord(j*nv+i) = vertices[i](j);
      }
}

void Mesh::SetVertices(const Vector &vert_coord)
{
   for (int i = 0, nv = vertices.Size(); i < nv; i++)
      for (int j = 0; j < spaceDim; j++)
      {
         vertices[i](j) = vert_coord(j*nv+i);
      }
}

void Mesh::GetNode(int i, real_t *coord) const
{
   if (Nodes)
   {
      FiniteElementSpace *fes = Nodes->FESpace();
      for (int j = 0; j < spaceDim; j++)
      {
         coord[j] = AsConst(*Nodes)(fes->DofToVDof(i, j));
      }
   }
   else
   {
      for (int j = 0; j < spaceDim; j++)
      {
         coord[j] = vertices[i](j);
      }
   }
}

void Mesh::SetNode(int i, const real_t *coord)
{
   if (Nodes)
   {
      FiniteElementSpace *fes = Nodes->FESpace();
      for (int j = 0; j < spaceDim; j++)
      {
         (*Nodes)(fes->DofToVDof(i, j)) = coord[j];
      }
   }
   else
   {
      for (int j = 0; j < spaceDim; j++)
      {
         vertices[i](j) = coord[j];
      }

   }
}

void Mesh::MoveNodes(const Vector &displacements)
{
   if (Nodes)
   {
      (*Nodes) += displacements;
   }
   else
   {
      MoveVertices(displacements);
   }
}

void Mesh::GetNodes(Vector &node_coord) const
{
   if (Nodes)
   {
      node_coord = (*Nodes);
   }
   else
   {
      GetVertices(node_coord);
   }
}

void Mesh::SetNodes(const Vector &node_coord)
{
   if (Nodes)
   {
      (*Nodes) = node_coord;
   }
   else
   {
      SetVertices(node_coord);
   }

   // Invalidate the old geometric factors
   NodesUpdated();
}

void Mesh::NewNodes(GridFunction &nodes, bool make_owner)
{
   if (own_nodes) { delete Nodes; }
   Nodes = &nodes;
   spaceDim = Nodes->FESpace()->GetVDim();
   own_nodes = (int)make_owner;

   if (NURBSext != nodes.FESpace()->GetNURBSext())
   {
      delete NURBSext;
      NURBSext = nodes.FESpace()->StealNURBSext();
   }

   if (ncmesh)
   {
      ncmesh->MakeTopologyOnly();
   }

   // Invalidate the old geometric factors
   NodesUpdated();
}

void Mesh::SwapNodes(GridFunction *&nodes, int &own_nodes_)
{
   // If this is a nonconforming mesh without nodes, ncmesh->coordinates will
   // be non-empty; so if the 'nodes' argument is not NULL, we will create an
   // inconsistent state where the Mesh has nodes and ncmesh->coordinates is not
   // empty. This was creating an issue for Mesh::Print() since both the
   // "coordinates" and "nodes" sections were written, leading to crashes during
   // loading. This issue is now fixed in Mesh::Printer() by temporarily
   // swapping ncmesh->coordinates with an empty array when the Mesh has nodes.

   mfem::Swap<GridFunction*>(Nodes, nodes);
   mfem::Swap<int>(own_nodes, own_nodes_);
   // TODO:
   // if (nodes)
   //    nodes->FESpace()->MakeNURBSextOwner();
   // NURBSext = (Nodes) ? Nodes->FESpace()->StealNURBSext() : NULL;

   // Invalidate the old geometric factors
   NodesUpdated();
}

void Mesh::AverageVertices(const int *indexes, int n, int result)
{
   int j, k;

   for (k = 0; k < spaceDim; k++)
   {
      vertices[result](k) = vertices[indexes[0]](k);
   }

   for (j = 1; j < n; j++)
      for (k = 0; k < spaceDim; k++)
      {
         vertices[result](k) += vertices[indexes[j]](k);
      }

   for (k = 0; k < spaceDim; k++)
   {
      vertices[result](k) *= (1.0 / n);
   }
}

void Mesh::UpdateNodes()
{
   if (Nodes)
   {
      Nodes->FESpace()->Update();
      Nodes->Update();

      // update vertex coordinates for compatibility (e.g., GetVertex())
      SetVerticesFromNodes(Nodes);

      // Invalidate the old geometric factors
      NodesUpdated();
   }
}

void Mesh::UniformRefinement2D_base(bool update_nodes)
{
   ResetLazyData();

   if (el_to_edge == NULL)
   {
      el_to_edge = new Table;
      NumOfEdges = GetElementToEdgeTable(*el_to_edge);
   }

   int quad_counter = 0;
   for (int i = 0; i < NumOfElements; i++)
   {
      if (elements[i]->GetType() == Element::QUADRILATERAL)
      {
         quad_counter++;
      }
   }

   const int oedge = NumOfVertices;
   const int oelem = oedge + NumOfEdges;

   Array<Element*> new_elements;
   Array<Element*> new_boundary;

   vertices.SetSize(oelem + quad_counter);
   new_elements.SetSize(4 * NumOfElements);
   quad_counter = 0;

   for (int i = 0, j = 0; i < NumOfElements; i++)
   {
      const Element::Type el_type = elements[i]->GetType();
      const int attr = elements[i]->GetAttribute();
      int *v = elements[i]->GetVertices();
      const int *e = el_to_edge->GetRow(i);
      int vv[2];

      if (el_type == Element::TRIANGLE)
      {
         for (int ei = 0; ei < 3; ei++)
         {
            for (int k = 0; k < 2; k++)
            {
               vv[k] = v[tri_t::Edges[ei][k]];
            }
            AverageVertices(vv, 2, oedge+e[ei]);
         }

         new_elements[j++] =
            new Triangle(v[0], oedge+e[0], oedge+e[2], attr);
         new_elements[j++] =
            new Triangle(oedge+e[1], oedge+e[2], oedge+e[0], attr);
         new_elements[j++] =
            new Triangle(oedge+e[0], v[1], oedge+e[1], attr);
         new_elements[j++] =
            new Triangle(oedge+e[2], oedge+e[1], v[2], attr);
      }
      else if (el_type == Element::QUADRILATERAL)
      {
         const int qe = quad_counter;
         quad_counter++;
         AverageVertices(v, 4, oelem+qe);

         for (int ei = 0; ei < 4; ei++)
         {
            for (int k = 0; k < 2; k++)
            {
               vv[k] = v[quad_t::Edges[ei][k]];
            }
            AverageVertices(vv, 2, oedge+e[ei]);
         }

         new_elements[j++] =
            new Quadrilateral(v[0], oedge+e[0], oelem+qe, oedge+e[3], attr);
         new_elements[j++] =
            new Quadrilateral(oedge+e[0], v[1], oedge+e[1], oelem+qe, attr);
         new_elements[j++] =
            new Quadrilateral(oelem+qe, oedge+e[1], v[2], oedge+e[2], attr);
         new_elements[j++] =
            new Quadrilateral(oedge+e[3], oelem+qe, oedge+e[2], v[3], attr);
      }
      else
      {
         MFEM_ABORT("unknown element type: " << el_type);
      }
      FreeElement(elements[i]);
   }
   mfem::Swap(elements, new_elements);

   // refine boundary elements
   new_boundary.SetSize(2 * NumOfBdrElements);
   for (int i = 0, j = 0; i < NumOfBdrElements; i++)
   {
      const int attr = boundary[i]->GetAttribute();
      int *v = boundary[i]->GetVertices();

      new_boundary[j++] = new Segment(v[0], oedge+be_to_face[i], attr);
      new_boundary[j++] = new Segment(oedge+be_to_face[i], v[1], attr);

      FreeElement(boundary[i]);
   }
   mfem::Swap(boundary, new_boundary);

   static const real_t A = 0.0, B = 0.5, C = 1.0;
   static real_t tri_children[2*3*4] =
   {
      A,A, B,A, A,B,
      B,B, A,B, B,A,
      B,A, C,A, B,B,
      A,B, B,B, A,C
   };
   static real_t quad_children[2*4*4] =
   {
      A,A, B,A, B,B, A,B, // lower-left
      B,A, C,A, C,B, B,B, // lower-right
      B,B, C,B, C,C, B,C, // upper-right
      A,B, B,B, B,C, A,C  // upper-left
   };

   CoarseFineTr.point_matrices[Geometry::TRIANGLE]
   .UseExternalData(tri_children, 2, 3, 4);
   CoarseFineTr.point_matrices[Geometry::SQUARE]
   .UseExternalData(quad_children, 2, 4, 4);
   CoarseFineTr.embeddings.SetSize(elements.Size());

   for (int i = 0; i < elements.Size(); i++)
   {
      Embedding &emb = CoarseFineTr.embeddings[i];
      emb.parent = i / 4;
      emb.matrix = i % 4;
   }

   NumOfVertices    = vertices.Size();
   NumOfElements    = 4 * NumOfElements;
   NumOfBdrElements = 2 * NumOfBdrElements;
   NumOfFaces       = 0;

   NumOfEdges = GetElementToEdgeTable(*el_to_edge);
   GenerateFaces();

   last_operation = Mesh::REFINE;
   sequence++;

   if (update_nodes) { UpdateNodes(); }

#ifdef MFEM_DEBUG
   if (!Nodes || update_nodes)
   {
      CheckElementOrientation(false);
   }
   CheckBdrElementOrientation(false);
#endif
}

static inline real_t sqr(const real_t &x)
{
   return x*x;
}

void Mesh::UniformRefinement3D_base(Array<int> *f2qf_ptr, DSTable *v_to_v_p,
                                    bool update_nodes)
{
   ResetLazyData();

   if (el_to_edge == NULL)
   {
      el_to_edge = new Table;
      NumOfEdges = GetElementToEdgeTable(*el_to_edge);
   }

   if (el_to_face == NULL)
   {
      GetElementToFaceTable();
   }

   Array<int> f2qf_loc;
   Array<int> &f2qf = f2qf_ptr ? *f2qf_ptr : f2qf_loc;
   f2qf.SetSize(0);

   int NumOfQuadFaces = 0;
   if (HasGeometry(Geometry::SQUARE))
   {
      if (HasGeometry(Geometry::TRIANGLE))
      {
         f2qf.SetSize(faces.Size());
         for (int i = 0; i < faces.Size(); i++)
         {
            if (faces[i]->GetType() == Element::QUADRILATERAL)
            {
               f2qf[i] = NumOfQuadFaces;
               NumOfQuadFaces++;
            }
         }
      }
      else
      {
         NumOfQuadFaces = faces.Size();
      }
   }

   int hex_counter = 0;
   if (HasGeometry(Geometry::CUBE))
   {
      for (int i = 0; i < elements.Size(); i++)
      {
         if (elements[i]->GetType() == Element::HEXAHEDRON)
         {
            hex_counter++;
         }
      }
   }

   int pyr_counter = 0;
   if (HasGeometry(Geometry::PYRAMID))
   {
      for (int i = 0; i < elements.Size(); i++)
      {
         if (elements[i]->GetType() == Element::PYRAMID)
         {
            pyr_counter++;
         }
      }
   }

   // Map from edge-index to vertex-index, needed for ReorientTetMesh() for
   // parallel meshes.
   // Note: with the removal of ReorientTetMesh() this may no longer
   // be needed.  Unfortunately, it's hard to be sure.
   Array<int> e2v;
   if (HasGeometry(Geometry::TETRAHEDRON))
   {
      e2v.SetSize(NumOfEdges);

      DSTable *v_to_v_ptr = v_to_v_p;
      if (!v_to_v_p)
      {
         v_to_v_ptr = new DSTable(NumOfVertices);
         GetVertexToVertexTable(*v_to_v_ptr);
      }

      Array<Pair<int,int> > J_v2v(NumOfEdges); // (second vertex id, edge id)
      J_v2v.SetSize(0);
      for (int i = 0; i < NumOfVertices; i++)
      {
         Pair<int,int> *row_start = J_v2v.end();
         for (DSTable::RowIterator it(*v_to_v_ptr, i); !it; ++it)
         {
            J_v2v.Append(Pair<int,int>(it.Column(), it.Index()));
         }
         std::sort(row_start, J_v2v.end());
      }

      for (int i = 0; i < J_v2v.Size(); i++)
      {
         e2v[J_v2v[i].two] = i;
      }

      if (!v_to_v_p)
      {
         delete v_to_v_ptr;
      }
      else
      {
         for (int i = 0; i < NumOfVertices; i++)
         {
            for (DSTable::RowIterator it(*v_to_v_ptr, i); !it; ++it)
            {
               it.SetIndex(e2v[it.Index()]);
            }
         }
      }
   }

   // Offsets for new vertices from edges, faces (quads only), and elements
   // (hexes only); each of these entities generates one new vertex.
   const int oedge = NumOfVertices;
   const int oface = oedge + NumOfEdges;
   const int oelem = oface + NumOfQuadFaces;

   Array<Element*> new_elements;
   Array<Element*> new_boundary;

   vertices.SetSize(oelem + hex_counter);
   new_elements.SetSize(8 * NumOfElements + 2 * pyr_counter);
   CoarseFineTr.embeddings.SetSize(new_elements.Size());

   hex_counter = 0;
   for (int i = 0, j = 0; i < NumOfElements; i++)
   {
      const Element::Type el_type = elements[i]->GetType();
      const int attr = elements[i]->GetAttribute();
      int *v = elements[i]->GetVertices();
      const int *e = el_to_edge->GetRow(i);
      int vv[4], ev[12];

      if (e2v.Size())
      {
         const int ne = el_to_edge->RowSize(i);
         for (int k = 0; k < ne; k++) { ev[k] = e2v[e[k]]; }
         e = ev;
      }

      switch (el_type)
      {
         case Element::TETRAHEDRON:
         {
            for (int ei = 0; ei < 6; ei++)
            {
               for (int k = 0; k < 2; k++)
               {
                  vv[k] = v[tet_t::Edges[ei][k]];
               }
               AverageVertices(vv, 2, oedge+e[ei]);
            }

            // Algorithm for choosing refinement type:
            // 0: smallest octahedron diagonal
            // 1: best aspect ratio
            const int rt_algo = 1;
            // Refinement type:
            // 0: (v0,v1)-(v2,v3), 1: (v0,v2)-(v1,v3), 2: (v0,v3)-(v1,v2)
            // 0:      e0-e5,      1:      e1-e4,      2:      e2-e3
            int rt;
            ElementTransformation *T = GetElementTransformation(i);
            T->SetIntPoint(&Geometries.GetCenter(Geometry::TETRAHEDRON));
            const DenseMatrix &J = T->Jacobian();
            if (rt_algo == 0)
            {
               // smallest octahedron diagonal
               real_t len_sqr, min_len;

               min_len = sqr(J(0,0)-J(0,1)-J(0,2)) +
                         sqr(J(1,0)-J(1,1)-J(1,2)) +
                         sqr(J(2,0)-J(2,1)-J(2,2));
               rt = 0;

               len_sqr = sqr(J(0,1)-J(0,0)-J(0,2)) +
                         sqr(J(1,1)-J(1,0)-J(1,2)) +
                         sqr(J(2,1)-J(2,0)-J(2,2));
               if (len_sqr < min_len) { min_len = len_sqr; rt = 1; }

               len_sqr = sqr(J(0,2)-J(0,0)-J(0,1)) +
                         sqr(J(1,2)-J(1,0)-J(1,1)) +
                         sqr(J(2,2)-J(2,0)-J(2,1));
               if (len_sqr < min_len) { rt = 2; }
            }
            else
            {
               // best aspect ratio
               real_t Em_data[18], Js_data[9], Jp_data[9];
               DenseMatrix Em(Em_data, 3, 6);
               DenseMatrix Js(Js_data, 3, 3), Jp(Jp_data, 3, 3);
               real_t ar1, ar2, kappa, kappa_min;

               for (int s = 0; s < 3; s++)
               {
                  for (int t = 0; t < 3; t++)
                  {
                     Em(t,s) = 0.5*J(t,s);
                  }
               }
               for (int t = 0; t < 3; t++)
               {
                  Em(t,3) = 0.5*(J(t,0)+J(t,1));
                  Em(t,4) = 0.5*(J(t,0)+J(t,2));
                  Em(t,5) = 0.5*(J(t,1)+J(t,2));
               }

               // rt = 0; Em: {0,5,1,2}, {0,5,2,4}
               for (int t = 0; t < 3; t++)
               {
                  Js(t,0) = Em(t,5)-Em(t,0);
                  Js(t,1) = Em(t,1)-Em(t,0);
                  Js(t,2) = Em(t,2)-Em(t,0);
               }
               Geometries.JacToPerfJac(Geometry::TETRAHEDRON, Js, Jp);
               ar1 = Jp.CalcSingularvalue(0)/Jp.CalcSingularvalue(2);
               for (int t = 0; t < 3; t++)
               {
                  Js(t,0) = Em(t,5)-Em(t,0);
                  Js(t,1) = Em(t,2)-Em(t,0);
                  Js(t,2) = Em(t,4)-Em(t,0);
               }
               Geometries.JacToPerfJac(Geometry::TETRAHEDRON, Js, Jp);
               ar2 = Jp.CalcSingularvalue(0)/Jp.CalcSingularvalue(2);
               kappa_min = std::max(ar1, ar2);
               rt = 0;

               // rt = 1; Em: {1,0,4,2}, {1,2,4,5}
               for (int t = 0; t < 3; t++)
               {
                  Js(t,0) = Em(t,0)-Em(t,1);
                  Js(t,1) = Em(t,4)-Em(t,1);
                  Js(t,2) = Em(t,2)-Em(t,1);
               }
               Geometries.JacToPerfJac(Geometry::TETRAHEDRON, Js, Jp);
               ar1 = Jp.CalcSingularvalue(0)/Jp.CalcSingularvalue(2);
               for (int t = 0; t < 3; t++)
               {
                  Js(t,0) = Em(t,2)-Em(t,1);
                  Js(t,1) = Em(t,4)-Em(t,1);
                  Js(t,2) = Em(t,5)-Em(t,1);
               }
               Geometries.JacToPerfJac(Geometry::TETRAHEDRON, Js, Jp);
               ar2 = Jp.CalcSingularvalue(0)/Jp.CalcSingularvalue(2);
               kappa = std::max(ar1, ar2);
               if (kappa < kappa_min) { kappa_min = kappa; rt = 1; }

               // rt = 2; Em: {2,0,1,3}, {2,1,5,3}
               for (int t = 0; t < 3; t++)
               {
                  Js(t,0) = Em(t,0)-Em(t,2);
                  Js(t,1) = Em(t,1)-Em(t,2);
                  Js(t,2) = Em(t,3)-Em(t,2);
               }
               Geometries.JacToPerfJac(Geometry::TETRAHEDRON, Js, Jp);
               ar1 = Jp.CalcSingularvalue(0)/Jp.CalcSingularvalue(2);
               for (int t = 0; t < 3; t++)
               {
                  Js(t,0) = Em(t,1)-Em(t,2);
                  Js(t,1) = Em(t,5)-Em(t,2);
                  Js(t,2) = Em(t,3)-Em(t,2);
               }
               Geometries.JacToPerfJac(Geometry::TETRAHEDRON, Js, Jp);
               ar2 = Jp.CalcSingularvalue(0)/Jp.CalcSingularvalue(2);
               kappa = std::max(ar1, ar2);
               if (kappa < kappa_min) { rt = 2; }
            }

            static const int mv_all[3][4][4] =
            {
               { {0,5,1,2}, {0,5,2,4}, {0,5,4,3}, {0,5,3,1} }, // rt = 0
               { {1,0,4,2}, {1,2,4,5}, {1,5,4,3}, {1,3,4,0} }, // rt = 1
               { {2,0,1,3}, {2,1,5,3}, {2,5,4,3}, {2,4,0,3} }  // rt = 2
            };
            const int (&mv)[4][4] = mv_all[rt];

#ifndef MFEM_USE_MEMALLOC
            new_elements[j+0] =
               new Tetrahedron(v[0], oedge+e[0], oedge+e[1], oedge+e[2], attr);
            new_elements[j+1] =
               new Tetrahedron(oedge+e[0], v[1], oedge+e[3], oedge+e[4], attr);
            new_elements[j+2] =
               new Tetrahedron(oedge+e[1], oedge+e[3], v[2], oedge+e[5], attr);
            new_elements[j+3] =
               new Tetrahedron(oedge+e[2], oedge+e[4], oedge+e[5], v[3], attr);

            for (int k = 0; k < 4; k++)
            {
               new_elements[j+4+k] =
                  new Tetrahedron(oedge+e[mv[k][0]], oedge+e[mv[k][1]],
                                  oedge+e[mv[k][2]], oedge+e[mv[k][3]], attr);
            }
#else
            Tetrahedron *tet;
            new_elements[j+0] = tet = TetMemory.Alloc();
            tet->Init(v[0], oedge+e[0], oedge+e[1], oedge+e[2], attr);

            new_elements[j+1] = tet = TetMemory.Alloc();
            tet->Init(oedge+e[0], v[1], oedge+e[3], oedge+e[4], attr);

            new_elements[j+2] = tet = TetMemory.Alloc();
            tet->Init(oedge+e[1], oedge+e[3], v[2], oedge+e[5], attr);

            new_elements[j+3] = tet = TetMemory.Alloc();
            tet->Init(oedge+e[2], oedge+e[4], oedge+e[5], v[3], attr);

            for (int k = 0; k < 4; k++)
            {
               new_elements[j+4+k] = tet = TetMemory.Alloc();
               tet->Init(oedge+e[mv[k][0]], oedge+e[mv[k][1]],
                         oedge+e[mv[k][2]], oedge+e[mv[k][3]], attr);
            }
#endif
            for (int k = 0; k < 4; k++)
            {
               CoarseFineTr.embeddings[j+k].parent = i;
               CoarseFineTr.embeddings[j+k].matrix = k;
            }
            for (int k = 0; k < 4; k++)
            {
               CoarseFineTr.embeddings[j+4+k].parent = i;
               CoarseFineTr.embeddings[j+4+k].matrix = 4*(rt+1)+k;
            }

            j += 8;
         }
         break;

         case Element::WEDGE:
         {
            const int *f = el_to_face->GetRow(i);

            for (int fi = 2; fi < 5; fi++)
            {
               for (int k = 0; k < 4; k++)
               {
                  vv[k] = v[pri_t::FaceVert[fi][k]];
               }
               AverageVertices(vv, 4, oface + f2qf[f[fi]]);
            }

            for (int ei = 0; ei < 9; ei++)
            {
               for (int k = 0; k < 2; k++)
               {
                  vv[k] = v[pri_t::Edges[ei][k]];
               }
               AverageVertices(vv, 2, oedge+e[ei]);
            }

            const int qf2 = f2qf[f[2]];
            const int qf3 = f2qf[f[3]];
            const int qf4 = f2qf[f[4]];

            new_elements[j++] =
               new Wedge(v[0], oedge+e[0], oedge+e[2],
                         oedge+e[6], oface+qf2, oface+qf4, attr);

            new_elements[j++] =
               new Wedge(oedge+e[1], oedge+e[2], oedge+e[0],
                         oface+qf3, oface+qf4, oface+qf2, attr);

            new_elements[j++] =
               new Wedge(oedge+e[0], v[1], oedge+e[1],
                         oface+qf2, oedge+e[7], oface+qf3, attr);

            new_elements[j++] =
               new Wedge(oedge+e[2], oedge+e[1], v[2],
                         oface+qf4, oface+qf3, oedge+e[8], attr);

            new_elements[j++] =
               new Wedge(oedge+e[6], oface+qf2, oface+qf4,
                         v[3], oedge+e[3], oedge+e[5], attr);

            new_elements[j++] =
               new Wedge(oface+qf3, oface+qf4, oface+qf2,
                         oedge+e[4], oedge+e[5], oedge+e[3], attr);

            new_elements[j++] =
               new Wedge(oface+qf2, oedge+e[7], oface+qf3,
                         oedge+e[3], v[4], oedge+e[4], attr);

            new_elements[j++] =
               new Wedge(oface+qf4, oface+qf3, oedge+e[8],
                         oedge+e[5], oedge+e[4], v[5], attr);
         }
         break;

         case Element::PYRAMID:
         {
            const int *f = el_to_face->GetRow(i);
            // pyr_counter++;

            for (int fi = 0; fi < 1; fi++)
            {
               for (int k = 0; k < 4; k++)
               {
                  vv[k] = v[pyr_t::FaceVert[fi][k]];
               }
               AverageVertices(vv, 4, oface + f2qf[f[fi]]);
            }

            for (int ei = 0; ei < 8; ei++)
            {
               for (int k = 0; k < 2; k++)
               {
                  vv[k] = v[pyr_t::Edges[ei][k]];
               }
               AverageVertices(vv, 2, oedge+e[ei]);
            }

            const int qf0 = f2qf[f[0]];

            new_elements[j++] =
               new Pyramid(v[0], oedge+e[0], oface+qf0,
                           oedge+e[3], oedge+e[4], attr);

            new_elements[j++] =
               new Pyramid(oedge+e[0], v[1], oedge+e[1],
                           oface+qf0, oedge+e[5], attr);

            new_elements[j++] =
               new Pyramid(oface+qf0, oedge+e[1], v[2],
                           oedge+e[2], oedge+e[6], attr);

            new_elements[j++] =
               new Pyramid(oedge+e[3], oface+qf0, oedge+e[2],
                           v[3], oedge+e[7], attr);

            new_elements[j++] =
               new Pyramid(oedge+e[4], oedge+e[5], oedge+e[6],
                           oedge+e[7], v[4], attr);

            new_elements[j++] =
               new Pyramid(oedge+e[7], oedge+e[6], oedge+e[5],
                           oedge+e[4], oface+qf0, attr);

#ifndef MFEM_USE_MEMALLOC
            new_elements[j++] =
               new Tetrahedron(oedge+e[0], oedge+e[4], oedge+e[5],
                               oface+qf0, attr);

            new_elements[j++] =
               new Tetrahedron(oedge+e[1], oedge+e[5], oedge+e[6],
                               oface+qf0, attr);

            new_elements[j++] =
               new Tetrahedron(oedge+e[2], oedge+e[6], oedge+e[7],
                               oface+qf0, attr);

            new_elements[j++] =
               new Tetrahedron(oedge+e[3], oedge+e[7], oedge+e[4],
                               oface+qf0, attr);
#else
            Tetrahedron *tet;
            new_elements[j++] = tet = TetMemory.Alloc();
            tet->Init(oedge+e[0], oedge+e[4], oedge+e[5],
                      oface+qf0, attr);

            new_elements[j++] = tet = TetMemory.Alloc();
            tet->Init(oedge+e[1], oedge+e[5], oedge+e[6],
                      oface+qf0, attr);

            new_elements[j++] = tet = TetMemory.Alloc();
            tet->Init(oedge+e[2], oedge+e[6], oedge+e[7],
                      oface+qf0, attr);

            new_elements[j++] = tet = TetMemory.Alloc();
            tet->Init(oedge+e[3], oedge+e[7], oedge+e[4],
                      oface+qf0, attr);
#endif
         }
         break;

         case Element::HEXAHEDRON:
         {
            const int *f = el_to_face->GetRow(i);
            const int he = hex_counter;
            hex_counter++;

            const int *qf;
            int qf_data[6];
            if (f2qf.Size() == 0)
            {
               qf = f;
            }
            else
            {
               for (int k = 0; k < 6; k++) { qf_data[k] = f2qf[f[k]]; }
               qf = qf_data;
            }

            AverageVertices(v, 8, oelem+he);

            for (int fi = 0; fi < 6; fi++)
            {
               for (int k = 0; k < 4; k++)
               {
                  vv[k] = v[hex_t::FaceVert[fi][k]];
               }
               AverageVertices(vv, 4, oface + qf[fi]);
            }

            for (int ei = 0; ei < 12; ei++)
            {
               for (int k = 0; k < 2; k++)
               {
                  vv[k] = v[hex_t::Edges[ei][k]];
               }
               AverageVertices(vv, 2, oedge+e[ei]);
            }

            new_elements[j++] =
               new Hexahedron(v[0], oedge+e[0], oface+qf[0],
                              oedge+e[3], oedge+e[8], oface+qf[1],
                              oelem+he, oface+qf[4], attr);
            new_elements[j++] =
               new Hexahedron(oedge+e[0], v[1], oedge+e[1],
                              oface+qf[0], oface+qf[1], oedge+e[9],
                              oface+qf[2], oelem+he, attr);
            new_elements[j++] =
               new Hexahedron(oface+qf[0], oedge+e[1], v[2],
                              oedge+e[2], oelem+he, oface+qf[2],
                              oedge+e[10], oface+qf[3], attr);
            new_elements[j++] =
               new Hexahedron(oedge+e[3], oface+qf[0], oedge+e[2],
                              v[3], oface+qf[4], oelem+he,
                              oface+qf[3], oedge+e[11], attr);
            new_elements[j++] =
               new Hexahedron(oedge+e[8], oface+qf[1], oelem+he,
                              oface+qf[4], v[4], oedge+e[4],
                              oface+qf[5], oedge+e[7], attr);
            new_elements[j++] =
               new Hexahedron(oface+qf[1], oedge+e[9], oface+qf[2],
                              oelem+he, oedge+e[4], v[5],
                              oedge+e[5], oface+qf[5], attr);
            new_elements[j++] =
               new Hexahedron(oelem+he, oface+qf[2], oedge+e[10],
                              oface+qf[3], oface+qf[5], oedge+e[5],
                              v[6], oedge+e[6], attr);
            new_elements[j++] =
               new Hexahedron(oface+qf[4], oelem+he, oface+qf[3],
                              oedge+e[11], oedge+e[7], oface+qf[5],
                              oedge+e[6], v[7], attr);
         }
         break;

         default:
            MFEM_ABORT("Unknown 3D element type \"" << el_type << "\"");
            break;
      }
      FreeElement(elements[i]);
   }
   mfem::Swap(elements, new_elements);

   // refine boundary elements
   new_boundary.SetSize(4 * NumOfBdrElements);
   for (int i = 0, j = 0; i < NumOfBdrElements; i++)
   {
      const Element::Type bdr_el_type = boundary[i]->GetType();
      const int attr = boundary[i]->GetAttribute();
      int *v = boundary[i]->GetVertices();
      const int *e = bel_to_edge->GetRow(i);
      int ev[4];

      if (e2v.Size())
      {
         const int ne = bel_to_edge->RowSize(i);
         for (int k = 0; k < ne; k++) { ev[k] = e2v[e[k]]; }
         e = ev;
      }

      if (bdr_el_type == Element::TRIANGLE)
      {
         new_boundary[j++] =
            new Triangle(v[0], oedge+e[0], oedge+e[2], attr);
         new_boundary[j++] =
            new Triangle(oedge+e[1], oedge+e[2], oedge+e[0], attr);
         new_boundary[j++] =
            new Triangle(oedge+e[0], v[1], oedge+e[1], attr);
         new_boundary[j++] =
            new Triangle(oedge+e[2], oedge+e[1], v[2], attr);
      }
      else if (bdr_el_type == Element::QUADRILATERAL)
      {
         const int qf =
            (f2qf.Size() == 0) ? be_to_face[i] : f2qf[be_to_face[i]];

         new_boundary[j++] =
            new Quadrilateral(v[0], oedge+e[0], oface+qf, oedge+e[3], attr);
         new_boundary[j++] =
            new Quadrilateral(oedge+e[0], v[1], oedge+e[1], oface+qf, attr);
         new_boundary[j++] =
            new Quadrilateral(oface+qf, oedge+e[1], v[2], oedge+e[2], attr);
         new_boundary[j++] =
            new Quadrilateral(oedge+e[3], oface+qf, oedge+e[2], v[3], attr);
      }
      else
      {
         MFEM_ABORT("boundary Element is not a triangle or a quad!");
      }
      FreeElement(boundary[i]);
   }
   mfem::Swap(boundary, new_boundary);

   static const real_t A = 0.0, B = 0.5, C = 1.0, D = -1.0;
   static real_t tet_children[3*4*16] =
   {
      A,A,A, B,A,A, A,B,A, A,A,B,
      B,A,A, C,A,A, B,B,A, B,A,B,
      A,B,A, B,B,A, A,C,A, A,B,B,
      A,A,B, B,A,B, A,B,B, A,A,C,
      // edge coordinates:
      //    0 -> B,A,A  1 -> A,B,A  2 -> A,A,B
      //    3 -> B,B,A  4 -> B,A,B  5 -> A,B,B
      // rt = 0: {0,5,1,2}, {0,5,2,4}, {0,5,4,3}, {0,5,3,1}
      B,A,A, A,B,B, A,B,A, A,A,B,
      B,A,A, A,B,B, A,A,B, B,A,B,
      B,A,A, A,B,B, B,A,B, B,B,A,
      B,A,A, A,B,B, B,B,A, A,B,A,
      // rt = 1: {1,0,4,2}, {1,2,4,5}, {1,5,4,3}, {1,3,4,0}
      A,B,A, B,A,A, B,A,B, A,A,B,
      A,B,A, A,A,B, B,A,B, A,B,B,
      A,B,A, A,B,B, B,A,B, B,B,A,
      A,B,A, B,B,A, B,A,B, B,A,A,
      // rt = 2: {2,0,1,3}, {2,1,5,3}, {2,5,4,3}, {2,4,0,3}
      A,A,B, B,A,A, A,B,A, B,B,A,
      A,A,B, A,B,A, A,B,B, B,B,A,
      A,A,B, A,B,B, B,A,B, B,B,A,
      A,A,B, B,A,B, B,A,A, B,B,A
   };
   static real_t pyr_children[3*5*10] =
   {
      A,A,A, B,A,A, B,B,A, A,B,A, A,A,B,
      B,A,A, C,A,A, C,B,A, B,B,A, B,A,B,
      B,B,A, C,B,A, C,C,A, B,C,A, B,B,B,
      A,B,A, B,B,A, B,C,A, A,C,A, A,B,B,
      A,A,B, B,A,B, B,B,B, A,B,B, A,A,C,
      A,B,B, B,B,B, B,A,B, A,A,B, B,B,A,
      B,A,A, A,A,B, B,A,B, B,B,A, D,D,D,
      C,B,A, B,A,B, B,B,B, B,B,A, D,D,D,
      B,C,A, B,B,B, A,B,B, B,B,A, D,D,D,
      A,B,A, A,B,B, A,A,B, B,B,A, D,D,D
   };
   static real_t pri_children[3*6*8] =
   {
      A,A,A, B,A,A, A,B,A, A,A,B, B,A,B, A,B,B,
      B,B,A, A,B,A, B,A,A, B,B,B, A,B,B, B,A,B,
      B,A,A, C,A,A, B,B,A, B,A,B, C,A,B, B,B,B,
      A,B,A, B,B,A, A,C,A, A,B,B, B,B,B, A,C,B,
      A,A,B, B,A,B, A,B,B, A,A,C, B,A,C, A,B,C,
      B,B,B, A,B,B, B,A,B, B,B,C, A,B,C, B,A,C,
      B,A,B, C,A,B, B,B,B, B,A,C, C,A,C, B,B,C,
      A,B,B, B,B,B, A,C,B, A,B,C, B,B,C, A,C,C
   };
   static real_t hex_children[3*8*8] =
   {
      A,A,A, B,A,A, B,B,A, A,B,A, A,A,B, B,A,B, B,B,B, A,B,B,
      B,A,A, C,A,A, C,B,A, B,B,A, B,A,B, C,A,B, C,B,B, B,B,B,
      B,B,A, C,B,A, C,C,A, B,C,A, B,B,B, C,B,B, C,C,B, B,C,B,
      A,B,A, B,B,A, B,C,A, A,C,A, A,B,B, B,B,B, B,C,B, A,C,B,
      A,A,B, B,A,B, B,B,B, A,B,B, A,A,C, B,A,C, B,B,C, A,B,C,
      B,A,B, C,A,B, C,B,B, B,B,B, B,A,C, C,A,C, C,B,C, B,B,C,
      B,B,B, C,B,B, C,C,B, B,C,B, B,B,C, C,B,C, C,C,C, B,C,C,
      A,B,B, B,B,B, B,C,B, A,C,B, A,B,C, B,B,C, B,C,C, A,C,C
   };

   CoarseFineTr.point_matrices[Geometry::TETRAHEDRON]
   .UseExternalData(tet_children, 3, 4, 16);
   CoarseFineTr.point_matrices[Geometry::PYRAMID]
   .UseExternalData(pyr_children, 3, 5, 10);
   CoarseFineTr.point_matrices[Geometry::PRISM]
   .UseExternalData(pri_children, 3, 6, 8);
   CoarseFineTr.point_matrices[Geometry::CUBE]
   .UseExternalData(hex_children, 3, 8, 8);

   for (int i = 0; i < elements.Size(); i++)
   {
      // tetrahedron elements are handled above:
      if (elements[i]->GetType() == Element::TETRAHEDRON) { continue; }

      Embedding &emb = CoarseFineTr.embeddings[i];
      emb.parent = i / 8;
      emb.matrix = i % 8;
   }

   NumOfVertices    = vertices.Size();
   NumOfElements    = 8 * NumOfElements + 2 * pyr_counter;
   NumOfBdrElements = 4 * NumOfBdrElements;

   GetElementToFaceTable();
   GenerateFaces();

#ifdef MFEM_DEBUG
   CheckBdrElementOrientation(false);
#endif

   NumOfEdges = GetElementToEdgeTable(*el_to_edge);

   last_operation = Mesh::REFINE;
   sequence++;

   if (update_nodes) { UpdateNodes(); }
}

void Mesh::LocalRefinement(const Array<int> &marked_el, int type)
{
   int i, j, ind, nedges;
   Array<int> v;

   ResetLazyData();

   if (ncmesh)
   {
      MFEM_ABORT("Local and nonconforming refinements cannot be mixed.");
   }

   InitRefinementTransforms();

   if (Dim == 1) // --------------------------------------------------------
   {
      int cne = NumOfElements, cnv = NumOfVertices;
      NumOfVertices += marked_el.Size();
      NumOfElements += marked_el.Size();
      vertices.SetSize(NumOfVertices);
      elements.SetSize(NumOfElements);
      CoarseFineTr.embeddings.SetSize(NumOfElements);

      for (j = 0; j < marked_el.Size(); j++)
      {
         i = marked_el[j];
         Segment *c_seg = (Segment *)elements[i];
         int *vert = c_seg->GetVertices(), attr = c_seg->GetAttribute();
         int new_v = cnv + j, new_e = cne + j;
         AverageVertices(vert, 2, new_v);
         elements[new_e] = new Segment(new_v, vert[1], attr);
         vert[1] = new_v;

         CoarseFineTr.embeddings[i] = Embedding(i, Geometry::SEGMENT, 1);
         CoarseFineTr.embeddings[new_e] = Embedding(i, Geometry::SEGMENT, 2);
      }

      static real_t seg_children[3*2] = { 0.0,1.0, 0.0,0.5, 0.5,1.0 };
      CoarseFineTr.point_matrices[Geometry::SEGMENT].
      UseExternalData(seg_children, 1, 2, 3);

      GenerateFaces();

   } // end of 'if (Dim == 1)'
   else if (Dim == 2) // ---------------------------------------------------
   {
      // 1. Get table of vertex to vertex connections.
      DSTable v_to_v(NumOfVertices);
      GetVertexToVertexTable(v_to_v);

      // 2. Get edge to element connections in arrays edge1 and edge2
      nedges = v_to_v.NumberOfEntries();
      int *edge1  = new int[nedges];
      int *edge2  = new int[nedges];
      int *middle = new int[nedges];

      for (i = 0; i < nedges; i++)
      {
         edge1[i] = edge2[i] = middle[i] = -1;
      }

      for (i = 0; i < NumOfElements; i++)
      {
         elements[i]->GetVertices(v);
         for (j = 1; j < v.Size(); j++)
         {
            ind = v_to_v(v[j-1], v[j]);
            (edge1[ind] == -1) ? (edge1[ind] = i) : (edge2[ind] = i);
         }
         ind = v_to_v(v[0], v[v.Size()-1]);
         (edge1[ind] == -1) ? (edge1[ind] = i) : (edge2[ind] = i);
      }

      // 3. Do the red refinement.
      for (i = 0; i < marked_el.Size(); i++)
      {
         RedRefinement(marked_el[i], v_to_v, edge1, edge2, middle);
      }

      // 4. Do the green refinement (to get conforming mesh).
      int need_refinement;
      do
      {
         need_refinement = 0;
         for (i = 0; i < nedges; i++)
         {
            if (middle[i] != -1 && edge1[i] != -1)
            {
               need_refinement = 1;
               GreenRefinement(edge1[i], v_to_v, edge1, edge2, middle);
            }
         }
      }
      while (need_refinement == 1);

      // 5. Update the boundary elements.
      int v1[2], v2[2], bisect, temp;
      temp = NumOfBdrElements;
      for (i = 0; i < temp; i++)
      {
         boundary[i]->GetVertices(v);
         bisect = v_to_v(v[0], v[1]);
         if (middle[bisect] != -1) // the element was refined (needs updating)
         {
            if (boundary[i]->GetType() == Element::SEGMENT)
            {
               v1[0] =           v[0]; v1[1] = middle[bisect];
               v2[0] = middle[bisect]; v2[1] =           v[1];

               boundary[i]->SetVertices(v1);
               boundary.Append(new Segment(v2, boundary[i]->GetAttribute()));
            }
            else
               mfem_error("Only bisection of segment is implemented"
                          " for bdr elem.");
         }
      }
      NumOfBdrElements = boundary.Size();

      // 6. Free the allocated memory.
      delete [] edge1;
      delete [] edge2;
      delete [] middle;

      if (el_to_edge != NULL)
      {
         NumOfEdges = GetElementToEdgeTable(*el_to_edge);
         GenerateFaces();
      }

   }
   else if (Dim == 3) // ---------------------------------------------------
   {
      // 1. Hash table of vertex to vertex connections corresponding to refined
      //    edges.
      HashTable<Hashed2> v_to_v;

      MFEM_VERIFY(GetNE() == 0 ||
                  ((Tetrahedron*)elements[0])->GetRefinementFlag() != 0,
                  "tetrahedral mesh is not marked for refinement:"
                  " call Finalize(true)");

      // 2. Do the red refinement.
      int ii;
      switch (type)
      {
         case 1:
            for (i = 0; i < marked_el.Size(); i++)
            {
               Bisection(marked_el[i], v_to_v);
            }
            break;
         case 2:
            for (i = 0; i < marked_el.Size(); i++)
            {
               Bisection(marked_el[i], v_to_v);

               Bisection(NumOfElements - 1, v_to_v);
               Bisection(marked_el[i], v_to_v);
            }
            break;
         case 3:
            for (i = 0; i < marked_el.Size(); i++)
            {
               Bisection(marked_el[i], v_to_v);

               ii = NumOfElements - 1;
               Bisection(ii, v_to_v);
               Bisection(NumOfElements - 1, v_to_v);
               Bisection(ii, v_to_v);

               Bisection(marked_el[i], v_to_v);
               Bisection(NumOfElements-1, v_to_v);
               Bisection(marked_el[i], v_to_v);
            }
            break;
      }

      // 3. Do the green refinement (to get conforming mesh).
      int need_refinement;
      // int need_refinement, onoe, max_gen = 0;
      do
      {
         // int redges[2], type, flag;
         need_refinement = 0;
         // onoe = NumOfElements;
         // for (i = 0; i < onoe; i++)
         for (i = 0; i < NumOfElements; i++)
         {
            // ((Tetrahedron *)elements[i])->
            // ParseRefinementFlag(redges, type, flag);
            // if (flag > max_gen)  max_gen = flag;
            if (elements[i]->NeedRefinement(v_to_v))
            {
               need_refinement = 1;
               Bisection(i, v_to_v);
            }
         }
      }
      while (need_refinement == 1);

      // mfem::out << "Maximum generation: " << max_gen << endl;

      // 4. Update the boundary elements.
      do
      {
         need_refinement = 0;
         for (i = 0; i < NumOfBdrElements; i++)
            if (boundary[i]->NeedRefinement(v_to_v))
            {
               need_refinement = 1;
               BdrBisection(i, v_to_v);
            }
      }
      while (need_refinement == 1);

      NumOfVertices = vertices.Size();
      NumOfBdrElements = boundary.Size();

      // 5. Update element-to-edge and element-to-face relations.
      if (el_to_edge != NULL)
      {
         NumOfEdges = GetElementToEdgeTable(*el_to_edge);
      }
      if (el_to_face != NULL)
      {
         GetElementToFaceTable();
         GenerateFaces();
      }

   } //  end 'if (Dim == 3)'

   last_operation = Mesh::REFINE;
   sequence++;

   UpdateNodes();

#ifdef MFEM_DEBUG
   CheckElementOrientation(false);
#endif
}

void Mesh::NonconformingRefinement(const Array<Refinement> &refinements,
                                   int nc_limit)
{
   MFEM_VERIFY(!NURBSext, "Nonconforming refinement of NURBS meshes is "
               "not supported. Project the NURBS to Nodes first.");

   ResetLazyData();

   if (!ncmesh)
   {
      // start tracking refinement hierarchy
      ncmesh = new NCMesh(this);
   }

   if (!refinements.Size())
   {
      last_operation = Mesh::NONE;
      return;
   }

   // do the refinements
   ncmesh->MarkCoarseLevel();
   ncmesh->Refine(refinements);

   if (nc_limit > 0)
   {
      ncmesh->LimitNCLevel(nc_limit);
   }

   // create a second mesh containing the finest elements from 'ncmesh'
   Mesh* mesh2 = new Mesh(*ncmesh);
   ncmesh->OnMeshUpdated(mesh2);

   // now swap the meshes, the second mesh will become the old coarse mesh
   // and this mesh will be the new fine mesh
   Swap(*mesh2, false);
   delete mesh2;

   GenerateNCFaceInfo();

   last_operation = Mesh::REFINE;
   sequence++;

   UpdateNodes();
}

real_t Mesh::AggregateError(const Array<real_t> &elem_error,
                            const int *fine, int nfine, int op)
{
   real_t error = (op == 3) ? std::pow(elem_error[fine[0]],
                                       2.0) : elem_error[fine[0]];

   for (int i = 1; i < nfine; i++)
   {
      MFEM_VERIFY(fine[i] < elem_error.Size(), "");

      real_t err_fine = elem_error[fine[i]];
      switch (op)
      {
         case 0: error = std::min(error, err_fine); break;
         case 1: error += err_fine; break;
         case 2: error = std::max(error, err_fine); break;
         case 3: error += std::pow(err_fine, 2.0); break;
         default: MFEM_ABORT("Invalid operation.");
      }
   }
   return (op == 3) ? std::sqrt(error) : error;
}

bool Mesh::NonconformingDerefinement(Array<real_t> &elem_error,
                                     real_t threshold, int nc_limit, int op)
{
   MFEM_VERIFY(ncmesh, "Only supported for non-conforming meshes.");
   MFEM_VERIFY(!NURBSext, "Derefinement of NURBS meshes is not supported. "
               "Project the NURBS to Nodes first.");

   ResetLazyData();

   const Table &dt = ncmesh->GetDerefinementTable();

   Array<int> level_ok;
   if (nc_limit > 0)
   {
      ncmesh->CheckDerefinementNCLevel(dt, level_ok, nc_limit);
   }

   Array<int> derefs;
   for (int i = 0; i < dt.Size(); i++)
   {
      if (nc_limit > 0 && !level_ok[i]) { continue; }

      real_t error =
         AggregateError(elem_error, dt.GetRow(i), dt.RowSize(i), op);

      if (error < threshold) { derefs.Append(i); }
   }

   if (!derefs.Size()) { return false; }

   ncmesh->Derefine(derefs);

   Mesh* mesh2 = new Mesh(*ncmesh);
   ncmesh->OnMeshUpdated(mesh2);

   Swap(*mesh2, false);
   delete mesh2;

   GenerateNCFaceInfo();

   last_operation = Mesh::DEREFINE;
   sequence++;

   UpdateNodes();

   return true;
}

bool Mesh::DerefineByError(Array<real_t> &elem_error, real_t threshold,
                           int nc_limit, int op)
{
   // NOTE: the error array is not const because it will be expanded in parallel
   //       by ghost element errors
   if (Nonconforming())
   {
      return NonconformingDerefinement(elem_error, threshold, nc_limit, op);
   }
   else
   {
      MFEM_ABORT("Derefinement is currently supported for non-conforming "
                 "meshes only.");
      return false;
   }
}

bool Mesh::DerefineByError(const Vector &elem_error, real_t threshold,
                           int nc_limit, int op)
{
   Array<real_t> tmp(elem_error.Size());
   for (int i = 0; i < tmp.Size(); i++)
   {
      tmp[i] = elem_error(i);
   }
   return DerefineByError(tmp, threshold, nc_limit, op);
}


void Mesh::InitFromNCMesh(const NCMesh &ncmesh_)
{
   Dim = ncmesh_.Dimension();
   spaceDim = ncmesh_.SpaceDimension();

   DeleteTables();

   ncmesh_.GetMeshComponents(*this);

   NumOfVertices = vertices.Size();
   NumOfElements = elements.Size();
   NumOfBdrElements = boundary.Size();

   SetMeshGen(); // set the mesh type: 'meshgen', ...

   NumOfEdges = NumOfFaces = 0;
   nbInteriorFaces = nbBoundaryFaces = -1;

   if (Dim > 1)
   {
      el_to_edge = new Table;
      NumOfEdges = GetElementToEdgeTable(*el_to_edge);
   }
   if (Dim > 2)
   {
      GetElementToFaceTable();
   }
   GenerateFaces();
#ifdef MFEM_DEBUG
   CheckBdrElementOrientation(false);
#endif

   // NOTE: ncmesh->OnMeshUpdated() and GenerateNCFaceInfo() should be called
   // outside after this method.
}

Mesh::Mesh(const NCMesh &ncmesh_)
  : attribute_sets(attributes), bdr_attribute_sets(bdr_attributes)
{
   Init();
   InitTables();
   InitFromNCMesh(ncmesh_);
   SetAttributes();
}

void Mesh::Swap(Mesh& other, bool non_geometry)
{
   mfem::Swap(Dim, other.Dim);
   mfem::Swap(spaceDim, other.spaceDim);

   mfem::Swap(NumOfVertices, other.NumOfVertices);
   mfem::Swap(NumOfElements, other.NumOfElements);
   mfem::Swap(NumOfBdrElements, other.NumOfBdrElements);
   mfem::Swap(NumOfEdges, other.NumOfEdges);
   mfem::Swap(NumOfFaces, other.NumOfFaces);

   mfem::Swap(meshgen, other.meshgen);
   mfem::Swap(mesh_geoms, other.mesh_geoms);

   mfem::Swap(elements, other.elements);
   mfem::Swap(vertices, other.vertices);
   mfem::Swap(boundary, other.boundary);
   mfem::Swap(faces, other.faces);
   mfem::Swap(faces_info, other.faces_info);
   mfem::Swap(nc_faces_info, other.nc_faces_info);
   mfem::Swap(nbInteriorFaces, other.nbInteriorFaces);
   mfem::Swap(nbBoundaryFaces, other.nbBoundaryFaces);

   mfem::Swap(el_to_edge, other.el_to_edge);
   mfem::Swap(el_to_face, other.el_to_face);
   mfem::Swap(el_to_el, other.el_to_el);
   mfem::Swap(bel_to_edge, other.bel_to_edge);
   mfem::Swap(be_to_face, other.be_to_face);
   mfem::Swap(face_edge, other.face_edge);
   mfem::Swap(face_to_elem, other.face_to_elem);
   mfem::Swap(edge_vertex, other.edge_vertex);

   mfem::Swap(attributes, other.attributes);
   mfem::Swap(bdr_attributes, other.bdr_attributes);

   mfem::Swap(geom_factors, other.geom_factors);
   mfem::Swap(face_geom_factors, other.face_geom_factors);

#ifdef MFEM_USE_MEMALLOC
   TetMemory.Swap(other.TetMemory);
#endif

   if (non_geometry)
   {
      mfem::Swap(NURBSext, other.NURBSext);
      mfem::Swap(ncmesh, other.ncmesh);

      mfem::Swap(Nodes, other.Nodes);
      if (Nodes) { Nodes->FESpace()->UpdateMeshPointer(this); }
      if (other.Nodes) { other.Nodes->FESpace()->UpdateMeshPointer(&other); }
      mfem::Swap(own_nodes, other.own_nodes);

      mfem::Swap(CoarseFineTr, other.CoarseFineTr);

      mfem::Swap(sequence, other.sequence);
      mfem::Swap(nodes_sequence, other.nodes_sequence);
      mfem::Swap(last_operation, other.last_operation);
   }
}

void Mesh::GetElementData(const Array<Element*> &elem_array, int geom,
                          Array<int> &elem_vtx, Array<int> &attr) const
{
   // protected method
   const int nv = Geometry::NumVerts[geom];
   int num_elems = 0;
   for (int i = 0; i < elem_array.Size(); i++)
   {
      if (elem_array[i]->GetGeometryType() == geom)
      {
         num_elems++;
      }
   }
   elem_vtx.SetSize(nv*num_elems);
   attr.SetSize(num_elems);
   elem_vtx.SetSize(0);
   attr.SetSize(0);
   for (int i = 0; i < elem_array.Size(); i++)
   {
      Element *el = elem_array[i];
      if (el->GetGeometryType() != geom) { continue; }

      Array<int> loc_vtx(el->GetVertices(), nv);
      elem_vtx.Append(loc_vtx);
      attr.Append(el->GetAttribute());
   }
}

static Array<int>& AllElements(Array<int> &list, int nelem)
{
   list.SetSize(nelem);
   for (int i = 0; i < nelem; i++) { list[i] = i; }
   return list;
}

void Mesh::UniformRefinement(int ref_algo)
{
   Array<int> list;

   if (NURBSext)
   {
      NURBSUniformRefinement();
   }
   else if (ncmesh)
   {
      GeneralRefinement(AllElements(list, GetNE()));
   }
   else if (ref_algo == 1 && meshgen == 1 && Dim == 3)
   {
      // algorithm "B" for an all-tet mesh
      LocalRefinement(AllElements(list, GetNE()));
   }
   else
   {
      switch (Dim)
      {
         case 1: LocalRefinement(AllElements(list, GetNE())); break;
         case 2: UniformRefinement2D(); break;
         case 3: UniformRefinement3D(); break;
         default: MFEM_ABORT("internal error");
      }
   }
}

void Mesh::NURBSCoarsening(int cf, real_t tol)
{
   if (NURBSext && cf > 1)
   {
      NURBSext->ConvertToPatches(*Nodes);
      Array<int> initialCoarsening;  // Initial coarsening factors
      NURBSext->GetCoarseningFactors(initialCoarsening);

      // If refinement formulas are nested, then initial coarsening is skipped.
      bool noInitialCoarsening = true;
      for (auto f : initialCoarsening)
      {
         noInitialCoarsening = (noInitialCoarsening && f == 1);
      }

      if (noInitialCoarsening)
      {
         NURBSext->Coarsen(cf, tol);
      }
      else
      {
         // Perform an initial full coarsening, and then refine. This is
         // necessary only for non-nested refinement formulas.
         NURBSext->Coarsen(initialCoarsening, tol);

         // FiniteElementSpace::Update is not supported
         last_operation = Mesh::NONE;
         sequence++;

         UpdateNURBS();

         // Prepare for refinement by factors.
         NURBSext->ConvertToPatches(*Nodes);

         Array<int> rf(initialCoarsening);
         bool divisible = true;
         for (int i=0; i<rf.Size(); ++i)
         {
            rf[i] /= cf;
            divisible = divisible && cf * rf[i] == initialCoarsening[i];
         }

         MFEM_VERIFY(divisible, "Invalid coarsening");

         // Refine from the fully coarsened mesh to the mesh coarsened by the
         // factor cf.
         NURBSext->UniformRefinement(rf);
      }

      last_operation = Mesh::NONE; // FiniteElementSpace::Update is not supported
      sequence++;

      UpdateNURBS();
   }
}

void Mesh::GeneralRefinement(const Array<Refinement> &refinements,
                             int nonconforming, int nc_limit)
{
   if (ncmesh)
   {
      nonconforming = 1;
   }
   else if (Dim == 1 || (Dim == 3 && (meshgen & 1)))
   {
      nonconforming = 0;
   }
   else if (nonconforming < 0)
   {
      // determine if nonconforming refinement is suitable
      if ((meshgen & 2) || (meshgen & 4) || (meshgen & 8))
      {
         nonconforming = 1; // tensor product elements and wedges
      }
      else
      {
         nonconforming = 0; // simplices
      }
   }

   if (nonconforming)
   {
      // non-conforming refinement (hanging nodes)
      NonconformingRefinement(refinements, nc_limit);
   }
   else
   {
      Array<int> el_to_refine(refinements.Size());
      for (int i = 0; i < refinements.Size(); i++)
      {
         el_to_refine[i] = refinements[i].index;
      }

      // infer 'type' of local refinement from first element's 'ref_type'
      int type, rt = (refinements.Size() ? refinements[0].ref_type : 7);
      if (rt == 1 || rt == 2 || rt == 4)
      {
         type = 1; // bisection
      }
      else if (rt == 3 || rt == 5 || rt == 6)
      {
         type = 2; // quadrisection
      }
      else
      {
         type = 3; // octasection
      }

      // red-green refinement and bisection, no hanging nodes
      LocalRefinement(el_to_refine, type);
   }
}

void Mesh::GeneralRefinement(const Array<int> &el_to_refine, int nonconforming,
                             int nc_limit)
{
   Array<Refinement> refinements(el_to_refine.Size());
   for (int i = 0; i < el_to_refine.Size(); i++)
   {
      refinements[i] = Refinement(el_to_refine[i]);
   }
   GeneralRefinement(refinements, nonconforming, nc_limit);
}

void Mesh::EnsureNCMesh(bool simplices_nonconforming)
{
   MFEM_VERIFY(!NURBSext, "Cannot convert a NURBS mesh to an NC mesh. "
               "Please project the NURBS to Nodes first, with SetCurvature().");

#ifdef MFEM_USE_MPI
   MFEM_VERIFY(ncmesh != NULL || dynamic_cast<const ParMesh*>(this) == NULL,
               "Sorry, converting a conforming ParMesh to an NC mesh is "
               "not possible.");
#endif

   if (!ncmesh)
   {
      if ((meshgen & 0x2) /* quads/hexes */ ||
          (meshgen & 0x4) /* wedges */ ||
          (simplices_nonconforming && (meshgen & 0x1)) /* simplices */)
      {
         ncmesh = new NCMesh(this);
         ncmesh->OnMeshUpdated(this);
         GenerateNCFaceInfo();
      }
   }
}

void Mesh::RandomRefinement(real_t prob, bool aniso, int nonconforming,
                            int nc_limit)
{
   Array<Refinement> refs;
   for (int i = 0; i < GetNE(); i++)
   {
      if ((real_t) rand() / real_t(RAND_MAX) < prob)
      {
         int type = 7;
         if (aniso)
         {
            type = (Dim == 3) ? (rand() % 7 + 1) : (rand() % 3 + 1);
         }
         refs.Append(Refinement(i, type));
      }
   }
   GeneralRefinement(refs, nonconforming, nc_limit);
}

void Mesh::RefineAtVertex(const Vertex& vert, real_t eps, int nonconforming)
{
   Array<int> v;
   Array<Refinement> refs;
   for (int i = 0; i < GetNE(); i++)
   {
      GetElementVertices(i, v);
      bool refine = false;
      for (int j = 0; j < v.Size(); j++)
      {
         real_t dist = 0.0;
         for (int l = 0; l < spaceDim; l++)
         {
            real_t d = vert(l) - vertices[v[j]](l);
            dist += d*d;
         }
         if (dist <= eps*eps) { refine = true; break; }
      }
      if (refine)
      {
         refs.Append(Refinement(i));
      }
   }
   GeneralRefinement(refs, nonconforming);
}

bool Mesh::RefineByError(const Array<real_t> &elem_error, real_t threshold,
                         int nonconforming, int nc_limit)
{
   MFEM_VERIFY(elem_error.Size() == GetNE(), "");
   Array<Refinement> refs;
   for (int i = 0; i < GetNE(); i++)
   {
      if (elem_error[i] > threshold)
      {
         refs.Append(Refinement(i));
      }
   }
   if (ReduceInt(refs.Size()))
   {
      GeneralRefinement(refs, nonconforming, nc_limit);
      return true;
   }
   return false;
}

bool Mesh::RefineByError(const Vector &elem_error, real_t threshold,
                         int nonconforming, int nc_limit)
{
   Array<real_t> tmp(const_cast<real_t*>(elem_error.GetData()),
                     elem_error.Size());
   return RefineByError(tmp, threshold, nonconforming, nc_limit);
}


void Mesh::Bisection(int i, const DSTable &v_to_v,
                     int *edge1, int *edge2, int *middle)
{
   int *vert;
   int v[2][4], v_new, bisect, t;
   Element *el = elements[i];
   Vertex V;

   t = el->GetType();
   if (t == Element::TRIANGLE)
   {
      Triangle *tri = (Triangle *) el;

      vert = tri->GetVertices();

      // 1. Get the index for the new vertex in v_new.
      bisect = v_to_v(vert[0], vert[1]);
      MFEM_ASSERT(bisect >= 0, "");

      if (middle[bisect] == -1)
      {
         v_new = NumOfVertices++;
         for (int d = 0; d < spaceDim; d++)
         {
            V(d) = 0.5 * (vertices[vert[0]](d) + vertices[vert[1]](d));
         }
         vertices.Append(V);

         // Put the element that may need refinement (because of this
         // bisection) in edge1, or -1 if no more refinement is needed.
         if (edge1[bisect] == i)
         {
            edge1[bisect] = edge2[bisect];
         }

         middle[bisect] = v_new;
      }
      else
      {
         v_new = middle[bisect];

         // This edge will require no more refinement.
         edge1[bisect] = -1;
      }

      // 2. Set the node indices for the new elements in v[0] and v[1] so that
      //    the  edge marked for refinement is between the first two nodes.
      v[0][0] = vert[2]; v[0][1] = vert[0]; v[0][2] = v_new;
      v[1][0] = vert[1]; v[1][1] = vert[2]; v[1][2] = v_new;

      tri->SetVertices(v[0]);   // changes vert[0..2] !!!

      Triangle* tri_new = new Triangle(v[1], tri->GetAttribute());
      elements.Append(tri_new);

      int tr = tri->GetTransform();
      tri_new->ResetTransform(tr);

      // record the sequence of refinements
      tri->PushTransform(4);
      tri_new->PushTransform(5);

      int coarse = FindCoarseElement(i);
      CoarseFineTr.embeddings[i].parent = coarse;
      CoarseFineTr.embeddings.Append(Embedding(coarse, Geometry::TRIANGLE));

      // 3. edge1 and edge2 may have to be changed for the second triangle.
      if (v[1][0] < v_to_v.NumberOfRows() && v[1][1] < v_to_v.NumberOfRows())
      {
         bisect = v_to_v(v[1][0], v[1][1]);
         MFEM_ASSERT(bisect >= 0, "");

         if (edge1[bisect] == i)
         {
            edge1[bisect] = NumOfElements;
         }
         else if (edge2[bisect] == i)
         {
            edge2[bisect] = NumOfElements;
         }
      }
      NumOfElements++;
   }
   else
   {
      MFEM_ABORT("Bisection for now works only for triangles.");
   }
}

void Mesh::Bisection(int i, HashTable<Hashed2> &v_to_v)
{
   int *vert;
   int v[2][4], v_new, bisect, t;
   Element *el = elements[i];
   Vertex V;

   t = el->GetType();
   if (t == Element::TETRAHEDRON)
   {
      Tetrahedron *tet = (Tetrahedron *) el;

      MFEM_VERIFY(tet->GetRefinementFlag() != 0,
                  "TETRAHEDRON element is not marked for refinement.");

      vert = tet->GetVertices();

      // 1. Get the index for the new vertex in v_new.
      bisect = v_to_v.FindId(vert[0], vert[1]);
      if (bisect == -1)
      {
         v_new = NumOfVertices + v_to_v.GetId(vert[0],vert[1]);
         for (int j = 0; j < 3; j++)
         {
            V(j) = 0.5 * (vertices[vert[0]](j) + vertices[vert[1]](j));
         }
         vertices.Append(V);
      }
      else
      {
         v_new = NumOfVertices + bisect;
      }

      // 2. Set the node indices for the new elements in v[2][4] so that
      //    the edge marked for refinement is between the first two nodes.
      int type, old_redges[2], flag;
      tet->ParseRefinementFlag(old_redges, type, flag);

      int new_type, new_redges[2][2];
      v[0][3] = v_new;
      v[1][3] = v_new;
      new_redges[0][0] = 2;
      new_redges[0][1] = 1;
      new_redges[1][0] = 2;
      new_redges[1][1] = 1;
      int tr1 = -1, tr2 = -1;
      switch (old_redges[0])
      {
         case 2:
            v[0][0] = vert[0]; v[0][1] = vert[2]; v[0][2] = vert[3];
            if (type == Tetrahedron::TYPE_PF) { new_redges[0][1] = 4; }
            tr1 = 0;
            break;
         case 3:
            v[0][0] = vert[3]; v[0][1] = vert[0]; v[0][2] = vert[2];
            tr1 = 2;
            break;
         case 5:
            v[0][0] = vert[2]; v[0][1] = vert[3]; v[0][2] = vert[0];
            tr1 = 4;
      }
      switch (old_redges[1])
      {
         case 1:
            v[1][0] = vert[2]; v[1][1] = vert[1]; v[1][2] = vert[3];
            if (type == Tetrahedron::TYPE_PF) { new_redges[1][0] = 3; }
            tr2 = 1;
            break;
         case 4:
            v[1][0] = vert[1]; v[1][1] = vert[3]; v[1][2] = vert[2];
            tr2 = 3;
            break;
         case 5:
            v[1][0] = vert[3]; v[1][1] = vert[2]; v[1][2] = vert[1];
            tr2 = 5;
      }

      int attr = tet->GetAttribute();
      tet->SetVertices(v[0]);

#ifdef MFEM_USE_MEMALLOC
      Tetrahedron *tet2 = TetMemory.Alloc();
      tet2->SetVertices(v[1]);
      tet2->SetAttribute(attr);
#else
      Tetrahedron *tet2 = new Tetrahedron(v[1], attr);
#endif
      tet2->ResetTransform(tet->GetTransform());
      elements.Append(tet2);

      // record the sequence of refinements
      tet->PushTransform(tr1);
      tet2->PushTransform(tr2);

      int coarse = FindCoarseElement(i);
      CoarseFineTr.embeddings[i].parent = coarse;
      CoarseFineTr.embeddings.Append(Embedding(coarse, Geometry::TETRAHEDRON));

      // 3. Set the bisection flag
      switch (type)
      {
         case Tetrahedron::TYPE_PU:
            new_type = Tetrahedron::TYPE_PF; break;
         case Tetrahedron::TYPE_PF:
            new_type = Tetrahedron::TYPE_A;  break;
         default:
            new_type = Tetrahedron::TYPE_PU;
      }

      tet->CreateRefinementFlag(new_redges[0], new_type, flag+1);
      tet2->CreateRefinementFlag(new_redges[1], new_type, flag+1);

      NumOfElements++;
   }
   else
   {
      MFEM_ABORT("Bisection with HashTable for now works only for tetrahedra.");
   }
}

void Mesh::BdrBisection(int i, const HashTable<Hashed2> &v_to_v)
{
   int *vert;
   int v[2][3], v_new, bisect, t;
   Element *bdr_el = boundary[i];

   t = bdr_el->GetType();
   if (t == Element::TRIANGLE)
   {
      Triangle *tri = (Triangle *) bdr_el;

      vert = tri->GetVertices();

      // 1. Get the index for the new vertex in v_new.
      bisect = v_to_v.FindId(vert[0], vert[1]);
      MFEM_ASSERT(bisect >= 0, "");
      v_new = NumOfVertices + bisect;
      MFEM_ASSERT(v_new != -1, "");

      // 2. Set the node indices for the new elements in v[0] and v[1] so that
      //    the  edge marked for refinement is between the first two nodes.
      v[0][0] = vert[2]; v[0][1] = vert[0]; v[0][2] = v_new;
      v[1][0] = vert[1]; v[1][1] = vert[2]; v[1][2] = v_new;

      tri->SetVertices(v[0]);

      boundary.Append(new Triangle(v[1], tri->GetAttribute()));

      NumOfBdrElements++;
   }
   else
   {
      MFEM_ABORT("Bisection of boundary elements with HashTable works only for"
                 " triangles!");
   }
}

void Mesh::UniformRefinement(int i, const DSTable &v_to_v,
                             int *edge1, int *edge2, int *middle)
{
   Array<int> v;
   int j, v1[3], v2[3], v3[3], v4[3], v_new[3], bisect[3];
   Vertex V;

   if (elements[i]->GetType() == Element::TRIANGLE)
   {
      Triangle *tri0 = (Triangle*) elements[i];
      tri0->GetVertices(v);

      // 1. Get the indices for the new vertices in array v_new
      bisect[0] = v_to_v(v[0],v[1]);
      bisect[1] = v_to_v(v[1],v[2]);
      bisect[2] = v_to_v(v[0],v[2]);
      MFEM_ASSERT(bisect[0] >= 0 && bisect[1] >= 0 && bisect[2] >= 0, "");

      for (j = 0; j < 3; j++)                // for the 3 edges fix v_new
      {
         if (middle[bisect[j]] == -1)
         {
            v_new[j] = NumOfVertices++;
            for (int d = 0; d < spaceDim; d++)
            {
               V(d) = (vertices[v[j]](d) + vertices[v[(j+1)%3]](d))/2.;
            }
            vertices.Append(V);

            // Put the element that may need refinement (because of this
            // bisection) in edge1, or -1 if no more refinement is needed.
            if (edge1[bisect[j]] == i)
            {
               edge1[bisect[j]] = edge2[bisect[j]];
            }

            middle[bisect[j]] = v_new[j];
         }
         else
         {
            v_new[j] = middle[bisect[j]];

            // This edge will require no more refinement.
            edge1[bisect[j]] = -1;
         }
      }

      // 2. Set the node indices for the new elements in v1, v2, v3 & v4 so that
      //    the edges marked for refinement be between the first two nodes.
      v1[0] =     v[0]; v1[1] = v_new[0]; v1[2] = v_new[2];
      v2[0] = v_new[0]; v2[1] =     v[1]; v2[2] = v_new[1];
      v3[0] = v_new[2]; v3[1] = v_new[1]; v3[2] =     v[2];
      v4[0] = v_new[1]; v4[1] = v_new[2]; v4[2] = v_new[0];

      Triangle* tri1 = new Triangle(v1, tri0->GetAttribute());
      Triangle* tri2 = new Triangle(v2, tri0->GetAttribute());
      Triangle* tri3 = new Triangle(v3, tri0->GetAttribute());

      elements.Append(tri1);
      elements.Append(tri2);
      elements.Append(tri3);

      tri0->SetVertices(v4);

      // record the sequence of refinements
      unsigned code = tri0->GetTransform();
      tri1->ResetTransform(code);
      tri2->ResetTransform(code);
      tri3->ResetTransform(code);

      tri0->PushTransform(3);
      tri1->PushTransform(0);
      tri2->PushTransform(1);
      tri3->PushTransform(2);

      // set parent indices
      int coarse = FindCoarseElement(i);
      CoarseFineTr.embeddings[i] = Embedding(coarse, Geometry::TRIANGLE);
      CoarseFineTr.embeddings.Append(Embedding(coarse, Geometry::TRIANGLE));
      CoarseFineTr.embeddings.Append(Embedding(coarse, Geometry::TRIANGLE));
      CoarseFineTr.embeddings.Append(Embedding(coarse, Geometry::TRIANGLE));

      NumOfElements += 3;
   }
   else
   {
      MFEM_ABORT("Uniform refinement for now works only for triangles.");
   }
}

void Mesh::InitRefinementTransforms()
{
   // initialize CoarseFineTr
   CoarseFineTr.Clear();
   CoarseFineTr.embeddings.SetSize(NumOfElements);
   for (int i = 0; i < NumOfElements; i++)
   {
      elements[i]->ResetTransform(0);
      CoarseFineTr.embeddings[i] = Embedding(i, GetElementGeometry(i));
   }
}

int Mesh::FindCoarseElement(int i)
{
   int coarse;
   while ((coarse = CoarseFineTr.embeddings[i].parent) != i)
   {
      i = coarse;
   }
   return coarse;
}

const CoarseFineTransformations &Mesh::GetRefinementTransforms() const
{
   MFEM_VERIFY(GetLastOperation() == Mesh::REFINE, "");

   if (ncmesh)
   {
      return ncmesh->GetRefinementTransforms();
   }

   Mesh::GeometryList elem_geoms(*this);
   for (int i = 0; i < elem_geoms.Size(); i++)
   {
      const Geometry::Type geom = elem_geoms[i];
      if (CoarseFineTr.point_matrices[geom].SizeK()) { continue; }

      if (geom == Geometry::TRIANGLE ||
          geom == Geometry::TETRAHEDRON)
      {
         std::map<unsigned, int> mat_no;
         mat_no[0] = 1; // identity

         // assign matrix indices to element transformations
         for (int j = 0; j < elements.Size(); j++)
         {
            int index = 0;
            unsigned code = elements[j]->GetTransform();
            if (code)
            {
               int &matrix = mat_no[code];
               if (!matrix) { matrix = mat_no.size(); }
               index = matrix-1;
            }
            CoarseFineTr.embeddings[j].matrix = index;
         }

         DenseTensor &pmats = CoarseFineTr.point_matrices[geom];
         pmats.SetSize(Dim, Dim+1, mat_no.size());

         // calculate the point matrices used
         std::map<unsigned, int>::iterator it;
         for (it = mat_no.begin(); it != mat_no.end(); ++it)
         {
            if (geom == Geometry::TRIANGLE)
            {
               Triangle::GetPointMatrix(it->first, pmats(it->second-1));
            }
            else
            {
               Tetrahedron::GetPointMatrix(it->first, pmats(it->second-1));
            }
         }
      }
      else
      {
         MFEM_ABORT("Don't know how to construct CoarseFineTransformations for"
                    " geom = " << geom);
      }
   }

   // NOTE: quads and hexes already have trivial transformations ready
   return CoarseFineTr;
}

void Mesh::PrintXG(std::ostream &os) const
{
   MFEM_ASSERT(Dim==spaceDim, "2D Manifold meshes not supported");
   int i, j;
   Array<int> v;

   if (Dim == 2)
   {
      // Print the type of the mesh.
      if (Nodes == NULL)
      {
         os << "areamesh2\n\n";
      }
      else
      {
         os << "curved_areamesh2\n\n";
      }

      // Print the boundary elements.
      os << NumOfBdrElements << '\n';
      for (i = 0; i < NumOfBdrElements; i++)
      {
         boundary[i]->GetVertices(v);

         os << boundary[i]->GetAttribute();
         for (j = 0; j < v.Size(); j++)
         {
            os << ' ' << v[j] + 1;
         }
         os << '\n';
      }

      // Print the elements.
      os << NumOfElements << '\n';
      for (i = 0; i < NumOfElements; i++)
      {
         elements[i]->GetVertices(v);

         os << elements[i]->GetAttribute() << ' ' << v.Size();
         for (j = 0; j < v.Size(); j++)
         {
            os << ' ' << v[j] + 1;
         }
         os << '\n';
      }

      if (Nodes == NULL)
      {
         // Print the vertices.
         os << NumOfVertices << '\n';
         for (i = 0; i < NumOfVertices; i++)
         {
            os << vertices[i](0);
            for (j = 1; j < Dim; j++)
            {
               os << ' ' << vertices[i](j);
            }
            os << '\n';
         }
      }
      else
      {
         os << NumOfVertices << '\n';
         Nodes->Save(os);
      }
   }
   else  // ===== Dim != 2 =====
   {
      if (Nodes)
      {
         mfem_error("Mesh::PrintXG(...) : Curved mesh in 3D");
      }

      if (meshgen == 1)
      {
         int nv;
         const int *ind;

         os << "NETGEN_Neutral_Format\n";
         // print the vertices
         os << NumOfVertices << '\n';
         for (i = 0; i < NumOfVertices; i++)
         {
            for (j = 0; j < Dim; j++)
            {
               os << ' ' << vertices[i](j);
            }
            os << '\n';
         }

         // print the elements
         os << NumOfElements << '\n';
         for (i = 0; i < NumOfElements; i++)
         {
            nv = elements[i]->GetNVertices();
            ind = elements[i]->GetVertices();
            os << elements[i]->GetAttribute();
            for (j = 0; j < nv; j++)
            {
               os << ' ' << ind[j]+1;
            }
            os << '\n';
         }

         // print the boundary information.
         os << NumOfBdrElements << '\n';
         for (i = 0; i < NumOfBdrElements; i++)
         {
            nv = boundary[i]->GetNVertices();
            ind = boundary[i]->GetVertices();
            os << boundary[i]->GetAttribute();
            for (j = 0; j < nv; j++)
            {
               os << ' ' << ind[j]+1;
            }
            os << '\n';
         }
      }
      else if (meshgen == 2)  // TrueGrid
      {
         int nv;
         const int *ind;

         os << "TrueGrid\n"
            << "1 " << NumOfVertices << " " << NumOfElements
            << " 0 0 0 0 0 0 0\n"
            << "0 0 0 1 0 0 0 0 0 0 0\n"
            << "0 0 " << NumOfBdrElements << " 0 0 0 0 0 0 0 0 0 0 0 0 0\n"
            << "0.0 0.0 0.0 0 0 0.0 0.0 0 0.0\n"
            << "0 0 0 0 0 0 0 0 0 0 0 0 0 0 0 0\n";

         for (i = 0; i < NumOfVertices; i++)
            os << i+1 << " 0.0 " << vertices[i](0) << ' ' << vertices[i](1)
               << ' ' << vertices[i](2) << " 0.0\n";

         for (i = 0; i < NumOfElements; i++)
         {
            nv = elements[i]->GetNVertices();
            ind = elements[i]->GetVertices();
            os << i+1 << ' ' << elements[i]->GetAttribute();
            for (j = 0; j < nv; j++)
            {
               os << ' ' << ind[j]+1;
            }
            os << '\n';
         }

         for (i = 0; i < NumOfBdrElements; i++)
         {
            nv = boundary[i]->GetNVertices();
            ind = boundary[i]->GetVertices();
            os << boundary[i]->GetAttribute();
            for (j = 0; j < nv; j++)
            {
               os << ' ' << ind[j]+1;
            }
            os << " 1.0 1.0 1.0 1.0\n";
         }
      }
   }

   os << flush;
}

void Mesh::Printer(std::ostream &os, std::string section_delimiter,
                   const std::string &comments) const
{
   int i, j;

   if (NURBSext)
   {
      // general format
      NURBSext->Print(os, comments);
      os << '\n';
      Nodes->Save(os);

      // patch-wise format
      // NURBSext->ConvertToPatches(*Nodes);
      // NURBSext->Print(os);

      return;
   }

   if (Nonconforming())
   {
      // Workaround for inconsistent Mesh state where the Mesh has nodes and
      // ncmesh->coodrinates is not empty. Such state can be created with the
      // method Mesh::SwapNodes(), see the comment at the beginning of its
      // implementation.
      Array<real_t> coords_save;
      if (Nodes) { mfem::Swap(coords_save, ncmesh->coordinates); }

      // nonconforming mesh format
      ncmesh->Print(os, comments);

      if (Nodes)
      {
         mfem::Swap(coords_save, ncmesh->coordinates);

         os << "\n# mesh curvature GridFunction";
         os << "\nnodes\n";
         Nodes->Save(os);
      }

      os << "\nmfem_mesh_end" << endl;
      return;
   }

   // serial/parallel conforming mesh format
   const bool set_names = attribute_sets.SetsExist() ||
     bdr_attribute_sets.SetsExist();
   os << (!set_names && section_delimiter.empty()
          ? "MFEM mesh v1.0\n" :
	  (!set_names ? "MFEM mesh v1.2\n" : "MFEM mesh v1.3\n"));

   if (set_names && section_delimiter.empty())
   {
      section_delimiter = "mfem_mesh_end";
   }

   // optional
   if (!comments.empty()) { os << '\n' << comments << '\n'; }

   os <<
      "\n#\n# MFEM Geometry Types (see fem/geom.hpp):\n#\n"
      "# POINT       = 0\n"
      "# SEGMENT     = 1\n"
      "# TRIANGLE    = 2\n"
      "# SQUARE      = 3\n"
      "# TETRAHEDRON = 4\n"
      "# CUBE        = 5\n"
      "# PRISM       = 6\n"
      "# PYRAMID     = 7\n"
      "#\n";

   os << "\ndimension\n" << Dim;

   os << "\n\nelements\n" << NumOfElements << '\n';
   for (i = 0; i < NumOfElements; i++)
   {
      PrintElement(elements[i], os);
   }

   if (set_names)
   {
     os << "\nattribute_sets\n";
     attribute_sets.Print(os);
   }

   os << "\nboundary\n" << NumOfBdrElements << '\n';
   for (i = 0; i < NumOfBdrElements; i++)
   {
      PrintElement(boundary[i], os);
   }

   if (set_names)
   {
     os << "\nbdr_attribute_sets\n";
     bdr_attribute_sets.Print(os);
   }

   os << "\nvertices\n" << NumOfVertices << '\n';
   if (Nodes == NULL)
   {
      os << spaceDim << '\n';
      for (i = 0; i < NumOfVertices; i++)
      {
         os << vertices[i](0);
         for (j = 1; j < spaceDim; j++)
         {
            os << ' ' << vertices[i](j);
         }
         os << '\n';
      }
      os.flush();
   }
   else
   {
      os << "\nnodes\n";
      Nodes->Save(os);
   }

   if (!section_delimiter.empty())
   {
      os << '\n'
         << section_delimiter << endl; // only with formats v1.2 and above
   }
}

void Mesh::PrintTopo(std::ostream &os, const Array<int> &e_to_k,
		     const int version, const std::string &comments) const
{
  MFEM_VERIFY(version == 10 || version == 11, "Invalid NURBS mesh version");

   int i;
   Array<int> vert;

   os << "MFEM NURBS mesh v" << int(version / 10) << "." << version % 10 << "\n";

   // optional
   if (!comments.empty()) { os << '\n' << comments << '\n'; }

   os <<
      "\n#\n# MFEM Geometry Types (see fem/geom.hpp):\n#\n"
      "# SEGMENT     = 1\n"
      "# SQUARE      = 3\n"
      "# CUBE        = 5\n"
      "#\n";

   os << "\ndimension\n" << Dim
      << "\n\nelements\n" << NumOfElements << '\n';
   for (i = 0; i < NumOfElements; i++)
   {
      PrintElement(elements[i], os);
   }

   os << "\nboundary\n" << NumOfBdrElements << '\n';
   for (i = 0; i < NumOfBdrElements; i++)
   {
      PrintElement(boundary[i], os);
   }

   os << "\nedges\n" << NumOfEdges << '\n';
   for (i = 0; i < NumOfEdges; i++)
   {
      edge_vertex->GetRow(i, vert);
      int ki = e_to_k[i];
      if (ki < 0)
      {
         ki = -1 - ki;
      }
      os << ki << ' ' << vert[0] << ' ' << vert[1] << '\n';
   }
   os << "\nvertices\n" << NumOfVertices << '\n';
}

void Mesh::Save(const std::string &fname, int precision) const
{
   ofstream ofs(fname);
   ofs.precision(precision);
   Print(ofs);
}

#ifdef MFEM_USE_ADIOS2
void Mesh::Print(adios2stream &os) const
{
   os.Print(*this);
}
#endif

void Mesh::PrintVTK(std::ostream &os)
{
   os <<
      "# vtk DataFile Version 3.0\n"
      "Generated by MFEM\n"
      "ASCII\n"
      "DATASET UNSTRUCTURED_GRID\n";

   if (Nodes == NULL)
   {
      os << "POINTS " << NumOfVertices << " double\n";
      for (int i = 0; i < NumOfVertices; i++)
      {
         os << vertices[i](0);
         int j;
         for (j = 1; j < spaceDim; j++)
         {
            os << ' ' << vertices[i](j);
         }
         for ( ; j < 3; j++)
         {
            os << ' ' << 0.0;
         }
         os << '\n';
      }
   }
   else
   {
      Array<int> vdofs(3);
      os << "POINTS " << Nodes->FESpace()->GetNDofs() << " double\n";
      for (int i = 0; i < Nodes->FESpace()->GetNDofs(); i++)
      {
         vdofs.SetSize(1);
         vdofs[0] = i;
         Nodes->FESpace()->DofsToVDofs(vdofs);
         os << (*Nodes)(vdofs[0]);
         int j;
         for (j = 1; j < spaceDim; j++)
         {
            os << ' ' << (*Nodes)(vdofs[j]);
         }
         for ( ; j < 3; j++)
         {
            os << ' ' << 0.0;
         }
         os << '\n';
      }
   }

   int order = -1;
   if (Nodes == NULL)
   {
      int size = 0;
      for (int i = 0; i < NumOfElements; i++)
      {
         size += elements[i]->GetNVertices() + 1;
      }
      os << "CELLS " << NumOfElements << ' ' << size << '\n';
      for (int i = 0; i < NumOfElements; i++)
      {
         const int *v = elements[i]->GetVertices();
         const int nv = elements[i]->GetNVertices();
         os << nv;
         Geometry::Type geom = elements[i]->GetGeometryType();
         const int *perm = VTKGeometry::VertexPermutation[geom];
         for (int j = 0; j < nv; j++)
         {
            os << ' ' << v[perm ? perm[j] : j];
         }
         os << '\n';
      }
      order = 1;
   }
   else
   {
      Array<int> dofs;
      int size = 0;
      for (int i = 0; i < NumOfElements; i++)
      {
         Nodes->FESpace()->GetElementDofs(i, dofs);
         MFEM_ASSERT(Dim != 0 || dofs.Size() == 1,
                     "Point meshes should have a single dof per element");
         size += dofs.Size() + 1;
      }
      os << "CELLS " << NumOfElements << ' ' << size << '\n';
      const char *fec_name = Nodes->FESpace()->FEColl()->Name();

      if (!strcmp(fec_name, "Linear") ||
          !strcmp(fec_name, "H1_0D_P1") ||
          !strcmp(fec_name, "H1_1D_P1") ||
          !strcmp(fec_name, "H1_2D_P1") ||
          !strcmp(fec_name, "H1_3D_P1"))
      {
         order = 1;
      }
      else if (!strcmp(fec_name, "Quadratic") ||
               !strcmp(fec_name, "H1_1D_P2") ||
               !strcmp(fec_name, "H1_2D_P2") ||
               !strcmp(fec_name, "H1_3D_P2"))
      {
         order = 2;
      }
      if (order == -1)
      {
         mfem::err << "Mesh::PrintVTK : can not save '"
                   << fec_name << "' elements!" << endl;
         mfem_error();
      }
      for (int i = 0; i < NumOfElements; i++)
      {
         Nodes->FESpace()->GetElementDofs(i, dofs);
         os << dofs.Size();
         if (order == 1)
         {
            for (int j = 0; j < dofs.Size(); j++)
            {
               os << ' ' << dofs[j];
            }
         }
         else if (order == 2)
         {
            const int *vtk_mfem;
            switch (elements[i]->GetGeometryType())
            {
               case Geometry::SEGMENT:
               case Geometry::TRIANGLE:
               case Geometry::SQUARE:
                  vtk_mfem = vtk_quadratic_hex; break; // identity map
               case Geometry::TETRAHEDRON:
                  vtk_mfem = vtk_quadratic_tet; break;
               case Geometry::PRISM:
                  vtk_mfem = vtk_quadratic_wedge; break;
               case Geometry::CUBE:
               default:
                  vtk_mfem = vtk_quadratic_hex; break;
            }
            for (int j = 0; j < dofs.Size(); j++)
            {
               os << ' ' << dofs[vtk_mfem[j]];
            }
         }
         os << '\n';
      }
   }

   os << "CELL_TYPES " << NumOfElements << '\n';
   for (int i = 0; i < NumOfElements; i++)
   {
      int vtk_cell_type = 5;
      Geometry::Type geom = GetElement(i)->GetGeometryType();
      if (order == 1) { vtk_cell_type = VTKGeometry::Map[geom]; }
      else if (order == 2) { vtk_cell_type = VTKGeometry::QuadraticMap[geom]; }
      os << vtk_cell_type << '\n';
   }

   // write attributes
   os << "CELL_DATA " << NumOfElements << '\n'
      << "SCALARS material int\n"
      << "LOOKUP_TABLE default\n";
   for (int i = 0; i < NumOfElements; i++)
   {
      os << elements[i]->GetAttribute() << '\n';
   }
   os.flush();
}

void Mesh::PrintVTU(std::string fname,
                    VTKFormat format,
                    bool high_order_output,
                    int compression_level,
                    bool bdr)
{
   int ref = (high_order_output && Nodes)
             ? Nodes->FESpace()->GetMaxElementOrder() : 1;

   fname = fname + ".vtu";
   std::fstream os(fname.c_str(),std::ios::out);
   os << "<VTKFile type=\"UnstructuredGrid\" version=\"0.1\"";
   if (compression_level != 0)
   {
      os << " compressor=\"vtkZLibDataCompressor\"";
   }
   os << " byte_order=\"" << VTKByteOrder() << "\">\n";
   os << "<UnstructuredGrid>\n";
   PrintVTU(os, ref, format, high_order_output, compression_level, bdr);
   os << "</Piece>\n"; // need to close the piece open in the PrintVTU method
   os << "</UnstructuredGrid>\n";
   os << "</VTKFile>" << std::endl;

   os.close();
}

void Mesh::PrintBdrVTU(std::string fname,
                       VTKFormat format,
                       bool high_order_output,
                       int compression_level)
{
   PrintVTU(fname, format, high_order_output, compression_level, true);
}

void Mesh::PrintVTU(std::ostream &os, int ref, VTKFormat format,
                    bool high_order_output, int compression_level,
                    bool bdr_elements)
{
   RefinedGeometry *RefG;
   DenseMatrix pmat;

   const char *fmt_str = (format == VTKFormat::ASCII) ? "ascii" : "binary";
   const char *type_str = (format != VTKFormat::BINARY32) ? "Float64" : "Float32";
   std::vector<char> buf;

   auto get_geom = [&](int i)
   {
      if (bdr_elements) { return GetBdrElementGeometry(i); }
      else { return GetElementBaseGeometry(i); }
   };

   int ne = bdr_elements ? GetNBE() : GetNE();
   // count the number of points and cells
   int np = 0, nc_ref = 0;
   for (int i = 0; i < ne; i++)
   {
      Geometry::Type geom = get_geom(i);
      int nv = Geometries.GetVertices(geom)->GetNPoints();
      RefG = GlobGeometryRefiner.Refine(geom, ref, 1);
      np += RefG->RefPts.GetNPoints();
      nc_ref += RefG->RefGeoms.Size() / nv;
   }

   os << "<Piece NumberOfPoints=\"" << np << "\" NumberOfCells=\""
      << (high_order_output ? ne : nc_ref) << "\">\n";

   // print out the points
   os << "<Points>\n";
   os << "<DataArray type=\"" << type_str
      << "\" NumberOfComponents=\"3\" format=\"" << fmt_str << "\">\n";
   for (int i = 0; i < ne; i++)
   {
      RefG = GlobGeometryRefiner.Refine(get_geom(i), ref, 1);

      if (bdr_elements)
      {
         GetBdrElementTransformation(i)->Transform(RefG->RefPts, pmat);
      }
      else
      {
         GetElementTransformation(i)->Transform(RefG->RefPts, pmat);
      }

      for (int j = 0; j < pmat.Width(); j++)
      {
         WriteBinaryOrASCII(os, buf, pmat(0,j), " ", format);
         if (pmat.Height() > 1)
         {
            WriteBinaryOrASCII(os, buf, pmat(1,j), " ", format);
         }
         else
         {
            WriteBinaryOrASCII(os, buf, 0.0, " ", format);
         }
         if (pmat.Height() > 2)
         {
            WriteBinaryOrASCII(os, buf, pmat(2,j), "", format);
         }
         else
         {
            WriteBinaryOrASCII(os, buf, 0.0, "", format);
         }
         if (format == VTKFormat::ASCII) { os << '\n'; }
      }
   }
   if (format != VTKFormat::ASCII)
   {
      WriteBase64WithSizeAndClear(os, buf, compression_level);
   }
   os << "</DataArray>" << std::endl;
   os << "</Points>" << std::endl;

   os << "<Cells>" << std::endl;
   os << "<DataArray type=\"Int32\" Name=\"connectivity\" format=\""
      << fmt_str << "\">" << std::endl;
   // connectivity
   std::vector<int> offset;

   np = 0;
   if (high_order_output)
   {
      Array<int> local_connectivity;
      for (int iel = 0; iel < ne; iel++)
      {
         Geometry::Type geom = get_geom(iel);
         CreateVTKElementConnectivity(local_connectivity, geom, ref);
         int nnodes = local_connectivity.Size();
         for (int i=0; i<nnodes; ++i)
         {
            WriteBinaryOrASCII(os, buf, np+local_connectivity[i], " ",
                               format);
         }
         if (format == VTKFormat::ASCII) { os << '\n'; }
         np += nnodes;
         offset.push_back(np);
      }
   }
   else
   {
      int coff = 0;
      for (int i = 0; i < ne; i++)
      {
         Geometry::Type geom = get_geom(i);
         int nv = Geometries.GetVertices(geom)->GetNPoints();
         RefG = GlobGeometryRefiner.Refine(geom, ref, 1);
         Array<int> &RG = RefG->RefGeoms;
         for (int j = 0; j < RG.Size(); )
         {
            coff = coff+nv;
            offset.push_back(coff);
            const int *p = VTKGeometry::VertexPermutation[geom];
            for (int k = 0; k < nv; k++, j++)
            {
               WriteBinaryOrASCII(os, buf, np + RG[p ? p[j] : j], " ",
                                  format);
            }
            if (format == VTKFormat::ASCII) { os << '\n'; }
         }
         np += RefG->RefPts.GetNPoints();
      }
   }
   if (format != VTKFormat::ASCII)
   {
      WriteBase64WithSizeAndClear(os, buf, compression_level);
   }
   os << "</DataArray>" << std::endl;

   os << "<DataArray type=\"Int32\" Name=\"offsets\" format=\""
      << fmt_str << "\">" << std::endl;
   // offsets
   for (size_t ii=0; ii<offset.size(); ii++)
   {
      WriteBinaryOrASCII(os, buf, offset[ii], "\n", format);
   }
   if (format != VTKFormat::ASCII)
   {
      WriteBase64WithSizeAndClear(os, buf, compression_level);
   }
   os << "</DataArray>" << std::endl;
   os << "<DataArray type=\"UInt8\" Name=\"types\" format=\""
      << fmt_str << "\">" << std::endl;
   // cell types
   const int *vtk_geom_map =
      high_order_output ? VTKGeometry::HighOrderMap : VTKGeometry::Map;
   for (int i = 0; i < ne; i++)
   {
      Geometry::Type geom = get_geom(i);
      uint8_t vtk_cell_type = 5;

      vtk_cell_type = vtk_geom_map[geom];

      if (high_order_output)
      {
         WriteBinaryOrASCII(os, buf, vtk_cell_type, "\n", format);
      }
      else
      {
         int nv = Geometries.GetVertices(geom)->GetNPoints();
         RefG = GlobGeometryRefiner.Refine(geom, ref, 1);
         Array<int> &RG = RefG->RefGeoms;
         for (int j = 0; j < RG.Size(); j += nv)
         {
            WriteBinaryOrASCII(os, buf, vtk_cell_type, "\n", format);
         }
      }
   }
   if (format != VTKFormat::ASCII)
   {
      WriteBase64WithSizeAndClear(os, buf, compression_level);
   }
   os << "</DataArray>" << std::endl;
   os << "</Cells>" << std::endl;

   os << "<CellData Scalars=\"attribute\">" << std::endl;
   os << "<DataArray type=\"Int32\" Name=\"attribute\" format=\""
      << fmt_str << "\">" << std::endl;
   for (int i = 0; i < ne; i++)
   {
      int attr = bdr_elements ? GetBdrAttribute(i) : GetAttribute(i);
      if (high_order_output)
      {
         WriteBinaryOrASCII(os, buf, attr, "\n", format);
      }
      else
      {
         Geometry::Type geom = get_geom(i);
         int nv = Geometries.GetVertices(geom)->GetNPoints();
         RefG = GlobGeometryRefiner.Refine(geom, ref, 1);
         for (int j = 0; j < RefG->RefGeoms.Size(); j += nv)
         {
            WriteBinaryOrASCII(os, buf, attr, "\n", format);
         }
      }
   }
   if (format != VTKFormat::ASCII)
   {
      WriteBase64WithSizeAndClear(os, buf, compression_level);
   }
   os << "</DataArray>" << std::endl;
   os << "</CellData>" << std::endl;
}


void Mesh::PrintVTK(std::ostream &os, int ref, int field_data)
{
   int np, nc, size;
   RefinedGeometry *RefG;
   DenseMatrix pmat;

   os <<
      "# vtk DataFile Version 3.0\n"
      "Generated by MFEM\n"
      "ASCII\n"
      "DATASET UNSTRUCTURED_GRID\n";

   // additional dataset information
   if (field_data)
   {
      os << "FIELD FieldData 1\n"
         << "MaterialIds " << 1 << " " << attributes.Size() << " int\n";
      for (int i = 0; i < attributes.Size(); i++)
      {
         os << ' ' << attributes[i];
      }
      os << '\n';
   }

   // count the points, cells, size
   np = nc = size = 0;
   for (int i = 0; i < GetNE(); i++)
   {
      Geometry::Type geom = GetElementBaseGeometry(i);
      int nv = Geometries.GetVertices(geom)->GetNPoints();
      RefG = GlobGeometryRefiner.Refine(geom, ref, 1);
      np += RefG->RefPts.GetNPoints();
      nc += RefG->RefGeoms.Size() / nv;
      size += (RefG->RefGeoms.Size() / nv) * (nv + 1);
   }
   os << "POINTS " << np << " double\n";
   // write the points
   for (int i = 0; i < GetNE(); i++)
   {
      RefG = GlobGeometryRefiner.Refine(
                GetElementBaseGeometry(i), ref, 1);

      GetElementTransformation(i)->Transform(RefG->RefPts, pmat);

      for (int j = 0; j < pmat.Width(); j++)
      {
         os << pmat(0, j) << ' ';
         if (pmat.Height() > 1)
         {
            os << pmat(1, j) << ' ';
            if (pmat.Height() > 2)
            {
               os << pmat(2, j);
            }
            else
            {
               os << 0.0;
            }
         }
         else
         {
            os << 0.0 << ' ' << 0.0;
         }
         os << '\n';
      }
   }

   // write the cells
   os << "CELLS " << nc << ' ' << size << '\n';
   np = 0;
   for (int i = 0; i < GetNE(); i++)
   {
      Geometry::Type geom = GetElementBaseGeometry(i);
      int nv = Geometries.GetVertices(geom)->GetNPoints();
      RefG = GlobGeometryRefiner.Refine(geom, ref, 1);
      Array<int> &RG = RefG->RefGeoms;

      for (int j = 0; j < RG.Size(); )
      {
         os << nv;
         for (int k = 0; k < nv; k++, j++)
         {
            os << ' ' << np + RG[j];
         }
         os << '\n';
      }
      np += RefG->RefPts.GetNPoints();
   }
   os << "CELL_TYPES " << nc << '\n';
   for (int i = 0; i < GetNE(); i++)
   {
      Geometry::Type geom = GetElementBaseGeometry(i);
      int nv = Geometries.GetVertices(geom)->GetNPoints();
      RefG = GlobGeometryRefiner.Refine(geom, ref, 1);
      Array<int> &RG = RefG->RefGeoms;
      int vtk_cell_type = VTKGeometry::Map[geom];

      for (int j = 0; j < RG.Size(); j += nv)
      {
         os << vtk_cell_type << '\n';
      }
   }
   // write attributes (materials)
   os << "CELL_DATA " << nc << '\n'
      << "SCALARS material int\n"
      << "LOOKUP_TABLE default\n";
   for (int i = 0; i < GetNE(); i++)
   {
      Geometry::Type geom = GetElementBaseGeometry(i);
      int nv = Geometries.GetVertices(geom)->GetNPoints();
      RefG = GlobGeometryRefiner.Refine(geom, ref, 1);
      int attr = GetAttribute(i);
      for (int j = 0; j < RefG->RefGeoms.Size(); j += nv)
      {
         os << attr << '\n';
      }
   }

   if (Dim > 1)
   {
      Array<int> coloring;
      srand((unsigned)time(0));
      real_t a = rand_real();
      int el0 = (int)floor(a * GetNE());
      GetElementColoring(coloring, el0);
      os << "SCALARS element_coloring int\n"
         << "LOOKUP_TABLE default\n";
      for (int i = 0; i < GetNE(); i++)
      {
         Geometry::Type geom = GetElementBaseGeometry(i);
         int nv = Geometries.GetVertices(geom)->GetNPoints();
         RefG = GlobGeometryRefiner.Refine(geom, ref, 1);
         for (int j = 0; j < RefG->RefGeoms.Size(); j += nv)
         {
            os << coloring[i] + 1 << '\n';
         }
      }
   }

   // prepare to write data
   os << "POINT_DATA " << np << '\n' << flush;
}

void Mesh::GetElementColoring(Array<int> &colors, int el0)
{
   int delete_el_to_el = (el_to_el) ? (0) : (1);
   const Table &el_el = ElementToElementTable();
   int num_el = GetNE(), stack_p, stack_top_p, max_num_col;
   Array<int> el_stack(num_el);

   const int *i_el_el = el_el.GetI();
   const int *j_el_el = el_el.GetJ();

   colors.SetSize(num_el);
   colors = -2;
   max_num_col = 1;
   stack_p = stack_top_p = 0;
   for (int el = el0; stack_top_p < num_el; el=(el+1)%num_el)
   {
      if (colors[el] != -2)
      {
         continue;
      }

      colors[el] = -1;
      el_stack[stack_top_p++] = el;

      for ( ; stack_p < stack_top_p; stack_p++)
      {
         int i = el_stack[stack_p];
         int num_nb = i_el_el[i+1] - i_el_el[i];
         if (max_num_col < num_nb + 1)
         {
            max_num_col = num_nb + 1;
         }
         for (int j = i_el_el[i]; j < i_el_el[i+1]; j++)
         {
            int k = j_el_el[j];
            if (colors[k] == -2)
            {
               colors[k] = -1;
               el_stack[stack_top_p++] = k;
            }
         }
      }
   }

   Array<int> col_marker(max_num_col);

   for (stack_p = 0; stack_p < stack_top_p; stack_p++)
   {
      int i = el_stack[stack_p], col;
      col_marker = 0;
      for (int j = i_el_el[i]; j < i_el_el[i+1]; j++)
      {
         col = colors[j_el_el[j]];
         if (col != -1)
         {
            col_marker[col] = 1;
         }
      }

      for (col = 0; col < max_num_col; col++)
         if (col_marker[col] == 0)
         {
            break;
         }

      colors[i] = col;
   }

   if (delete_el_to_el)
   {
      delete el_to_el;
      el_to_el = NULL;
   }
}

void Mesh::PrintWithPartitioning(int *partitioning, std::ostream &os,
                                 int elem_attr) const
{
   if (Dim != 3 && Dim != 2) { return; }

   int i, j, k, l, nv, nbe, *v;

   os << "MFEM mesh v1.0\n";

   // optional
   os <<
      "\n#\n# MFEM Geometry Types (see fem/geom.hpp):\n#\n"
      "# POINT       = 0\n"
      "# SEGMENT     = 1\n"
      "# TRIANGLE    = 2\n"
      "# SQUARE      = 3\n"
      "# TETRAHEDRON = 4\n"
      "# CUBE        = 5\n"
      "# PRISM       = 6\n"
      "#\n";

   os << "\ndimension\n" << Dim
      << "\n\nelements\n" << NumOfElements << '\n';
   for (i = 0; i < NumOfElements; i++)
   {
      os << int((elem_attr) ? partitioning[i]+1 : elements[i]->GetAttribute())
         << ' ' << elements[i]->GetGeometryType();
      nv = elements[i]->GetNVertices();
      v  = elements[i]->GetVertices();
      for (j = 0; j < nv; j++)
      {
         os << ' ' << v[j];
      }
      os << '\n';
   }
   nbe = 0;
   for (i = 0; i < faces_info.Size(); i++)
   {
      if ((l = faces_info[i].Elem2No) >= 0)
      {
         k = partitioning[faces_info[i].Elem1No];
         l = partitioning[l];
         if (k != l)
         {
            nbe++;
            if (!Nonconforming() || !IsSlaveFace(faces_info[i]))
            {
               nbe++;
            }
         }
      }
      else
      {
         nbe++;
      }
   }
   os << "\nboundary\n" << nbe << '\n';
   for (i = 0; i < faces_info.Size(); i++)
   {
      if ((l = faces_info[i].Elem2No) >= 0)
      {
         k = partitioning[faces_info[i].Elem1No];
         l = partitioning[l];
         if (k != l)
         {
            nv = faces[i]->GetNVertices();
            v  = faces[i]->GetVertices();
            os << k+1 << ' ' << faces[i]->GetGeometryType();
            for (j = 0; j < nv; j++)
            {
               os << ' ' << v[j];
            }
            os << '\n';
            if (!Nonconforming() || !IsSlaveFace(faces_info[i]))
            {
               os << l+1 << ' ' << faces[i]->GetGeometryType();
               for (j = nv-1; j >= 0; j--)
               {
                  os << ' ' << v[j];
               }
               os << '\n';
            }
         }
      }
      else
      {
         k = partitioning[faces_info[i].Elem1No];
         nv = faces[i]->GetNVertices();
         v  = faces[i]->GetVertices();
         os << k+1 << ' ' << faces[i]->GetGeometryType();
         for (j = 0; j < nv; j++)
         {
            os << ' ' << v[j];
         }
         os << '\n';
      }
   }
   os << "\nvertices\n" << NumOfVertices << '\n';
   if (Nodes == NULL)
   {
      os << spaceDim << '\n';
      for (i = 0; i < NumOfVertices; i++)
      {
         os << vertices[i](0);
         for (j = 1; j < spaceDim; j++)
         {
            os << ' ' << vertices[i](j);
         }
         os << '\n';
      }
      os.flush();
   }
   else
   {
      os << "\nnodes\n";
      Nodes->Save(os);
   }
}

void Mesh::PrintElementsWithPartitioning(int *partitioning,
                                         std::ostream &os,
                                         int interior_faces)
{
   MFEM_ASSERT(Dim == spaceDim, "2D Manifolds not supported\n");
   if (Dim != 3 && Dim != 2) { return; }

   int *vcount = new int[NumOfVertices];
   for (int i = 0; i < NumOfVertices; i++)
   {
      vcount[i] = 0;
   }
   for (int i = 0; i < NumOfElements; i++)
   {
      int nv = elements[i]->GetNVertices();
      const int *ind = elements[i]->GetVertices();
      for (int j = 0; j < nv; j++)
      {
         vcount[ind[j]]++;
      }
   }

   int *voff = new int[NumOfVertices+1];
   voff[0] = 0;
   for (int i = 1; i <= NumOfVertices; i++)
   {
      voff[i] = vcount[i-1] + voff[i-1];
   }

   int **vown = new int*[NumOfVertices];
   for (int i = 0; i < NumOfVertices; i++)
   {
      vown[i] = new int[vcount[i]];
   }

   // 2D
   if (Dim == 2)
   {
      Table edge_el;
      Transpose(ElementToEdgeTable(), edge_el);

      // Fake printing of the elements.
      for (int i = 0; i < NumOfElements; i++)
      {
         int nv  = elements[i]->GetNVertices();
         const int *ind = elements[i]->GetVertices();
         for (int j = 0; j < nv; j++)
         {
            vcount[ind[j]]--;
            vown[ind[j]][vcount[ind[j]]] = i;
         }
      }

      for (int i = 0; i < NumOfVertices; i++)
      {
         vcount[i] = voff[i+1] - voff[i];
      }

      int nbe = 0;
      for (int i = 0; i < edge_el.Size(); i++)
      {
         const int *el = edge_el.GetRow(i);
         if (edge_el.RowSize(i) > 1)
         {
            int k = partitioning[el[0]];
            int l = partitioning[el[1]];
            if (interior_faces || k != l)
            {
               nbe += 2;
            }
         }
         else
         {
            nbe++;
         }
      }

      // Print the type of the mesh and the boundary elements.
      os << "areamesh2\n\n" << nbe << '\n';

      for (int i = 0; i < edge_el.Size(); i++)
      {
         const int *el = edge_el.GetRow(i);
         if (edge_el.RowSize(i) > 1)
         {
            int k = partitioning[el[0]];
            int l = partitioning[el[1]];
            if (interior_faces || k != l)
            {
               Array<int> ev;
               GetEdgeVertices(i,ev);
               os << k+1; // attribute
               for (int j = 0; j < 2; j++)
                  for (int s = 0; s < vcount[ev[j]]; s++)
                     if (vown[ev[j]][s] == el[0])
                     {
                        os << ' ' << voff[ev[j]]+s+1;
                     }
               os << '\n';
               os << l+1; // attribute
               for (int j = 1; j >= 0; j--)
                  for (int s = 0; s < vcount[ev[j]]; s++)
                     if (vown[ev[j]][s] == el[1])
                     {
                        os << ' ' << voff[ev[j]]+s+1;
                     }
               os << '\n';
            }
         }
         else
         {
            int k = partitioning[el[0]];
            Array<int> ev;
            GetEdgeVertices(i,ev);
            os << k+1; // attribute
            for (int j = 0; j < 2; j++)
               for (int s = 0; s < vcount[ev[j]]; s++)
                  if (vown[ev[j]][s] == el[0])
                  {
                     os << ' ' << voff[ev[j]]+s+1;
                  }
            os << '\n';
         }
      }

      // Print the elements.
      os << NumOfElements << '\n';
      for (int i = 0; i < NumOfElements; i++)
      {
         int nv  = elements[i]->GetNVertices();
         const int *ind = elements[i]->GetVertices();
         os << partitioning[i]+1 << ' '; // use subdomain number as attribute
         os << nv << ' ';
         for (int j = 0; j < nv; j++)
         {
            os << ' ' << voff[ind[j]]+vcount[ind[j]]--;
            vown[ind[j]][vcount[ind[j]]] = i;
         }
         os << '\n';
      }

      for (int i = 0; i < NumOfVertices; i++)
      {
         vcount[i] = voff[i+1] - voff[i];
      }

      // Print the vertices.
      os << voff[NumOfVertices] << '\n';
      for (int i = 0; i < NumOfVertices; i++)
         for (int k = 0; k < vcount[i]; k++)
         {
            for (int j = 0; j < Dim; j++)
            {
               os << vertices[i](j) << ' ';
            }
            os << '\n';
         }
   }
   //  Dim is 3
   else if (meshgen == 1)
   {
      os << "NETGEN_Neutral_Format\n";
      // print the vertices
      os << voff[NumOfVertices] << '\n';
      for (int i = 0; i < NumOfVertices; i++)
         for (int k = 0; k < vcount[i]; k++)
         {
            for (int j = 0; j < Dim; j++)
            {
               os << ' ' << vertices[i](j);
            }
            os << '\n';
         }

      // print the elements
      os << NumOfElements << '\n';
      for (int i = 0; i < NumOfElements; i++)
      {
         int nv = elements[i]->GetNVertices();
         const int *ind = elements[i]->GetVertices();
         os << partitioning[i]+1; // use subdomain number as attribute
         for (int j = 0; j < nv; j++)
         {
            os << ' ' << voff[ind[j]]+vcount[ind[j]]--;
            vown[ind[j]][vcount[ind[j]]] = i;
         }
         os << '\n';
      }

      for (int i = 0; i < NumOfVertices; i++)
      {
         vcount[i] = voff[i+1] - voff[i];
      }

      // print the boundary information.
      int nbe = 0;
      for (int i = 0; i < NumOfFaces; i++)
      {
         int l = faces_info[i].Elem2No;
         if (l >= 0)
         {
            int k = partitioning[faces_info[i].Elem1No];
            l = partitioning[l];
            if (interior_faces || k != l)
            {
               nbe += 2;
            }
         }
         else
         {
            nbe++;
         }
      }

      os << nbe << '\n';
      for (int i = 0; i < NumOfFaces; i++)
      {
         int l = faces_info[i].Elem2No;
         if (l >= 0)
         {
            int k = partitioning[faces_info[i].Elem1No];
            l = partitioning[l];
            if (interior_faces || k != l)
            {
               int nv = faces[i]->GetNVertices();
               const int *ind = faces[i]->GetVertices();
               os << k+1; // attribute
               for (int j = 0; j < nv; j++)
                  for (int s = 0; s < vcount[ind[j]]; s++)
                     if (vown[ind[j]][s] == faces_info[i].Elem1No)
                     {
                        os << ' ' << voff[ind[j]]+s+1;
                     }
               os << '\n';
               os << l+1; // attribute
               for (int j = nv-1; j >= 0; j--)
                  for (int s = 0; s < vcount[ind[j]]; s++)
                     if (vown[ind[j]][s] == faces_info[i].Elem2No)
                     {
                        os << ' ' << voff[ind[j]]+s+1;
                     }
               os << '\n';
            }
         }
         else
         {
            int k = partitioning[faces_info[i].Elem1No];
            int nv = faces[i]->GetNVertices();
            const int *ind = faces[i]->GetVertices();
            os << k+1; // attribute
            for (int j = 0; j < nv; j++)
               for (int s = 0; s < vcount[ind[j]]; s++)
                  if (vown[ind[j]][s] == faces_info[i].Elem1No)
                  {
                     os << ' ' << voff[ind[j]]+s+1;
                  }
            os << '\n';
         }
      }
   }
   //  Dim is 3
   else if (meshgen == 2) // TrueGrid
   {
      // count the number of the boundary elements.
      int nbe = 0;
      for (int i = 0; i < NumOfFaces; i++)
      {
         int l = faces_info[i].Elem2No;
         if (l >= 0)
         {
            int k = partitioning[faces_info[i].Elem1No];
            l = partitioning[l];
            if (interior_faces || k != l)
            {
               nbe += 2;
            }
         }
         else
         {
            nbe++;
         }
      }

      os << "TrueGrid\n"
         << "1 " << voff[NumOfVertices] << " " << NumOfElements
         << " 0 0 0 0 0 0 0\n"
         << "0 0 0 1 0 0 0 0 0 0 0\n"
         << "0 0 " << nbe << " 0 0 0 0 0 0 0 0 0 0 0 0 0\n"
         << "0.0 0.0 0.0 0 0 0.0 0.0 0 0.0\n"
         << "0 0 0 0 0 0 0 0 0 0 0 0 0 0 0 0\n";

      for (int i = 0; i < NumOfVertices; i++)
         for (int k = 0; k < vcount[i]; k++)
            os << voff[i]+k << " 0.0 " << vertices[i](0) << ' '
               << vertices[i](1) << ' ' << vertices[i](2) << " 0.0\n";

      for (int i = 0; i < NumOfElements; i++)
      {
         int nv = elements[i]->GetNVertices();
         const int *ind = elements[i]->GetVertices();
         os << i+1 << ' ' << partitioning[i]+1; // partitioning as attribute
         for (int j = 0; j < nv; j++)
         {
            os << ' ' << voff[ind[j]]+vcount[ind[j]]--;
            vown[ind[j]][vcount[ind[j]]] = i;
         }
         os << '\n';
      }

      for (int i = 0; i < NumOfVertices; i++)
      {
         vcount[i] = voff[i+1] - voff[i];
      }

      // boundary elements
      for (int i = 0; i < NumOfFaces; i++)
      {
         int l = faces_info[i].Elem2No;
         if (l >= 0)
         {
            int k = partitioning[faces_info[i].Elem1No];
            l = partitioning[l];
            if (interior_faces || k != l)
            {
               int nv = faces[i]->GetNVertices();
               const int *ind = faces[i]->GetVertices();
               os << k+1; // attribute
               for (int j = 0; j < nv; j++)
                  for (int s = 0; s < vcount[ind[j]]; s++)
                     if (vown[ind[j]][s] == faces_info[i].Elem1No)
                     {
                        os << ' ' << voff[ind[j]]+s+1;
                     }
               os << " 1.0 1.0 1.0 1.0\n";
               os << l+1; // attribute
               for (int j = nv-1; j >= 0; j--)
                  for (int s = 0; s < vcount[ind[j]]; s++)
                     if (vown[ind[j]][s] == faces_info[i].Elem2No)
                     {
                        os << ' ' << voff[ind[j]]+s+1;
                     }
               os << " 1.0 1.0 1.0 1.0\n";
            }
         }
         else
         {
            int k = partitioning[faces_info[i].Elem1No];
            int nv = faces[i]->GetNVertices();
            const int *ind = faces[i]->GetVertices();
            os << k+1; // attribute
            for (int j = 0; j < nv; j++)
               for (int s = 0; s < vcount[ind[j]]; s++)
                  if (vown[ind[j]][s] == faces_info[i].Elem1No)
                  {
                     os << ' ' << voff[ind[j]]+s+1;
                  }
            os << " 1.0 1.0 1.0 1.0\n";
         }
      }
   }

   os << flush;

   for (int i = 0; i < NumOfVertices; i++)
   {
      delete [] vown[i];
   }

   delete [] vcount;
   delete [] voff;
   delete [] vown;
}

void Mesh::PrintSurfaces(const Table & Aface_face, std::ostream &os) const
{
   int i, j;

   if (NURBSext)
   {
      mfem_error("Mesh::PrintSurfaces"
                 " NURBS mesh is not supported!");
      return;
   }

   os << "MFEM mesh v1.0\n";

   // optional
   os <<
      "\n#\n# MFEM Geometry Types (see fem/geom.hpp):\n#\n"
      "# POINT       = 0\n"
      "# SEGMENT     = 1\n"
      "# TRIANGLE    = 2\n"
      "# SQUARE      = 3\n"
      "# TETRAHEDRON = 4\n"
      "# CUBE        = 5\n"
      "# PRISM       = 6\n"
      "#\n";

   os << "\ndimension\n" << Dim
      << "\n\nelements\n" << NumOfElements << '\n';
   for (i = 0; i < NumOfElements; i++)
   {
      PrintElement(elements[i], os);
   }

   os << "\nboundary\n" << Aface_face.Size_of_connections() << '\n';
   const int * const i_AF_f = Aface_face.GetI();
   const int * const j_AF_f = Aface_face.GetJ();

   for (int iAF=0; iAF < Aface_face.Size(); ++iAF)
      for (const int * iface = j_AF_f + i_AF_f[iAF];
           iface < j_AF_f + i_AF_f[iAF+1];
           ++iface)
      {
         os << iAF+1 << ' ';
         PrintElementWithoutAttr(faces[*iface],os);
      }

   os << "\nvertices\n" << NumOfVertices << '\n';
   if (Nodes == NULL)
   {
      os << spaceDim << '\n';
      for (i = 0; i < NumOfVertices; i++)
      {
         os << vertices[i](0);
         for (j = 1; j < spaceDim; j++)
         {
            os << ' ' << vertices[i](j);
         }
         os << '\n';
      }
      os.flush();
   }
   else
   {
      os << "\nnodes\n";
      Nodes->Save(os);
   }
}

void Mesh::ScaleSubdomains(real_t sf)
{
   int i,j,k;
   Array<int> vert;
   DenseMatrix pointmat;
   int na = attributes.Size();
   real_t *cg = new real_t[na*spaceDim];
   int *nbea = new int[na];

   int *vn = new int[NumOfVertices];
   for (i = 0; i < NumOfVertices; i++)
   {
      vn[i] = 0;
   }
   for (i = 0; i < na; i++)
   {
      for (j = 0; j < spaceDim; j++)
      {
         cg[i*spaceDim+j] = 0.0;
      }
      nbea[i] = 0;
   }

   for (i = 0; i < NumOfElements; i++)
   {
      GetElementVertices(i, vert);
      for (k = 0; k < vert.Size(); k++)
      {
         vn[vert[k]] = 1;
      }
   }

   for (i = 0; i < NumOfElements; i++)
   {
      int bea = GetAttribute(i)-1;
      GetPointMatrix(i, pointmat);
      GetElementVertices(i, vert);

      for (k = 0; k < vert.Size(); k++)
         if (vn[vert[k]] == 1)
         {
            nbea[bea]++;
            for (j = 0; j < spaceDim; j++)
            {
               cg[bea*spaceDim+j] += pointmat(j,k);
            }
            vn[vert[k]] = 2;
         }
   }

   for (i = 0; i < NumOfElements; i++)
   {
      int bea = GetAttribute(i)-1;
      GetElementVertices (i, vert);

      for (k = 0; k < vert.Size(); k++)
         if (vn[vert[k]])
         {
            for (j = 0; j < spaceDim; j++)
               vertices[vert[k]](j) = sf*vertices[vert[k]](j) +
                                      (1-sf)*cg[bea*spaceDim+j]/nbea[bea];
            vn[vert[k]] = 0;
         }
   }

   delete [] cg;
   delete [] nbea;
   delete [] vn;
}

void Mesh::ScaleElements(real_t sf)
{
   int i,j,k;
   Array<int> vert;
   DenseMatrix pointmat;
   int na = NumOfElements;
   real_t *cg = new real_t[na*spaceDim];
   int *nbea = new int[na];

   int *vn = new int[NumOfVertices];
   for (i = 0; i < NumOfVertices; i++)
   {
      vn[i] = 0;
   }
   for (i = 0; i < na; i++)
   {
      for (j = 0; j < spaceDim; j++)
      {
         cg[i*spaceDim+j] = 0.0;
      }
      nbea[i] = 0;
   }

   for (i = 0; i < NumOfElements; i++)
   {
      GetElementVertices(i, vert);
      for (k = 0; k < vert.Size(); k++)
      {
         vn[vert[k]] = 1;
      }
   }

   for (i = 0; i < NumOfElements; i++)
   {
      int bea = i;
      GetPointMatrix(i, pointmat);
      GetElementVertices(i, vert);

      for (k = 0; k < vert.Size(); k++)
         if (vn[vert[k]] == 1)
         {
            nbea[bea]++;
            for (j = 0; j < spaceDim; j++)
            {
               cg[bea*spaceDim+j] += pointmat(j,k);
            }
            vn[vert[k]] = 2;
         }
   }

   for (i = 0; i < NumOfElements; i++)
   {
      int bea = i;
      GetElementVertices(i, vert);

      for (k = 0; k < vert.Size(); k++)
         if (vn[vert[k]])
         {
            for (j = 0; j < spaceDim; j++)
               vertices[vert[k]](j) = sf*vertices[vert[k]](j) +
                                      (1-sf)*cg[bea*spaceDim+j]/nbea[bea];
            vn[vert[k]] = 0;
         }
   }

   delete [] cg;
   delete [] nbea;
   delete [] vn;
}

void Mesh::Transform(void (*f)(const Vector&, Vector&))
{
   // TODO: support for different new spaceDim.
   if (Nodes == NULL)
   {
      Vector vold(spaceDim), vnew(NULL, spaceDim);
      for (int i = 0; i < vertices.Size(); i++)
      {
         for (int j = 0; j < spaceDim; j++)
         {
            vold(j) = vertices[i](j);
         }
         vnew.SetData(vertices[i]());
         (*f)(vold, vnew);
      }
   }
   else
   {
      GridFunction xnew(Nodes->FESpace());
      VectorFunctionCoefficient f_pert(spaceDim, f);
      xnew.ProjectCoefficient(f_pert);
      *Nodes = xnew;
   }
   NodesUpdated();
}

void Mesh::Transform(VectorCoefficient &deformation)
{
   MFEM_VERIFY(spaceDim == deformation.GetVDim(),
               "incompatible vector dimensions");
   if (Nodes == NULL)
   {
      LinearFECollection fec;
      FiniteElementSpace fes(this, &fec, spaceDim, Ordering::byVDIM);
      GridFunction xnew(&fes);
      xnew.ProjectCoefficient(deformation);
      for (int i = 0; i < NumOfVertices; i++)
         for (int d = 0; d < spaceDim; d++)
         {
            vertices[i](d) = xnew(d + spaceDim*i);
         }
   }
   else
   {
      GridFunction xnew(Nodes->FESpace());
      xnew.ProjectCoefficient(deformation);
      *Nodes = xnew;
   }
   NodesUpdated();
}

void Mesh::RemoveUnusedVertices()
{
   if (NURBSext || ncmesh) { return; }

   Array<int> v2v(GetNV());
   v2v = -1;
   for (int i = 0; i < GetNE(); i++)
   {
      Element *el = GetElement(i);
      int nv = el->GetNVertices();
      int *v = el->GetVertices();
      for (int j = 0; j < nv; j++)
      {
         v2v[v[j]] = 0;
      }
   }
   for (int i = 0; i < GetNBE(); i++)
   {
      Element *el = GetBdrElement(i);
      int *v = el->GetVertices();
      int nv = el->GetNVertices();
      for (int j = 0; j < nv; j++)
      {
         v2v[v[j]] = 0;
      }
   }
   int num_vert = 0;
   for (int i = 0; i < v2v.Size(); i++)
   {
      if (v2v[i] == 0)
      {
         vertices[num_vert] = vertices[i];
         v2v[i] = num_vert++;
      }
   }

   if (num_vert == v2v.Size()) { return; }

   Vector nodes_by_element;
   Array<int> vdofs;
   if (Nodes)
   {
      int s = 0;
      for (int i = 0; i < GetNE(); i++)
      {
         Nodes->FESpace()->GetElementVDofs(i, vdofs);
         s += vdofs.Size();
      }
      nodes_by_element.SetSize(s);
      s = 0;
      for (int i = 0; i < GetNE(); i++)
      {
         Nodes->FESpace()->GetElementVDofs(i, vdofs);
         Nodes->GetSubVector(vdofs, &nodes_by_element(s));
         s += vdofs.Size();
      }
   }
   vertices.SetSize(num_vert);
   NumOfVertices = num_vert;
   for (int i = 0; i < GetNE(); i++)
   {
      Element *el = GetElement(i);
      int *v = el->GetVertices();
      int nv = el->GetNVertices();
      for (int j = 0; j < nv; j++)
      {
         v[j] = v2v[v[j]];
      }
   }
   for (int i = 0; i < GetNBE(); i++)
   {
      Element *el = GetBdrElement(i);
      int *v = el->GetVertices();
      int nv = el->GetNVertices();
      for (int j = 0; j < nv; j++)
      {
         v[j] = v2v[v[j]];
      }
   }
   DeleteTables();
   if (Dim > 1)
   {
      // generate el_to_edge, be_to_face (2D), bel_to_edge (3D)
      el_to_edge = new Table;
      NumOfEdges = GetElementToEdgeTable(*el_to_edge);
   }
   if (Dim > 2)
   {
      // generate el_to_face, be_to_face
      GetElementToFaceTable();
   }
   // Update faces and faces_info
   GenerateFaces();
   if (Nodes)
   {
      Nodes->FESpace()->Update();
      Nodes->Update();
      int s = 0;
      for (int i = 0; i < GetNE(); i++)
      {
         Nodes->FESpace()->GetElementVDofs(i, vdofs);
         Nodes->SetSubVector(vdofs, &nodes_by_element(s));
         s += vdofs.Size();
      }
   }
}

void Mesh::RemoveInternalBoundaries()
{
   if (NURBSext || ncmesh) { return; }

   int num_bdr_elem = 0;
   int new_bel_to_edge_nnz = 0;
   for (int i = 0; i < GetNBE(); i++)
   {
      if (FaceIsInterior(GetBdrElementFaceIndex(i)))
      {
         FreeElement(boundary[i]);
      }
      else
      {
         num_bdr_elem++;
         if (Dim == 3)
         {
            new_bel_to_edge_nnz += bel_to_edge->RowSize(i);
         }
      }
   }

   if (num_bdr_elem == GetNBE()) { return; }

   Array<Element *> new_boundary(num_bdr_elem);
   Array<int> new_be_to_face;
   Table *new_bel_to_edge = NULL;
   new_boundary.SetSize(0);
   new_be_to_face.Reserve(num_bdr_elem);
   if (Dim == 3)
   {
      new_bel_to_edge = new Table;
      new_bel_to_edge->SetDims(num_bdr_elem, new_bel_to_edge_nnz);
   }
   for (int i = 0; i < GetNBE(); i++)
   {
      if (!FaceIsInterior(GetBdrElementFaceIndex(i)))
      {
         new_boundary.Append(boundary[i]);
         int row = new_be_to_face.Size();
         new_be_to_face.Append(be_to_face[i]);
         if (Dim == 3)
         {
            int *e = bel_to_edge->GetRow(i);
            int ne = bel_to_edge->RowSize(i);
            int *new_e = new_bel_to_edge->GetRow(row);
            for (int j = 0; j < ne; j++)
            {
               new_e[j] = e[j];
            }
            new_bel_to_edge->GetI()[row+1] = new_bel_to_edge->GetI()[row] + ne;
         }
      }
   }

   NumOfBdrElements = new_boundary.Size();
   mfem::Swap(boundary, new_boundary);

   mfem::Swap(be_to_face, new_be_to_face);

   if (Dim == 3)
   {
      delete bel_to_edge;
      bel_to_edge = new_bel_to_edge;
   }

   Array<int> attribs(num_bdr_elem);
   for (int i = 0; i < attribs.Size(); i++)
   {
      attribs[i] = GetBdrAttribute(i);
   }
   attribs.Sort();
   attribs.Unique();
   bdr_attributes.DeleteAll();
   attribs.Copy(bdr_attributes);
}

void Mesh::FreeElement(Element *E)
{
#ifdef MFEM_USE_MEMALLOC
   if (E)
   {
      if (E->GetType() == Element::TETRAHEDRON)
      {
         TetMemory.Free((Tetrahedron*) E);
      }
      else
      {
         delete E;
      }
   }
#else
   delete E;
#endif
}

std::ostream &operator<<(std::ostream &os, const Mesh &mesh)
{
   mesh.Print(os);
   return os;
}

int Mesh::FindPoints(DenseMatrix &point_mat, Array<int>& elem_ids,
                     Array<IntegrationPoint>& ips, bool warn,
                     InverseElementTransformation *inv_trans)
{
   const int npts = point_mat.Width();
   if (!npts) { return 0; }
   MFEM_VERIFY(point_mat.Height() == spaceDim,"Invalid points matrix");
   elem_ids.SetSize(npts);
   ips.SetSize(npts);
   elem_ids = -1;
   if (!GetNE()) { return 0; }

   real_t *data = point_mat.GetData();
   InverseElementTransformation *inv_tr = inv_trans;
   inv_tr = inv_tr ? inv_tr : new InverseElementTransformation;

   // For each point in 'point_mat', find the element whose center is closest.
   Vector min_dist(npts);
   Array<int> e_idx(npts);
   min_dist = std::numeric_limits<real_t>::max();
   e_idx = -1;

   Vector pt(spaceDim);
   for (int i = 0; i < GetNE(); i++)
   {
      GetElementTransformation(i)->Transform(
         Geometries.GetCenter(GetElementBaseGeometry(i)), pt);
      for (int k = 0; k < npts; k++)
      {
         real_t dist = pt.DistanceTo(data+k*spaceDim);
         if (dist < min_dist(k))
         {
            min_dist(k) = dist;
            e_idx[k] = i;
         }
      }
   }

   // Checks if the points lie in the closest element
   int pts_found = 0;
   pt.NewDataAndSize(NULL, spaceDim);
   for (int k = 0; k < npts; k++)
   {
      pt.SetData(data+k*spaceDim);
      inv_tr->SetTransformation(*GetElementTransformation(e_idx[k]));
      int res = inv_tr->Transform(pt, ips[k]);
      if (res == InverseElementTransformation::Inside)
      {
         elem_ids[k] = e_idx[k];
         pts_found++;
      }
   }
   if (pts_found != npts)
   {
      Array<int> elvertices;
      Table *vtoel = GetVertexToElementTable();
      for (int k = 0; k < npts; k++)
      {
         if (elem_ids[k] != -1) { continue; }
         // Try all vertex-neighbors of element e_idx[k]
         pt.SetData(data+k*spaceDim);
         GetElementVertices(e_idx[k], elvertices);
         for (int v = 0; v < elvertices.Size(); v++)
         {
            int vv = elvertices[v];
            int ne = vtoel->RowSize(vv);
            const int* els = vtoel->GetRow(vv);
            for (int e = 0; e < ne; e++)
            {
               if (els[e] == e_idx[k]) { continue; }
               inv_tr->SetTransformation(*GetElementTransformation(els[e]));
               int res = inv_tr->Transform(pt, ips[k]);
               if (res == InverseElementTransformation::Inside)
               {
                  elem_ids[k] = els[e];
                  pts_found++;
                  goto next_point;
               }
            }
         }
         // Try neighbors for non-conforming meshes
         if (ncmesh)
         {
            Array<int> neigh;
            int le = ncmesh->leaf_elements[e_idx[k]];
            ncmesh->FindNeighbors(le,neigh);
            for (int e = 0; e < neigh.Size(); e++)
            {
               int nn = neigh[e];
               if (ncmesh->IsGhost(ncmesh->elements[nn])) { continue; }
               int el = ncmesh->elements[nn].index;
               inv_tr->SetTransformation(*GetElementTransformation(el));
               int res = inv_tr->Transform(pt, ips[k]);
               if (res == InverseElementTransformation::Inside)
               {
                  elem_ids[k] = el;
                  pts_found++;
                  goto next_point;
               }
            }
         }
      next_point: ;
      }
      delete vtoel;
   }
   if (inv_trans == NULL) { delete inv_tr; }

   if (warn && pts_found != npts)
   {
      MFEM_WARNING((npts-pts_found) << " points were not found");
   }
   return pts_found;
}

void Mesh::GetGeometricParametersFromJacobian(const DenseMatrix &J,
                                              real_t &volume,
                                              Vector &aspr,
                                              Vector &skew,
                                              Vector &ori) const
{
   J.HostRead();
   aspr.HostWrite();
   skew.HostWrite();
   ori.HostWrite();
   MFEM_VERIFY(Dim == 2 || Dim == 3, "Only 2D/3D meshes supported right now.");
   MFEM_VERIFY(Dim == spaceDim, "Surface meshes not currently supported.");
   if (Dim == 2)
   {
      aspr.SetSize(1);
      skew.SetSize(1);
      ori.SetSize(1);
      Vector col1, col2;
      J.GetColumn(0, col1);
      J.GetColumn(1, col2);

      // Area/Volume
      volume = J.Det();

      // Aspect-ratio
      aspr(0) = col2.Norml2()/col1.Norml2();

      // Skewness
      skew(0) = std::atan2(J.Det(), col1 * col2);

      // Orientation
      ori(0) = std::atan2(J(1,0), J(0,0));
   }
   else if (Dim == 3)
   {
      aspr.SetSize(4);
      skew.SetSize(3);
      ori.SetSize(4);
      Vector col1, col2, col3;
      J.GetColumn(0, col1);
      J.GetColumn(1, col2);
      J.GetColumn(2, col3);
      real_t len1 = col1.Norml2(),
             len2 = col2.Norml2(),
             len3 = col3.Norml2();

      Vector col1unit = col1,
             col2unit = col2,
             col3unit = col3;
      col1unit *= 1.0/len1;
      col2unit *= 1.0/len2;
      col3unit *= 1.0/len3;

      // Area/Volume
      volume = J.Det();

      // Aspect-ratio - non-dimensional
      aspr(0) = len1/std::sqrt(len2*len3),
      aspr(1) = len2/std::sqrt(len1*len3);

      // Aspect-ratio - dimensional - needed for TMOP
      aspr(2) = std::sqrt(len1/(len2*len3)),
      aspr(3) = std::sqrt(len2/(len1*len3));

      // Skewness
      Vector crosscol12, crosscol13;
      col1.cross3D(col2, crosscol12);
      col1.cross3D(col3, crosscol13);
      skew(0) = std::acos(col1unit*col2unit);
      skew(1) = std::acos(col1unit*col3unit);
      skew(2) = std::atan(len1*volume/(crosscol12*crosscol13));

      // Orientation
      // First we define the rotation matrix
      DenseMatrix rot(Dim);
      // First column
      for (int d=0; d<Dim; d++) { rot(d, 0) = col1unit(d); }
      // Second column
      Vector rot2 = col2unit;
      Vector rot1 = col1unit;
      rot1 *= col1unit*col2unit;
      rot2 -= rot1;
      col1unit.cross3D(col2unit, rot1);
      rot2 /= rot1.Norml2();
      for (int d=0; d < Dim; d++) { rot(d, 1) = rot2(d); }
      // Third column
      rot1 /= rot1.Norml2();
      for (int d=0; d < Dim; d++) { rot(d, 2) = rot1(d); }
      real_t delta = sqrt(pow(rot(2,1)-rot(1,2), 2.0) +
                          pow(rot(0,2)-rot(2,0), 2.0) +
                          pow(rot(1,0)-rot(0,1), 2.0));
      ori = 0.0;
      if (delta == 0.0)   // Matrix is symmetric. Check if it is Identity.
      {
         DenseMatrix Iden(Dim);
         for (int d = 0; d < Dim; d++) { Iden(d, d) = 1.0; };
         Iden -= rot;
         if (Iden.FNorm2() != 0)
         {
            // TODO: Handling of these cases.
            rot.Print();
            MFEM_ABORT("Invalid rotation matrix. Contact TMOP Developers.");
         }
      }
      else
      {
         ori(0) = (1./delta)*(rot(2,1)-rot(1,2));
         ori(1) = (1./delta)*(rot(0,2)-rot(2,0));
         ori(2) = (1./delta)*(rot(1,0)-rot(0,1));
         ori(3) = std::acos(0.5*(rot.Trace()-1.0));
      }
   }
}


MeshPart::EntityHelper::EntityHelper(
   int dim_, const Array<int> (&entity_to_vertex_)[Geometry::NumGeom])
   : dim(dim_),
     entity_to_vertex(entity_to_vertex_)
{
   int geom_offset = 0;
   for (int g = Geometry::DimStart[dim]; g < Geometry::DimStart[dim+1]; g++)
   {
      geom_offsets[g] = geom_offset;
      geom_offset += entity_to_vertex[g].Size()/Geometry::NumVerts[g];
   }
   geom_offsets[Geometry::DimStart[dim+1]] = geom_offset;
   num_entities = geom_offset;
}

MeshPart::Entity MeshPart::EntityHelper::FindEntity(int bytype_entity_id)
{
   // Find the 'geom' that corresponds to 'bytype_entity_id'
   int geom = Geometry::DimStart[dim];
   while (geom_offsets[geom+1] <= bytype_entity_id) { geom++; }
   MFEM_ASSERT(geom < Geometry::NumGeom, "internal error");
   MFEM_ASSERT(Geometry::Dimension[geom] == dim, "internal error");
   const int nv = Geometry::NumVerts[geom];
   const int geom_elem_id = bytype_entity_id - geom_offsets[geom];
   const int *v = &entity_to_vertex[geom][nv*geom_elem_id];
   return { geom, nv, v };
}

void MeshPart::Print(std::ostream &os) const
{
   os << "MFEM mesh v1.2\n";

   // optional
   os <<
      "\n#\n# MFEM Geometry Types (see mesh/geom.hpp):\n#\n"
      "# POINT       = 0\n"
      "# SEGMENT     = 1\n"
      "# TRIANGLE    = 2\n"
      "# SQUARE      = 3\n"
      "# TETRAHEDRON = 4\n"
      "# CUBE        = 5\n"
      "# PRISM       = 6\n"
      "# PYRAMID     = 7\n"
      "#\n";

   const int dim = dimension;
   os << "\ndimension\n" << dim;

   os << "\n\nelements\n" << num_elements << '\n';
   {
      const bool have_element_map = (element_map.Size() == num_elements);
      MFEM_ASSERT(have_element_map || element_map.Size() == 0,
                  "invalid MeshPart state");
      EntityHelper elem_helper(dim, entity_to_vertex);
      MFEM_ASSERT(elem_helper.num_entities == num_elements,
                  "invalid MeshPart state");
      for (int nat_elem_id = 0; nat_elem_id < num_elements; nat_elem_id++)
      {
         const int bytype_elem_id = have_element_map ?
                                    element_map[nat_elem_id] : nat_elem_id;
         const Entity ent = elem_helper.FindEntity(bytype_elem_id);
         // Print the element
         os << attributes[nat_elem_id] << ' ' << ent.geom;
         for (int i = 0; i < ent.num_verts; i++)
         {
            os << ' ' << ent.verts[i];
         }
         os << '\n';
      }
   }

   os << "\nboundary\n" << num_bdr_elements << '\n';
   {
      const bool have_boundary_map = (boundary_map.Size() == num_bdr_elements);
      MFEM_ASSERT(have_boundary_map || boundary_map.Size() == 0,
                  "invalid MeshPart state");
      EntityHelper bdr_helper(dim-1, entity_to_vertex);
      MFEM_ASSERT(bdr_helper.num_entities == num_bdr_elements,
                  "invalid MeshPart state");
      for (int nat_bdr_id = 0; nat_bdr_id < num_bdr_elements; nat_bdr_id++)
      {
         const int bytype_bdr_id = have_boundary_map ?
                                   boundary_map[nat_bdr_id] : nat_bdr_id;
         const Entity ent = bdr_helper.FindEntity(bytype_bdr_id);
         // Print the boundary element
         os << bdr_attributes[nat_bdr_id] << ' ' << ent.geom;
         for (int i = 0; i < ent.num_verts; i++)
         {
            os << ' ' << ent.verts[i];
         }
         os << '\n';
      }
   }

   os << "\nvertices\n" << num_vertices << '\n';
   if (!nodes)
   {
      const int sdim = space_dimension;
      os << sdim << '\n';
      for (int i = 0; i < num_vertices; i++)
      {
         os << vertex_coordinates[i*sdim];
         for (int d = 1; d < sdim; d++)
         {
            os << ' ' << vertex_coordinates[i*sdim+d];
         }
         os << '\n';
      }
   }
   else
   {
      os << "\nnodes\n";
      nodes->Save(os);
   }

   os << "\nmfem_serial_mesh_end\n";

   // Start: GroupTopology::Save
   const int num_groups = my_groups.Size();
   os << "\ncommunication_groups\n";
   os << "number_of_groups " << num_groups << "\n\n";

   os << "# number of entities in each group, followed by ranks in group\n";
   for (int group_id = 0; group_id < num_groups; ++group_id)
   {
      const int group_size = my_groups.RowSize(group_id);
      const int *group_ptr = my_groups.GetRow(group_id);
      os << group_size;
      for (int group_member_index = 0; group_member_index < group_size;
           ++group_member_index)
      {
         os << ' ' << group_ptr[group_member_index];
      }
      os << '\n';
   }
   // End: GroupTopology::Save

   const Table &g2v  = group_shared_entity_to_vertex[Geometry::POINT];
   const Table &g2ev = group_shared_entity_to_vertex[Geometry::SEGMENT];
   const Table &g2tv = group_shared_entity_to_vertex[Geometry::TRIANGLE];
   const Table &g2qv = group_shared_entity_to_vertex[Geometry::SQUARE];

   MFEM_VERIFY(g2v.RowSize(0) == 0, "internal erroor");
   os << "\ntotal_shared_vertices " << g2v.Size_of_connections() << '\n';
   if (dimension >= 2)
   {
      MFEM_VERIFY(g2ev.RowSize(0) == 0, "internal erroor");
      os << "total_shared_edges " << g2ev.Size_of_connections()/2 << '\n';
   }
   if (dimension >= 3)
   {
      MFEM_VERIFY(g2tv.RowSize(0) == 0, "internal erroor");
      MFEM_VERIFY(g2qv.RowSize(0) == 0, "internal erroor");
      const int total_shared_faces =
         g2tv.Size_of_connections()/3 + g2qv.Size_of_connections()/4;
      os << "total_shared_faces " << total_shared_faces << '\n';
   }
   os << "\n# group 0 has no shared entities\n";
   for (int gr = 1; gr < num_groups; gr++)
   {
      {
         const int  nv = g2v.RowSize(gr);
         const int *sv = g2v.GetRow(gr);
         os << "\n# group " << gr << "\nshared_vertices " << nv << '\n';
         for (int i = 0; i < nv; i++)
         {
            os << sv[i] << '\n';
         }
      }
      if (dimension >= 2)
      {
         const int  ne = g2ev.RowSize(gr)/2;
         const int *se = g2ev.GetRow(gr);
         os << "\nshared_edges " << ne << '\n';
         for (int i = 0; i < ne; i++)
         {
            const int *v = se + 2*i;
            os << v[0] << ' ' << v[1] << '\n';
         }
      }
      if (dimension >= 3)
      {
         const int  nt = g2tv.RowSize(gr)/3;
         const int *st = g2tv.GetRow(gr);
         const int  nq = g2qv.RowSize(gr)/4;
         const int *sq = g2qv.GetRow(gr);
         os << "\nshared_faces " << nt+nq << '\n';
         for (int i = 0; i < nt; i++)
         {
            os << Geometry::TRIANGLE;
            const int *v = st + 3*i;
            for (int j = 0; j < 3; j++) { os << ' ' << v[j]; }
            os << '\n';
         }
         for (int i = 0; i < nq; i++)
         {
            os << Geometry::SQUARE;
            const int *v = sq + 4*i;
            for (int j = 0; j < 4; j++) { os << ' ' << v[j]; }
            os << '\n';
         }
      }
   }

   // Write out section end tag for mesh.
   os << "\nmfem_mesh_end" << endl;
}

Mesh &MeshPart::GetMesh()
{
   if (mesh) { return *mesh; }

   mesh.reset(new Mesh(dimension,
                       num_vertices,
                       num_elements,
                       num_bdr_elements,
                       space_dimension));

   // Add elements
   {
      const bool have_element_map = (element_map.Size() == num_elements);
      MFEM_ASSERT(have_element_map || element_map.Size() == 0,
                  "invalid MeshPart state");
      EntityHelper elem_helper(dimension, entity_to_vertex);
      MFEM_ASSERT(elem_helper.num_entities == num_elements,
                  "invalid MeshPart state");
      const bool have_tet_refine_flags = (tet_refine_flags.Size() > 0);
      for (int nat_elem_id = 0; nat_elem_id < num_elements; nat_elem_id++)
      {
         const int bytype_elem_id = have_element_map ?
                                    element_map[nat_elem_id] : nat_elem_id;
         const Entity ent = elem_helper.FindEntity(bytype_elem_id);
         Element *el = mesh->NewElement(ent.geom);
         el->SetVertices(ent.verts);
         el->SetAttribute(attributes[nat_elem_id]);
         if (ent.geom == Geometry::TETRAHEDRON && have_tet_refine_flags)
         {
            constexpr int geom_tet = Geometry::TETRAHEDRON;
            const int tet_id = (ent.verts - entity_to_vertex[geom_tet])/4;
            const int ref_flag = tet_refine_flags[tet_id];
            static_cast<Tetrahedron*>(el)->SetRefinementFlag(ref_flag);
         }
         mesh->AddElement(el);
      }
   }

   // Add boundary elements
   {
      const bool have_boundary_map = (boundary_map.Size() == num_bdr_elements);
      MFEM_ASSERT(have_boundary_map || boundary_map.Size() == 0,
                  "invalid MeshPart state");
      EntityHelper bdr_helper(dimension-1, entity_to_vertex);
      MFEM_ASSERT(bdr_helper.num_entities == num_bdr_elements,
                  "invalid MeshPart state");
      for (int nat_bdr_id = 0; nat_bdr_id < num_bdr_elements; nat_bdr_id++)
      {
         const int bytype_bdr_id = have_boundary_map ?
                                   boundary_map[nat_bdr_id] : nat_bdr_id;
         const Entity ent = bdr_helper.FindEntity(bytype_bdr_id);
         Element *bdr = mesh->NewElement(ent.geom);
         bdr->SetVertices(ent.verts);
         bdr->SetAttribute(bdr_attributes[nat_bdr_id]);
         mesh->AddBdrElement(bdr);
      }
   }

   // Add vertices
   if (vertex_coordinates.Size() == space_dimension*num_vertices)
   {
      MFEM_ASSERT(!nodes, "invalid MeshPart state");
      for (int vert_id = 0; vert_id < num_vertices; vert_id++)
      {
         mesh->AddVertex(vertex_coordinates + space_dimension*vert_id);
      }
   }
   else
   {
      MFEM_ASSERT(vertex_coordinates.Size() == 0, "invalid MeshPart state");
      for (int vert_id = 0; vert_id < num_vertices; vert_id++)
      {
         mesh->AddVertex(0., 0., 0.);
      }
      // 'mesh.Nodes' cannot be set here -- they can be set later, if needed
   }

   mesh->FinalizeTopology(/* generate_bdr: */ false);

   return *mesh;
}


MeshPartitioner::MeshPartitioner(Mesh &mesh_,
                                 int num_parts_,
                                 int *partitioning_,
                                 int part_method)
   : mesh(mesh_)
{
   if (partitioning_)
   {
      partitioning.MakeRef(partitioning_, mesh.GetNE(), false);
   }
   else
   {
      partitioning_ = mesh.GeneratePartitioning(num_parts_, part_method);
      // Mesh::GeneratePartitioning always uses new[] to allocate the,
      // partitioning, so we need to tell the memory manager to free it with
      // delete[] (even if a different host memory type has been selected).
      const MemoryType mt = MemoryType::HOST;
      partitioning.MakeRef(partitioning_, mesh.GetNE(), mt, true);
   }

   Transpose(partitioning, part_to_element, num_parts_);
   // Note: the element ids in each row of 'part_to_element' are sorted.

   const int dim = mesh.Dimension();
   if (dim >= 2)
   {
      Transpose(mesh.ElementToEdgeTable(), edge_to_element, mesh.GetNEdges());
   }

   Array<int> boundary_to_part(mesh.GetNBE());
   // Same logic as in ParMesh::BuildLocalBoundary
   if (dim >= 3)
   {
      for (int i = 0; i < boundary_to_part.Size(); i++)
      {
         int face, o, el1, el2;
         mesh.GetBdrElementFace(i, &face, &o);
         mesh.GetFaceElements(face, &el1, &el2);
         boundary_to_part[i] =
            partitioning[(o % 2 == 0 || el2 < 0) ? el1 : el2];
      }
   }
   else if (dim == 2)
   {
      for (int i = 0; i < boundary_to_part.Size(); i++)
      {
         int edge = mesh.GetBdrElementFaceIndex(i);
         int el1 = edge_to_element.GetRow(edge)[0];
         boundary_to_part[i] = partitioning[el1];
      }
   }
   else if (dim == 1)
   {
      for (int i = 0; i < boundary_to_part.Size(); i++)
      {
         int vert = mesh.GetBdrElementFaceIndex(i);
         int el1, el2;
         mesh.GetFaceElements(vert, &el1, &el2);
         boundary_to_part[i] = partitioning[el1];
      }
   }
   Transpose(boundary_to_part, part_to_boundary, num_parts_);
   // Note: the boundary element ids in each row of 'part_to_boundary' are
   // sorted.
   boundary_to_part.DeleteAll();

   Table *vert_element = mesh.GetVertexToElementTable(); // we must delete this
   vertex_to_element.Swap(*vert_element);
   delete vert_element;
}

void MeshPartitioner::ExtractPart(int part_id, MeshPart &mesh_part) const
{
   const int num_parts = part_to_element.Size();

   MFEM_VERIFY(0 <= part_id && part_id < num_parts,
               "invalid part_id = " << part_id
               << ", num_parts = " << num_parts);

   const int dim = mesh.Dimension();
   const int sdim = mesh.SpaceDimension();
   const int num_elems = part_to_element.RowSize(part_id);
   const int *elem_list = part_to_element.GetRow(part_id); // sorted
   const int num_bdr_elems = part_to_boundary.RowSize(part_id);
   const int *bdr_elem_list = part_to_boundary.GetRow(part_id); // sorted

   // Initialize 'mesh_part'
   mesh_part.dimension = dim;
   mesh_part.space_dimension = sdim;
   mesh_part.num_vertices = 0;
   mesh_part.num_elements = num_elems;
   mesh_part.num_bdr_elements = num_bdr_elems;
   for (int g = 0; g < Geometry::NumGeom; g++)
   {
      mesh_part.entity_to_vertex[g].SetSize(0); // can reuse Array allocation
   }
   mesh_part.tet_refine_flags.SetSize(0);
   mesh_part.element_map.SetSize(0); // 0 or 'num_elements', if needed
   mesh_part.boundary_map.SetSize(0); // 0 or 'num_bdr_elements', if needed
   mesh_part.attributes.SetSize(num_elems);
   mesh_part.bdr_attributes.SetSize(num_bdr_elems);
   mesh_part.vertex_coordinates.SetSize(0);

   mesh_part.num_parts = num_parts;
   mesh_part.my_part_id = part_id;
   mesh_part.my_groups.Clear();
   for (int g = 0; g < Geometry::NumGeom; g++)
   {
      mesh_part.group_shared_entity_to_vertex[g].Clear();
   }
   mesh_part.nodes.reset(nullptr);
   mesh_part.nodal_fes.reset(nullptr);
   mesh_part.mesh.reset(nullptr);

   // Initialize:
   // - 'mesh_part.entity_to_vertex' for the elements (boundary elements are
   //   set later); vertex ids are global at this point - they will be mapped to
   //   local ids later
   // - 'mesh_part.attributes'
   // - 'mesh_part.tet_refine_flags' if needed
   int geom_marker = 0, num_geom = 0;
   for (int i = 0; i < num_elems; i++)
   {
      const Element *elem = mesh.GetElement(elem_list[i]);
      const int geom = elem->GetGeometryType();
      const int nv = Geometry::NumVerts[geom];
      const int *v = elem->GetVertices();
      MFEM_VERIFY(numeric_limits<int>::max() - nv >=
                  mesh_part.entity_to_vertex[geom].Size(),
                  "overflow in 'entity_to_vertex[geom]', geom: "
                  << Geometry::Name[geom]);
      mesh_part.entity_to_vertex[geom].Append(v, nv);
      mesh_part.attributes[i] = elem->GetAttribute();
      if (geom == Geometry::TETRAHEDRON)
      {
         // Create 'mesh_part.tet_refine_flags' but only if we find at least one
         // non-zero flag in a tetrahedron.
         const Tetrahedron *tet = static_cast<const Tetrahedron*>(elem);
         const int ref_flag = tet->GetRefinementFlag();
         if (mesh_part.tet_refine_flags.Size() == 0)
         {
            if (ref_flag)
            {
               // This is the first time we encounter non-zero 'ref_flag'
               const int num_tets = mesh_part.entity_to_vertex[geom].Size()/nv;
               mesh_part.tet_refine_flags.SetSize(num_tets, 0);
               mesh_part.tet_refine_flags.Last() = ref_flag;
            }
         }
         else
         {
            mesh_part.tet_refine_flags.Append(ref_flag);
         }
      }
      if ((geom_marker & (1 << geom)) == 0)
      {
         geom_marker |= (1 << geom);
         num_geom++;
      }
   }
   MFEM_ASSERT(mesh_part.tet_refine_flags.Size() == 0 ||
               mesh_part.tet_refine_flags.Size() ==
               mesh_part.entity_to_vertex[Geometry::TETRAHEDRON].Size()/4,
               "internal error");
   // Initialize 'mesh_part.element_map' if needed
   if (num_geom > 1)
   {
      int offsets[Geometry::NumGeom];
      int offset = 0;
      for (int g = Geometry::DimStart[dim]; g < Geometry::DimStart[dim+1]; g++)
      {
         offsets[g] = offset;
         offset += mesh_part.entity_to_vertex[g].Size()/Geometry::NumVerts[g];
      }
      mesh_part.element_map.SetSize(num_elems);
      for (int i = 0; i < num_elems; i++)
      {
         const int geom = mesh.GetElementGeometry(elem_list[i]);
         mesh_part.element_map[i] = offsets[geom]++;
      }
   }

   // Initialize:
   // - 'mesh_part.entity_to_vertex' for the boundary elements; vertex ids are
   //   global at this point - they will be mapped to local ids later
   // - 'mesh_part.bdr_attributes'
   geom_marker = 0; num_geom = 0;
   for (int i = 0; i < num_bdr_elems; i++)
   {
      const Element *bdr_elem = mesh.GetBdrElement(bdr_elem_list[i]);
      const int geom = bdr_elem->GetGeometryType();
      const int nv = Geometry::NumVerts[geom];
      const int *v = bdr_elem->GetVertices();
      MFEM_VERIFY(numeric_limits<int>::max() - nv >=
                  mesh_part.entity_to_vertex[geom].Size(),
                  "overflow in 'entity_to_vertex[geom]', geom: "
                  << Geometry::Name[geom]);
      mesh_part.entity_to_vertex[geom].Append(v, nv);
      mesh_part.bdr_attributes[i] = bdr_elem->GetAttribute();
      if ((geom_marker & (1 << geom)) == 0)
      {
         geom_marker |= (1 << geom);
         num_geom++;
      }
   }
   // Initialize 'mesh_part.boundary_map' if needed
   if (num_geom > 1)
   {
      int offsets[Geometry::NumGeom];
      int offset = 0;
      for (int g = Geometry::DimStart[dim-1]; g < Geometry::DimStart[dim]; g++)
      {
         offsets[g] = offset;
         offset += mesh_part.entity_to_vertex[g].Size()/Geometry::NumVerts[g];
      }
      mesh_part.boundary_map.SetSize(num_bdr_elems);
      for (int i = 0; i < num_bdr_elems; i++)
      {
         const int geom = mesh.GetBdrElementGeometry(bdr_elem_list[i]);
         mesh_part.boundary_map[i] = offsets[geom]++;
      }
   }

   // Create the vertex id map, 'vertex_loc_to_glob', which maps local ids to
   // global ones; the map is sorted, preserving the global ordering.
   Array<int> vertex_loc_to_glob;
   {
      std::unordered_set<int> vertex_set;
      for (int i = 0; i < num_elems; i++)
      {
         const Element *elem = mesh.GetElement(elem_list[i]);
         const int geom = elem->GetGeometryType();
         const int nv = Geometry::NumVerts[geom];
         const int *v = elem->GetVertices();
         vertex_set.insert(v, v + nv);
      }
      vertex_loc_to_glob.SetSize(vertex_set.size());
      std::copy(vertex_set.begin(), vertex_set.end(), // src
                vertex_loc_to_glob.begin());          // dest
   }
   vertex_loc_to_glob.Sort();

   // Initialize 'mesh_part.num_vertices'
   mesh_part.num_vertices = vertex_loc_to_glob.Size();

   // Update the vertex ids in the arrays 'mesh_part.entity_to_vertex' from
   // global to local.
   for (int g = 0; g < Geometry::NumGeom; g++)
   {
      Array<int> &vert_array = mesh_part.entity_to_vertex[g];
      for (int i = 0; i < vert_array.Size(); i++)
      {
         const int glob_id = vert_array[i];
         const int loc_id = vertex_loc_to_glob.FindSorted(glob_id);
         MFEM_ASSERT(loc_id >= 0, "internal error: global vertex id not found");
         vert_array[i] = loc_id;
      }
   }

   // Initialize one of 'mesh_part.vertex_coordinates' or 'mesh_part.nodes'
   if (!mesh.GetNodes())
   {
      MFEM_VERIFY(numeric_limits<int>::max()/sdim >= vertex_loc_to_glob.Size(),
                  "overflow in 'vertex_coordinates', num_vertices = "
                  << vertex_loc_to_glob.Size() << ", sdim = " << sdim);
      mesh_part.vertex_coordinates.SetSize(sdim*vertex_loc_to_glob.Size());
      for (int i = 0; i < vertex_loc_to_glob.Size(); i++)
      {
         const real_t *coord = mesh.GetVertex(vertex_loc_to_glob[i]);
         for (int d = 0; d < sdim; d++)
         {
            mesh_part.vertex_coordinates[i*sdim+d] = coord[d];
         }
      }
   }
   else
   {
      const GridFunction &glob_nodes = *mesh.GetNodes();
      mesh_part.nodal_fes = ExtractFESpace(mesh_part, *glob_nodes.FESpace());
      // Initialized 'mesh_part.mesh'.
      // Note: the nodes of 'mesh_part.mesh' are not set.

      mesh_part.nodes = ExtractGridFunction(mesh_part, glob_nodes,
                                            *mesh_part.nodal_fes);

      // Attach the 'mesh_part.nodes' to the 'mesh_part.mesh'.
      mesh_part.mesh->NewNodes(*mesh_part.nodes, /* make_owner: */ false);
      // Note: the vertices of 'mesh_part.mesh' are not set.
   }

   // Begin constructing the "neighbor" groups, i.e. the groups that contain
   // 'part_id'.
   ListOfIntegerSets groups;
   {
      // the first group is the local one
      IntegerSet group;
      group.Recreate(1, &part_id);
      groups.Insert(group);
   }

   // 'shared_faces' : shared face id -> (global_face_id, group_id)
   // Note: 'shared_faces' will be sorted by 'global_face_id'.
   Array<Pair<int,int>> shared_faces;

   // Add "neighbor" groups defined by faces
   // Construct 'shared_faces'.
   if (dim >= 3)
   {
      std::unordered_set<int> face_set;
      // Construct 'face_set'
      const Table &elem_to_face = mesh.ElementToFaceTable();
      for (int loc_elem_id = 0; loc_elem_id < num_elems; loc_elem_id++)
      {
         const int glob_elem_id = elem_list[loc_elem_id];
         const int nfaces = elem_to_face.RowSize(glob_elem_id);
         const int *faces = elem_to_face.GetRow(glob_elem_id);
         face_set.insert(faces, faces + nfaces);
      }
      // Construct 'shared_faces'; add "neighbor" groups defined by faces.
      IntegerSet group;
      for (int glob_face_id : face_set)
      {
         int el[2];
         mesh.GetFaceElements(glob_face_id, &el[0], &el[1]);
         if (el[1] < 0) { continue; }
         el[0] = partitioning[el[0]];
         el[1] = partitioning[el[1]];
         MFEM_ASSERT(el[0] == part_id || el[1] == part_id, "internal error");
         if (el[0] != part_id || el[1] != part_id)
         {
            group.Recreate(2, el);
            const int group_id = groups.Insert(group);
            shared_faces.Append(Pair<int,int>(glob_face_id, group_id));
         }
      }
      shared_faces.Sort(); // sort the shared faces by 'glob_face_id'
   }

   // 'shared_edges' : shared edge id -> (global_edge_id, group_id)
   // Note: 'shared_edges' will be sorted by 'global_edge_id'.
   Array<Pair<int,int>> shared_edges;

   // Add "neighbor" groups defined by edges.
   // Construct 'shared_edges'.
   if (dim >= 2)
   {
      std::unordered_set<int> edge_set;
      // Construct 'edge_set'
      const Table &elem_to_edge = mesh.ElementToEdgeTable();
      for (int loc_elem_id = 0; loc_elem_id < num_elems; loc_elem_id++)
      {
         const int glob_elem_id = elem_list[loc_elem_id];
         const int nedges = elem_to_edge.RowSize(glob_elem_id);
         const int *edges = elem_to_edge.GetRow(glob_elem_id);
         edge_set.insert(edges, edges + nedges);
      }
      // Construct 'shared_edges'; add "neighbor" groups defined by edges.
      IntegerSet group;
      for (int glob_edge_id : edge_set)
      {
         const int nelem = edge_to_element.RowSize(glob_edge_id);
         const int *elem = edge_to_element.GetRow(glob_edge_id);
         Array<int> &gr = group; // reference to the 'group' internal Array
         gr.SetSize(nelem);
         for (int j = 0; j < nelem; j++)
         {
            gr[j] = partitioning[elem[j]];
         }
         gr.Sort();
         gr.Unique();
         MFEM_ASSERT(gr.FindSorted(part_id) >= 0, "internal error");
         if (group.Size() > 1)
         {
            const int group_id = groups.Insert(group);
            shared_edges.Append(Pair<int,int>(glob_edge_id, group_id));
         }
      }
      shared_edges.Sort(); // sort the shared edges by 'glob_edge_id'
   }

   // 'shared_verts' : shared vertex id -> (global_vertex_id, group_id)
   // Note: 'shared_verts' will be sorted by 'global_vertex_id'.
   Array<Pair<int,int>> shared_verts;

   // Add "neighbor" groups defined by vertices.
   // Construct 'shared_verts'.
   {
      IntegerSet group;
      for (int i = 0; i < vertex_loc_to_glob.Size(); i++)
      {
         // 'vertex_to_element' maps global vertex ids to global element ids
         const int glob_vertex_id = vertex_loc_to_glob[i];
         const int nelem = vertex_to_element.RowSize(glob_vertex_id);
         const int *elem = vertex_to_element.GetRow(glob_vertex_id);
         Array<int> &gr = group; // reference to the 'group' internal Array
         gr.SetSize(nelem);
         for (int j = 0; j < nelem; j++)
         {
            gr[j] = partitioning[elem[j]];
         }
         gr.Sort();
         gr.Unique();
         MFEM_ASSERT(gr.FindSorted(part_id) >= 0, "internal error");
         if (group.Size() > 1)
         {
            const int group_id = groups.Insert(group);
            shared_verts.Append(Pair<int,int>(glob_vertex_id, group_id));
         }
      }
   }

   // Done constructing the "neighbor" groups in 'groups'.
   const int num_groups = groups.Size();

   // Define 'mesh_part.my_groups'
   groups.AsTable(mesh_part.my_groups);

   // Construct 'mesh_part.group_shared_entity_to_vertex[Geometry::POINT]'
   Table &group__shared_vertex_to_vertex =
      mesh_part.group_shared_entity_to_vertex[Geometry::POINT];
   group__shared_vertex_to_vertex.MakeI(num_groups);
   for (int sv = 0; sv < shared_verts.Size(); sv++)
   {
      const int group_id = shared_verts[sv].two;
      group__shared_vertex_to_vertex.AddAColumnInRow(group_id);
   }
   group__shared_vertex_to_vertex.MakeJ();
   for (int sv = 0; sv < shared_verts.Size(); sv++)
   {
      const int glob_vertex_id = shared_verts[sv].one;
      const int group_id       = shared_verts[sv].two;
      const int loc_vertex_id = vertex_loc_to_glob.FindSorted(glob_vertex_id);
      MFEM_ASSERT(loc_vertex_id >= 0, "internal error");
      group__shared_vertex_to_vertex.AddConnection(group_id, loc_vertex_id);
   }
   group__shared_vertex_to_vertex.ShiftUpI();

   // Construct 'mesh_part.group_shared_entity_to_vertex[Geometry::SEGMENT]'
   if (dim >= 2)
   {
      Table &group__shared_edge_to_vertex =
         mesh_part.group_shared_entity_to_vertex[Geometry::SEGMENT];
      group__shared_edge_to_vertex.MakeI(num_groups);
      for (int se = 0; se < shared_edges.Size(); se++)
      {
         const int group_id = shared_edges[se].two;
         group__shared_edge_to_vertex.AddColumnsInRow(group_id, 2);
      }
      group__shared_edge_to_vertex.MakeJ();
      const Table &edge_to_vertex = *mesh.GetEdgeVertexTable();
      for (int se = 0; se < shared_edges.Size(); se++)
      {
         const int glob_edge_id = shared_edges[se].one;
         const int group_id     = shared_edges[se].two;
         const int *v = edge_to_vertex.GetRow(glob_edge_id);
         for (int i = 0; i < 2; i++)
         {
            const int loc_vertex_id = vertex_loc_to_glob.FindSorted(v[i]);
            MFEM_ASSERT(loc_vertex_id >= 0, "internal error");
            group__shared_edge_to_vertex.AddConnection(group_id, loc_vertex_id);
         }
      }
      group__shared_edge_to_vertex.ShiftUpI();
   }

   // Construct 'mesh_part.group_shared_entity_to_vertex[Geometry::TRIANGLE]'
   // and 'mesh_part.group_shared_entity_to_vertex[Geometry::SQUARE]'.
   if (dim >= 3)
   {
      Table &group__shared_tria_to_vertex =
         mesh_part.group_shared_entity_to_vertex[Geometry::TRIANGLE];
      Table &group__shared_quad_to_vertex =
         mesh_part.group_shared_entity_to_vertex[Geometry::SQUARE];
      Array<int> vertex_ids;
      group__shared_tria_to_vertex.MakeI(num_groups);
      group__shared_quad_to_vertex.MakeI(num_groups);
      for (int sf = 0; sf < shared_faces.Size(); sf++)
      {
         const int glob_face_id = shared_faces[sf].one;
         const int group_id     = shared_faces[sf].two;
         const int geom         = mesh.GetFaceGeometry(glob_face_id);
         mesh_part.group_shared_entity_to_vertex[geom].
         AddColumnsInRow(group_id, Geometry::NumVerts[geom]);
      }
      group__shared_tria_to_vertex.MakeJ();
      group__shared_quad_to_vertex.MakeJ();
      for (int sf = 0; sf < shared_faces.Size(); sf++)
      {
         const int glob_face_id = shared_faces[sf].one;
         const int group_id     = shared_faces[sf].two;
         const int geom         = mesh.GetFaceGeometry(glob_face_id);
         mesh.GetFaceVertices(glob_face_id, vertex_ids);
         // Rotate shared triangles that have an adjacent tetrahedron with a
         // nonzero refinement flag.
         // See also ParMesh::BuildSharedFaceElems.
         if (geom == Geometry::TRIANGLE)
         {
            int glob_el_id[2];
            mesh.GetFaceElements(glob_face_id, &glob_el_id[0], &glob_el_id[1]);
            int side = 0;
            const Element *el = mesh.GetElement(glob_el_id[0]);
            const Tetrahedron *tet = nullptr;
            if (el->GetGeometryType() == Geometry::TETRAHEDRON)
            {
               tet = static_cast<const Tetrahedron*>(el);
            }
            else
            {
               side = 1;
               el = mesh.GetElement(glob_el_id[1]);
               if (el->GetGeometryType() == Geometry::TETRAHEDRON)
               {
                  tet = static_cast<const Tetrahedron*>(el);
               }
            }
            if (tet && tet->GetRefinementFlag())
            {
               // mark the shared face for refinement by reorienting
               // it according to the refinement flag in the tetrahedron
               // to which this shared face belongs to.
               int info[2];
               mesh.GetFaceInfos(glob_face_id, &info[0], &info[1]);
               tet->GetMarkedFace(info[side]/64, &vertex_ids[0]);
            }
         }
         for (int i = 0; i < vertex_ids.Size(); i++)
         {
            const int glob_id = vertex_ids[i];
            const int loc_id = vertex_loc_to_glob.FindSorted(glob_id);
            MFEM_ASSERT(loc_id >= 0, "internal error");
            vertex_ids[i] = loc_id;
         }
         mesh_part.group_shared_entity_to_vertex[geom].
         AddConnections(group_id, vertex_ids, vertex_ids.Size());
      }
      group__shared_tria_to_vertex.ShiftUpI();
      group__shared_quad_to_vertex.ShiftUpI();
   }
}

std::unique_ptr<FiniteElementSpace>
MeshPartitioner::ExtractFESpace(MeshPart &mesh_part,
                                const FiniteElementSpace &global_fespace) const
{
   mesh_part.GetMesh(); // initialize 'mesh_part.mesh'
   // Note: the nodes of 'mesh_part.mesh' are not set by GetMesh() unless they
   // were already constructed, e.g. by ExtractPart().

   return std::unique_ptr<FiniteElementSpace>(
             new FiniteElementSpace(mesh_part.mesh.get(),
                                    global_fespace.FEColl(),
                                    global_fespace.GetVDim(),
                                    global_fespace.GetOrdering()));
}

std::unique_ptr<GridFunction>
MeshPartitioner::ExtractGridFunction(const MeshPart &mesh_part,
                                     const GridFunction &global_gf,
                                     FiniteElementSpace &local_fespace) const
{
   std::unique_ptr<GridFunction> local_gf(new GridFunction(&local_fespace));

   // Transfer data from 'global_gf' to 'local_gf'.
   Array<int> gvdofs, lvdofs;
   Vector loc_vals;
   const int part_id = mesh_part.my_part_id;
   const int num_elems = part_to_element.RowSize(part_id);
   const int *elem_list = part_to_element.GetRow(part_id); // sorted
   for (int loc_elem_id = 0; loc_elem_id < num_elems; loc_elem_id++)
   {
      const int glob_elem_id = elem_list[loc_elem_id];
      auto glob_dt = global_gf.FESpace()->GetElementVDofs(glob_elem_id, gvdofs);
      global_gf.GetSubVector(gvdofs, loc_vals);
      if (glob_dt) { glob_dt->InvTransformPrimal(loc_vals); }
      auto local_dt = local_fespace.GetElementVDofs(loc_elem_id, lvdofs);
      if (local_dt) { local_dt->TransformPrimal(loc_vals); }
      local_gf->SetSubVector(lvdofs, loc_vals);
   }
   return local_gf;
}


GeometricFactors::GeometricFactors(const Mesh *mesh, const IntegrationRule &ir,
                                   int flags, MemoryType d_mt)
{
   this->mesh = mesh;
   IntRule = &ir;
   computed_factors = flags;

   MFEM_ASSERT(mesh->GetNumGeometries(mesh->Dimension()) <= 1,
               "mixed meshes are not supported!");
   MFEM_ASSERT(mesh->GetNodes(), "meshes without nodes are not supported!");

   Compute(*mesh->GetNodes(), d_mt);
}

GeometricFactors::GeometricFactors(const GridFunction &nodes,
                                   const IntegrationRule &ir,
                                   int flags, MemoryType d_mt)
{
   this->mesh = nodes.FESpace()->GetMesh();
   IntRule = &ir;
   computed_factors = flags;

   Compute(nodes, d_mt);
}

void GeometricFactors::Compute(const GridFunction &nodes,
                               MemoryType d_mt)
{

   const FiniteElementSpace *fespace = nodes.FESpace();
   const FiniteElement *fe = fespace->GetFE(0);
   const int dim  = fe->GetDim();
   const int vdim = fespace->GetVDim();
   const int NE   = fespace->GetNE();
   const int ND   = fe->GetDof();
   const int NQ   = IntRule->GetNPoints();

   unsigned eval_flags = 0;
   MemoryType my_d_mt = (d_mt != MemoryType::DEFAULT) ? d_mt :
                        Device::GetDeviceMemoryType();
   if (computed_factors & GeometricFactors::COORDINATES)
   {
      X.SetSize(vdim*NQ*NE, my_d_mt); // NQ x SDIM x NE
      eval_flags |= QuadratureInterpolator::VALUES;
   }
   if (computed_factors & GeometricFactors::JACOBIANS)
   {
      J.SetSize(dim*vdim*NQ*NE, my_d_mt); // NQ x SDIM x DIM x NE
      eval_flags |= QuadratureInterpolator::DERIVATIVES;
   }
   if (computed_factors & GeometricFactors::DETERMINANTS)
   {
      detJ.SetSize(NQ*NE, my_d_mt); // NQ x NE
      eval_flags |= QuadratureInterpolator::DETERMINANTS;
   }

   const QuadratureInterpolator *qi = fespace->GetQuadratureInterpolator(*IntRule);
   // All X, J, and detJ use this layout:
   qi->SetOutputLayout(QVectorLayout::byNODES);

   const bool use_tensor_products = UsesTensorBasis(*fespace);

   qi->DisableTensorProducts(!use_tensor_products);
   const ElementDofOrdering e_ordering = use_tensor_products ?
                                         ElementDofOrdering::LEXICOGRAPHIC :
                                         ElementDofOrdering::NATIVE;
   const Operator *elem_restr = fespace->GetElementRestriction(e_ordering);

   if (elem_restr) // Always true as of 2021-04-27
   {
      Vector Enodes(vdim*ND*NE, my_d_mt);
      elem_restr->Mult(nodes, Enodes);
      qi->Mult(Enodes, eval_flags, X, J, detJ);
   }
   else
   {
      qi->Mult(nodes, eval_flags, X, J, detJ);
   }
}

FaceGeometricFactors::FaceGeometricFactors(const Mesh *mesh,
                                           const IntegrationRule &ir,
                                           int flags, FaceType type,
                                           MemoryType d_mt)
   : type(type)
{
   this->mesh = mesh;
   IntRule = &ir;
   computed_factors = flags;

   const GridFunction *nodes = mesh->GetNodes();
   const FiniteElementSpace *fespace = nodes->FESpace();
   const int vdim = fespace->GetVDim();
   const int NF   = fespace->GetNFbyType(type);
   const int NQ   = ir.GetNPoints();

   const FaceRestriction *face_restr = fespace->GetFaceRestriction(
                                          ElementDofOrdering::LEXICOGRAPHIC,
                                          type,
                                          L2FaceValues::SingleValued);


   MemoryType my_d_mt = (d_mt != MemoryType::DEFAULT) ? d_mt :
                        Device::GetDeviceMemoryType();

   Vector Fnodes(face_restr->Height(), my_d_mt);
   face_restr->Mult(*nodes, Fnodes);

   unsigned eval_flags = 0;

   if (flags & FaceGeometricFactors::COORDINATES)
   {
      X.SetSize(vdim*NQ*NF, my_d_mt);
      eval_flags |= FaceQuadratureInterpolator::VALUES;
   }
   if (flags & FaceGeometricFactors::JACOBIANS)
   {
      J.SetSize(vdim*vdim*NQ*NF, my_d_mt);
      eval_flags |= FaceQuadratureInterpolator::DERIVATIVES;
   }
   if (flags & FaceGeometricFactors::DETERMINANTS)
   {
      detJ.SetSize(NQ*NF, my_d_mt);
      eval_flags |= FaceQuadratureInterpolator::DETERMINANTS;
   }
   if (flags & FaceGeometricFactors::NORMALS)
   {
      normal.SetSize(vdim*NQ*NF, my_d_mt);
      eval_flags |= FaceQuadratureInterpolator::NORMALS;
   }

   const FaceQuadratureInterpolator *qi =
      fespace->GetFaceQuadratureInterpolator(ir, type);
   // All face data vectors assume layout byNODES.
   qi->SetOutputLayout(QVectorLayout::byNODES);
   const bool use_tensor_products = UsesTensorBasis(*fespace);
   qi->DisableTensorProducts(!use_tensor_products);

   qi->Mult(Fnodes, eval_flags, X, J, detJ, normal);
}

NodeExtrudeCoefficient::NodeExtrudeCoefficient(const int dim, const int n_,
                                               const real_t s_)
   : VectorCoefficient(dim), n(n_), s(s_), tip(p, dim-1)
{
}

void NodeExtrudeCoefficient::Eval(Vector &V, ElementTransformation &T,
                                  const IntegrationPoint &ip)
{
   V.SetSize(vdim);
   T.Transform(ip, tip);
   V(0) = p[0];
   if (vdim == 2)
   {
      V(1) = s * ((ip.y + layer) / n);
   }
   else
   {
      V(1) = p[1];
      V(2) = s * ((ip.z + layer) / n);
   }
}


Mesh *Extrude1D(Mesh *mesh, const int ny, const real_t sy, const bool closed)
{
   if (mesh->Dimension() != 1)
   {
      mfem::err << "Extrude1D : Not a 1D mesh!" << endl;
      mfem_error();
   }

   int nvy = (closed) ? (ny) : (ny + 1);
   int nvt = mesh->GetNV() * nvy;

   Mesh *mesh2d;

   if (closed)
   {
      mesh2d = new Mesh(2, nvt, mesh->GetNE()*ny, mesh->GetNBE()*ny);
   }
   else
      mesh2d = new Mesh(2, nvt, mesh->GetNE()*ny,
                        mesh->GetNBE()*ny+2*mesh->GetNE());

   // vertices
   real_t vc[2];
   for (int i = 0; i < mesh->GetNV(); i++)
   {
      vc[0] = mesh->GetVertex(i)[0];
      for (int j = 0; j < nvy; j++)
      {
         vc[1] = sy * (real_t(j) / ny);
         mesh2d->AddVertex(vc);
      }
   }
   // elements
   Array<int> vert;
   for (int i = 0; i < mesh->GetNE(); i++)
   {
      const Element *elem = mesh->GetElement(i);
      elem->GetVertices(vert);
      const int attr = elem->GetAttribute();
      for (int j = 0; j < ny; j++)
      {
         int qv[4];
         qv[0] = vert[0] * nvy + j;
         qv[1] = vert[1] * nvy + j;
         qv[2] = vert[1] * nvy + (j + 1) % nvy;
         qv[3] = vert[0] * nvy + (j + 1) % nvy;

         mesh2d->AddQuad(qv, attr);
      }
   }
   // 2D boundary from the 1D boundary
   for (int i = 0; i < mesh->GetNBE(); i++)
   {
      const Element *elem = mesh->GetBdrElement(i);
      elem->GetVertices(vert);
      const int attr = elem->GetAttribute();
      for (int j = 0; j < ny; j++)
      {
         int sv[2];
         sv[0] = vert[0] * nvy + j;
         sv[1] = vert[0] * nvy + (j + 1) % nvy;

         if (attr%2)
         {
            Swap<int>(sv[0], sv[1]);
         }

         mesh2d->AddBdrSegment(sv, attr);
      }
   }

   if (!closed)
   {
      // 2D boundary from the 1D elements (bottom + top)
      int nba = (mesh->bdr_attributes.Size() > 0 ?
                 mesh->bdr_attributes.Max() : 0);
      for (int i = 0; i < mesh->GetNE(); i++)
      {
         const Element *elem = mesh->GetElement(i);
         elem->GetVertices(vert);
         const int attr = nba + elem->GetAttribute();
         int sv[2];
         sv[0] = vert[0] * nvy;
         sv[1] = vert[1] * nvy;

         mesh2d->AddBdrSegment(sv, attr);

         sv[0] = vert[1] * nvy + ny;
         sv[1] = vert[0] * nvy + ny;

         mesh2d->AddBdrSegment(sv, attr);
      }
   }

   mesh2d->FinalizeQuadMesh(1, 0, false);

   GridFunction *nodes = mesh->GetNodes();
   if (nodes)
   {
      // duplicate the fec of the 1D mesh so that it can be deleted safely
      // along with its nodes, fes and fec
      FiniteElementCollection *fec2d = NULL;
      FiniteElementSpace *fes2d;
      const char *name = nodes->FESpace()->FEColl()->Name();
      string cname = name;
      if (cname == "Linear")
      {
         fec2d = new LinearFECollection;
      }
      else if (cname == "Quadratic")
      {
         fec2d = new QuadraticFECollection;
      }
      else if (cname == "Cubic")
      {
         fec2d = new CubicFECollection;
      }
      else if (!strncmp(name, "H1_", 3))
      {
         fec2d = new H1_FECollection(atoi(name + 7), 2);
      }
      else if (!strncmp(name, "L2_T", 4))
      {
         fec2d = new L2_FECollection(atoi(name + 10), 2, atoi(name + 4));
      }
      else if (!strncmp(name, "L2_", 3))
      {
         fec2d = new L2_FECollection(atoi(name + 7), 2);
      }
      else
      {
         delete mesh2d;
         mfem::err << "Extrude1D : The mesh uses unknown FE collection : "
                   << cname << endl;
         mfem_error();
      }
      fes2d = new FiniteElementSpace(mesh2d, fec2d, 2);
      mesh2d->SetNodalFESpace(fes2d);
      GridFunction *nodes2d = mesh2d->GetNodes();
      nodes2d->MakeOwner(fec2d);

      NodeExtrudeCoefficient ecoeff(2, ny, sy);
      Vector lnodes;
      Array<int> vdofs2d;
      for (int i = 0; i < mesh->GetNE(); i++)
      {
         ElementTransformation &T = *mesh->GetElementTransformation(i);
         for (int j = ny-1; j >= 0; j--)
         {
            fes2d->GetElementVDofs(i*ny+j, vdofs2d);
            lnodes.SetSize(vdofs2d.Size());
            ecoeff.SetLayer(j);
            fes2d->GetFE(i*ny+j)->Project(ecoeff, T, lnodes);
            nodes2d->SetSubVector(vdofs2d, lnodes);
         }
      }
   }
   return mesh2d;
}

Mesh *Extrude2D(Mesh *mesh, const int nz, const real_t sz)
{
   if (mesh->Dimension() != 2)
   {
      mfem::err << "Extrude2D : Not a 2D mesh!" << endl;
      mfem_error();
   }

   int nvz = nz + 1;
   int nvt = mesh->GetNV() * nvz;

   Mesh *mesh3d = new Mesh(3, nvt, mesh->GetNE()*nz,
                           mesh->GetNBE()*nz+2*mesh->GetNE());

   bool wdgMesh = false;
   bool hexMesh = false;

   // vertices
   real_t vc[3];
   for (int i = 0; i < mesh->GetNV(); i++)
   {
      vc[0] = mesh->GetVertex(i)[0];
      vc[1] = mesh->GetVertex(i)[1];
      for (int j = 0; j < nvz; j++)
      {
         vc[2] = sz * (real_t(j) / nz);
         mesh3d->AddVertex(vc);
      }
   }
   // elements
   Array<int> vert;
   for (int i = 0; i < mesh->GetNE(); i++)
   {
      const Element *elem = mesh->GetElement(i);
      elem->GetVertices(vert);
      const int attr = elem->GetAttribute();
      Geometry::Type geom = elem->GetGeometryType();
      switch (geom)
      {
         case Geometry::TRIANGLE:
            wdgMesh = true;
            for (int j = 0; j < nz; j++)
            {
               int pv[6];
               pv[0] = vert[0] * nvz + j;
               pv[1] = vert[1] * nvz + j;
               pv[2] = vert[2] * nvz + j;
               pv[3] = vert[0] * nvz + (j + 1) % nvz;
               pv[4] = vert[1] * nvz + (j + 1) % nvz;
               pv[5] = vert[2] * nvz + (j + 1) % nvz;

               mesh3d->AddWedge(pv, attr);
            }
            break;
         case Geometry::SQUARE:
            hexMesh = true;
            for (int j = 0; j < nz; j++)
            {
               int hv[8];
               hv[0] = vert[0] * nvz + j;
               hv[1] = vert[1] * nvz + j;
               hv[2] = vert[2] * nvz + j;
               hv[3] = vert[3] * nvz + j;
               hv[4] = vert[0] * nvz + (j + 1) % nvz;
               hv[5] = vert[1] * nvz + (j + 1) % nvz;
               hv[6] = vert[2] * nvz + (j + 1) % nvz;
               hv[7] = vert[3] * nvz + (j + 1) % nvz;

               mesh3d->AddHex(hv, attr);
            }
            break;
         default:
            mfem::err << "Extrude2D : Invalid 2D element type \'"
                      << geom << "\'" << endl;
            mfem_error();
            break;
      }
   }
   // 3D boundary from the 2D boundary
   for (int i = 0; i < mesh->GetNBE(); i++)
   {
      const Element *elem = mesh->GetBdrElement(i);
      elem->GetVertices(vert);
      const int attr = elem->GetAttribute();
      for (int j = 0; j < nz; j++)
      {
         int qv[4];
         qv[0] = vert[0] * nvz + j;
         qv[1] = vert[1] * nvz + j;
         qv[2] = vert[1] * nvz + (j + 1) % nvz;
         qv[3] = vert[0] * nvz + (j + 1) % nvz;

         mesh3d->AddBdrQuad(qv, attr);
      }
   }

   // 3D boundary from the 2D elements (bottom + top)
   int nba = (mesh->bdr_attributes.Size() > 0 ?
              mesh->bdr_attributes.Max() : 0);
   for (int i = 0; i < mesh->GetNE(); i++)
   {
      const Element *elem = mesh->GetElement(i);
      elem->GetVertices(vert);
      const int attr = nba + elem->GetAttribute();
      Geometry::Type geom = elem->GetGeometryType();
      switch (geom)
      {
         case Geometry::TRIANGLE:
         {
            int tv[3];
            tv[0] = vert[0] * nvz;
            tv[1] = vert[2] * nvz;
            tv[2] = vert[1] * nvz;

            mesh3d->AddBdrTriangle(tv, attr);

            tv[0] = vert[0] * nvz + nz;
            tv[1] = vert[1] * nvz + nz;
            tv[2] = vert[2] * nvz + nz;

            mesh3d->AddBdrTriangle(tv, attr);
         }
         break;
         case Geometry::SQUARE:
         {
            int qv[4];
            qv[0] = vert[0] * nvz;
            qv[1] = vert[3] * nvz;
            qv[2] = vert[2] * nvz;
            qv[3] = vert[1] * nvz;

            mesh3d->AddBdrQuad(qv, attr);

            qv[0] = vert[0] * nvz + nz;
            qv[1] = vert[1] * nvz + nz;
            qv[2] = vert[2] * nvz + nz;
            qv[3] = vert[3] * nvz + nz;

            mesh3d->AddBdrQuad(qv, attr);
         }
         break;
         default:
            mfem::err << "Extrude2D : Invalid 2D element type \'"
                      << geom << "\'" << endl;
            mfem_error();
            break;
      }
   }

   if ( hexMesh && wdgMesh )
   {
      mesh3d->FinalizeMesh(0, false);
   }
   else if ( hexMesh )
   {
      mesh3d->FinalizeHexMesh(1, 0, false);
   }
   else if ( wdgMesh )
   {
      mesh3d->FinalizeWedgeMesh(1, 0, false);
   }

   GridFunction *nodes = mesh->GetNodes();
   if (nodes)
   {
      // duplicate the fec of the 2D mesh so that it can be deleted safely
      // along with its nodes, fes and fec
      FiniteElementCollection *fec3d = NULL;
      FiniteElementSpace *fes3d;
      const char *name = nodes->FESpace()->FEColl()->Name();
      string cname = name;
      if (cname == "Linear")
      {
         fec3d = new LinearFECollection;
      }
      else if (cname == "Quadratic")
      {
         fec3d = new QuadraticFECollection;
      }
      else if (cname == "Cubic")
      {
         fec3d = new CubicFECollection;
      }
      else if (!strncmp(name, "H1_", 3))
      {
         fec3d = new H1_FECollection(atoi(name + 7), 3);
      }
      else if (!strncmp(name, "L2_T", 4))
      {
         fec3d = new L2_FECollection(atoi(name + 10), 3, atoi(name + 4));
      }
      else if (!strncmp(name, "L2_", 3))
      {
         fec3d = new L2_FECollection(atoi(name + 7), 3);
      }
      else
      {
         delete mesh3d;
         mfem::err << "Extrude3D : The mesh uses unknown FE collection : "
                   << cname << endl;
         mfem_error();
      }
      fes3d = new FiniteElementSpace(mesh3d, fec3d, 3);
      mesh3d->SetNodalFESpace(fes3d);
      GridFunction *nodes3d = mesh3d->GetNodes();
      nodes3d->MakeOwner(fec3d);

      NodeExtrudeCoefficient ecoeff(3, nz, sz);
      Vector lnodes;
      Array<int> vdofs3d;
      for (int i = 0; i < mesh->GetNE(); i++)
      {
         ElementTransformation &T = *mesh->GetElementTransformation(i);
         for (int j = nz-1; j >= 0; j--)
         {
            fes3d->GetElementVDofs(i*nz+j, vdofs3d);
            lnodes.SetSize(vdofs3d.Size());
            ecoeff.SetLayer(j);
            fes3d->GetFE(i*nz+j)->Project(ecoeff, T, lnodes);
            nodes3d->SetSubVector(vdofs3d, lnodes);
         }
      }
   }
   return mesh3d;
}

#ifdef MFEM_DEBUG
void Mesh::DebugDump(std::ostream &os) const
{
   // dump vertices and edges (NCMesh "nodes")
   os << NumOfVertices + NumOfEdges << "\n";
   for (int i = 0; i < NumOfVertices; i++)
   {
      const real_t *v = GetVertex(i);
      os << i << " " << v[0] << " " << v[1] << " " << v[2]
         << " 0 0 " << i << " -1 0\n";
   }

   Array<int> ev;
   for (int i = 0; i < NumOfEdges; i++)
   {
      GetEdgeVertices(i, ev);
      real_t mid[3] = {0, 0, 0};
      for (int j = 0; j < 2; j++)
      {
         for (int k = 0; k < spaceDim; k++)
         {
            mid[k] += GetVertex(ev[j])[k];
         }
      }
      os << NumOfVertices+i << " "
         << mid[0]/2 << " " << mid[1]/2 << " " << mid[2]/2 << " "
         << ev[0] << " " << ev[1] << " -1 " << i << " 0\n";
   }

   // dump elements
   os << NumOfElements << "\n";
   for (int i = 0; i < NumOfElements; i++)
   {
      const Element* e = elements[i];
      os << e->GetNVertices() << " ";
      for (int j = 0; j < e->GetNVertices(); j++)
      {
         os << e->GetVertices()[j] << " ";
      }
      os << e->GetAttribute() << " 0 " << i << "\n";
   }

   // dump faces
   os << "0\n";
}
#endif

}<|MERGE_RESOLUTION|>--- conflicted
+++ resolved
@@ -2607,15 +2607,15 @@
 }
 
 
-void Mesh::GetEdgeLengths2(const DSTable &v_to_v, Array<double> &lengths) const
+void Mesh::GetEdgeLengths2(const DSTable &v_to_v, Array<real_t> &lengths) const
 {
    auto GetLength2 = [this](int i, int j)
    {
-      double l = 0.;
+      real_t l = 0.;
       if (Nodes == NULL)
       {
-         const double *vi = vertices[i]();
-         const double *vj = vertices[j]();
+         const real_t *vi = vertices[i]();
+         const real_t *vj = vertices[j]();
          for (int k = 0; k < spaceDim; k++)
          {
             l += (vi[k]-vj[k])*(vi[k]-vj[k]);
@@ -2634,7 +2634,6 @@
       }
       return l;
    };
-
    lengths.SetSize(NumOfEdges);
    for (int i = 0; i < NumOfVertices; i++)
    {
@@ -2670,19 +2669,11 @@
    // vertex 0 - vertex 1 is the longest edge in the triangle. In the case of
    // ties in the edge length, the edge index is used for a consistent ordering
    // between elements.
-   Array<double> lengths;
+   Array<real_t> lengths;
    GetEdgeLengths2(v_to_v, lengths);
 
-<<<<<<< HEAD
    Array<int> idx(NumOfEdges);
    for (int i = 0; i < NumOfEdges; i++) { idx[i] = i; }
-=======
-void Mesh::GetEdgeOrdering(const DSTable &v_to_v, Array<int> &order)
-{
-   NumOfEdges = v_to_v.NumberOfEntries();
-   order.SetSize(NumOfEdges);
-   Array<Pair<real_t, int> > length_idx(NumOfEdges);
->>>>>>> fda322fc
 
    for (int i = 0; i < NumOfElements; i++)
    {
@@ -2701,7 +2692,7 @@
    // vertex 0 - vertex 1 is the longest edge in the element. In the case of
    // ties in the edge length, the edge index is used for a consistent ordering
    // between elements.
-   Array<double> lengths;
+   Array<real_t> lengths;
    GetEdgeLengths2(v_to_v, lengths);
 
    Array<int> idx(NumOfEdges);
@@ -6328,12 +6319,7 @@
 
 int Mesh::CheckElementOrientation(bool fix_it)
 {
-<<<<<<< HEAD
    int wo = 0, fo = 0;
-=======
-   int i, j, k, wo = 0, fo = 0;
-   real_t *v[4];
->>>>>>> fda322fc
 
    if (Dim == 2 && spaceDim == 2)
    {
@@ -7333,20 +7319,6 @@
       {
          pointmat(k, j) = vertices[v[j]](k);
       }
-<<<<<<< HEAD
-=======
-}
-
-real_t Mesh::GetLength(int i, int j) const
-{
-   const real_t *vi = vertices[i]();
-   const real_t *vj = vertices[j]();
-   real_t length = 0.;
-
-   for (int k = 0; k < spaceDim; k++)
-   {
-      length += (vi[k]-vj[k])*(vi[k]-vj[k]);
->>>>>>> fda322fc
    }
 }
 
