// Copyright (c) 2010-2024, Lawrence Livermore National Security, LLC. Produced
// at the Lawrence Livermore National Laboratory. All Rights reserved. See files
// LICENSE and NOTICE for details. LLNL-CODE-806117.
//
// This file is part of the MFEM library. For more information and source code
// availability visit https://mfem.org.
//
// MFEM is free software; you can redistribute it and/or modify it under the
// terms of the BSD-3 license. We welcome feedback and contributions, see file
// CONTRIBUTING.md for details.

#ifndef MFEM_NURBS
#define MFEM_NURBS

#include "../config/config.hpp"
#include "../general/table.hpp"
#include "../linalg/vector.hpp"
#include "element.hpp"
#include "mesh.hpp"
#include "spacing.hpp"
#ifdef MFEM_USE_MPI
#include "../general/communication.hpp"
#endif
#include <iostream>
#include <set>

namespace mfem
{

class GridFunction;


/** @brief A vector of knots in one dimension, with B-spline basis functions of
    a prescribed order.

    @note Order is defined in the sense of "The NURBS book" - 2nd ed - Piegl and
    Tiller, cf. section 2.2.
*/
class KnotVector
{
protected:
   static const int MaxOrder;

   /// Stores the values of all knots.
   Vector knot;

   /// Order of the B-spline basis functions.
   int Order;

   /// Number of control points.
   int NumOfControlPoints;

   /// Number of elements, defined by distinct knots.
   int NumOfElements;

public:
   /// Create an empty KnotVector.
   KnotVector() { }

   /** @brief Create a KnotVector by reading data from stream @a input. Two
       integers are read, for order and number of control points. */
   KnotVector(std::istream &input);

   /** @brief Create a KnotVector with undefined knots (initialized to -1) of
       order @a order and number of control points @a NCP. */
   KnotVector(int order, int NCP);

   /// Copy constructor.
   KnotVector(const KnotVector &kv) { (*this) = kv; }

   KnotVector &operator=(const KnotVector &kv);

   /// Return the number of elements, defined by distinct knots.
   int GetNE()    const { return NumOfElements; }

   /// Return the number of control points.
   int GetNCP()   const { return NumOfControlPoints; }

   /// Return the order.
   int GetOrder() const { return Order; }

   /// Return the number of knots, including multiplicities.
   int Size()     const { return knot.Size(); }

   /// Count the number of elements.
   void GetElements();

   /** @brief Return whether the knot index Order plus @a i is the beginning of
       an element. */
   bool isElement(int i) const { return (knot(Order+i) != knot(Order+i+1)); }

   /** @brief Return the number of control points minus the order. This is not
       the number of knot spans, but it gives the number of knots to be checked
       with @a isElement for non-empty knot spans (elements). */
   int GetNKS() const { return NumOfControlPoints - Order; }

   /** @brief Return the parameter for element reference coordinate @a xi
       in [0,1], for the element beginning at knot @a ni. */
   real_t getKnotLocation(real_t xi, int ni) const
   { return (xi*knot(ni+1) + (1. - xi)*knot(ni)); }

   /// Return the index of the knot span containing parameter @a u.
   int findKnotSpan(real_t u) const;

   // The following functions evaluate shape functions, which are B-spline basis
   // functions.

   /** @brief Calculate the nonvanishing shape function values in @a shape for
       the element corresponding to knot index @a i and element reference
       coordinate @a xi. */
   void CalcShape  (Vector &shape, int i, real_t xi) const;

   /** @brief Calculate derivatives of the nonvanishing shape function values in
       @a grad for the element corresponding to knot index @a i and element
       reference coordinate @a xi. */
   void CalcDShape (Vector &grad,  int i, real_t xi) const;

   /** @brief Calculate n-th derivatives (order @a n) of the nonvanishing shape
       function values in @a grad for the element corresponding to knot index
       @a i and element reference coordinate @a xi. */
   void CalcDnShape(Vector &gradn, int n, int i, real_t xi) const;

   /// Calculate second-order shape function derivatives, using CalcDnShape.
   void CalcD2Shape(Vector &grad2, int i, real_t xi) const
   { CalcDnShape(grad2, 2, i, xi); }

   /** @brief Gives the locations of the maxima of the KnotVector in reference
       space. The function gives the knot span @a ks, the coordinate in the
       knot span @a xi, and the coordinate of the maximum in parameter space
       @a u. */
   void FindMaxima(Array<int> &ks, Vector &xi, Vector &u) const;

   /** @brief Global curve interpolation through the points @a x (overwritten).
       @a x is an array with the length of the spatial dimension containing
       vectors with spatial coordinates. The control points of the interpolated
       curve are returned in @a x in the same form. */
   void FindInterpolant(Array<Vector*> &x);

   /** Set @a diff, comprised of knots in @a kv not contained in this KnotVector.
       @a kv must be of the same order as this KnotVector. The current
       implementation is not well defined, and the function may have undefined
       behavior, as @a diff may have unset entries at the end. */
   void Difference(const KnotVector &kv, Vector &diff) const;

   /// Uniformly refine by factor @a rf, by inserting knots in each span.
   void UniformRefinement(Vector &newknots, int rf) const;

   /// Refine with refinement factor @a rf.
   void Refinement(Vector &newknots, int rf) const;

   /** Returns the coarsening factor needed for non-nested nonuniform spacing
       functions, to result in a single element from which refinement can be
       done. The return value is 1 if uniform or nested spacing is used. */
   int GetCoarseningFactor() const;

   /** For a given coarsening factor @a cf, find the fine knots between the
       coarse knots. */
   Vector GetFineKnots(const int cf) const;

   /** @brief Return a new KnotVector with elevated degree by repeating the
       endpoints of the KnotVector. */
   /// @note The returned object should be deleted by the caller.
   KnotVector *DegreeElevate(int t) const;

   /// Reverse the knots.
   void Flip();

   /** @brief Print the order, number of control points, and knots.

       The output is formatted for writing a mesh to file. This function is
       called by NURBSPatch::Print. */
   void Print(std::ostream &os) const;

   /** @brief Prints the non-zero shape functions and their first and second
       derivatives associated with the KnotVector per element. Use GetElements()
       to count the elements before using this function. @a samples is the
       number of samples of the shape functions per element.*/
   void PrintFunctions(std::ostream &os, int samples=11) const;

   /// Destroys KnotVector
   ~KnotVector() { }

   /// Access function to knot @a i.
   real_t &operator[](int i) { return knot(i); }

   /// Const access function to knot @a i.
   const real_t &operator[](int i) const { return knot(i); }

   /// Function to define the distribution of knots for any number of knot spans.
   std::shared_ptr<SpacingFunction> spacing;

   /** Flag to indicate whether the KnotVector has been coarsened, which means
       it is ready for non-nested refinement. */
   bool coarse;
};


/** @brief A NURBS patch can be 1D, 2D, or 3D, and is defined as a tensor
    product of KnotVectors. */
class NURBSPatch
{
protected:

   /// B-NET dimensions
   int ni, nj, nk;

   /// Physical dimension plus 1
   int Dim;

   /// Data with the layout (Dim x ni x nj x nk)
   real_t *data;

   /// KnotVectors in each direction
   Array<KnotVector *> kv;

   // Special B-NET access functions
   //  - SetLoopDirection(int dir) flattens the multi-dimensional B-NET in the
   //    requested direction. It effectively creates a 1D net in homogeneous
   //    coordinates.
   //  - The slice(int, int) operator is the access function in that flattened
   //    structure. The first int gives the slice and the second int the element
   //    in that slice.
   //  - Both routines are used in 'KnotInsert', `KnotRemove`, 'DegreeElevate',
   //    and 'UniformRefinement'.
   //  - In older implementations, slice(int, int) was implemented as
   //    operator()(int, int).
   int nd; // Number of control points in flattened structure
   int ls; // Number of variables per control point in flattened structure
   int sd; // Stride for data access

   /** @brief Flattens the B-NET in direction @a dir, producing a 1D net.
       Returns the number of variables per knot in flattened structure. */
   int SetLoopDirection(int dir);


   /** @brief Access function for the effectively 1D flattened net, where @a i
       is a knot index, and @a j is an index of a variable per knot. */
   inline       real_t &slice(int i, int j);
   inline const real_t &slice(int i, int j) const;

   /// Copy constructor
   NURBSPatch(NURBSPatch *parent, int dir, int Order, int NCP);

   /// Deletes own data, takes data from @a np, and deletes np.
   void swap(NURBSPatch *np);

   /// Sets dimensions and allocates data, based on KnotVectors.
   /// @a dim is the physical dimension plus 1.
   void init(int dim);

public:
   /// Copy constructor
   NURBSPatch(const NURBSPatch &orig);

   /// Constructor using data read from stream @a input.
   NURBSPatch(std::istream &input);

   /// Constructor for a 2D patch. @a dim is the physical dimension plus 1.
   NURBSPatch(const KnotVector *kv0, const KnotVector *kv1, int dim);

   /// Constructor for a 3D patch.
   NURBSPatch(const KnotVector *kv0, const KnotVector *kv1,
              const KnotVector *kv2, int dim);

   /// Constructor for a patch of dimension equal to the size of @a kv.
   NURBSPatch(Array<const KnotVector *> &kv, int dim);

   /// Copy assignment not supported.
   NURBSPatch& operator=(const NURBSPatch&) = delete;

   /// Deletes data and KnotVectors.
   ~NURBSPatch();

   /** @brief Writes KnotVectors and data to the stream @a os.

       The output is formatted for writing a mesh to file. This function is
       called by NURBSExtension::Print. */
   void Print(std::ostream &os) const;

   /// Increase the order in direction @a dir by @a t >= 0.
   void DegreeElevate(int dir, int t);

   /**  @brief Insert any new knots from @a knot in direction @a dir. If the
        order of @a knot is higher than the current order in direction
        @a dir, then the order is elevated in that direction to match. */
   void KnotInsert(int dir, const KnotVector &knot);

   /** @brief Insert knots from @a knot in direction @a dir. If a knot already
       exists, then it is still added, increasing its multiplicity. */
   void KnotInsert(int dir, const Vector &knot);

   /// Call KnotInsert for each direction with the corresponding @a knot entry.
   void KnotInsert(Array<Vector *> &knot);
   /// Insert knots from @a knot determined by @a Difference, in each direction.
   void KnotInsert(Array<KnotVector *> &knot);

   /** @brief Remove knot with value @a knot from direction @a dir.

       The optional input parameter @a ntimes specifies the number of times the
       knot should be removed, default 1. The knot is removed only if the new
       curve (in direction @a dir) deviates from the old curve by less than
       @a tol.

       @returns The number of times the knot was successfully removed. */
   int KnotRemove(int dir, real_t knot, int ntimes=1, real_t tol = 1.0e-12);

   /// Remove all knots in @a knot once.
   void KnotRemove(int dir, Vector const& knot, real_t tol = 1.0e-12);
   /// Remove all knots in @a knot once, for each direction.
   void KnotRemove(Array<Vector *> &knot, real_t tol = 1.0e-12);

   void DegreeElevate(int t);

   /** @brief Refine with optional refinement factor @a rf. Uniform means
       refinement is done everywhere by the same factor, although nonuniform
       spacing functions may be used.

       @param[in] rf Optional refinement factor. If scalar, the factor is used
                     for all dimensions. If an array, factors can be specified
                     for each dimension. */
   void UniformRefinement(int rf = 2);
   void UniformRefinement(Array<int> const& rf);

   /** @brief Coarsen with optional coarsening factor @a cf which divides the
       number of elements in each dimension. Nonuniform spacing functions may be
       used in each direction.

       @param[in] cf  Optional coarsening factor. If scalar, the factor is used
                      for all dimensions. If an array, factors can be specified
                      for each dimension.
       @param[in] tol NURBS geometry deviation tolerance, cf. Algorithm A5.8 of
       "The NURBS Book", 2nd ed, Piegl and Tiller. */
   void Coarsen(int cf = 2, real_t tol = 1.0e-12);
   void Coarsen(Array<int> const& cf, real_t tol = 1.0e-12);

   /// Calls KnotVector::GetCoarseningFactor for each direction.
   void GetCoarseningFactors(Array<int> & f) const;

   /// Marks the KnotVector in each dimension as coarse.
   void SetKnotVectorsCoarse(bool c);

   /// Return the number of components stored in the NURBSPatch
   int GetNC() const { return Dim; }

   /// Return the number of KnotVectors, which is the patch dimension.
   int GetNKV() const { return kv.Size(); }

   /// Return a pointer to the KnotVector in direction @a dir.
   /// @note The returned object should NOT be deleted by the caller.
   KnotVector *GetKV(int dir) { return kv[dir]; }

   // Standard B-NET access functions

   /// 1D access function. @a i is a B-NET index, and @a l is a variable index.
   inline       real_t &operator()(int i, int l);
   inline const real_t &operator()(int i, int l) const;

   /** @brief 2D access function. @a i, @a j are B-NET indices, and @a l is a
       variable index. */
   inline       real_t &operator()(int i, int j, int l);
   inline const real_t &operator()(int i, int j, int l) const;

   /** @brief 3D access function. @a i, @a j, @a k are B-NET indices, and @a l
       is a variable index. */
   inline       real_t &operator()(int i, int j, int k, int l);
   inline const real_t &operator()(int i, int j, int k, int l) const;

   /// Compute the 2D rotation matrix @a T for angle @a angle.
   static void Get2DRotationMatrix(real_t angle, DenseMatrix &T);

   /** @brief Compute the 3D rotation matrix @a T for angle @a angle around
       axis @a n (a 3D vector, not necessarily normalized) and scalar factor
       @a r. */
   static void Get3DRotationMatrix(real_t n[], real_t angle, real_t r,
                                   DenseMatrix &T);

   /// Reverse data and knots in direction @a dir.
   void FlipDirection(int dir);

   /// Swap data and KnotVectors in directions @a dir1 and @a dir2.
   /** @note Direction pairs (0,2) and (2,0) are not supported, resulting in an
       error being thrown. */
   void SwapDirections(int dir1, int dir2);

   /// Rotate the NURBSPatch in 2D or 3D..
   /** A rotation of a 2D NURBS-patch requires an angle only. Rotating
       a 3D NURBS-patch requires a normal as well.*/
   void Rotate(real_t angle, real_t normal[]= NULL);

   /// Rotate the NURBSPatch, 2D case.
   void Rotate2D(real_t angle);

   /// Rotate the NURBSPatch, 3D case.
   void Rotate3D(real_t normal[], real_t angle);

   /** Elevate KnotVectors in all directions to degree @a degree if given,
       otherwise to the maximum current degree among all directions. */
   int MakeUniformDegree(int degree = -1);

   /** @brief Given two patches @a p1 and @a p2 of the same dimensions, create
       and return a new patch by merging their knots and data. */
   /// @note The returned object should be deleted by the caller.
   friend NURBSPatch *Interpolate(NURBSPatch &p1, NURBSPatch &p2);

   /// Create and return a new patch by revolving @a patch in 3D.
   /// @note The returned object should be deleted by the caller.
   friend NURBSPatch *Revolve3D(NURBSPatch &patch, real_t n[], real_t ang,
                                int times);
};


#ifdef MFEM_USE_MPI
class ParNURBSExtension;
#endif

class NURBSPatchMap;

/** @brief NURBSExtension generally contains multiple NURBSPatch objects
    spanning an entire Mesh. It also defines and manages DOFs in NURBS finite
    element spaces. */
class NURBSExtension
{
#ifdef MFEM_USE_MPI
   friend class ParNURBSExtension;
#endif
   friend class NURBSPatchMap;

protected:
<<<<<<< HEAD
=======

>>>>>>> 8153d112
   /// Flag for indicating what type of NURBS fespace this extension is used for.
   enum class Mode
   {
      H_1,    ///> Extension for a standard scalar-valued space
      H_DIV,  ///> Extension for a divergence conforming vector-valued space
      H_CURL, ///> Extension for a curl conforming vector-valued space
   };
   Mode mode = Mode::H_1;

<<<<<<< HEAD
   int mOrder; // see GetOrder() for description
=======
   /// Order of KnotVectors, see GetOrder() for description.
   int mOrder;

   /// Orders of all KnotVectors
>>>>>>> 8153d112
   Array<int> mOrders;

   /// Number of KnotVectors
   int NumOfKnotVectors;

   /// Global entity counts
   int NumOfVertices, NumOfElements, NumOfBdrElements, NumOfDofs;

   /// Local entity counts
   int NumOfActiveVertices, NumOfActiveElems, NumOfActiveBdrElems;
   int NumOfActiveDofs;

   Array<int>  activeVert; // activeVert[glob_vert] = loc_vert or -1
   Array<bool> activeElem;
   Array<bool> activeBdrElem;
   Array<int>  activeDof; // activeDof[glob_dof] = loc_dof + 1 or 0

   /// Patch topology mesh
   Mesh *patchTopo;

   /// Whether this object owns patchTopo
   bool own_topo;

   /// Map from edge indices to KnotVector indices
   Array<int> edge_to_knot;

   /// Set of unique KnotVectors
   Array<KnotVector *> knotVectors;

   /// Comprehensive set of all KnotVectors, one for every edge.
   Array<KnotVector *> knotVectorsCompr;

   /// Weights for each control point or DOF
   Vector weights;

   /** @brief Periodic BC info:
       - dof 2 dof map
       - master and slave boundary indices */
   Array<int> d_to_d;
   Array<int> master;
   Array<int> slave;

   /// Global mesh offsets, meshOffsets == meshVertexOffsets
   Array<int> v_meshOffsets;
   Array<int> e_meshOffsets;
   Array<int> f_meshOffsets;
   Array<int> p_meshOffsets;

   /// Global space offsets, spaceOffsets == dofOffsets
   Array<int> v_spaceOffsets;
   Array<int> e_spaceOffsets;
   Array<int> f_spaceOffsets;
   Array<int> p_spaceOffsets;

   /// Table of DOFs for each element (el_dof) or boundary element (bel_dof).
   Table *el_dof, *bel_dof;

   /// Map from element indices to patch indices
   Array<int> el_to_patch;
   /// Map from boundary element indices to patch indices
   Array<int> bel_to_patch;

   /// Map from element indices to IJK knot span indices
   Array2D<int> el_to_IJK;  // IJK are "knot-span" indices!
   Array2D<int> bel_to_IJK; // they are NOT element indices!

   /// For each patch p, @a patch_to_el[p] lists all elements in the patch.
   std::vector<Array<int>> patch_to_el;
   /// For each patch p, @a patch_to_bel[p] lists all boundary elements in the patch.
   std::vector<Array<int>> patch_to_bel;

   /// Array of all patches in the mesh.
   Array<NURBSPatch*> patches;

   /// Return the unsigned index of the KnotVector for edge @a edge.
   inline int KnotInd(int edge) const;

   /// Access function for the KnotVector associated with edge @a edge.
   /// @note The returned object should NOT be deleted by the caller.
   inline KnotVector *KnotVec(int edge);
   /// Const access function for the KnotVector associated with edge @a edge.
   /// @note The returned object should NOT be deleted by the caller.
   inline const KnotVector *KnotVec(int edge) const;
   /* brief Const access function for the KnotVector associated with edge
      @a edge. The output orientation @a okv is set to @a oedge with sign flipped
      if the KnotVector index associated with edge @a edge is negative. */
   inline const KnotVector *KnotVec(int edge, int oedge, int *okv) const;

   /// Throw an error if any patch has an inconsistent edge-to-knot mapping.
   void CheckPatches();

   /// Throw an error if any boundary patch has invalid KnotVector orientation.
   void CheckBdrPatches();

   /** @brief Return the directions in @a kvdir of the KnotVectors in patch @a p
       based on the the patch edge orientations. Each entry of @a kvdir is -1 if
       the KnotVector direction is flipped, +1 otherwise. */
   void CheckKVDirection(int p, Array <int> &kvdir);

   /**  @brief Create the comprehensive set of KnotVectors. In 1D, this set is
    identical to the unique set of KnotVectors. */
   void CreateComprehensiveKV();

   /**  Update the unique set of KnotVectors. In 1D, this set is identical to
    the comprehensive set of KnotVectors. */
   void UpdateUniqueKV();

   /** @brief Check if the comprehensive array of KnotVectors agrees with the
       unique set of KnotVectors, on each patch. Return false if there is a
       difference, true otherwise. This function throws an error in 1D. */
   bool ConsistentKVSets();

   /// Return KnotVectors in @a kv in each dimension for patch @a p.
   void GetPatchKnotVectors   (int p, Array<KnotVector *> &kv);
   /// Return KnotVectors in @a kv in each dimension for boundary patch @a bp.
   void GetBdrPatchKnotVectors(int bp, Array<KnotVector *> &kv);

   /// Set overall order @a mOrder based on KnotVector orders.
   void SetOrderFromOrders();

   /// Set orders from KnotVector orders.
   void SetOrdersFromKnotVectors();

   // Periodic BC helper functions

   /// Set DOF map sizes to 0.
   void InitDofMap();

   /// Set DOF maps for periodic BC.
   void ConnectBoundaries();
   void ConnectBoundaries1D(int bnd0, int bnd1);
   void ConnectBoundaries2D(int bnd0, int bnd1);
   void ConnectBoundaries3D(int bnd0, int bnd1);

   /** @brief Set the mesh and space offsets, and also count the global
   @a NumOfVertices and the global @a NumOfDofs. */
   void GenerateOffsets();

   /// Count the global @a NumOfElements.
   void CountElements();
   /// Count the global @a NumOfBdrElements.
   void CountBdrElements();

   /// Generate the active mesh elements and return them in @a elements.
   void Get1DElementTopo(Array<Element *> &elements) const;
   void Get2DElementTopo(Array<Element *> &elements) const;
   void Get3DElementTopo(Array<Element *> &elements) const;

   /// Generate the active mesh boundary elements and return them in @a boundary.
   void Get1DBdrElementTopo(Array<Element *> &boundary) const;
   void Get2DBdrElementTopo(Array<Element *> &boundary) const;
   void Get3DBdrElementTopo(Array<Element *> &boundary) const;

   // FE space generation functions

   /** @brief Based on activeElem, count NumOfActiveDofs and generate el_dof,
       el_to_patch, el_to_IJK, activeDof map (global-to-local). */
   void GenerateElementDofTable();

   /** @brief Generate elem_to_global-dof table for the active elements, and
       define el_to_patch, el_to_IJK, activeDof (as bool). */
   void Generate1DElementDofTable();
   void Generate2DElementDofTable();
   void Generate3DElementDofTable();

   /// Call after GenerateElementDofTable to set boundary element DOF table.
   void GenerateBdrElementDofTable();

   /** @brief Generate the table of global DOFs for active boundary elements,
       and define bel_to_patch, bel_to_IJK. */
   void Generate1DBdrElementDofTable();
   void Generate2DBdrElementDofTable();
   void Generate3DBdrElementDofTable();

   // FE --> Patch translation functions

   /// Set the B-NET on each patch using values from @a coords.
   void GetPatchNets  (const Vector &coords, int vdim);
   void Get1DPatchNets(const Vector &coords, int vdim);
   void Get2DPatchNets(const Vector &coords, int vdim);
   void Get3DPatchNets(const Vector &coords, int vdim);

   // Patch --> FE translation functions

   /** @brief Return in @a coords the coordinates from each patch. Side effects:
       delete the patches and update the weights from the patches. */
   void SetSolutionVector  (Vector &coords, int vdim);
   void Set1DSolutionVector(Vector &coords, int vdim);
   void Set2DSolutionVector(Vector &coords, int vdim);
   void Set3DSolutionVector(Vector &coords, int vdim);

   /// Determine activeVert, NumOfActiveVertices from the activeElem array.
   void GenerateActiveVertices();

   /// Determine activeBdrElem, NumOfActiveBdrElems.
   void GenerateActiveBdrElems();

   /** @brief Set the weights in this object to values from active elements in
       @a num_pieces meshes in @a mesh_array. */
   void MergeWeights(Mesh *mesh_array[], int num_pieces);

   /// Set @a patch_to_el.
   void SetPatchToElements();
   /// Set @a patch_to_bel.
   void SetPatchToBdrElements();

   /// To be used by ParNURBSExtension constructor(s)
   NURBSExtension() { }

public:
   /// Copy constructor: deep copy
   NURBSExtension(const NURBSExtension &orig);
   /// Read-in a NURBSExtension from a stream @a input..
   NURBSExtension(std::istream &input, bool spacing=false);
   /** @brief Create a NURBSExtension with elevated order by repeating the
       endpoints of the KnotVectors and using uniform weights of 1. */
   /** @note If a KnotVector in @a parent already has order greater than or
       equal to @a newOrder, it will be used unmodified. */
   NURBSExtension(NURBSExtension *parent, int newOrder);
   /** @brief Create a NURBSExtension with elevated KnotVector orders (by
       repeating the endpoints of the KnotVectors and using uniform weights of
       1) as given by the array @a newOrders. */
<<<<<<< HEAD
   /** If a knot vector in @a parent already has order greater than or equal to
       the corresponding entry in @a newOrder, it will be used unmodified. */
   NURBSExtension(NURBSExtension *parent, const Array<int> &newOrders,
                  Mode mode = Mode::H_1);
   /// Construct a NURBSExtension by merging a partitioned NURBS mesh
=======
   /** @a note If a KnotVector in @a parent already has order greater than or
       equal to the corresponding entry in @a newOrder, it will be used
       unmodified. */
   NURBSExtension(NURBSExtension *parent, const Array<int> &newOrders,
                  Mode mode = Mode::H_1);
   /// Construct a NURBSExtension by merging a partitioned NURBS mesh.

>>>>>>> 8153d112
   NURBSExtension(Mesh *mesh_array[], int num_pieces);

   /// Copy assignment not supported.
   NURBSExtension& operator=(const NURBSExtension&) = delete;

   /// Generate connections between boundaries, such as periodic BCs.
   void ConnectBoundaries(Array<int> &master, Array<int> &slave);
   const Array<int> &GetMaster() const { return master; };
   Array<int> &GetMaster()  { return master; };
   const Array<int> &GetSlave() const { return slave; };
   Array<int> &GetSlave()  { return slave; };

   /** @brief Set the DOFs of @a merged to values from active elements in
       @a num_pieces of Gridfunctions @a gf_array. */
   void MergeGridFunctions(GridFunction *gf_array[], int num_pieces,
                           GridFunction &merged);

   /// Destroy a NURBSExtension.
   virtual ~NURBSExtension();

   // Print functions

   /** @brief Writes all patch data to the stream @a os.

       The optional input argument @a comments is a string of comments to be
       printed after the first line (containing version number) of a mesh file.
       The output is formatted for writing a mesh to file. This function is
       called by Mesh::Printer. */
   void Print(std::ostream &os, const std::string &comments = "") const;

   /// Print various mesh characteristics to the stream @a os.
   void PrintCharacteristics(std::ostream &os) const;

   /** @brief Call @a KnotVector::PrintFunctions for all KnotVectors, using a
       separate, newly created ofstream with filename "basename_i.dat" for
       KnotVector i. */
   void PrintFunctions(const char *basename, int samples=11) const;

   // Meta data functions

   /// Return the dimension of the reference space (not physical space).
   int Dimension() const { return patchTopo->Dimension(); }

   /// Return the number of patches.
   int GetNP()     const { return patchTopo->GetNE(); }

   /// Return the number of boundary patches.
   int GetNBP()    const { return patchTopo->GetNBE(); }

   /// Read-only access to the orders of all KnotVectors.
   const Array<int> &GetOrders() const { return mOrders; }

   /** @brief If all KnotVector orders are identical, return that number.
        Otherwise, return NURBSFECollection::VariableOrder. */
   int GetOrder() const { return mOrder; }

   /// Return the number of KnotVectors.
   int GetNKV()  const { return NumOfKnotVectors; }

   /// Return the global number of vertices.
   int GetGNV()  const { return NumOfVertices; }
   /// Return the local number of active vertices.
   int GetNV()   const { return NumOfActiveVertices; }
   /// Return the global number of elements.
   int GetGNE()  const { return NumOfElements; }
   /// Return the number of active elements.
   int GetNE()   const { return NumOfActiveElems; }
   /// Return the global number of boundary elements.
   int GetGNBE() const { return NumOfBdrElements; }
   /// Return the number of active boundary elements.
   int GetNBE()  const { return NumOfActiveBdrElems; }

   /// Return the total number of DOFs.
   int GetNTotalDof() const { return NumOfDofs; }
   /// Return the number of active DOFs.
   int GetNDof()      const { return NumOfActiveDofs; }

   /// Return the local DOF number for a given global DOF number @a glob.
   int GetActiveDof(int glob) const { return activeDof[glob]; };

   /// Return the dof index whilst accounting for periodic boundaries.
   int DofMap(int dof) const
   {
      return (d_to_d.Size() > 0) ? d_to_d[dof] : dof;
   };

   /// Return KnotVectors in @a kv in each dimension for patch @a p.
   void GetPatchKnotVectors(int p, Array<const KnotVector *> &kv) const;

   /// Return KnotVectors in @a kv in each dimension for boundary patch @a bp.
   void GetBdrPatchKnotVectors(int bp, Array<const KnotVector *> &kv) const;

   /// KnotVector read-only access function.
   const KnotVector *GetKnotVector(int i) const { return knotVectors[i]; }

   // Mesh generation functions

   /// Generate the active mesh elements and return them in @a elements.
   void GetElementTopo   (Array<Element *> &elements) const;
   /// Generate the active mesh boundary elements and return them in @a boundary.
   void GetBdrElementTopo(Array<Element *> &boundary) const;

   /// Return true if at least 1 patch is defined, false otherwise.
   bool HavePatches() const { return (patches.Size() != 0); }

   /// Access function for the element DOF table @a el_dof.
   /// @note The returned object should NOT be deleted by the caller.
   Table *GetElementDofTable() { return el_dof; }

   /// Access function for the boundary element DOF table @a bel_dof.
   /// @note The returned object should NOT be deleted by the caller.
   Table *GetBdrElementDofTable() { return bel_dof; }

   /// Get the local to global vertex index map @a lvert_vert.
   void GetVertexLocalToGlobal(Array<int> &lvert_vert);
   /// Get the local to global element index map @a lelem_elem.
   void GetElementLocalToGlobal(Array<int> &lelem_elem);

   /** @brief Set the attribute for patch @a i, which is set to all elements in
       the patch. */
   void SetPatchAttribute(int i, int attr) { patchTopo->SetAttribute(i, attr); }

   /** @brief Get the attribute for patch @a i, which is set to all elements in
       the patch. */
   int GetPatchAttribute(int i) const { return patchTopo->GetAttribute(i); }

   /** @brief Set the attribute for patch boundary element @a i to @a attr, which
       is set to all boundary elements in the patch. */
   void SetPatchBdrAttribute(int i, int attr)
   { patchTopo->SetBdrAttribute(i, attr); }

   /** @brief Get the attribute for boundary patch element @a i, which is set to
       all boundary elements in the patch. */
   int GetPatchBdrAttribute(int i) const
   { return patchTopo->GetBdrAttribute(i); }

   // Load functions

   /// Load element @a i into @a FE.
   void LoadFE(int i, const FiniteElement *FE) const;
   /// Load boundary element @a i into @a BE.
   void LoadBE(int i, const FiniteElement *BE) const;

   /// Access function to the vector of weights @a weights.
   const Vector &GetWeights() const { return  weights; }
   Vector       &GetWeights()       { return  weights; }

   // Translation functions between FE coordinates and IJK patch format.

   /// Define patches in IKJ (B-net) format, using FE coordinates in @a Nodes.
   void ConvertToPatches(const Vector &Nodes);
   /// Set KnotVectors from @a patches and construct mesh and space data.
   void SetKnotsFromPatches();
   /** @brief Set FE coordinates in @a Nodes, using data from @a patches, and
       erase @a patches. */
   void SetCoordsFromPatches(Vector &Nodes);

   /** @brief Read a GridFunction @a sol from stream @a input, written
       patch-by-patch, e.g. with PrintSolution(). */
   void LoadSolution(std::istream &input, GridFunction &sol) const;
   /// Write a GridFunction @a sol patch-by-patch to stream @a os.
   void PrintSolution(const GridFunction &sol, std::ostream &os) const;

   // Refinement methods

   /** @brief Call @a DegreeElevate for all KnotVectors of all patches. For each
       KnotVector, the new degree is
       max(old_degree, min(old_degree + rel_degree, degree)). */
   void DegreeElevate(int rel_degree, int degree = 16);

   /** @brief Refine with optional refinement factor @a rf. Uniform means
   refinement is done everywhere by the same factor, although nonuniform
   spacing functions may be used.
   */
   void UniformRefinement(int rf = 2);
   void UniformRefinement(Array<int> const& rf);
   void Coarsen(int cf = 2, real_t tol = 1.0e-12);
   void Coarsen(Array<int> const& cf, real_t tol = 1.0e-12);

   /** @brief Insert knots from @a kv into all KnotVectors in all patches. The
        size of @a kv should be the same as @a knotVectors. */
   void KnotInsert(Array<KnotVector *> &kv);
   void KnotInsert(Array<Vector *> &kv);

   /** Returns the NURBSExtension to be used for @a component of
<<<<<<< HEAD
       an H(Div) conforming NURBS space.*/
   NURBSExtension* GetDivExtension(int component);

   /** Returns the NURBSExtension to be used for @a component of
       an H(curl) conforming NURBS space.*/
=======
       an H(div) conforming NURBS space. Caller gets ownership of
       the returned object, and is responsible for deletion.*/
   NURBSExtension* GetDivExtension(int component);

   /** Returns the NURBSExtension to be used for @a component of
       an H(curl) conforming NURBS space. Caller gets ownership of
       the returned object, and is responsible for deletion.*/
>>>>>>> 8153d112
   NURBSExtension* GetCurlExtension(int component);

   void KnotRemove(Array<Vector *> &kv, real_t tol = 1.0e-12);

   /** Calls GetCoarseningFactors for each patch and finds the minimum factor
       for each direction that ensures refinement will work in the case of
       non-nested spacing functions. */
   void GetCoarseningFactors(Array<int> & f) const;


   /// Returns the index of the patch containing element @a elem.
   int GetElementPatch(int elem) const { return el_to_patch[elem]; }

   /** @brief Return Cartesian indices (i,j) in 2D or (i,j,k) in 3D of element
       @a elem, in the knot-span tensor product ordering for its patch. */
   void GetElementIJK(int elem, Array<int> & ijk);

   /** @brief Return the degrees of freedom in @a dofs on patch @a patch, in
       Cartesian order. */
   void GetPatchDofs(const int patch, Array<int> &dofs);

   /// Return the array of indices of all elements in patch @a patch.
   const Array<int>& GetPatchElements(int patch);
   /// Return the array of indices of all boundary elements in patch @a patch.
   const Array<int>& GetPatchBdrElements(int patch);
};


#ifdef MFEM_USE_MPI
/** @brief Parallel version of NURBSExtension. */
class ParNURBSExtension : public NURBSExtension
{
private:
   /// Partitioning of the global elements by MPI rank
   int *partitioning;

   /// Construct and return a table of DOFs for each global element.
   Table *GetGlobalElementDofTable();
   Table *Get1DGlobalElementDofTable();
   Table *Get2DGlobalElementDofTable();
   Table *Get3DGlobalElementDofTable();

   /** @brief Set active global elements and boundary elements based on MPI
       ranks in @a partition and the array @a active_bel. */
   void SetActive(const int *partition, const Array<bool> &active_bel);
   /// Set up GroupTopology @a gtopo for MPI communication.
   void BuildGroups(const int *partition, const Table &elem_dof);

public:
   GroupTopology gtopo;

   Array<int> ldof_group;

   /// Copy constructor
   ParNURBSExtension(const ParNURBSExtension &orig);

   /** @brief Constructor for an MPI communicator @a comm, a global
       NURBSExtension @a parent, a partitioning @a part of the global elements
       by MPI rank, and a marker @a active_bel of active global boundary
       elements on this rank. The partitioning is deep-copied and will not be
       deleted by this object. */
   ParNURBSExtension(MPI_Comm comm, NURBSExtension *parent, int *part,
                     const Array<bool> &active_bel);

   /** @brief Create a parallel version of @a parent with partitioning as in
       @a par_parent; the @a parent object is destroyed.
       The @a parent can be either a local NURBSExtension or a global one. */
   ParNURBSExtension(NURBSExtension *parent,
                     const ParNURBSExtension *par_parent);

   virtual ~ParNURBSExtension() { delete [] partitioning; }
};
#endif


/** @brief Mapping for mesh vertices and NURBS space DOFs. */
class NURBSPatchMap
{
private:
   /// This object must be associated with exactly one NURBSExtension.
   const NURBSExtension *Ext;

   /// Number of elements in each direction, minus 1.
   int I, J, K;

   /// Vertex of DOF offset for this patch, among all patches.
   int pOffset;
   /// Orientation for this boundary patch (0 in the patch case).
   int opatch;

   /// Patch topology entities for this patch or boundary patch.
   Array<int> verts, edges, faces, oedge, oface;

   inline static int F(const int n, const int N)
   { return (n < 0) ? 0 : ((n >= N) ? 2 : 1); }

   inline static int Or1D(const int n, const int N, const int Or)
   { return (Or > 0) ? n : (N - 1 - n); }

   inline static int Or2D(const int n1, const int n2,
                          const int N1, const int N2, const int Or);

   // The following 2 functions also set verts, edges, faces, orientations etc.

   /// Get the KnotVectors for patch @a p in @a kv.
   void GetPatchKnotVectors   (int p, const KnotVector *kv[]);
   /** @brief Get the KnotVectors for boundary patch @a bp in @a kv, with
       orientations output in @a okv. */
   void GetBdrPatchKnotVectors(int bp, const KnotVector *kv[], int *okv);

public:
   /// Constructor for an object associated with NURBSExtension @a ext.
   NURBSPatchMap(const NURBSExtension *ext) { Ext = ext; }

   /// Return the number of elements in the first direction.
   inline int nx() const { return I + 1; }
   /// Return the number of elements in the second direction (2D or 3D).
   inline int ny() const { return J + 1; }
   /// Return the number of elements in the third direction (3D).
   inline int nz() const { return K + 1; }

   /// Set mesh vertex map for patch @a p with KnotVectors @a kv.
   void SetPatchVertexMap(int p, const KnotVector *kv[]);
   /// Set NURBS space DOF map for patch @a p with KnotVectors @a kv.
   void SetPatchDofMap   (int p, const KnotVector *kv[]);

   /// Set mesh vertex map for boundary patch @a bp with KnotVectors @a kv.
   void SetBdrPatchVertexMap(int bp, const KnotVector *kv[], int *okv);
   /// Set NURBS space DOF map for boundary patch @a bp with KnotVectors @a kv.
   void SetBdrPatchDofMap   (int bp, const KnotVector *kv[], int *okv);

   /// For 1D, return the vertex or DOF at index @a i.
   inline int operator()(const int i) const;
   inline int operator[](const int i) const { return (*this)(i); }

   /// For 2D, return the vertex or DOF at indices @a i, @a j.
   inline int operator()(const int i, const int j) const;

   /// For 3D, return the vertex or DOF at indices @a i, @a j, @a k.
   inline int operator()(const int i, const int j, const int k) const;
};


// Inline function implementations

inline real_t &NURBSPatch::slice(int i, int j)
{
#ifdef MFEM_DEBUG
   if (data == 0 || i < 0 || i >= nd || j < 0 || j > ls)
   {
      mfem_error("NURBSPatch::slice()");
   }
#endif
   return data[j%sd + sd*(i + (j/sd)*nd)];
}

inline const real_t &NURBSPatch::slice(int i, int j) const
{
#ifdef MFEM_DEBUG
   if (data == 0 || i < 0 || i >= nd || j < 0 || j > ls)
   {
      mfem_error("NURBSPatch::slice()");
   }
#endif
   return data[j%sd + sd*(i + (j/sd)*nd)];
}


inline real_t &NURBSPatch::operator()(int i, int l)
{
#ifdef MFEM_DEBUG
   if (data == 0 || i < 0 || i >= ni || nj > 0 || nk > 0 ||
       l < 0 || l >= Dim)
   {
      mfem_error("NURBSPatch::operator() 1D");
   }
#endif

   return data[i*Dim+l];
}

inline const real_t &NURBSPatch::operator()(int i, int l) const
{
#ifdef MFEM_DEBUG
   if (data == 0 || i < 0 || i >= ni ||  nj > 0 || nk > 0 ||
       l < 0 || l >= Dim)
   {
      mfem_error("NURBSPatch::operator() const 1D");
   }
#endif

   return data[i*Dim+l];
}

inline real_t &NURBSPatch::operator()(int i, int j, int l)
{
#ifdef MFEM_DEBUG
   if (data == 0 || i < 0 || i >= ni || j < 0 || j >= nj || nk > 0 ||
       l < 0 || l >= Dim)
   {
      mfem_error("NURBSPatch::operator() 2D");
   }
#endif

   return data[(i+j*ni)*Dim+l];
}

inline const real_t &NURBSPatch::operator()(int i, int j, int l) const
{
#ifdef MFEM_DEBUG
   if (data == 0 || i < 0 || i >= ni || j < 0 || j >= nj || nk > 0 ||
       l < 0 || l >= Dim)
   {
      mfem_error("NURBSPatch::operator() const 2D");
   }
#endif

   return data[(i+j*ni)*Dim+l];
}

inline real_t &NURBSPatch::operator()(int i, int j, int k, int l)
{
#ifdef MFEM_DEBUG
   if (data == 0 || i < 0 || i >= ni || j < 0 || j >= nj || k < 0 ||
       k >= nk || l < 0 || l >= Dim)
   {
      mfem_error("NURBSPatch::operator() 3D");
   }
#endif

   return data[(i+(j+k*nj)*ni)*Dim+l];
}

inline const real_t &NURBSPatch::operator()(int i, int j, int k, int l) const
{
#ifdef MFEM_DEBUG
   if (data == 0 || i < 0 || i >= ni || j < 0 || j >= nj || k < 0 ||
       k >= nk ||  l < 0 || l >= Dim)
   {
      mfem_error("NURBSPatch::operator() const 3D");
   }
#endif

   return data[(i+(j+k*nj)*ni)*Dim+l];
}

inline int NURBSExtension::KnotInd(int edge) const
{
   int kv = edge_to_knot[edge];
   return (kv >= 0) ? kv : (-1-kv);
}

inline KnotVector *NURBSExtension::KnotVec(int edge)
{
   return knotVectors[KnotInd(edge)];
}

inline const KnotVector *NURBSExtension::KnotVec(int edge) const
{
   return knotVectors[KnotInd(edge)];
}

inline const KnotVector *NURBSExtension::KnotVec(int edge, int oedge, int *okv)
const
{
   int kv = edge_to_knot[edge];
   if (kv >= 0)
   {
      *okv = oedge;
      return knotVectors[kv];
   }
   else
   {
      *okv = -oedge;
      return knotVectors[-1-kv];
   }
}


// static method
inline int NURBSPatchMap::Or2D(const int n1, const int n2,
                               const int N1, const int N2, const int Or)
{
   // Needs testing
   switch (Or)
   {
      case 0: return n1 + n2*N1;
      case 1: return n2 + n1*N2;
      case 2: return n2 + (N1 - 1 - n1)*N2;
      case 3: return (N1 - 1 - n1) + n2*N1;
      case 4: return (N1 - 1 - n1) + (N2 - 1 - n2)*N1;
      case 5: return (N2 - 1 - n2) + (N1 - 1 - n1)*N2;
      case 6: return (N2 - 1 - n2) + n1*N2;
      case 7: return n1 + (N2 - 1 - n2)*N1;
   }
#ifdef MFEM_DEBUG
   mfem_error("NURBSPatchMap::Or2D");
#endif
   return -1;
}

inline int NURBSPatchMap::operator()(const int i) const
{
   const int i1 = i - 1;
   switch (F(i1, I))
   {
      case 0: return verts[0];
      case 1: return pOffset + Or1D(i1, I, opatch);
      case 2: return verts[1];
   }
#ifdef MFEM_DEBUG
   mfem_error("NURBSPatchMap::operator() const 1D");
#endif
   return -1;
}

inline int NURBSPatchMap::operator()(const int i, const int j) const
{
   const int i1 = i - 1, j1 = j - 1;
   switch (3*F(j1, J) + F(i1, I))
   {
      case 0: return verts[0];
      case 1: return edges[0] + Or1D(i1, I, oedge[0]);
      case 2: return verts[1];
      case 3: return edges[3] + Or1D(j1, J, -oedge[3]);
      case 4: return pOffset + Or2D(i1, j1, I, J, opatch);
      case 5: return edges[1] + Or1D(j1, J, oedge[1]);
      case 6: return verts[3];
      case 7: return edges[2] + Or1D(i1, I, -oedge[2]);
      case 8: return verts[2];
   }
#ifdef MFEM_DEBUG
   mfem_error("NURBSPatchMap::operator() const 2D");
#endif
   return -1;
}

inline int NURBSPatchMap::operator()(const int i, const int j, const int k)
const
{
   // Needs testing
   const int i1 = i - 1, j1 = j - 1, k1 = k - 1;
   switch (3*(3*F(k1, K) + F(j1, J)) + F(i1, I))
   {
      case  0: return verts[0];
      case  1: return edges[0] + Or1D(i1, I, oedge[0]);
      case  2: return verts[1];
      case  3: return edges[3] + Or1D(j1, J, oedge[3]);
      case  4: return faces[0] + Or2D(i1, J - 1 - j1, I, J, oface[0]);
      case  5: return edges[1] + Or1D(j1, J, oedge[1]);
      case  6: return verts[3];
      case  7: return edges[2] + Or1D(i1, I, oedge[2]);
      case  8: return verts[2];
      case  9: return edges[8] + Or1D(k1, K, oedge[8]);
      case 10: return faces[1] + Or2D(i1, k1, I, K, oface[1]);
      case 11: return edges[9] + Or1D(k1, K, oedge[9]);
      case 12: return faces[4] + Or2D(J - 1 - j1, k1, J, K, oface[4]);
      case 13: return pOffset + I*(J*k1 + j1) + i1;
      case 14: return faces[2] + Or2D(j1, k1, J, K, oface[2]);
      case 15: return edges[11] + Or1D(k1, K, oedge[11]);
      case 16: return faces[3] + Or2D(I - 1 - i1, k1, I, K, oface[3]);
      case 17: return edges[10] + Or1D(k1, K, oedge[10]);
      case 18: return verts[4];
      case 19: return edges[4] + Or1D(i1, I, oedge[4]);
      case 20: return verts[5];
      case 21: return edges[7] + Or1D(j1, J, oedge[7]);
      case 22: return faces[5] + Or2D(i1, j1, I, J, oface[5]);
      case 23: return edges[5] + Or1D(j1, J, oedge[5]);
      case 24: return verts[7];
      case 25: return edges[6] + Or1D(i1, I, oedge[6]);
      case 26: return verts[6];
   }
#ifdef MFEM_DEBUG
   mfem_error("NURBSPatchMap::operator() const 3D");
#endif
   return -1;
}

}

#endif<|MERGE_RESOLUTION|>--- conflicted
+++ resolved
@@ -426,10 +426,7 @@
    friend class NURBSPatchMap;
 
 protected:
-<<<<<<< HEAD
-=======
-
->>>>>>> 8153d112
+
    /// Flag for indicating what type of NURBS fespace this extension is used for.
    enum class Mode
    {
@@ -439,14 +436,10 @@
    };
    Mode mode = Mode::H_1;
 
-<<<<<<< HEAD
-   int mOrder; // see GetOrder() for description
-=======
    /// Order of KnotVectors, see GetOrder() for description.
    int mOrder;
 
    /// Orders of all KnotVectors
->>>>>>> 8153d112
    Array<int> mOrders;
 
    /// Number of KnotVectors
@@ -669,13 +662,6 @@
    /** @brief Create a NURBSExtension with elevated KnotVector orders (by
        repeating the endpoints of the KnotVectors and using uniform weights of
        1) as given by the array @a newOrders. */
-<<<<<<< HEAD
-   /** If a knot vector in @a parent already has order greater than or equal to
-       the corresponding entry in @a newOrder, it will be used unmodified. */
-   NURBSExtension(NURBSExtension *parent, const Array<int> &newOrders,
-                  Mode mode = Mode::H_1);
-   /// Construct a NURBSExtension by merging a partitioned NURBS mesh
-=======
    /** @a note If a KnotVector in @a parent already has order greater than or
        equal to the corresponding entry in @a newOrder, it will be used
        unmodified. */
@@ -683,7 +669,6 @@
                   Mode mode = Mode::H_1);
    /// Construct a NURBSExtension by merging a partitioned NURBS mesh.
 
->>>>>>> 8153d112
    NURBSExtension(Mesh *mesh_array[], int num_pieces);
 
    /// Copy assignment not supported.
@@ -869,13 +854,6 @@
    void KnotInsert(Array<Vector *> &kv);
 
    /** Returns the NURBSExtension to be used for @a component of
-<<<<<<< HEAD
-       an H(Div) conforming NURBS space.*/
-   NURBSExtension* GetDivExtension(int component);
-
-   /** Returns the NURBSExtension to be used for @a component of
-       an H(curl) conforming NURBS space.*/
-=======
        an H(div) conforming NURBS space. Caller gets ownership of
        the returned object, and is responsible for deletion.*/
    NURBSExtension* GetDivExtension(int component);
@@ -883,7 +861,6 @@
    /** Returns the NURBSExtension to be used for @a component of
        an H(curl) conforming NURBS space. Caller gets ownership of
        the returned object, and is responsible for deletion.*/
->>>>>>> 8153d112
    NURBSExtension* GetCurlExtension(int component);
 
    void KnotRemove(Array<Vector *> &kv, real_t tol = 1.0e-12);
