--- conflicted
+++ resolved
@@ -592,7 +592,7 @@
    void KnotInsert(Array<KnotVector *> &kv);
    void KnotInsert(Array<Vector *> &kv);
 
-<<<<<<< HEAD
+
    /** Returns the NURBSExtension to be used for @a component of
        an H(Div) conforming NURBS space.*/
    NURBSExtension* GetDivExtension(int component);
@@ -600,14 +600,14 @@
    /** Returns the NURBSExtension to be used for @a component of
        an H(curl) conforming NURBS space.*/
    NURBSExtension* GetCurlExtension(int component);
-=======
+
    void KnotRemove(Array<Vector *> &kv, double tol = 1.0e-12);
 
    /** Calls GetCoarseningFactors for each patch and finds the minimum factor
        for each direction that ensures refinement will work in the case of
        non-nested spacing functions. */
    void GetCoarseningFactors(Array<int> & f) const;
->>>>>>> bef6a7c4
+
 
    /// Returns the index of the patch containing element @a elem.
    int GetElementPatch(int elem) const { return el_to_patch[elem]; }
