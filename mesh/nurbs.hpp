// Copyright (c) 2010-2025, Lawrence Livermore National Security, LLC. Produced
// at the Lawrence Livermore National Laboratory. All Rights reserved. See files
// LICENSE and NOTICE for details. LLNL-CODE-806117.
//
// This file is part of the MFEM library. For more information and source code
// availability visit https://mfem.org.
//
// MFEM is free software; you can redistribute it and/or modify it under the
// terms of the BSD-3 license. We welcome feedback and contributions, see file
// CONTRIBUTING.md for details.

#ifndef MFEM_NURBS
#define MFEM_NURBS

#include "../config/config.hpp"
#include "../general/table.hpp"
#include "../linalg/vector.hpp"
#include "element.hpp"
#include "mesh.hpp"
#include "spacing.hpp"
#ifdef MFEM_USE_MPI
#include "../general/communication.hpp"
#endif
#include <iostream>

namespace mfem
{

class GridFunction;


/** @brief A vector of knots in one dimension, with B-spline basis functions of
    a prescribed order.

    @note Order is defined in the sense of "The NURBS book" - 2nd ed - Piegl and
    Tiller, cf. section 2.2.
*/
class KnotVector
{
protected:
   static const int MaxOrder;

   /// Stores the values of all knots.
   Vector knot;

   /// Order of the B-spline basis functions.
   int Order;

   /// Number of control points.
   int NumOfControlPoints;

   /// Number of elements, defined by distinct knots.
   int NumOfElements;

   // Stores the demko points
   mutable Vector demko;

   /// Compute all the Demko points
   void ComputeDemko() const;

public:
   /// Create an empty KnotVector.
   KnotVector() = default;

   /** @brief Create a KnotVector by reading data from stream @a input. Two
       integers are read, for order and number of control points. */
   KnotVector(std::istream &input);

   /** @brief Create a KnotVector with undefined knots (initialized to -1) of
       order @a order and number of control points @a NCP. */
   KnotVector(int order, int NCP);

   /** @brief Create a KnotVector with order @a order and knots @a knot.
       If @a k has repeated knots, this constructor will copy the knots
       exactly as they are provided. Otherwise, end knots will be repeated
       (order + 1) times (C^{-1}) while internal knots will retain a
       multiplicity of 1. */
   KnotVector(int order, const Vector &k);

   /** @brief Create a KnotVector by passing in a degree, a Vector of interval
       lengths of length n, and a list of continuity of length n + 1.

       The intervals refer to spans between unique knot values (not counting
       zero-size intervals at repeated knots), and the continuity values should
       be >= -1 (discontinuous) and <= order-1 (maximally-smooth for the given
       polynomial degree). Periodicity is not supported.
   */
   KnotVector(int order, const Vector& intervals,
              const Array<int>& continuity);

   /// Copy constructor.
   KnotVector(const KnotVector &kv) { (*this) = kv; }

   KnotVector &operator=(const KnotVector &kv);

   /// Return the number of elements, defined by distinct knots.
   int GetNE()    const { return NumOfElements; }

   /// Return the number of control points.
   int GetNCP()   const { return NumOfControlPoints; }

   /// Return the order.
   int GetOrder() const { return Order; }

   /// Return the number of knots, including multiplicities.
   int Size()     const { return knot.Size(); }

   /// Count the number of elements.
   void GetElements();

   /** @brief Return whether the knot index Order plus @a i is the beginning of
       an element. */
   bool isElement(int i) const { return (knot(Order+i) != knot(Order+i+1)); }

   /** @brief Return the number of control points minus the order. This is not
       the number of knot spans, but it gives the number of knots to be checked
       with @a isElement for non-empty knot spans (elements). */
   int GetNKS() const { return NumOfControlPoints - Order; }

   /// Return whether knot location @a u is in a given span @a ni.
   bool inSpan(real_t u, int ni) const
   {
      if ((u < knot(ni)) || (u > knot(ni+1))) { return false; }
      return true;
   }

   /// Return the index of the knot span containing parameter @a u.
   int GetSpan(real_t u) const;

   /** @brief Return the reference coordinate in [0,1] for parameter @a u
       in the element beginning at knot @a ni. */
   real_t GetRefPoint(real_t u, int ni) const
   { return (u-knot(ni))/(knot(ni+1)-knot(ni)); };

   /** @brief Return the knot location for element reference coordinate @a xi
       in [0,1], for the element beginning at knot @a ni. */
   real_t GetKnotLocation(real_t xi, int ni) const
   { return (xi*knot(ni+1) + (1. - xi)*knot(ni)); }

   /** @brief Return the parameter for element reference coordinate @a xi
       in [0,1], for the element beginning at knot @a ni. */
   MFEM_DEPRECATED real_t getKnotLocation(real_t xi, int ni) const
   { return (xi*knot(ni+1) + (1. - xi)*knot(ni)); } // Use GetKnot instead

   /// Return the index of the knot span containing parameter @a u.
   MFEM_DEPRECATED int findKnotSpan(real_t u) const;  // Use GetSpan instead

   /** Gives the @a i average knot location. Average is taken over @a Order
       number of nodes. For background see:

       G. Farin,
       Curves and Surfaces for Computer Aided Geometric Design, fourth ed.
       Academic Press, San Diego, CA, 1997*/
   real_t GetGreville(int i) const;

   /** Gives the knot location where the @a i shape function is maximum.
       Reverts to the Greville point if knot is repeated @a Order +1 times.
       For background see:

       Botella, Olivier, and Karim Shariff.
       "B-spline methods in fluid dynamics."
       International Journal of Computational Fluid Dynamics 17.2 (2003): 133-149.

       Points are found using Newton iteration, with the Greville point as the
       starting value. */
   real_t GetBotella(int i) const;

   /** Gives the knot location of the @a i extremum of the Chebyshev spline.
       For background see:

       Stephen Demko
       "On the existence of interpolating projections onto spline spaces."
       Journal of approximation theory 43.2 (1985): 151-156.

       Points are found using Remez iteration:
        - Find interpolant, given by a, through given points, given by Demko
        - Find extrema of this polynom and update Demko points
        - Repeat untill converged
        - Use the Greville point as starting point */
   real_t GetDemko(int i) const;

   // The following functions evaluate shape functions, which are B-spline basis
   // functions.

   /** @brief Calculate the nonvanishing shape function values in @a shape for
       the element corresponding to knot index @a i and element reference
       coordinate @a xi. */
   void CalcShape  (Vector &shape, int i, real_t xi) const;

   /** @brief Calculate derivatives of the nonvanishing shape function values in
       @a grad for the element corresponding to knot index @a i and element
       reference coordinate @a xi. */
   void CalcDShape (Vector &grad,  int i, real_t xi) const;

   /** @brief Calculate n-th derivatives (order @a n) of the nonvanishing shape
       function values in @a grad for the element corresponding to knot index
       @a i and element reference coordinate @a xi. */
   void CalcDnShape(Vector &gradn, int n, int i, real_t xi) const;

   /// Calculate second-order shape function derivatives, using CalcDnShape.
   void CalcD2Shape(Vector &grad2, int i, real_t xi) const
   { CalcDnShape(grad2, 2, i, xi); }

   /** @brief Gives the locations of the maxima of the KnotVector in reference
       space. The function gives the knot span @a ks, the coordinate in the
       knot span @a xi, and the coordinate of the maximum in parameter space
       @a u.
       The main purpose of this function is its use in FindInterpolant.
       Use GetBotella instead for each shape function separately, perhaps in
       conjuction with GetSpan and GetRefPoint.*/
   MFEM_DEPRECATED void FindMaxima(Array<int> &ks, Vector &xi, Vector &u) const;

   /** @brief Global curve interpolation through the points @a x (overwritten).
       @a x is an array with the length of the spatial dimension containing
       vectors with spatial coordinates. The control points of the interpolated
       curve are returned in @a x in the same form.
<<<<<<< HEAD
       Use GetInterpolant instead. For the knot location one can use either
       GetBotella, GetDemko or GetGreville. FindInterpolant uses the Botella
       points, however, the Demko points might be more appropriate. */
   MFEM_DEPRECATED void FindInterpolant(Array<Vector*> &x);

   /** @brief Get the control points @a for an interpolating spline that has the
      values @a x at the knot location @a u.
      For the knot location one can use  for instance GetBotella, GetDemko or
      GetGreville. The Demko points might be most appropriate.*/
   void GetInterpolant(const Vector &x, const Vector &u, Vector &a) const;
=======

       The inverse of the collocation matrix, used in the interpolation, is
       stored for repeated calls and used if @a reuse_inverse is true. Reuse is
       valid only if this KnotVector has not changed since the initial call with
       @a reuse_inverse false. */
   void FindInterpolant(Array<Vector*> &x, bool reuse_inverse = false);
>>>>>>> 7aa32717

   /** Set @a diff, comprised of knots in @a kv not contained in this KnotVector.
       @a kv must be of the same order as this KnotVector. The current
       implementation is not well defined, and the function may have undefined
       behavior, as @a diff may have unset entries at the end. */
   void Difference(const KnotVector &kv, Vector &diff) const;

   /// Uniformly refine by factor @a rf, by inserting knots in each span.
   void UniformRefinement(Vector &newknots, int rf) const;

   /// Refine with refinement factor @a rf.
   void Refinement(Vector &newknots, int rf) const;

   /** Returns the coarsening factor needed for non-nested nonuniform spacing
       functions, to result in a single element from which refinement can be
       done. The return value is 1 if uniform or nested spacing is used. */
   int GetCoarseningFactor() const;

   /** For a given coarsening factor @a cf, find the fine knots between the
       coarse knots. */
   Vector GetFineKnots(const int cf) const;

   /** @brief Return a new KnotVector with elevated degree by repeating the
       endpoints of the KnotVector. */
   /// @note The returned object should be deleted by the caller.
   KnotVector *DegreeElevate(int t) const;

   /// Reverse the knots.
   void Flip();

   /** @brief Print the order, number of control points, and knots.

       The output is formatted for writing a mesh to file. This function is
       called by NURBSPatch::Print. */
   void Print(std::ostream &os) const;

   /** @brief Prints the non-zero shape functions and their first and second
       derivatives associated with the KnotVector per element. Use GetElements()
       to count the elements before using this function. @a samples is the
       number of samples of the shape functions per element.*/
   void PrintFunctions(std::ostream &os, int samples=11) const;

   /** Prints the function with basis function coefficient @a a, and its first
       and second derivatives associated with the KnotVector per element.
       Use GetElements() to count the elements before using this function.
       @a samples is the number of samples of the shape functions per element.*/
   void PrintFunction(std::ostream &os, const Vector &a, int samples=11) const;

   /** Prints the @a i-th function and its first and second
       derivatives associated with the KnotVector per element. Use GetElements()
       to count the elements before using this function. @a samples is the
       number of samples of the shape functions per element.*/
   void PrintFunction(std::ostream &os, int i, int samples=11) const;

   /// Destroys KnotVector
   ~KnotVector() { }

   /// Access function to knot @a i.
   real_t &operator[](int i) { return knot(i); }

   /// Const access function to knot @a i.
   const real_t &operator[](int i) const { return knot(i); }

   /// Function to define the distribution of knots for any number of knot spans.
   std::shared_ptr<SpacingFunction> spacing;

   /** Flag to indicate whether the KnotVector has been coarsened, which means
       it is ready for non-nested refinement. */
   bool coarse;

#ifdef MFEM_USE_LAPACK
   // Data for reusing banded matrix factorization in FindInterpolant().
   DenseMatrix fact_AB; /// Banded matrix factorization
   Array<int> fact_ipiv; /// Row pivot indices
#else
   DenseMatrix A_coll_inv; /// Collocation matrix inverse
#endif
};


/** @brief A NURBS patch can be 1D, 2D, or 3D, and is defined as a tensor
    product of KnotVectors. */
class NURBSPatch
{
protected:

   /// B-NET dimensions
   int ni, nj, nk;

   /// Physical dimension plus 1
   int Dim;

   /// Data with the layout (Dim x ni x nj x nk)
   real_t *data;

   /// KnotVectors in each direction
   Array<KnotVector *> kv;

   // Special B-NET access functions
   //  - SetLoopDirection(int dir) flattens the multi-dimensional B-NET in the
   //    requested direction. It effectively creates a 1D net in homogeneous
   //    coordinates.
   //  - The slice(int, int) operator is the access function in that flattened
   //    structure. The first int gives the slice and the second int the element
   //    in that slice.
   //  - Both routines are used in 'KnotInsert', `KnotRemove`, 'DegreeElevate',
   //    and 'UniformRefinement'.
   //  - In older implementations, slice(int, int) was implemented as
   //    operator()(int, int).
   int nd; // Number of control points in flattened structure
   int ls; // Number of variables per control point in flattened structure
   int sd; // Stride for data access

   /** @brief Flattens the B-NET in direction @a dir, producing a 1D net.
       Returns the number of variables per knot in flattened structure. */
   int SetLoopDirection(int dir);


   /** @brief Access function for the effectively 1D flattened net, where @a i
       is a knot index, and @a j is an index of a variable per knot. */
   inline       real_t &slice(int i, int j);
   inline const real_t &slice(int i, int j) const;

   /// Copy constructor
   NURBSPatch(NURBSPatch *parent, int dir, int Order, int NCP);

   /// Deletes own data, takes data from @a np, and deletes np.
   void swap(NURBSPatch *np);

   /// Sets dimensions and allocates data, based on KnotVectors.
   /// @a dim is the physical dimension plus 1.
   void init(int dim);

public:
   /// Copy constructor
   NURBSPatch(const NURBSPatch &orig);

   /// Constructor using data read from stream @a input.
   NURBSPatch(std::istream &input);

   /// Constructor for a 2D patch. @a dim is the physical dimension plus 1.
   NURBSPatch(const KnotVector *kv0, const KnotVector *kv1, int dim);

   /// Constructor for a 3D patch.
   NURBSPatch(const KnotVector *kv0, const KnotVector *kv1,
              const KnotVector *kv2, int dim);

   /** Create a bivariate NURBS patch with given control points. See n-variate
       overload for additional notes. */
   NURBSPatch(const KnotVector *kv0, const KnotVector *kv1, int dim_,
              const real_t* control_points);
   /** Create a trivariate NURBS patch with given control points. See n-variate
       overload for additional notes. */
   NURBSPatch(const KnotVector *kv0, const KnotVector *kv1,
              const KnotVector *kv2, int dim_, const real_t* control_points);
   /** Create an n-variate NURBS patch with given control points of dimension
       dim_, where n is the length of the array of knot vectors and dim_
       includes the weight. The array of control point coordinates stores each
       point's coordinates contiguously, and points are ordered in a standard
       ijk grid ordering. */
   NURBSPatch(Array<const KnotVector *> &kv_, int dim_,
              const real_t* control_points);

   /// Constructor for a patch of dimension equal to the size of @a kv.
   NURBSPatch(Array<const KnotVector *> &kv, int dim);

   /// Copy assignment not supported.
   NURBSPatch& operator=(const NURBSPatch&) = delete;

   /// Deletes data and KnotVectors.
   ~NURBSPatch();

   /** @brief Writes KnotVectors and data to the stream @a os.

       The output is formatted for writing a mesh to file. This function is
       called by NURBSExtension::Print. */
   void Print(std::ostream &os) const;

   /// Increase the order in direction @a dir by @a t >= 0.
   void DegreeElevate(int dir, int t);

   /**  @brief Insert any new knots from @a knot in direction @a dir. If the
        order of @a knot is higher than the current order in direction
        @a dir, then the order is elevated in that direction to match. */
   void KnotInsert(int dir, const KnotVector &knot);

   /** @brief Insert knots from @a knot in direction @a dir. If a knot already
       exists, then it is still added, increasing its multiplicity. */
   void KnotInsert(int dir, const Vector &knot);

   /// Call KnotInsert for each direction with the corresponding @a knot entry.
   void KnotInsert(Array<Vector *> &knot);
   /// Insert knots from @a knot determined by @a Difference, in each direction.
   void KnotInsert(Array<KnotVector *> &knot);

   /** @brief Remove knot with value @a knot from direction @a dir.

       The optional input parameter @a ntimes specifies the number of times the
       knot should be removed, default 1. The knot is removed only if the new
       curve (in direction @a dir) deviates from the old curve by less than
       @a tol.

       @returns The number of times the knot was successfully removed. */
   int KnotRemove(int dir, real_t knot, int ntimes=1, real_t tol = 1.0e-12);

   /// Remove all knots in @a knot once.
   void KnotRemove(int dir, Vector const& knot, real_t tol = 1.0e-12);
   /// Remove all knots in @a knot once, for each direction.
   void KnotRemove(Array<Vector *> &knot, real_t tol = 1.0e-12);

   void DegreeElevate(int t);

   /** @brief Refine with optional refinement factor @a rf. Uniform means
       refinement is done everywhere by the same factor, although nonuniform
       spacing functions may be used.

       @param[in] rf Optional refinement factor. If scalar, the factor is used
                     for all dimensions. If an array, factors can be specified
                     for each dimension. */
   void UniformRefinement(int rf = 2);
   void UniformRefinement(Array<int> const& rf);

   /** @brief Coarsen with optional coarsening factor @a cf which divides the
       number of elements in each dimension. Nonuniform spacing functions may be
       used in each direction.

       @param[in] cf  Optional coarsening factor. If scalar, the factor is used
                      for all dimensions. If an array, factors can be specified
                      for each dimension.
       @param[in] tol NURBS geometry deviation tolerance, cf. Algorithm A5.8 of
       "The NURBS Book", 2nd ed, Piegl and Tiller. */
   void Coarsen(int cf = 2, real_t tol = 1.0e-12);
   void Coarsen(Array<int> const& cf, real_t tol = 1.0e-12);

   /// Calls KnotVector::GetCoarseningFactor for each direction.
   void GetCoarseningFactors(Array<int> & f) const;

   /// Marks the KnotVector in each dimension as coarse.
   void SetKnotVectorsCoarse(bool c);

   /// Return the number of components stored in the NURBSPatch
   int GetNC() const { return Dim; }

   /// Return the number of KnotVectors, which is the patch dimension.
   int GetNKV() const { return kv.Size(); }

   /// Return a pointer to the KnotVector in direction @a dir.
   /// @note The returned object should NOT be deleted by the caller.
   KnotVector *GetKV(int dir) { return kv[dir]; }

   // Standard B-NET access functions

   /// 1D access function. @a i is a B-NET index, and @a l is a variable index.
   inline       real_t &operator()(int i, int l);
   inline const real_t &operator()(int i, int l) const;

   /** @brief 2D access function. @a i, @a j are B-NET indices, and @a l is a
       variable index. */
   inline       real_t &operator()(int i, int j, int l);
   inline const real_t &operator()(int i, int j, int l) const;

   /** @brief 3D access function. @a i, @a j, @a k are B-NET indices, and @a l
       is a variable index. */
   inline       real_t &operator()(int i, int j, int k, int l);
   inline const real_t &operator()(int i, int j, int k, int l) const;

   /// Compute the 2D rotation matrix @a T for angle @a angle.
   static void Get2DRotationMatrix(real_t angle, DenseMatrix &T);

   /** @brief Compute the 3D rotation matrix @a T for angle @a angle around
       axis @a n (a 3D vector, not necessarily normalized) and scalar factor
       @a r. */
   static void Get3DRotationMatrix(real_t n[], real_t angle, real_t r,
                                   DenseMatrix &T);

   /// Reverse data and knots in direction @a dir.
   void FlipDirection(int dir);

   /// Swap data and KnotVectors in directions @a dir1 and @a dir2.
   /** @note Direction pairs (0,2) and (2,0) are not supported, resulting in an
       error being thrown. */
   void SwapDirections(int dir1, int dir2);

   /// Rotate the NURBSPatch in 2D or 3D..
   /** A rotation of a 2D NURBS-patch requires an angle only. Rotating
       a 3D NURBS-patch requires a normal as well.*/
   void Rotate(real_t angle, real_t normal[]= NULL);

   /// Rotate the NURBSPatch, 2D case.
   void Rotate2D(real_t angle);

   /// Rotate the NURBSPatch, 3D case.
   void Rotate3D(real_t normal[], real_t angle);

   /** Elevate KnotVectors in all directions to degree @a degree if given,
       otherwise to the maximum current degree among all directions. */
   int MakeUniformDegree(int degree = -1);

   /** @brief Given two patches @a p1 and @a p2 of the same dimensions, create
       and return a new patch by merging their knots and data. */
   /// @note The returned object should be deleted by the caller.
   friend NURBSPatch *Interpolate(NURBSPatch &p1, NURBSPatch &p2);

   /// Create and return a new patch by revolving @a patch in 3D.
   /// @note The returned object should be deleted by the caller.
   friend NURBSPatch *Revolve3D(NURBSPatch &patch, real_t n[], real_t ang,
                                int times);
};


#ifdef MFEM_USE_MPI
class ParNURBSExtension;
#endif

class NURBSPatchMap;

/** @brief NURBSExtension generally contains multiple NURBSPatch objects
    spanning an entire Mesh. It also defines and manages DOFs in NURBS finite
    element spaces. */
class NURBSExtension
{
#ifdef MFEM_USE_MPI
   friend class ParNURBSExtension;
#endif
   friend class NURBSPatchMap;

protected:

   /// Flag for indicating what type of NURBS fespace this extension is used for.
   enum class Mode
   {
      H_1,    ///> Extension for a standard scalar-valued space
      H_DIV,  ///> Extension for a divergence conforming vector-valued space
      H_CURL, ///> Extension for a curl conforming vector-valued space
   };
   Mode mode = Mode::H_1;

   /// Order of KnotVectors, see GetOrder() for description.
   int mOrder;

   /// Orders of all KnotVectors
   Array<int> mOrders;

   /// Number of unique (not comprehensive) KnotVectors
   int NumOfKnotVectors;

   /// Global entity counts
   int NumOfVertices, NumOfElements, NumOfBdrElements, NumOfDofs;

   /// Local entity counts
   int NumOfActiveVertices, NumOfActiveElems, NumOfActiveBdrElems;
   int NumOfActiveDofs;

   Array<int>  activeVert; // activeVert[glob_vert] = loc_vert or -1
   Array<bool> activeElem;
   Array<bool> activeBdrElem;
   Array<int>  activeDof; // activeDof[glob_dof] = loc_dof + 1 or 0

   /// Patch topology mesh
   Mesh *patchTopo;

   /// Whether this object owns patchTopo
   bool own_topo;

   /// Map from patchTopo edge indices to unique KnotVector indices
   Array<int> edge_to_ukv;

   /// Set of unique KnotVectors
   Array<KnotVector *> knotVectors;

   /// Comprehensive set of all KnotVectors, one for every edge.
   Array<KnotVector *> knotVectorsCompr;

   /// Weights for each control point or DOF
   Vector weights;

   /** @brief Periodic BC info:
       - dof 2 dof map
       - master and slave boundary indices */
   Array<int> d_to_d;
   Array<int> master;
   Array<int> slave;

   /// Global mesh offsets, meshOffsets == meshVertexOffsets
   Array<int> v_meshOffsets;
   Array<int> e_meshOffsets;
   Array<int> f_meshOffsets;
   Array<int> p_meshOffsets;

   /// Global space offsets, spaceOffsets == dofOffsets
   Array<int> v_spaceOffsets;
   Array<int> e_spaceOffsets;
   Array<int> f_spaceOffsets;
   Array<int> p_spaceOffsets;

   /// Table of DOFs for each element (el_dof) or boundary element (bel_dof).
   Table *el_dof, *bel_dof;

   /// Map from element indices to patch indices
   Array<int> el_to_patch;
   /// Map from boundary element indices to patch indices
   Array<int> bel_to_patch;

   /// Map from element indices to IJK knot span indices
   Array2D<int> el_to_IJK;  // IJK are "knot-span" indices!
   Array2D<int> bel_to_IJK; // they are NOT element indices!

   /// For each patch p, @a patch_to_el[p] lists all elements in the patch.
   std::vector<Array<int>> patch_to_el;
   /// For each patch p, @a patch_to_bel[p] lists all boundary elements in the patch.
   std::vector<Array<int>> patch_to_bel;

   /// Array of all patches in the mesh.
   Array<NURBSPatch*> patches;

   /// Return the unsigned index of the KnotVector for edge @a edge.
   inline int KnotInd(int edge) const;

   /// Access function for the KnotVector associated with edge @a edge.
   /// @note The returned object should NOT be deleted by the caller.
   inline KnotVector *KnotVec(int edge);
   /// Const access function for the KnotVector associated with edge @a edge.
   /// @note The returned object should NOT be deleted by the caller.
   inline const KnotVector *KnotVec(int edge) const;
   /* brief Const access function for the KnotVector associated with edge
      @a edge. The output orientation @a okv is set to @a oedge with sign flipped
      if the KnotVector index associated with edge @a edge is negative. */
   inline const KnotVector *KnotVec(int edge, int oedge, int *okv) const;

   /// Throw an error if any patch has an inconsistent edge_to_ukv mapping.
   void CheckPatches();

   /// Throw an error if any boundary patch has invalid KnotVector orientation.
   void CheckBdrPatches();

   /** @brief Return the directions in @a kvdir of the KnotVectors in patch @a p
       based on the patch edge orientations. Each entry of @a kvdir is -1 if the
       KnotVector direction is flipped, +1 otherwise. */
   void CheckKVDirection(int p, Array <int> &kvdir);

   /**  @brief Create the comprehensive set of KnotVectors. In 1D, this set is
    identical to the unique set of KnotVectors. */
   void CreateComprehensiveKV();

   /**  Update the unique set of KnotVectors. In 1D, this set is identical to
    the comprehensive set of KnotVectors. */
   void UpdateUniqueKV();

   /** @brief Check if the comprehensive array of KnotVectors agrees with the
       unique set of KnotVectors, on each patch. Return false if there is a
       difference, true otherwise. This function throws an error in 1D. */
   bool ConsistentKVSets();

   /// Return KnotVectors in @a kv in each dimension for patch @a p.
   void GetPatchKnotVectors   (int p, Array<KnotVector *> &kv);
   /// Return KnotVectors in @a kv in each dimension for boundary patch @a bp.
   void GetBdrPatchKnotVectors(int bp, Array<KnotVector *> &kv);

   /// Set overall order @a mOrder based on KnotVector orders.
   void SetOrderFromOrders();

   /// Set orders from KnotVector orders.
   void SetOrdersFromKnotVectors();

   // Periodic BC helper functions

   /// Set DOF map sizes to 0.
   void InitDofMap();

   /// Set DOF maps for periodic BC.
   void ConnectBoundaries();
   void ConnectBoundaries1D(int bnd0, int bnd1);
   void ConnectBoundaries2D(int bnd0, int bnd1);
   void ConnectBoundaries3D(int bnd0, int bnd1);

   /** @brief Set the mesh and space offsets, and also count the global
   @a NumOfVertices and the global @a NumOfDofs. */
   void GenerateOffsets();

   /// Count the global @a NumOfElements.
   void CountElements();
   /// Count the global @a NumOfBdrElements.
   void CountBdrElements();

   /// Generate the active mesh elements and return them in @a elements.
   void Get1DElementTopo(Array<Element *> &elements) const;
   void Get2DElementTopo(Array<Element *> &elements) const;
   void Get3DElementTopo(Array<Element *> &elements) const;

   /// Generate the active mesh boundary elements and return them in @a boundary.
   void Get1DBdrElementTopo(Array<Element *> &boundary) const;
   void Get2DBdrElementTopo(Array<Element *> &boundary) const;
   void Get3DBdrElementTopo(Array<Element *> &boundary) const;

   // FE space generation functions

   /** @brief Based on activeElem, count NumOfActiveDofs and generate el_dof,
       el_to_patch, el_to_IJK, activeDof map (global-to-local). */
   void GenerateElementDofTable();

   /** @brief Generate elem_to_global-dof table for the active elements, and
       define el_to_patch, el_to_IJK, activeDof (as bool). */
   void Generate1DElementDofTable();
   void Generate2DElementDofTable();
   void Generate3DElementDofTable();

   /// Call after GenerateElementDofTable to set boundary element DOF table.
   void GenerateBdrElementDofTable();

   /** @brief Generate the table of global DOFs for active boundary elements,
       and define bel_to_patch, bel_to_IJK. */
   void Generate1DBdrElementDofTable();
   void Generate2DBdrElementDofTable();
   void Generate3DBdrElementDofTable();

   // FE --> Patch translation functions

   /// Set the B-NET on each patch using values from @a coords.
   void GetPatchNets  (const Vector &coords, int vdim);
   void Get1DPatchNets(const Vector &coords, int vdim);
   void Get2DPatchNets(const Vector &coords, int vdim);
   void Get3DPatchNets(const Vector &coords, int vdim);

   // Patch --> FE translation functions

   /** @brief Return in @a coords the coordinates from each patch. Side effects:
       delete the patches and update the weights from the patches. */
   void SetSolutionVector  (Vector &coords, int vdim);
   void Set1DSolutionVector(Vector &coords, int vdim);
   void Set2DSolutionVector(Vector &coords, int vdim);
   void Set3DSolutionVector(Vector &coords, int vdim);

   /// Determine activeVert, NumOfActiveVertices from the activeElem array.
   void GenerateActiveVertices();

   /// Determine activeBdrElem, NumOfActiveBdrElems.
   void GenerateActiveBdrElems();

   /** @brief Set the weights in this object to values from active elements in
       @a num_pieces meshes in @a mesh_array. */
   void MergeWeights(Mesh *mesh_array[], int num_pieces);

   /// Set @a patch_to_el.
   void SetPatchToElements();
   /// Set @a patch_to_bel.
   void SetPatchToBdrElements();

   /// Return NURBSPatch object; returned object should NOT be deleted.
   const NURBSPatch* GetPatch(int patch) const { return patches[patch]; }

   /// To be used by ParNURBSExtension constructor(s)
   NURBSExtension() : el_dof(nullptr), bel_dof(nullptr) { }

public:
   /// Copy constructor: deep copy
   NURBSExtension(const NURBSExtension &orig);
   /// Read-in a NURBSExtension from a stream @a input..
   NURBSExtension(std::istream &input, bool spacing=false);
   /** @brief Create a NURBSExtension with elevated order by repeating the
       endpoints of the KnotVectors and using uniform weights of 1. */
   /** @note If a KnotVector in @a parent already has order greater than or
       equal to @a newOrder, it will be used unmodified. */
   NURBSExtension(NURBSExtension *parent, int newOrder);
   /** @brief Create a NURBSExtension with elevated KnotVector orders (by
       repeating the endpoints of the KnotVectors and using uniform weights of
       1) as given by the array @a newOrders. */
   /** @a note If a KnotVector in @a parent already has order greater than or
       equal to the corresponding entry in @a newOrder, it will be used
       unmodified. */
   NURBSExtension(NURBSExtension *parent, const Array<int> &newOrders,
                  Mode mode = Mode::H_1);
   /// Construct a NURBSExtension by merging a partitioned NURBS mesh.

   NURBSExtension(Mesh *mesh_array[], int num_pieces);

   NURBSExtension(const Mesh *patch_topology,
                  const Array<const NURBSPatch*> &patches_);

   /// Copy assignment not supported.
   NURBSExtension& operator=(const NURBSExtension&) = delete;

   /// Generate connections between boundaries, such as periodic BCs.
   void ConnectBoundaries(Array<int> &master, Array<int> &slave);
   const Array<int> &GetMaster() const { return master; };
   Array<int> &GetMaster()  { return master; };
   const Array<int> &GetSlave() const { return slave; };
   Array<int> &GetSlave()  { return slave; };

   /** @brief Set the DOFs of @a merged to values from active elements in
       @a num_pieces of Gridfunctions @a gf_array. */
   void MergeGridFunctions(GridFunction *gf_array[], int num_pieces,
                           GridFunction &merged);

   /// Destroy a NURBSExtension.
   virtual ~NURBSExtension();

   // Print functions

   /** @brief Writes all patch data to the stream @a os.

       The optional input argument @a comments is a string of comments to be
       printed after the first line (containing version number) of a mesh file.
       The output is formatted for writing a mesh to file. This function is
       called by Mesh::Printer. */
   void Print(std::ostream &os, const std::string &comments = "") const;

   /// Print various mesh characteristics to the stream @a os.
   void PrintCharacteristics(std::ostream &os) const;

   /** @brief Call @a KnotVector::PrintFunctions for all KnotVectors, using a
       separate, newly created ofstream with filename "basename_i.dat" for
       KnotVector i. */
   void PrintFunctions(const char *basename, int samples=11) const;

   // Meta data functions

   /// Return the dimension of the reference space (not physical space).
   int Dimension() const { return patchTopo->Dimension(); }

   /// Return the number of patches.
   int GetNP()     const { return patchTopo->GetNE(); }

   /// Return the number of boundary patches.
   int GetNBP()    const { return patchTopo->GetNBE(); }

   /// Read-only access to the orders of all KnotVectors.
   const Array<int> &GetOrders() const { return mOrders; }

   /** @brief If all KnotVector orders are identical, return that number.
        Otherwise, return NURBSFECollection::VariableOrder. */
   int GetOrder() const { return mOrder; }

   /// Return the number of KnotVectors.
   int GetNKV()  const { return NumOfKnotVectors; }

   /// Return the global number of vertices.
   int GetGNV()  const { return NumOfVertices; }
   /// Return the local number of active vertices.
   int GetNV()   const { return NumOfActiveVertices; }
   /// Return the global number of elements.
   int GetGNE()  const { return NumOfElements; }
   /// Return the number of active elements.
   int GetNE()   const { return NumOfActiveElems; }
   /// Return the global number of boundary elements.
   int GetGNBE() const { return NumOfBdrElements; }
   /// Return the number of active boundary elements.
   int GetNBE()  const { return NumOfActiveBdrElems; }

   /// Return the total number of DOFs.
   int GetNTotalDof() const { return NumOfDofs; }
   /// Return the number of active DOFs.
   int GetNDof()      const { return NumOfActiveDofs; }

   /// Return the local DOF number for a given global DOF number @a glob.
   int GetActiveDof(int glob) const { return activeDof[glob]; };

   /// Return the dof index whilst accounting for periodic boundaries.
   int DofMap(int dof) const
   {
      return (d_to_d.Size() > 0) ? d_to_d[dof] : dof;
   };

   /// Return KnotVectors in @a kv in each dimension for patch @a p.
   void GetPatchKnotVectors(int p, Array<const KnotVector *> &kv) const;

   /// Return KnotVectors in @a kv in each dimension for boundary patch @a bp.
   void GetBdrPatchKnotVectors(int bp, Array<const KnotVector *> &kv) const;

   /// KnotVector read-only access function.
   const KnotVector *GetKnotVector(int i) const { return knotVectors[i]; }

   // Mesh generation functions

   /// Generate the active mesh elements and return them in @a elements.
   void GetElementTopo   (Array<Element *> &elements) const;
   /// Generate the active mesh boundary elements and return them in @a boundary.
   void GetBdrElementTopo(Array<Element *> &boundary) const;

   /// Return true if at least 1 patch is defined, false otherwise.
   bool HavePatches() const { return (patches.Size() != 0); }

   /// Access function for the element DOF table @a el_dof.
   /// @note The returned object should NOT be deleted by the caller.
   Table *GetElementDofTable() { return el_dof; }

   /// Access function for the boundary element DOF table @a bel_dof.
   /// @note The returned object should NOT be deleted by the caller.
   Table *GetBdrElementDofTable() { return bel_dof; }

   /// Get the local to global vertex index map @a lvert_vert.
   void GetVertexLocalToGlobal(Array<int> &lvert_vert);
   /// Get the local to global element index map @a lelem_elem.
   void GetElementLocalToGlobal(Array<int> &lelem_elem);

   /** @brief Set the attribute for patch @a i, which is set to all elements in
       the patch. */
   void SetPatchAttribute(int i, int attr) { patchTopo->SetAttribute(i, attr); }

   /** @brief Get the attribute for patch @a i, which is set to all elements in
       the patch. */
   int GetPatchAttribute(int i) const { return patchTopo->GetAttribute(i); }

   /** @brief Set the attribute for patch boundary element @a i to @a attr, which
       is set to all boundary elements in the patch. */
   void SetPatchBdrAttribute(int i, int attr)
   { patchTopo->SetBdrAttribute(i, attr); }

   /** @brief Get the attribute for boundary patch element @a i, which is set to
       all boundary elements in the patch. */
   int GetPatchBdrAttribute(int i) const
   { return patchTopo->GetBdrAttribute(i); }

   // Load functions

   /// Load element @a i into @a FE.
   void LoadFE(int i, const FiniteElement *FE) const;
   /// Load boundary element @a i into @a BE.
   void LoadBE(int i, const FiniteElement *BE) const;

   /// Access function to the vector of weights @a weights.
   const Vector &GetWeights() const { return  weights; }
   Vector       &GetWeights()       { return  weights; }

   // Translation functions between FE coordinates and IJK patch format.

   /// Define patches in IKJ (B-net) format, using FE coordinates in @a Nodes.
   void ConvertToPatches(const Vector &Nodes);
   /// Set KnotVectors from @a patches and construct mesh and space data.
   void SetKnotsFromPatches();
   /** @brief Set FE coordinates in @a Nodes, using data from @a patches, and
       erase @a patches. */
   void SetCoordsFromPatches(Vector &Nodes);

   /** @brief Read a GridFunction @a sol from stream @a input, written
       patch-by-patch, e.g. with PrintSolution(). */
   void LoadSolution(std::istream &input, GridFunction &sol) const;
   /// Write a GridFunction @a sol patch-by-patch to stream @a os.
   void PrintSolution(const GridFunction &sol, std::ostream &os) const;

   // Refinement methods

   /** @brief Call @a DegreeElevate for all KnotVectors of all patches. For each
       KnotVector, the new degree is
       max(old_degree, min(old_degree + rel_degree, degree)). */
   void DegreeElevate(int rel_degree, int degree = 16);

   /** @brief Refine with optional refinement factor @a rf. Uniform means
   refinement is done everywhere by the same factor, although nonuniform
   spacing functions may be used.
   */
   void UniformRefinement(int rf = 2);
   void UniformRefinement(Array<int> const& rf);
   void Coarsen(int cf = 2, real_t tol = 1.0e-12);
   void Coarsen(Array<int> const& cf, real_t tol = 1.0e-12);

   /** @brief Insert knots from @a kv into all KnotVectors in all patches. The
        size of @a kv should be the same as @a knotVectors. */
   void KnotInsert(Array<KnotVector *> &kv);
   void KnotInsert(Array<Vector *> &kv);

   /** Returns the NURBSExtension to be used for @a component of
       an H(div) conforming NURBS space. Caller gets ownership of
       the returned object, and is responsible for deletion.*/
   NURBSExtension* GetDivExtension(int component);

   /** Returns the NURBSExtension to be used for @a component of
       an H(curl) conforming NURBS space. Caller gets ownership of
       the returned object, and is responsible for deletion.*/
   NURBSExtension* GetCurlExtension(int component);

   void KnotRemove(Array<Vector *> &kv, real_t tol = 1.0e-12);

   /** Calls GetCoarseningFactors for each patch and finds the minimum factor
       for each direction that ensures refinement will work in the case of
       non-nested spacing functions. */
   void GetCoarseningFactors(Array<int> & f) const;


   /// Returns the index of the patch containing element @a elem.
   int GetElementPatch(int elem) const { return el_to_patch[elem]; }

   /** @brief Return Cartesian indices (i,j) in 2D or (i,j,k) in 3D of element
       @a elem, in the knot-span tensor product ordering for its patch. */
   void GetElementIJK(int elem, Array<int> & ijk);

   /** @brief Return the degrees of freedom in @a dofs on patch @a patch, in
       Cartesian order. */
   void GetPatchDofs(const int patch, Array<int> &dofs);

   /// Returns a deep copy of the patch topology mesh
   Mesh GetPatchTopology() const { return Mesh(*patchTopo); }

   /** Returns a deep copy of all instantiated patches. To ensure that patches
       are instantiated, use Mesh::GetNURBSPatches() instead. Caller gets
       ownership of the returned object, and is responsible for deletion.*/
   void GetPatches(Array<NURBSPatch*> &patches);

   /// Return the array of indices of all elements in patch @a patch.
   const Array<int>& GetPatchElements(int patch);
   /// Return the array of indices of all boundary elements in patch @a patch.
   const Array<int>& GetPatchBdrElements(int patch);
};


#ifdef MFEM_USE_MPI
/** @brief Parallel version of NURBSExtension. */
class ParNURBSExtension : public NURBSExtension
{
private:
   /// Partitioning of the global elements by MPI rank
   mfem::Array<int> partitioning;

   /// Construct and return a table of DOFs for each global element.
   Table *GetGlobalElementDofTable();
   Table *Get1DGlobalElementDofTable();
   Table *Get2DGlobalElementDofTable();
   Table *Get3DGlobalElementDofTable();

   /** @brief Set active global elements and boundary elements based on MPI
       ranks in @a partition and the array @a active_bel. */
   void SetActive(const int *partitioning_, const Array<bool> &active_bel);

   /// Set up GroupTopology @a gtopo for MPI communication.
   void BuildGroups(const int *partitioning_, const Table &elem_dof);

public:
   GroupTopology gtopo;

   Array<int> ldof_group;

   /// Copy constructor
   ParNURBSExtension(const ParNURBSExtension &orig);

   /** @brief Constructor for an MPI communicator @a comm, a global
       NURBSExtension @a parent, a partitioning @a partitioning_ of the global
       elements by MPI rank, and a marker @a active_bel of active global
       boundary elements on this rank. The partitioning is deep-copied and will
       not be deleted by this object. */
   ParNURBSExtension(MPI_Comm comm, NURBSExtension *parent,
                     const int *partitioning_,
                     const Array<bool> &active_bel);

   /** @brief Create a parallel version of @a parent with partitioning as in
       @a par_parent; the @a parent object is destroyed.
       The @a parent can be either a local NURBSExtension or a global one. */
   ParNURBSExtension(NURBSExtension *parent,
                     const ParNURBSExtension *par_parent);
};
#endif


/** @brief Mapping for mesh vertices and NURBS space DOFs. */
class NURBSPatchMap
{
private:
   /// This object must be associated with exactly one NURBSExtension.
   const NURBSExtension *Ext;

   /// Number of elements in each direction, minus 1.
   int I, J, K;

   /// Vertex of DOF offset for this patch, among all patches.
   int pOffset;
   /// Orientation for this boundary patch (0 in the patch case).
   int opatch;

   /// Patch topology entities for this patch or boundary patch.
   Array<int> verts, edges, faces, oedge, oface;

   inline static int F(const int n, const int N)
   { return (n < 0) ? 0 : ((n >= N) ? 2 : 1); }

   inline static int Or1D(const int n, const int N, const int Or)
   { return (Or > 0) ? n : (N - 1 - n); }

   inline static int Or2D(const int n1, const int n2,
                          const int N1, const int N2, const int Or);

   // The following 2 functions also set verts, edges, faces, orientations etc.

   /// Get the KnotVectors for patch @a p in @a kv.
   void GetPatchKnotVectors   (int p, const KnotVector *kv[]);
   /** @brief Get the KnotVectors for boundary patch @a bp in @a kv, with
       orientations output in @a okv. */
   void GetBdrPatchKnotVectors(int bp, const KnotVector *kv[], int *okv);

public:
   /// Constructor for an object associated with NURBSExtension @a ext.
   NURBSPatchMap(const NURBSExtension *ext) { Ext = ext; }

   /// Return the number of elements in the first direction.
   inline int nx() const { return I + 1; }
   /// Return the number of elements in the second direction (2D or 3D).
   inline int ny() const { return J + 1; }
   /// Return the number of elements in the third direction (3D).
   inline int nz() const { return K + 1; }

   /// Set mesh vertex map for patch @a p with KnotVectors @a kv.
   void SetPatchVertexMap(int p, const KnotVector *kv[]);
   /// Set NURBS space DOF map for patch @a p with KnotVectors @a kv.
   void SetPatchDofMap   (int p, const KnotVector *kv[]);

   /// Set mesh vertex map for boundary patch @a bp with KnotVectors @a kv.
   void SetBdrPatchVertexMap(int bp, const KnotVector *kv[], int *okv);
   /// Set NURBS space DOF map for boundary patch @a bp with KnotVectors @a kv.
   void SetBdrPatchDofMap   (int bp, const KnotVector *kv[], int *okv);

   /// For 1D, return the vertex or DOF at index @a i.
   inline int operator()(const int i) const;
   inline int operator[](const int i) const { return (*this)(i); }

   /// For 2D, return the vertex or DOF at indices @a i, @a j.
   inline int operator()(const int i, const int j) const;

   /// For 3D, return the vertex or DOF at indices @a i, @a j, @a k.
   inline int operator()(const int i, const int j, const int k) const;
};


// Inline function implementations

inline real_t &NURBSPatch::slice(int i, int j)
{
#ifdef MFEM_DEBUG
   if (data == 0 || i < 0 || i >= nd || j < 0 || j > ls)
   {
      mfem_error("NURBSPatch::slice()");
   }
#endif
   return data[j%sd + sd*(i + (j/sd)*nd)];
}

inline const real_t &NURBSPatch::slice(int i, int j) const
{
#ifdef MFEM_DEBUG
   if (data == 0 || i < 0 || i >= nd || j < 0 || j > ls)
   {
      mfem_error("NURBSPatch::slice()");
   }
#endif
   return data[j%sd + sd*(i + (j/sd)*nd)];
}


inline real_t &NURBSPatch::operator()(int i, int l)
{
#ifdef MFEM_DEBUG
   if (data == 0 || i < 0 || i >= ni || nj > 0 || nk > 0 ||
       l < 0 || l >= Dim)
   {
      mfem_error("NURBSPatch::operator() 1D");
   }
#endif

   return data[i*Dim+l];
}

inline const real_t &NURBSPatch::operator()(int i, int l) const
{
#ifdef MFEM_DEBUG
   if (data == 0 || i < 0 || i >= ni ||  nj > 0 || nk > 0 ||
       l < 0 || l >= Dim)
   {
      mfem_error("NURBSPatch::operator() const 1D");
   }
#endif

   return data[i*Dim+l];
}

inline real_t &NURBSPatch::operator()(int i, int j, int l)
{
#ifdef MFEM_DEBUG
   if (data == 0 || i < 0 || i >= ni || j < 0 || j >= nj || nk > 0 ||
       l < 0 || l >= Dim)
   {
      mfem_error("NURBSPatch::operator() 2D");
   }
#endif

   return data[(i+j*ni)*Dim+l];
}

inline const real_t &NURBSPatch::operator()(int i, int j, int l) const
{
#ifdef MFEM_DEBUG
   if (data == 0 || i < 0 || i >= ni || j < 0 || j >= nj || nk > 0 ||
       l < 0 || l >= Dim)
   {
      mfem_error("NURBSPatch::operator() const 2D");
   }
#endif

   return data[(i+j*ni)*Dim+l];
}

inline real_t &NURBSPatch::operator()(int i, int j, int k, int l)
{
#ifdef MFEM_DEBUG
   if (data == 0 || i < 0 || i >= ni || j < 0 || j >= nj || k < 0 ||
       k >= nk || l < 0 || l >= Dim)
   {
      mfem_error("NURBSPatch::operator() 3D");
   }
#endif

   return data[(i+(j+k*nj)*ni)*Dim+l];
}

inline const real_t &NURBSPatch::operator()(int i, int j, int k, int l) const
{
#ifdef MFEM_DEBUG
   if (data == 0 || i < 0 || i >= ni || j < 0 || j >= nj || k < 0 ||
       k >= nk ||  l < 0 || l >= Dim)
   {
      mfem_error("NURBSPatch::operator() const 3D");
   }
#endif

   return data[(i+(j+k*nj)*ni)*Dim+l];
}

inline int NURBSExtension::KnotInd(int edge) const
{
   int kv = edge_to_ukv[edge];
   return (kv >= 0) ? kv : (-1-kv);
}

inline KnotVector *NURBSExtension::KnotVec(int edge)
{
   return knotVectors[KnotInd(edge)];
}

inline const KnotVector *NURBSExtension::KnotVec(int edge) const
{
   return knotVectors[KnotInd(edge)];
}

inline const KnotVector *NURBSExtension::KnotVec(int edge, int oedge, int *okv)
const
{
   int kv = edge_to_ukv[edge];
   if (kv >= 0)
   {
      *okv = oedge;
      return knotVectors[kv];
   }
   else
   {
      *okv = -oedge;
      return knotVectors[-1-kv];
   }
}


// static method
inline int NURBSPatchMap::Or2D(const int n1, const int n2,
                               const int N1, const int N2, const int Or)
{
   // Needs testing
   switch (Or)
   {
      case 0: return n1 + n2*N1;
      case 1: return n2 + n1*N2;
      case 2: return n2 + (N1 - 1 - n1)*N2;
      case 3: return (N1 - 1 - n1) + n2*N1;
      case 4: return (N1 - 1 - n1) + (N2 - 1 - n2)*N1;
      case 5: return (N2 - 1 - n2) + (N1 - 1 - n1)*N2;
      case 6: return (N2 - 1 - n2) + n1*N2;
      case 7: return n1 + (N2 - 1 - n2)*N1;
   }
#ifdef MFEM_DEBUG
   mfem_error("NURBSPatchMap::Or2D");
#endif
   return -1;
}

inline int NURBSPatchMap::operator()(const int i) const
{
   const int i1 = i - 1;
   switch (F(i1, I))
   {
      case 0: return verts[0];
      case 1: return pOffset + Or1D(i1, I, opatch);
      case 2: return verts[1];
   }
#ifdef MFEM_DEBUG
   mfem_error("NURBSPatchMap::operator() const 1D");
#endif
   return -1;
}

inline int NURBSPatchMap::operator()(const int i, const int j) const
{
   const int i1 = i - 1, j1 = j - 1;
   switch (3*F(j1, J) + F(i1, I))
   {
      case 0: return verts[0];
      case 1: return edges[0] + Or1D(i1, I, oedge[0]);
      case 2: return verts[1];
      case 3: return edges[3] + Or1D(j1, J, -oedge[3]);
      case 4: return pOffset + Or2D(i1, j1, I, J, opatch);
      case 5: return edges[1] + Or1D(j1, J, oedge[1]);
      case 6: return verts[3];
      case 7: return edges[2] + Or1D(i1, I, -oedge[2]);
      case 8: return verts[2];
   }
#ifdef MFEM_DEBUG
   mfem_error("NURBSPatchMap::operator() const 2D");
#endif
   return -1;
}

inline int NURBSPatchMap::operator()(const int i, const int j, const int k)
const
{
   // Needs testing
   const int i1 = i - 1, j1 = j - 1, k1 = k - 1;
   switch (3*(3*F(k1, K) + F(j1, J)) + F(i1, I))
   {
      case  0: return verts[0];
      case  1: return edges[0] + Or1D(i1, I, oedge[0]);
      case  2: return verts[1];
      case  3: return edges[3] + Or1D(j1, J, oedge[3]);
      case  4: return faces[0] + Or2D(i1, J - 1 - j1, I, J, oface[0]);
      case  5: return edges[1] + Or1D(j1, J, oedge[1]);
      case  6: return verts[3];
      case  7: return edges[2] + Or1D(i1, I, oedge[2]);
      case  8: return verts[2];
      case  9: return edges[8] + Or1D(k1, K, oedge[8]);
      case 10: return faces[1] + Or2D(i1, k1, I, K, oface[1]);
      case 11: return edges[9] + Or1D(k1, K, oedge[9]);
      case 12: return faces[4] + Or2D(J - 1 - j1, k1, J, K, oface[4]);
      case 13: return pOffset + I*(J*k1 + j1) + i1;
      case 14: return faces[2] + Or2D(j1, k1, J, K, oface[2]);
      case 15: return edges[11] + Or1D(k1, K, oedge[11]);
      case 16: return faces[3] + Or2D(I - 1 - i1, k1, I, K, oface[3]);
      case 17: return edges[10] + Or1D(k1, K, oedge[10]);
      case 18: return verts[4];
      case 19: return edges[4] + Or1D(i1, I, oedge[4]);
      case 20: return verts[5];
      case 21: return edges[7] + Or1D(j1, J, oedge[7]);
      case 22: return faces[5] + Or2D(i1, j1, I, J, oface[5]);
      case 23: return edges[5] + Or1D(j1, J, oedge[5]);
      case 24: return verts[7];
      case 25: return edges[6] + Or1D(i1, I, oedge[6]);
      case 26: return verts[6];
   }
#ifdef MFEM_DEBUG
   mfem_error("NURBSPatchMap::operator() const 3D");
#endif
   return -1;
}

}

#endif<|MERGE_RESOLUTION|>--- conflicted
+++ resolved
@@ -214,7 +214,6 @@
        @a x is an array with the length of the spatial dimension containing
        vectors with spatial coordinates. The control points of the interpolated
        curve are returned in @a x in the same form.
-<<<<<<< HEAD
        Use GetInterpolant instead. For the knot location one can use either
        GetBotella, GetDemko or GetGreville. FindInterpolant uses the Botella
        points, however, the Demko points might be more appropriate. */
@@ -225,14 +224,6 @@
       For the knot location one can use  for instance GetBotella, GetDemko or
       GetGreville. The Demko points might be most appropriate.*/
    void GetInterpolant(const Vector &x, const Vector &u, Vector &a) const;
-=======
-
-       The inverse of the collocation matrix, used in the interpolation, is
-       stored for repeated calls and used if @a reuse_inverse is true. Reuse is
-       valid only if this KnotVector has not changed since the initial call with
-       @a reuse_inverse false. */
-   void FindInterpolant(Array<Vector*> &x, bool reuse_inverse = false);
->>>>>>> 7aa32717
 
    /** Set @a diff, comprised of knots in @a kv not contained in this KnotVector.
        @a kv must be of the same order as this KnotVector. The current
