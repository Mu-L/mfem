// Copyright (c) 2010-2021, Lawrence Livermore National Security, LLC. Produced
// at the Lawrence Livermore National Laboratory. All Rights reserved. See files
// LICENSE and NOTICE for details. LLNL-CODE-806117.
//
// This file is part of the MFEM library. For more information and source code
// availability visit https://mfem.org.
//
// MFEM is free software; you can redistribute it and/or modify it under the
// terms of the BSD-3 license. We welcome feedback and contributions, see file
// CONTRIBUTING.md for details.

#ifndef MFEM_PNCMESH
#define MFEM_PNCMESH

#include "../config/config.hpp"

#ifdef MFEM_USE_MPI

#include <map>
#include <set>

#include "ncmesh.hpp"
#include "../general/communication.hpp"
#include "../general/sort_pairs.hpp"

namespace mfem
{

class FiniteElementSpace;


/** \brief A parallel extension of the NCMesh class.
 *
 *  The basic idea (and assumption) is that all processors share the coarsest
 *  layer ("root elements"). This has the advantage that refinements can easily
 *  be exchanged between processors when rebalancing since individual elements
 *  can be uniquely identified by the index of the root element and a path in
 *  the refinement tree.
 *
 *  Each leaf element is owned by one of the processors (NCMesh::Element::rank).
 *  The underlying NCMesh stores not only elements for the current ('MyRank')
 *  processor, but also a minimal layer of adjacent "ghost" elements owned by
 *  other processors. The ghost layer is synchronized after refinement.
 *
 *  The ghost layer contains all vertex-, edge- and face-neighbors of the
 *  current processor's region. It is used to determine constraining relations
 *  and ownership of DOFs on the processor boundary. Ghost elements are never
 *  seen by the rest of MFEM as they are skipped when a Mesh is created from
 *  the NCMesh.
 *
 *  The processor that owns a vertex, edge or a face (and in turn its DOFs) is
 *  currently defined to be the one with the lowest rank in the group of
 *  processors that share the entity.
 *
 *  Vertices, edges and faces that are not owned by this ('MyRank') processor
 *  are ghosts, and are numbered after all real vertices/edges/faces, i.e.,
 *  they have indices greater than NVertices, NEdges, NFaces, respectively.
 *
 *  A shared vertex/edge/face is identified in an interprocessor message by a
 *  pair of numbers. The first number specifies an element in an ElementSet
 *  (typically sent at the beginning of the message) that contains the v/e/f.
 *  The second number is the local index of the v/e/f in that element.
 */
class ParNCMesh : public NCMesh
{
public:
   /// Construct by partitioning a serial NCMesh.
   /** SFC partitioning is used by default. A user-specified partition can be
       passed in 'part', where part[i] is the desired MPI rank for element i. */
   ParNCMesh(MPI_Comm comm, const NCMesh& ncmesh, int* part = NULL);

   /** Load from a stream, parallel version. See the serial NCMesh::NCMesh
       counterpart for a description of the parameters. */
   ParNCMesh(MPI_Comm comm, std::istream &input,
             int version, int &curved, int &is_nc);

   /// Deep copy of another instance.
   ParNCMesh(const ParNCMesh &other);

   virtual ~ParNCMesh();

   /** An override of NCMesh::Refine, which is called eventually, after making
       sure that refinements that occur on the processor boundary are sent to
       the neighbor processors so they can keep their ghost layers up to date.*/
   virtual void Refine(const Array<Refinement> &refinements);

   /// Parallel version of NCMesh::LimitNCLevel.
   virtual void LimitNCLevel(int max_nc_level);

   /** Parallel version of NCMesh::CheckDerefinementNCLevel. */
   virtual void CheckDerefinementNCLevel(const Table &deref_table,
                                         Array<int> &level_ok, int max_nc_level);

   /** Parallel reimplementation of NCMesh::Derefine, keeps ghost layers
       in sync. The interface is identical. */
   virtual void Derefine(const Array<int> &derefs);

   /** Gets partitioning for the coarse mesh if the current fine mesh were to
       be derefined. */
   virtual void GetFineToCoarsePartitioning(const Array<int> &derefs,
                                            Array<int> &new_ranks) const;

   /** Migrate leaf elements of the global refinement hierarchy (including ghost
       elements) so that each processor owns the same number of leaves (+-1).
       The default partitioning strategy is based on equal splitting of the
       space-filling sequence of leaf elements (custom_partition == NULL).
       Alternatively, a used-defined element-rank assignment array can be
       passed. */
   void Rebalance(const Array<int> *custom_partition = NULL);


   // interface for ParFiniteElementSpace

   int GetNElements() const { return NElements; }

   int GetNGhostVertices() const { return NGhostVertices; }
   int GetNGhostEdges() const { return NGhostEdges; }
   int GetNGhostFaces() const { return NGhostFaces; }
   int GetNGhostElements() const { return NGhostElements; }

   // Return a list of vertices/edges/faces shared by this processor and at
   // least one other processor. These are subsets of NCMesh::<entity>_list. */
   const NCList& GetSharedVertices() { GetVertexList(); return shared_vertices; }
   const NCList& GetSharedEdges() { GetEdgeList(); return shared_edges; }
   const NCList& GetSharedFaces() { GetFaceList(); return shared_faces; }

   /// Helper to get shared vertices/edges/faces ('entity' == 0/1/2 resp.).
   const NCList& GetSharedList(int entity)
   {
      switch (entity)
      {
         case 0: return GetSharedVertices();
         case 1: return GetSharedEdges();
         default: return GetSharedFaces();
      }
   }

   /// Return (shared) face orientation relative to its owner element.
   int GetFaceOrientation(int index) const
   {
      return (index < NFaces) ? face_orient[index] : 0;
   }

   typedef short GroupId;
   typedef std::vector<int> CommGroup;

   /// Return vertex/edge/face ('entity' == 0/1/2, resp.) owner.
   GroupId GetEntityOwnerId(int entity, int index)
   {
      MFEM_ASSERT(entity >= 0 && entity < 3, "");
      MFEM_ASSERT(index >= 0, "");
      if (!entity_owner[entity].Size())
      {
         GetSharedList(entity);
      }
      return entity_owner[entity][index];
   }

   /** Return the P matrix communication group ID for a vertex/edge/face.
       The groups are calculated specifically to match the P matrix
       construction algorithm and its communication pattern. */
   GroupId GetEntityGroupId(int entity, int index)
   {
      MFEM_ASSERT(entity >= 0 && entity < 3, "");
      MFEM_ASSERT(index >= 0, "");
      if (!entity_pmat_group[entity].Size())
      {
         CalculatePMatrixGroups();
      }
      return entity_pmat_group[entity][index];
   }

   /// Return a list of ranks contained in the group of the given ID.
   const CommGroup& GetGroup(GroupId id) const
   {
      MFEM_ASSERT(id >= 0, "");
      return groups[id];
   }

   /// Return true if group 'id' contains the given rank.
   bool GroupContains(GroupId id, int rank) const;

   /// Return true if the specified vertex/edge/face is a ghost.
   bool IsGhost(int entity, int index) const
   {
      if (index < 0) // special case prism edge-face constraint
      {
         MFEM_ASSERT(entity == 2, "");
         entity = 1;
         index = -1 - index;
      }
      switch (entity)
      {
         case 0: return index >= NVertices;
         case 1: return index >= NEdges;
         default: return index >= NFaces;
      }
   }

   /** Returns owner processor for element 'index'. This is normally MyRank but
       for index >= NElements (i.e., for ghosts) it may be something else. */
   int ElementRank(int index) const
   {
      return elements[leaf_elements[index]].rank;
   }


   // utility

   int GetMyRank() const { return MyRank; }

   /// Use the communication pattern from last Rebalance() to send element DOFs.
   void SendRebalanceDofs(int old_ndofs, const Table &old_element_dofs,
                          long old_global_offset, FiniteElementSpace* space);

   /// Receive element DOFs sent by SendRebalanceDofs().
   void RecvRebalanceDofs(Array<int> &elements, Array<long> &dofs);

   /** Get previous indices (pre-Rebalance) of current elements. Index of -1
       indicates that an element didn't exist in the mesh before. */
   const Array<int>& GetRebalanceOldIndex() const { return old_index_or_rank; }

   /** Get previous (pre-Derefine) fine element ranks. This complements the
       CoarseFineTransformations::embeddings array in parallel. */
   const Array<int>& GetDerefineOldRanks() const { return old_index_or_rank; }

   /** Exchange element data for derefinements that straddle processor
       boundaries. 'elem_data' is enlarged and filled with ghost values. */
   template<typename Type>
   void SynchronizeDerefinementData(Array<Type> &elem_data,
                                    const Table &deref_table);

   /** Extension of NCMesh::GetBoundaryClosure. Filters out ghost vertices and
       ghost edges from 'bdr_vertices' and 'bdr_edges'. */
   virtual void GetBoundaryClosure(const Array<int> &bdr_attr_is_ess,
                                   Array<int> &bdr_vertices,
                                   Array<int> &bdr_edges);

   /// Save memory by releasing all non-essential and cached data.
   virtual void Trim();

   /// Return total number of bytes allocated.
   long MemoryUsage(bool with_base = true) const;

   int PrintMemoryDetail(bool with_base = true) const;

   /** Extract a debugging Mesh containing all leaf elements, including ghosts.
       The debug mesh will have element attributes set to element rank + 1. */
   void GetDebugMesh(Mesh &debug_mesh) const;

protected: // interface for ParMesh

   friend class ParMesh;

   /** For compatibility with conforming code in ParMesh and ParFESpace.
       Initializes shared structures in ParMesh: gtopo, shared_*, group_s*, s*_l*.
       The ParMesh then acts as a parallel mesh cut along the NC interfaces. */
   void GetConformingSharedStructures(class ParMesh &pmesh);

   /** Populate face neighbor members of ParMesh from the ghost layer, without
       communication. */
   void GetFaceNeighbors(class ParMesh &pmesh);


protected: // implementation

   MPI_Comm MyComm;
   int NRanks;

   typedef std::vector<CommGroup> GroupList;
   typedef std::map<CommGroup, GroupId> GroupMap;

   GroupList groups;  // comm group list; NOTE: groups[0] = { MyRank }
   GroupMap group_id; // search index over groups

   // owner rank for each vertex, edge and face (encoded as singleton group)
   Array<GroupId> entity_owner[3];
   // P matrix comm pattern groups for each vertex/edge/face (0/1/2)
   Array<GroupId> entity_pmat_group[3];

   // ParMesh-compatible (conforming) groups for each vertex/edge/face (0/1/2)
   Array<GroupId> entity_conf_group[3];
   // ParMesh compatibility helper arrays to order groups, also temporary
   Array<int> entity_elem_local[3];

   // lists of vertices/edges/faces shared by us and at least one more processor
   NCList shared_vertices, shared_edges, shared_faces;

   Array<char> face_orient; // see CalcFaceOrientations

   /** Type of each leaf element:
         1 - our element (rank == MyRank),
         3 - our element, and neighbor to the ghost layer,
         2 - ghost layer element (existing element, but rank != MyRank),
         0 - element beyond the ghost layer, may not be a real element.
       Note: indexed by Element::index. See also UpdateLayers(). */
   Array<char> element_type;

   Array<int> ghost_layer;    ///< list of elements whose 'element_type' == 2.
   Array<int> boundary_layer; ///< list of type 3 elements

   virtual void Update();

<<<<<<< HEAD
   virtual bool IsGhost(const Element& el) const
   { return el.rank != MyRank; }

=======
   virtual int GetNumGhostElements() const { return NGhostElements; }
>>>>>>> 94b82ef9
   virtual int GetNumGhostVertices() const { return NGhostVertices; }

   /// Return the processor number for a global element number.
   int Partition(long index, long total_elements) const
   { return index * NRanks / total_elements; }

   /// Helper to get the partitioning when the serial mesh gets split initially
   int InitialPartition(int index) const
   { return Partition(index, leaf_elements.Size()); }

   /// Return the global index of the first element owned by processor 'rank'.
   long PartitionFirstIndex(int rank, long total_elements) const
   { return (rank * total_elements + NRanks-1) / NRanks; }

   virtual void BuildFaceList();
   virtual void BuildEdgeList();
   virtual void BuildVertexList();

   virtual void ElementSharesFace(int elem, int local, int face);
   virtual void ElementSharesEdge(int elem, int local, int enode);
   virtual void ElementSharesVertex(int elem, int local, int vnode);

   GroupId GetGroupId(const CommGroup &group);
   GroupId GetSingletonGroup(int rank);

   Array<int> tmp_owner; // temporary
   Array<char> tmp_shared_flag; // temporary
   Array<Connection> entity_index_rank[3]; // temporary

   void InitOwners(int num, Array<GroupId> &entity_owner);
   void MakeSharedList(const NCList &list, NCList &shared);

   void AddConnections(int entity, int index, const Array<int> &ranks);
   void CalculatePMatrixGroups();
   void CreateGroups(int nentities, Array<Connection> &index_rank,
                     Array<GroupId> &entity_group);

   static int get_face_orientation(Face &face, Element &e1, Element &e2,
                                   int local[2] = NULL /* optional output */);
   void CalcFaceOrientations();

   void UpdateLayers();

   void MakeSharedTable(int ngroups, int ent, Array<int> &shared_local,
                        Table &group_shared, Array<char> *entity_geom = NULL,
                        char geom = 0);

   /** Uniquely encodes a set of leaf elements in the refinement hierarchy of
       an NCMesh. Can be dumped to a stream, sent to another processor, loaded,
       and decoded to identify the same set of elements (refinements) in a
       different but compatible NCMesh. The encoding can optionally include
       the refinement types needed to reach the leaves, so the element set can
       be decoded (recreated) even if the receiver has an incomplete tree. */
   class ElementSet
   {
   public:
      ElementSet(NCMesh *ncmesh = NULL, bool include_ref_types = false)
         : ncmesh(ncmesh), include_ref_types(include_ref_types) {}
      ElementSet(const ElementSet &other);

      void Encode(const Array<int> &elements);
      void Dump(std::ostream &os) const;

      void Load(std::istream &is);
      void Decode(Array<int> &elements) const;

      void SetNCMesh(NCMesh *ncmesh) { this->ncmesh = ncmesh; }
      const NCMesh* GetNCMesh() const { return ncmesh; }

   protected:
      Array<unsigned char> data; ///< encoded refinement (sub-)trees
      NCMesh* ncmesh;
      bool include_ref_types;

      void EncodeTree(int elem);
      void DecodeTree(int elem, int &pos, Array<int> &elements) const;

      void WriteInt(int value);
      int  GetInt(int pos) const;
      void FlagElements(const Array<int> &elements, char flag);

#ifdef MFEM_DEBUG
      mutable Array<int> ref_path;
      std::string RefPath() const;
#endif
   };

   /** Adjust some of the MeshIds before encoding for recipient 'rank', so that
       they only reference elements that exist in the recipient's ref. tree. */
   void AdjustMeshIds(Array<MeshId> ids[], int rank);

   void ChangeVertexMeshIdElement(NCMesh::MeshId &id, int elem);
   void ChangeEdgeMeshIdElement(NCMesh::MeshId &id, int elem);
   void ChangeRemainingMeshIds(Array<MeshId> &ids, int pos,
                               const Array<Pair<int, int> > &find);

   // Write/read a processor-independent encoding of vertex/edge/face IDs.
   void EncodeMeshIds(std::ostream &os, Array<MeshId> ids[]);
   void DecodeMeshIds(std::istream &is, Array<MeshId> ids[]);

   // Write/read comm groups and a list of their IDs.
   void EncodeGroups(std::ostream &os, const Array<GroupId> &ids);
   void DecodeGroups(std::istream &is, Array<GroupId> &ids);

   bool CheckElementType(int elem, int type);

   Array<int> tmp_neighbors; // temporary, used by ElementNeighborProcessors

   /** Return a list of processors that own elements in the immediate
       neighborhood of 'elem' (i.e., vertex, edge and face neighbors),
       and are not 'MyRank'. */
   void ElementNeighborProcessors(int elem, Array<int> &ranks);

   /** Get a list of ranks that own elements in the neighborhood of our region.
       NOTE: MyRank is not included. */
   void NeighborProcessors(Array<int> &neighbors);

   /** Traverse the (local) refinement tree and determine which subtrees are
       no longer needed, i.e., their leaves are not owned by us nor are they our
       ghosts. These subtrees are then derefined. */
   void Prune();

   /// Internal. Recursive part of Prune().
   bool PruneTree(int elem);


   /** A base for internal messages used by Refine(), Derefine() and Rebalance().
    *  Allows sending values associated with elements in a set.
    *  If RefType == true, the element set is recreated on the receiving end.
    */
   template<class ValueType, bool RefTypes, int Tag>
   class ElementValueMessage : public VarMessage<Tag>
   {
   public:
      using VarMessage<Tag>::data;
      std::vector<int> elements;
      std::vector<ValueType> values;

      int Size() const { return elements.size(); }
      void Reserve(int size) { elements.reserve(size); values.reserve(size); }

      void Add(int elem, ValueType val)
      { elements.push_back(elem); values.push_back(val); }

      /// Set pointer to ParNCMesh (needed to encode the message).
      void SetNCMesh(ParNCMesh* pncmesh) { this->pncmesh = pncmesh; }

      ElementValueMessage() : pncmesh(NULL) {}

   protected:
      ParNCMesh* pncmesh;

      virtual void Encode(int);
      virtual void Decode(int);
   };

   /** Used by ParNCMesh::Refine() to inform neighbors about refinements at
    *  the processor boundary. This keeps their ghost layers synchronized.
    */
   class NeighborRefinementMessage : public ElementValueMessage<char, false, 289>
   {
   public:
      void AddRefinement(int elem, char ref_type) { Add(elem, ref_type); }
      typedef std::map<int, NeighborRefinementMessage> Map;
   };

   /** Used by ParNCMesh::Derefine() to keep the ghost layers synchronized.
    */
   class NeighborDerefinementMessage : public ElementValueMessage<int, false, 290>
   {
   public:
      void AddDerefinement(int elem, int rank) { Add(elem, rank); }
      typedef std::map<int, NeighborDerefinementMessage> Map;
   };

   /** Used in Step 2 of Rebalance() to synchronize new rank assignments in
    *  the ghost layer.
    */
   class NeighborElementRankMessage : public ElementValueMessage<int, false, 156>
   {
   public:
      void AddElementRank(int elem, int rank) { Add(elem, rank); }
      typedef std::map<int, NeighborElementRankMessage> Map;
   };

   /** Used by Rebalance() to send elements and their ranks. Note that
    *  RefTypes == true which means the refinement hierarchy will be recreated
    *  on the receiving side.
    */
   class RebalanceMessage : public ElementValueMessage<int, true, 157>
   {
   public:
      void AddElementRank(int elem, int rank) { Add(elem, rank); }
      typedef std::map<int, RebalanceMessage> Map;
   };

   /** Allows migrating element data (DOFs) after Rebalance().
    *  Used by SendRebalanceDofs and RecvRebalanceDofs.
    */
   class RebalanceDofMessage : public VarMessage<158>
   {
   public:
      std::vector<int> elem_ids, dofs;
      long dof_offset;

      void SetElements(const Array<int> &elems, NCMesh *ncmesh);
      void SetNCMesh(NCMesh* ncmesh) { eset.SetNCMesh(ncmesh); }
      long MemoryUsage() const;

      typedef std::map<int, RebalanceDofMessage> Map;

   protected:
      ElementSet eset;

      virtual void Encode(int);
      virtual void Decode(int);
   };

   /** Assign new Element::rank to leaf elements and send them to their new
       owners, keeping the ghost layer up to date. Used by Rebalance() and
       Derefine(). 'target_elements' is the number of elements this rank
       is supposed to own after the exchange. If this number is not known
       a priori, the parameter can be set to -1, but more expensive communication
       (synchronous sends and a barrier) will be used in that case. */
   void RedistributeElements(Array<int> &new_ranks, int target_elements,
                             bool record_comm);

   /** Recorded communication pattern from last Rebalance. Used by
       Send/RecvRebalanceDofs to ship element DOFs. */
   RebalanceDofMessage::Map send_rebalance_dofs;
   RebalanceDofMessage::Map recv_rebalance_dofs;

   /** After Rebalance, this array holds the old element indices, or -1 if an
       element didn't exist in the mesh previously. After Derefine, it holds
       the ranks of the old (potentially non-existent) fine elements. */
   Array<int> old_index_or_rank;

   /// Stores modified point matrices created by GetFaceNeighbors
   Array<DenseMatrix*> aux_pm_store;
   void ClearAuxPM();

   long GroupsMemoryUsage() const;

   friend class NeighborRowMessage;
};



// comparison operator so that MeshId can be used as key in std::map
inline bool operator< (const NCMesh::MeshId &a, const NCMesh::MeshId &b)
{
   return a.index < b.index;
}

// equality of MeshId is based on 'index' (element/local are not unique)
inline bool operator== (const NCMesh::MeshId &a, const NCMesh::MeshId &b)
{
   return a.index == b.index;
}

} // namespace mfem

#endif // MFEM_USE_MPI

#endif // MFEM_PNCMESH<|MERGE_RESOLUTION|>--- conflicted
+++ resolved
@@ -301,13 +301,7 @@
 
    virtual void Update();
 
-<<<<<<< HEAD
-   virtual bool IsGhost(const Element& el) const
-   { return el.rank != MyRank; }
-
-=======
    virtual int GetNumGhostElements() const { return NGhostElements; }
->>>>>>> 94b82ef9
    virtual int GetNumGhostVertices() const { return NGhostVertices; }
 
    /// Return the processor number for a global element number.
