--- conflicted
+++ resolved
@@ -72,17 +72,12 @@
 
    /** Reorder the vertices so that the longest edge is from vertex 0
        to vertex 1. If called it should be once from the mesh constructor,
-<<<<<<< HEAD
        because the order may be used later for setting the edges. In the case
        where multiple edges have the same @a length, the @a length2 metric is
        used to break ties. **/
    template <typename T1, typename T2>
    void MarkEdge(const DSTable &v_to_v, const Array<T1> &length,
                  const Array<T2> &length2);
-=======
-       because the order may be used later for setting the edges. **/
-   void MarkEdge(const DSTable &v_to_v, const int *length) override;
->>>>>>> d5aa18f7
 
    void ResetTransform(int tr) override { transform = tr; }
    unsigned GetTransform() const override { return transform; }
