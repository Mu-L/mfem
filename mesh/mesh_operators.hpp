--- conflicted
+++ resolved
@@ -182,14 +182,10 @@
    double total_err_goal;
    double total_fraction;
    double local_err_goal;
-<<<<<<< HEAD
    long long max_elements;
-=======
-   long   max_elements;
    long   amr_levels, xRange_levels, yRange_levels;
    bool   yRange, xRange;
    double xmin, xmax, ymin, ymax;
->>>>>>> baa611a1
 
    double threshold;
    long long num_marked_elements;
@@ -315,9 +311,8 @@
    /// Set the de-refinement threshold. The default value is zero.
    void SetThreshold(double thresh) { threshold = thresh; }
 
-<<<<<<< HEAD
    void SetOp(int oper) { op = oper; }
-=======
+
    // total_fraction is turned off by default
    void SetTotalErrorFraction(double fraction) { total_fraction = fraction; }
 
@@ -325,9 +320,6 @@
    { total_norm_p = norm_p; }
 
    double GetNorm(const Vector &local_err, Mesh &mesh) const;
-
-   void SetOp(int op) { this->op = op; }
->>>>>>> baa611a1
 
    /** @brief Set the maximum ratio of refinement levels of adjacent elements
        (0 = unlimited). */
