// Copyright (c) 2010-2024, Lawrence Livermore National Security, LLC. Produced
// at the Lawrence Livermore National Laboratory. All Rights reserved. See files
// LICENSE and NOTICE for details. LLNL-CODE-806117.
//
// This file is part of the MFEM library. For more information and source code
// availability visit https://mfem.org.
//
// MFEM is free software; you can redistribute it and/or modify it under the
// terms of the BSD-3 license. We welcome feedback and contributions, see file
// CONTRIBUTING.md for details.

// Implementation of data types Table.

#include "array.hpp"
#include "table.hpp"
#include "error.hpp"

#include "../general/mem_manager.hpp"
#include <iostream>
#include <iomanip>

namespace mfem
{

using namespace std;

<<<<<<< HEAD
Table::Table(int dim, int connections_per_row)
=======
Table::Table(const Table &table)
{
   size = table.size;
   if (size >= 0)
   {
      const int nnz = table.I[size];
      I.New(size+1, table.I.GetMemoryType());
      J.New(nnz, table.J.GetMemoryType());
      I.CopyFrom(table.I, size+1);
      J.CopyFrom(table.J, nnz);
   }
}

Table::Table(const Table &table1,
             const Table &table2, int offset)
{
   MFEM_ASSERT(table1.size == table2.size,
               "Tables have different sizes can not merge.");
   size = table1.size;

   const int nnz = table1.I[size] + table2.I[size];
   I.New(size+1, table1.I.GetMemoryType());
   J.New(nnz, table1.J.GetMemoryType());

   I[0] = 0;
   Array<int> row;
   for (int i = 0; i < size; i++)
   {
      I[i+1] = I[i];

      table1.GetRow(i, row);
      for (int r = 0; r < row.Size(); r++,  I[i+1] ++)
      {
         J[ I[i+1] ] = row[r];
      }

      table2.GetRow(i, row);
      for (int r = 0; r < row.Size(); r++,  I[i+1] ++)
      {
         J[ I[i+1] ] = (row[r] < 0) ? row[r] - offset : row[r] + offset;
      }

   }
}

Table::Table(const Table &table1,
             const Table &table2, int offset2,
             const Table &table3, int offset3)
{
   MFEM_ASSERT(table1.size == table2.size,
               "Tables have different sizes can not merge.");
   MFEM_ASSERT(table1.size == table3.size,
               "Tables have different sizes can not merge.");
   size = table1.size;

   const int nnz = table1.I[size] + table2.I[size] + table3.I[size];
   I.New(size+1, table1.I.GetMemoryType());
   J.New(nnz, table1.J.GetMemoryType());

   I[0] = 0;
   Array<int> row;
   for (int i = 0; i < size; i++)
   {
      I[i+1] = I[i];

      table1.GetRow(i, row);
      for (int r = 0; r < row.Size(); r++,  I[i+1] ++)
      {
         J[ I[i+1] ] = row[r];
      }

      table2.GetRow(i, row);
      for (int r = 0; r < row.Size(); r++,  I[i+1] ++)
      {
         J[ I[i+1] ] = (row[r] < 0) ? row[r] - offset2 : row[r] + offset2;
      }

      table3.GetRow(i, row);
      for (int r = 0; r < row.Size(); r++,  I[i+1] ++)
      {
         J[ I[i+1] ] = (row[r] < 0) ? row[r] - offset3 : row[r] + offset3;
      }
   }
}

Table& Table::operator=(const Table &rhs)
{
   Clear();

   Table copy(rhs);
   Swap(copy);

   return *this;
}

Table::Table (int dim, int connections_per_row)
>>>>>>> 01819638
{
   int i, j, sum = dim * connections_per_row;

   size = dim;
   I.SetSize(size+1);
   J.SetSize(sum);

   I[0] = 0;
   for (i = 1; i <= size; i++)
   {
      I[i] = I[i-1] + connections_per_row;
      for (j = I[i-1]; j < I[i]; j++) { J[j] = -1; }
   }
}

Table::Table(int nrows, int *partitioning)
{
   size = nrows;

   I.SetSize(size+1);
   J.SetSize(size);

   for (int i = 0; i < size; i++)
   {
      I[i] = i;
      J[i] = partitioning[i];
   }
   I[size] = size;
}

void Table::MakeI(int nrows)
{
   SetDims(nrows, 0);

   for (int i = 0; i <= nrows; i++)
   {
      I[i] = 0;
   }
}

void Table::MakeJ()
{
   int i, j, k;

   for (k = i = 0; i < size; i++)
   {
      j = I[i], I[i] = k, k += j;
   }

   J.SetSize(I[size]=k);
}

void Table::AddConnections(int r, const int *c, int nc)
{
   int *jp = J+I[r];

   for (int i = 0; i < nc; i++)
   {
      jp[i] = c[i];
   }
   I[r] += nc;
}

void Table::ShiftUpI()
{
   for (int i = size; i > 0; i--)
   {
      I[i] = I[i-1];
   }
   I[0] = 0;
}

void Table::SetSize(int dim, int connections_per_row)
{
   SetDims (dim, dim * connections_per_row);

   if (size > 0)
   {
      I[0] = 0;
      for (int i = 0, j = 0; i < size; i++)
      {
         int end = I[i] + connections_per_row;
         I[i+1] = end;
         for ( ; j < end; j++) { J[j] = -1; }
      }
   }
}

void Table::SetDims(int rows, int nnz)
{
   int j;

   j = (I) ? (I[size]) : (0);
   if (size != rows)
   {
      size = rows;
      (rows >= 0) ? I.SetSize(rows+1) : I.DeleteAll();
   }

   if (j != nnz)
   {
      (nnz > 0) ? J.SetSize(nnz) : J.DeleteAll();
   }

   if (size >= 0)
   {
      I[0] = 0;
      I[size] = nnz;
   }
}

int Table::operator()(int i, int j) const
{
   if ( i>=size || i<0 )
   {
      return -1;
   }

   int k, end = I[i+1];
   for (k = I[i]; k < end; k++)
   {
      if (J[k] == j)
      {
         return k;
      }
      else if (J[k] == -1)
      {
         return -1;
      }
   }
   return -1;
}

void Table::GetRow(int i, Array<int> &row) const
{
   MFEM_ASSERT(i >= 0 && i < size, "Row index " << i << " is out of range [0,"
               << size << ')');

   HostReadJ();
   HostReadI();

   row.SetSize(RowSize(i));
   row.Assign(GetRow(i));
}

void Table::SortRows()
{
   for (int r = 0; r < size; r++)
   {
      std::sort(J + I[r], J + I[r+1]);
   }
}

void Table::SetIJ(int *newI, int *newJ, int newsize)
{
   if (newsize >= 0)
   {
      size = newsize;
   }
   I.MakeRef(newI, size + 1);
   I.MakeDataOwner();
   J.MakeRef(newJ, I[size]);
   J.MakeDataOwner();
}

int Table::Push(int i, int j)
{
   MFEM_ASSERT(i >=0 &&
               i<size, "Index out of bounds.  i = " << i << " size " << size);

   for (int k = I[i], end = I[i+1]; k < end; k++)
   {
      if (J[k] == j)
      {
         return k;
      }
      else if (J[k] == -1)
      {
         J[k] = j;
         return k;
      }
   }

   MFEM_ABORT("Reached end of loop unexpectedly: (i,j) = (" << i << ", " << j
              << ")");

   return -1;
}

void Table::Finalize()
{
   int i, j, end, sum = 0, n = 0, newI = 0;

   for (i=0; i<I[size]; i++)
   {
      if (J[i] != -1)
      {
         sum++;
      }
   }

   if (sum != I[size])
   {
      Array<int> NewJ(sum);

      for (i=0; i<size; i++)
      {
         end = I[i+1];
         for (j=I[i]; j<end; j++)
         {
            if (J[j] == -1) { break; }
            NewJ[ n++ ] = J[j];
         }
         I[i] = newI;
         newI = n;
      }
      I[size] = sum;

      mfem::Swap(J, NewJ);

      MFEM_ASSERT(sum == n, "sum = " << sum << ", n = " << n);
   }
}

void Table::MakeFromList(int nrows, const Array<Connection> &list)
{
   Clear();

   size = nrows;
   int nnz = list.Size();

   I.SetSize(size+1);
   J.SetSize(nnz);

   for (int i = 0, k = 0; i <= size; i++)
   {
      I[i] = k;
      while (k < nnz && list[k].from == i)
      {
         J[k] = list[k].to;
         k++;
      }
   }
}

int Table::Width() const
{
   int width = -1, nnz = (size >= 0) ? I[size] : 0;
   for (int k = 0; k < nnz; k++)
   {
      if (J[k] > width) { width = J[k]; }
   }
   return width + 1;
}

void Table::Print(std::ostream & os, int width) const
{
   int i, j;

   for (i = 0; i < size; i++)
   {
      os << "[row " << i << "]\n";
      for (j = I[i]; j < I[i+1]; j++)
      {
         os << setw(5) << J[j];
         if ( !((j+1-I[i]) % width) )
         {
            os << '\n';
         }
      }
      if ((j-I[i]) % width)
      {
         os << '\n';
      }
   }
}

void Table::PrintMatlab(std::ostream & os) const
{
   int i, j;

   for (i = 0; i < size; i++)
   {
      for (j = I[i]; j < I[i+1]; j++)
      {
         os << i << " " << J[j] << " 1. \n";
      }
   }

   os << flush;
}

void Table::Save(std::ostream &os) const
{
   os << size << '\n';

   for (int i = 0; i <= size; i++)
   {
      os << I[i] << '\n';
   }
   for (int i = 0, nnz = I[size]; i < nnz; i++)
   {
      os << J[i] << '\n';
   }
}

void Table::Load(std::istream &in)
{
   in >> size;
   I.SetSize(size+1);
   for (int i = 0; i <= size; i++)
   {
      in >> I[i];
   }
   int nnz = I[size];
   J.SetSize(nnz);
   for (int j = 0; j < nnz; j++)
   {
      in >> J[j];
   }
}

void Table::Clear()
{
   I.DeleteAll();
   J.DeleteAll();
   size = -1;
}

void Table::Copy(Table & copy) const
{
   copy = *this;
}

void Table::Swap(Table & other)
{
   mfem::Swap(*this, other);
}

std::size_t Table::MemoryUsage() const
{
   if (size < 0 || I == NULL) { return 0; }
   return (size+1 + I[size]) * sizeof(int);
}

void Transpose(const Table &A, Table &At, int ncols_A_)
{
   const int *i_A     = A.GetI();
   const int *j_A     = A.GetJ();
   const int  nrows_A = A.Size();
   const int  ncols_A = (ncols_A_ < 0) ? A.Width() : ncols_A_;
   const int  nnz_A   = i_A[nrows_A];

   At.SetDims (ncols_A, nnz_A);

   int *i_At = At.GetI();
   int *j_At = At.GetJ();

   for (int i = 0; i <= ncols_A; i++)
   {
      i_At[i] = 0;
   }
   for (int i = 0; i < nnz_A; i++)
   {
      i_At[j_A[i]+1]++;
   }
   for (int i = 1; i < ncols_A; i++)
   {
      i_At[i+1] += i_At[i];
   }

   for (int i = 0; i < nrows_A; i++)
   {
      for (int j = i_A[i]; j < i_A[i+1]; j++)
      {
         j_At[i_At[j_A[j]]++] = i;
      }
   }
   for (int i = ncols_A; i > 0; i--)
   {
      i_At[i] = i_At[i-1];
   }
   i_At[0] = 0;
}

Table * Transpose(const Table &A)
{
   Table * At = new Table;
   Transpose(A, *At);
   return At;
}

void Transpose(const Array<int> &A, Table &At, int ncols_A_)
{
   At.MakeI((ncols_A_ < 0) ? (A.Max() + 1) : ncols_A_);
   for (int i = 0; i < A.Size(); i++)
   {
      At.AddAColumnInRow(A[i]);
   }
   At.MakeJ();
   for (int i = 0; i < A.Size(); i++)
   {
      At.AddConnection(A[i], i);
   }
   At.ShiftUpI();
}

void Mult(const Table &A, const Table &B, Table &C)
{
   int  i, j, k, l, m;
   const int *i_A     = A.GetI();
   const int *j_A     = A.GetJ();
   const int *i_B     = B.GetI();
   const int *j_B     = B.GetJ();
   const int  nrows_A = A.Size();
   const int  nrows_B = B.Size();
   const int  ncols_A = A.Width();
   const int  ncols_B = B.Width();

   MFEM_VERIFY( ncols_A <= nrows_B, "Table size mismatch: ncols_A = " << ncols_A
                << ", nrows_B = " << nrows_B);

   Array<int> B_marker (ncols_B);

   for (i = 0; i < ncols_B; i++)
   {
      B_marker[i] = -1;
   }

   int counter = 0;
   for (i = 0; i < nrows_A; i++)
   {
      for (j = i_A[i]; j < i_A[i+1]; j++)
      {
         k = j_A[j];
         for (l = i_B[k]; l < i_B[k+1]; l++)
         {
            m = j_B[l];
            if (B_marker[m] != i)
            {
               B_marker[m] = i;
               counter++;
            }
         }
      }
   }

   C.SetDims (nrows_A, counter);

   for (i = 0; i < ncols_B; i++)
   {
      B_marker[i] = -1;
   }

   int *i_C = C.GetI();
   int *j_C = C.GetJ();
   counter = 0;
   for (i = 0; i < nrows_A; i++)
   {
      i_C[i] = counter;
      for (j = i_A[i]; j < i_A[i+1]; j++)
      {
         k = j_A[j];
         for (l = i_B[k]; l < i_B[k+1]; l++)
         {
            m = j_B[l];
            if (B_marker[m] != i)
            {
               B_marker[m] = i;
               j_C[counter] = m;
               counter++;
            }
         }
      }
   }
}


Table * Mult(const Table &A, const Table &B)
{
   Table * C = new Table;
   Mult(A,B,*C);
   return C;
}

STable::STable(int dim, int connections_per_row) :
   Table(dim, connections_per_row)
{}

int STable::operator()(int i, int j) const
{
   if (i < j)
   {
      return Table::operator()(i,j);
   }
   else
   {
      return Table::operator()(j,i);
   }
}

int STable::Push( int i, int j )
{
   if (i < j)
   {
      return Table::Push(i, j);
   }
   else
   {
      return Table::Push(j, i);
   }
}


DSTable::DSTable(int nrows)
{
   Rows = new Node*[nrows];
   for (int i = 0; i < nrows; i++)
   {
      Rows[i] = NULL;
   }
   NumRows = nrows;
   NumEntries = 0;
}

int DSTable::Push_(int r, int c)
{
   MFEM_ASSERT(r >= 0 && r < NumRows,
               "Row out of bounds: r = " << r << ", NumRows = " << NumRows);
   Node *n;
   for (n = Rows[r]; n != NULL; n = n->Prev)
   {
      if (n->Column == c)
      {
         return (n->Index);
      }
   }
#ifdef MFEM_USE_MEMALLOC
   n = NodesMem.Alloc ();
#else
   n = new Node;
#endif
   n->Column = c;
   n->Index  = NumEntries;
   n->Prev   = Rows[r];
   Rows[r]   = n;
   return (NumEntries++);
}

int DSTable::Index(int r, int c) const
{
   MFEM_ASSERT( r>=0, "Row index must be non-negative, not "<<r);
   if (r >= NumRows)
   {
      return (-1);
   }
   for (Node *n = Rows[r]; n != NULL; n = n->Prev)
   {
      if (n->Column == c)
      {
         return (n->Index);
      }
   }
   return (-1);
}

DSTable::~DSTable()
{
#ifdef MFEM_USE_MEMALLOC
   // NodesMem.Clear();  // this is done implicitly
#else
   for (int i = 0; i < NumRows; i++)
   {
      Node *na, *nb = Rows[i];
      while (nb != NULL)
      {
         na = nb;
         nb = nb->Prev;
         delete na;
      }
   }
#endif
   delete [] Rows;
}

}<|MERGE_RESOLUTION|>--- conflicted
+++ resolved
@@ -24,22 +24,6 @@
 
 using namespace std;
 
-<<<<<<< HEAD
-Table::Table(int dim, int connections_per_row)
-=======
-Table::Table(const Table &table)
-{
-   size = table.size;
-   if (size >= 0)
-   {
-      const int nnz = table.I[size];
-      I.New(size+1, table.I.GetMemoryType());
-      J.New(nnz, table.J.GetMemoryType());
-      I.CopyFrom(table.I, size+1);
-      J.CopyFrom(table.J, nnz);
-   }
-}
-
 Table::Table(const Table &table1,
              const Table &table2, int offset)
 {
@@ -48,8 +32,8 @@
    size = table1.size;
 
    const int nnz = table1.I[size] + table2.I[size];
-   I.New(size+1, table1.I.GetMemoryType());
-   J.New(nnz, table1.J.GetMemoryType());
+   I.SetSize(size+1);
+   J.SetSize(nnz);
 
    I[0] = 0;
    Array<int> row;
@@ -83,8 +67,8 @@
    size = table1.size;
 
    const int nnz = table1.I[size] + table2.I[size] + table3.I[size];
-   I.New(size+1, table1.I.GetMemoryType());
-   J.New(nnz, table1.J.GetMemoryType());
+   I.SetSize(size+1);
+   J.SetSize(nnz);
 
    I[0] = 0;
    Array<int> row;
@@ -112,18 +96,7 @@
    }
 }
 
-Table& Table::operator=(const Table &rhs)
-{
-   Clear();
-
-   Table copy(rhs);
-   Swap(copy);
-
-   return *this;
-}
-
 Table::Table (int dim, int connections_per_row)
->>>>>>> 01819638
 {
    int i, j, sum = dim * connections_per_row;
 
