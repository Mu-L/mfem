--- conflicted
+++ resolved
@@ -31,15 +31,9 @@
 // result is not hipSuccess.
 #define MFEM_GPU_CHECK(x)                                                      \
   do {                                                                         \
-<<<<<<< HEAD
-    hipError_t mfem_internal_name_err = (x);                                   \
-    if (mfem_internal_name_err != hipSuccess) {                                \
-      ::mfem::mfem_hip_error(mfem_internal_name_err, #x, _MFEM_FUNC_NAME,      \
-=======
     hipError_t mfem_err_internal_var_name = (x);                               \
     if (mfem_err_internal_var_name != hipSuccess) {                            \
       ::mfem::mfem_hip_error(mfem_err_internal_var_name, #x, _MFEM_FUNC_NAME,  \
->>>>>>> 91b624b9
                              __FILE__, __LINE__);                              \
     }                                                                          \
   } while (0)
