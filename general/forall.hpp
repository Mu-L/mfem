--- conflicted
+++ resolved
@@ -842,18 +842,6 @@
    {
       forall(Nx * Ny, [=] MFEM_HOST_DEVICE(int idx)
       {
-<<<<<<< HEAD
-         int i = idx / Ny;
-         int j = idx % Ny;
-         body(i, j);
-      });
-   }
-   else
-   {
-      for (int i = 0; i < Nx; ++i)
-      {
-         for (int j = 0; j < Ny; ++j)
-=======
          int j = idx / Nx;
          int i = idx % Nx;
          body(i, j);
@@ -876,7 +864,6 @@
       for (int j = 0; j < Ny; ++j)
       {
          for (int i = 0; i < Nx; ++i)
->>>>>>> f8c659df
          {
             body(i, j);
          }
@@ -891,28 +878,13 @@
    {
       forall(Nx * Ny * Nz, [=] MFEM_HOST_DEVICE(int idx)
       {
-<<<<<<< HEAD
-         int k = idx % Nz;
-         int j = idx / Nz;
-         int i = j / Ny;
-=======
          int i = idx % Nx;
          int j = idx / Nx;
          int k = j / Ny;
->>>>>>> f8c659df
          j = j % Ny;
          body(i, j, k);
       });
    }
-<<<<<<< HEAD
-   else
-   {
-      for (int i = 0; i < Nx; ++i)
-      {
-         for (int j = 0; j < Ny; ++j)
-         {
-            for (int k = 0; k < Nz; ++k)
-=======
 #if defined(MFEM_USE_RAJA) && defined(RAJA_ENABLE_OPENMP)
    else if (Device::Allows(Backend::RAJA_OMP))
    {
@@ -932,7 +904,6 @@
          for (int j = 0; j < Ny; ++j)
          {
             for (int i = 0; i < Nx; ++i)
->>>>>>> f8c659df
             {
                body(i, j, k);
             }
