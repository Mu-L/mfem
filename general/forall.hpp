--- conflicted
+++ resolved
@@ -947,18 +947,9 @@
       return;
    }
 
-<<<<<<< HEAD
-   if (!use_dev)
-   {
-      goto backend_cpu;
-   }
-#if defined(MFEM_USE_HIP) || defined(MFEM_USE_CUDA)
-   if (mfem::Device::Allows(Backend::CUDA | Backend::HIP | Backend::RAJA_CUDA |
-=======
 #if defined(MFEM_USE_HIP) || defined(MFEM_USE_CUDA)
    if (use_dev &&
        mfem::Device::Allows(Backend::CUDA | Backend::HIP | Backend::RAJA_CUDA |
->>>>>>> e2b2df03
                             Backend::RAJA_HIP))
    {
       using red_type = internal::reduction_kernel<typename std::decay<B>::type,
@@ -1005,10 +996,6 @@
    }
 #endif
 
-<<<<<<< HEAD
-backend_cpu:
-=======
->>>>>>> e2b2df03
    for (int i = 0; i < N; ++i)
    {
       body(i, res);
