// Copyright (c) 2010-2025, Lawrence Livermore National Security, LLC. Produced
// at the Lawrence Livermore National Laboratory. All Rights reserved. See files
// LICENSE and NOTICE for details. LLNL-CODE-806117.
//
// This file is part of the MFEM library. For more information and source code
// availability visit https://mfem.org.
//
// MFEM is free software; you can redistribute it and/or modify it under the
// terms of the BSD-3 license. We welcome feedback and contributions, see file
// CONTRIBUTING.md for details.

#ifndef MFEM_CUDA_HPP
#define MFEM_CUDA_HPP

#include "../config/config.hpp"
#include "error.hpp"

// CUDA block size used by MFEM.
#define MFEM_CUDA_BLOCKS 256

#ifdef MFEM_USE_CUDA
#define MFEM_USE_CUDA_OR_HIP
#define MFEM_DEVICE __device__
#define MFEM_HOST __host__
#define MFEM_LAMBDA __host__
// #define MFEM_HOST_DEVICE __host__ __device__ // defined in config/config.hpp
#define MFEM_DEVICE_SYNC MFEM_GPU_CHECK(cudaDeviceSynchronize())
#define MFEM_STREAM_SYNC MFEM_GPU_CHECK(cudaStreamSynchronize(0))
// Define a CUDA error check macro, MFEM_GPU_CHECK(x), where x returns/is of
// type 'cudaError_t'. This macro evaluates 'x' and raises an error if the
// result is not cudaSuccess.
#define MFEM_GPU_CHECK(x)                                                      \
  do {                                                                         \
<<<<<<< HEAD
    cudaError_t mfem_internal_name_err = (x);                                  \
    if (mfem_internal_name_err != cudaSuccess) {                               \
      ::mfem::mfem_cuda_error(mfem_internal_name_err, #x, _MFEM_FUNC_NAME,     \
=======
    cudaError_t mfem_err_internal_var_name = (x);                              \
    if (mfem_err_internal_var_name != cudaSuccess) {                           \
      ::mfem::mfem_cuda_error(mfem_err_internal_var_name, #x, _MFEM_FUNC_NAME, \
>>>>>>> 91b624b9
                              __FILE__, __LINE__);                             \
    }                                                                          \
  } while (0)
#endif // MFEM_USE_CUDA

// Define the MFEM inner threading macros
#if defined(MFEM_USE_CUDA) && defined(__CUDA_ARCH__)
#define MFEM_SHARED __shared__
#define MFEM_SYNC_THREAD __syncthreads()
#define MFEM_BLOCK_ID(k) blockIdx.k
#define MFEM_THREAD_ID(k) threadIdx.k
#define MFEM_THREAD_SIZE(k) blockDim.k
#define MFEM_FOREACH_THREAD(i,k,N) for(int i=threadIdx.k; i<N; i+=blockDim.k)
#endif

namespace mfem
{

#ifdef MFEM_USE_CUDA
// Function used by the macro MFEM_GPU_CHECK.
void mfem_cuda_error(cudaError_t err, const char *expr, const char *func,
                     const char *file, int line);
#endif

/// Allocates device memory and returns destination ptr.
void* CuMemAlloc(void **d_ptr, size_t bytes);

/// Allocates managed device memory
void* CuMallocManaged(void **d_ptr, size_t bytes);

/// Allocates page-locked (pinned) host memory
void* CuMemAllocHostPinned(void **ptr, size_t bytes);

/// Frees device memory and returns destination ptr.
void* CuMemFree(void *d_ptr);

/// Frees page-locked (pinned) host memory and returns destination ptr.
void* CuMemFreeHostPinned(void *ptr);

/// Copies memory from Host to Device and returns destination ptr.
void* CuMemcpyHtoD(void *d_dst, const void *h_src, size_t bytes);

/// Copies memory from Host to Device and returns destination ptr.
void* CuMemcpyHtoDAsync(void *d_dst, const void *h_src, size_t bytes);

/// Copies memory from Device to Device
void* CuMemcpyDtoD(void *d_dst, const void *d_src, size_t bytes);

/// Copies memory from Device to Device
void* CuMemcpyDtoDAsync(void *d_dst, const void *d_src, size_t bytes);

/// Copies memory from Device to Host
void* CuMemcpyDtoH(void *h_dst, const void *d_src, size_t bytes);

/// Copies memory from Device to Host
void* CuMemcpyDtoHAsync(void *h_dst, const void *d_src, size_t bytes);

/// Check the error code returned by cudaGetLastError(), aborting on error.
void CuCheckLastError();

/// Get the number of CUDA devices
int CuGetDeviceCount();

} // namespace mfem

#endif // MFEM_CUDA_HPP<|MERGE_RESOLUTION|>--- conflicted
+++ resolved
@@ -31,15 +31,9 @@
 // result is not cudaSuccess.
 #define MFEM_GPU_CHECK(x)                                                      \
   do {                                                                         \
-<<<<<<< HEAD
-    cudaError_t mfem_internal_name_err = (x);                                  \
-    if (mfem_internal_name_err != cudaSuccess) {                               \
-      ::mfem::mfem_cuda_error(mfem_internal_name_err, #x, _MFEM_FUNC_NAME,     \
-=======
     cudaError_t mfem_err_internal_var_name = (x);                              \
     if (mfem_err_internal_var_name != cudaSuccess) {                           \
       ::mfem::mfem_cuda_error(mfem_err_internal_var_name, #x, _MFEM_FUNC_NAME, \
->>>>>>> 91b624b9
                               __FILE__, __LINE__);                             \
     }                                                                          \
   } while (0)
