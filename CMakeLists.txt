--- conflicted
+++ resolved
@@ -87,26 +87,16 @@
   # Just needed to find the MPI_Fortran libraries to link with
   set(XSDK_ENABLE_Fortran ON)
 endif()
-<<<<<<< HEAD
 # Ginkgo requires C++17:
 if ((MFEM_USE_GINKGO) AND ("${CMAKE_CXX_STANDARD}" LESS "17"))
   set(CMAKE_CXX_STANDARD 17 CACHE STRING "C++ standard to use." FORCE)
-# SUNDIALS, STRUMPACK, Tribol, RAJA and Umpire require C++14:
-elseif ((MFEM_USE_SUNDIALS OR
+# Google Benchmark, SUNDIALS, STRUMPACK, Tribol, RAJA and Umpire require C++14:
+elseif ((MFEM_USE_BENCHMARK OR
+         MFEM_USE_SUNDIALS OR
          MFEM_USE_STRUMPACK OR
          MFEM_USE_TRIBOL OR
          MFEM_USE_RAJA OR
          MFEM_USE_UMPIRE) AND
-=======
-# SUNDIALS, STRUMPACK, Ginkgo, Tribol, RAJA and Umpire require C++14:
-if ((MFEM_USE_BENCHMARK OR
-     MFEM_USE_SUNDIALS OR
-     MFEM_USE_STRUMPACK OR
-     MFEM_USE_GINKGO OR
-     MFEM_USE_TRIBOL OR
-     MFEM_USE_RAJA OR
-     MFEM_USE_UMPIRE) AND
->>>>>>> 28fec720
     ("${CMAKE_CXX_STANDARD}" LESS "14"))
   set(CMAKE_CXX_STANDARD 14 CACHE STRING "C++ standard to use." FORCE)
 endif()
