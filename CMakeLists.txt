# Copyright (c) 2010-2025, Lawrence Livermore National Security, LLC. Produced
# at the Lawrence Livermore National Laboratory. All Rights reserved. See files
# LICENSE and NOTICE for details. LLNL-CODE-806117.
#
# This file is part of the MFEM library. For more information and source code
# availability visit https://mfem.org.
#
# MFEM is free software; you can redistribute it and/or modify it under the
# terms of the BSD-3 license. We welcome feedback and contributions, see file
# CONTRIBUTING.md for details.

# The variable CMAKE_CXX_STANDARD and related were introduced in CMake v3.1
# Version 3.8 fixes the handling of CMAKE_CXX_STANDARD for try_compile.
# Version 3.8 or newer is required for direct CUDA support.
# Version 3.12 or newer is required for setting maximum policy version.
cmake_minimum_required(VERSION 3.12.0...4.0.0)
message(STATUS "CMake version: ${CMAKE_VERSION}")
set(USER_CONFIG "${CMAKE_CURRENT_SOURCE_DIR}/config/user.cmake" CACHE PATH
  "Path to optional user configuration file.")

# Require C++17 and disable compiler-specific extensions
set(CMAKE_CXX_STANDARD 17 CACHE STRING "C++ standard to use.")
set(CMAKE_CXX_STANDARD_REQUIRED ON CACHE BOOL
  "Force the use of the chosen C++ standard.")
set(CMAKE_CXX_EXTENSIONS OFF CACHE BOOL "Enable C++ standard extensions.")

# Load user settings before the defaults - this way the defaults will not
# overwrite the user set options. If the user has not set all options, we still
# have the defaults.
include("${USER_CONFIG}" OPTIONAL RESULT_VARIABLE USER_CONFIG_LOADED)
if (USER_CONFIG_LOADED)
  set(USER_CONFIG_LOADED "LOADED")
endif()
message(STATUS "Loading USER_CONFIG = ${USER_CONFIG} (${USER_CONFIG_LOADED})")
include("${CMAKE_CURRENT_SOURCE_DIR}/config/defaults.cmake")

# Allow overwriting of the compiler by setting CXX/MPICXX on the command line or
# in user.cmake.
if (NOT CMAKE_CXX_COMPILER)
  if (CXX)
    set(CMAKE_CXX_COMPILER ${CXX})
    # Avoid some issues when CXX is defined
    unset(CXX)
    unset(CXX CACHE)
  endif()
  if (MFEM_USE_MPI AND MPICXX)
    # In parallel MPICXX takes precedence, if defined.
    set(CMAKE_CXX_COMPILER ${MPICXX})
    # Setting the variables below circumvents autodetection, see FindMPI.cmake.
    set(MPI_CXX_INCLUDE_PATH "")
    set(MPI_CXX_LIBRARIES "")
  endif()
endif()

#-------------------------------------------------------------------------------
# Project name and version
#-------------------------------------------------------------------------------
project(mfem NONE)
# Current version of MFEM, see also `makefile`.
#   mfem_VERSION = (string)
#   MFEM_VERSION = (int)   [automatically derived from mfem_VERSION]
set(${PROJECT_NAME}_VERSION 4.8.1)

# Prohibit in-source build
if (${PROJECT_SOURCE_DIR} STREQUAL ${PROJECT_BINARY_DIR})
  message(FATAL_ERROR
    "MFEM does not support in-source CMake builds at this time.")
endif (${PROJECT_SOURCE_DIR} STREQUAL ${PROJECT_BINARY_DIR})

# Set xSDK defaults.
set(USE_XSDK_DEFAULTS_DEFAULT OFF)
set(XSDK_ENABLE_CXX ON)
set(XSDK_ENABLE_C OFF)
set(XSDK_ENABLE_Fortran OFF)

# Check if we need to enable C or Fortran.
if (MFEM_USE_CONDUIT OR
    MFEM_USE_SIDRE OR
    MFEM_USE_PETSC)
   # This seems to be needed by:
   #  * find_package(BLAS REQUIRED) and
   #  * find_package(HDF5 REQUIRED) needed, in turn, by:
   #    - find_package(AXOM REQUIRED)
   #  * find_package(PETSc REQUIRED)
   set(XSDK_ENABLE_C ON)
endif()
if (MFEM_USE_STRUMPACK OR MFEM_USE_MUMPS)
  # Just needed to find the MPI_Fortran libraries to link with
  set(XSDK_ENABLE_Fortran ON)
endif()
# Ginkgo requires C++17:
if ((MFEM_USE_GINKGO) AND ("${CMAKE_CXX_STANDARD}" LESS "17"))
  set(CMAKE_CXX_STANDARD 17 CACHE STRING "C++ standard to use." FORCE)
# Google Benchmark, SUNDIALS, STRUMPACK, Tribol, RAJA and Umpire require C++14:
elseif ((MFEM_USE_BENCHMARK OR
         MFEM_USE_SUNDIALS OR
         MFEM_USE_STRUMPACK OR
         MFEM_USE_TRIBOL OR
         MFEM_USE_RAJA OR
         MFEM_USE_UMPIRE) AND
    ("${CMAKE_CXX_STANDARD}" LESS "14"))
  set(CMAKE_CXX_STANDARD 14 CACHE STRING "C++ standard to use." FORCE)
endif()

# Include xSDK default CMake file.
include("${CMAKE_CURRENT_SOURCE_DIR}/config/XSDKDefaults.cmake")

# Path to MFEM's CMake modules and utilities.
set(MFEM_CMAKE_PATH ${PROJECT_SOURCE_DIR}/config)
set(CMAKE_MODULE_PATH ${MFEM_CMAKE_PATH}/cmake/modules)

# Load MFEM CMake utilities.
include(MfemCmakeUtilities)

# Enable languages.
enable_language(CXX)
if (MINGW)
   # MinGW GCC does not expose the functions jn/_jn, yn/_yn (used in Example
   # 25/25p) unless we use '-std=gnu++11':
   set(CMAKE_CXX_EXTENSIONS ON
      CACHE BOOL "Enable C++ standard extensions." FORCE)
endif()
if (MFEM_USE_CUDA)
   if (MFEM_USE_HIP)
      message(FATAL_ERROR " *** MFEM_USE_HIP cannot be combined with MFEM_USE_CUDA.")
   endif()
   # CUDAToolkit was added in CMake 3.17, so we require at least CMake 3.17 when
   # CUDA is enabled:
   if (CMAKE_VERSION VERSION_LESS 3.17.0)
      message(FATAL_ERROR "CUDA support requires CMake >= 3.17")
   endif()
   # Use ${CMAKE_CXX_COMPILER} as the cuda host compiler.
   if (NOT CMAKE_CUDA_HOST_COMPILER)
      set(CMAKE_CUDA_HOST_COMPILER ${CMAKE_CXX_COMPILER})
   endif()
   if (NOT CMAKE_CUDA_ARCHITECTURES)
      # make CUDA_ARCH resemble the same form as CMAKE_CUDA_ARCHITECTURES
      string(REPLACE "sm_" "" CUDA_ARCH_TMP "${CUDA_ARCH}")
      string(REPLACE "," ";" CUDA_ARCH "${CUDA_ARCH_TMP}")
      set(CMAKE_CUDA_ARCHITECTURES "${CUDA_ARCH}")
   else()
      set(CUDA_ARCH "CMAKE_CUDA_ARCHITECTURES: ${CMAKE_CUDA_ARCHITECTURES}")
   endif()
   message(STATUS "Using CUDA architecture: ${CUDA_ARCH}")
   enable_language(CUDA)
   if (CMAKE_VERSION VERSION_LESS 3.18.0)
      # backup try to detect if this is clang or nvcc
      if(CMAKE_CUDA_COMPILER MATCHES "nvcc$")
         # nvcc
         set(MFEM_CUDA_COMPILER_IS_NVCC ON)
         set(CUDA_FLAGS "${CUDA_FLAGS} --expt-extended-lambda --expt-relaxed-constexpr")
         if ("all" STREQUAL "${CMAKE_CUDA_ARCHITECTURES}"
             OR "native" STREQUAL "${CMAKE_CUDA_ARCHITECTURES}"
             OR "all-major" STREQUAL "${CMAKE_CUDA_ARCHITECTURES}")
            set(CUDA_FLAGS "-arch=${CMAKE_CUDA_ARCHITECTURES} ${CUDA_FLAGS}")
         else()
            # build -gencode sequence for multiple architectures
            foreach(ENTRY IN LISTS CMAKE_CUDA_ARCHITECTURES)
               set(CUDA_FLAGS
                   "-gencode arch=compute_${ENTRY},code=sm_${ENTRY} ${CUDA_FLAGS}")
            endforeach()
         endif()
      else()
         # build cuda-gpu-arch sequence for multiple architectures
         # does not support all/all-major/native
         foreach(ENTRY IN LISTS CMAKE_CUDA_ARCHITECTURES)
            set(CUDA_FLAGS "-cuda-gpu-arch=sm_${ENTRY} ${CUDA_FLAGS}")
         endforeach()
      endif()
   else()
      # TODO: all, native, all-major require CMake 3.24+
      # backport support for CMake 3.18 to 3.24
      if (CMAKE_CUDA_COMPILER_ID STREQUAL "NVIDIA")
         # nvcc
         set(MFEM_CUDA_COMPILER_IS_NVCC ON)
         set(CUDA_FLAGS
             "${CUDA_FLAGS} --expt-extended-lambda --expt-relaxed-constexpr")
      endif()
   endif()
   set(CMAKE_CUDA_STANDARD ${CMAKE_CXX_STANDARD} CACHE STRING
      "CUDA standard to use.")
   set(CMAKE_CUDA_STANDARD_REQUIRED ON CACHE BOOL
      "Force the use of the chosen CUDA standard.")
   set(CMAKE_CUDA_EXTENSIONS OFF CACHE BOOL "Enable CUDA standard extensions.")
   set(CMAKE_CUDA_FLAGS "${CMAKE_CUDA_FLAGS} ${CUDA_FLAGS}")
   find_package(CUDAToolkit REQUIRED)
   set(CUSPARSE_FOUND TRUE)
   set(CUBLAS_FOUND TRUE)
   # Initialize CUSPARSE_LIBRARIES and CUBLAS_LIBRARIES:
   mfem_culib_set_libraries(CUSPARSE cusparse)
   mfem_culib_set_libraries(CUBLAS cublas)
endif()

if (XSDK_ENABLE_C)
   enable_language(C)
endif()
if (XSDK_ENABLE_Fortran)
   enable_language(Fortran)
endif()

# Suppress warnings about MACOSX_RPATH
set(CMAKE_MACOSX_RPATH OFF CACHE BOOL "")

string(TOUPPER "${PROJECT_NAME}" PROJECT_NAME_UC)
mfem_version_to_int(${${PROJECT_NAME}_VERSION} ${PROJECT_NAME_UC}_VERSION)
set(${PROJECT_NAME_UC}_VERSION_STRING ${${PROJECT_NAME}_VERSION})
if (EXISTS ${PROJECT_SOURCE_DIR}/.git)
   execute_process(
     COMMAND git describe --all --long --abbrev=40 --dirty --always
     WORKING_DIRECTORY "${PROJECT_SOURCE_DIR}"
     OUTPUT_VARIABLE ${PROJECT_NAME_UC}_GIT_STRING
     ERROR_QUIET OUTPUT_STRIP_TRAILING_WHITESPACE)
endif()
if (NOT ${PROJECT_NAME_UC}_GIT_STRING)
   set(${PROJECT_NAME_UC}_GIT_STRING "(unknown)")
endif()

#-------------------------------------------------------------------------------
# Process configuration options
#-------------------------------------------------------------------------------

# MFEM_PRECISION -> MFEM_USE_SINGLE, MFEM_USE_DOUBLE
if (MFEM_PRECISION MATCHES "^(double|Double|DOUBLE)$")
  set(MFEM_USE_SINGLE OFF)
  set(MFEM_USE_DOUBLE ON)
elseif (MFEM_PRECISION MATCHES "^(single|Single|SINGLE)$")
  set(MFEM_USE_SINGLE ON)
  set(MFEM_USE_DOUBLE OFF)
else()
  message(FATAL_ERROR " *** Invalid floating-point precision: "
    "MFEM_PRECISION = ${MFEM_PRECISION}")
endif()
message(STATUS "Floating-point precision: MFEM_PRECISION = ${MFEM_PRECISION}")

# MFEM_DEBUG
if (CMAKE_BUILD_TYPE MATCHES "Debug|debug|DEBUG")
  set(MFEM_DEBUG ON)
else()
  set(MFEM_DEBUG OFF)
endif()

# Shared build on Windows
if (WIN32 AND BUILD_SHARED_LIBS)
  # CMAKE_WINDOWS_EXPORT_ALL_SYMBOLS works only with MSVC?
  set(CMAKE_WINDOWS_EXPORT_ALL_SYMBOLS ON CACHE BOOL
      "Automatically export symbols for shared Windows DLL build")
  # Place all .dll and .exe files in the same sub-directory, 'bin/<config>', of
  # the build directory, so that the .exe files can find the .dll files at
  # runtime:
  set(CMAKE_RUNTIME_OUTPUT_DIRECTORY "${CMAKE_BINARY_DIR}/bin")
  # Note: CMake tests are run from the build-tree sub-directory where the test
  # is defined, e.g. <build-dir>/tests/unit, so hard coded paths to meshes still
  # work fine.
  # Not strictly necessary:
  # set(CMAKE_LIBRARY_OUTPUT_DIRECTORY "${CMAKE_BINARY_DIR}/lib")
  # set(CMAKE_ARCHIVE_OUTPUT_DIRECTORY "${CMAKE_BINARY_DIR}/lib")
endif()

# AMD HIP
if (MFEM_USE_HIP)
  if (NOT CMAKE_HIP_ARCHITECTURES)
    if (HIP_ARCH)
      set(CMAKE_HIP_ARCHITECTURES CACHE STRING "HIP targets to compile for" "${HIP_ARCH}")
      set(GPU_TARGETS "${HIP_ARCH}" CACHE STRING "HIP targets to compile for" FORCE)
    endif()
  else()
    set(HIP_ARCH CACHE STRING "HIP targets to compile for" "${CMAKE_HIP_ARCHITECTURES}")
    set(GPU_TARGETS "${CMAKE_HIP_ARCHITECTURES}" CACHE STRING "HIP targets to compile for" FORCE)
  endif()
  message(STATUS "Using HIP architecture: ${CMAKE_HIP_ARCHITECTURES}")
  if (ROCM_PATH)
    list(INSERT CMAKE_PREFIX_PATH 0 ${ROCM_PATH})
  endif()
  find_package(HIP REQUIRED)
  find_package(HIPBLAS REQUIRED)
  find_package(HIPSPARSE REQUIRED)
endif()

# OpenMP
if (MFEM_USE_OPENMP OR MFEM_USE_LEGACY_OPENMP)
  if (NOT MFEM_THREAD_SAFE AND MFEM_USE_LEGACY_OPENMP)
    message(FATAL_ERROR " *** MFEM_USE_LEGACY_OPENMP requires MFEM_THREAD_SAFE=ON.")
  endif()
  find_package(OpenMP REQUIRED)
  set(OPENMP_LIBRARIES ${OpenMP_CXX_LIBRARIES})
  if(APPLE)
    # On macOS, the compiler needs additional help to find the <omp.h> header.
    # See issue #2642 for more information.
    set(OPENMP_INCLUDE_DIRS ${OpenMP_CXX_INCLUDE_DIRS})
  endif(APPLE)
  if (OPENMP_FOUND)
    set(CMAKE_CXX_FLAGS "${CMAKE_CXX_FLAGS} ${OpenMP_CXX_FLAGS}")
    if (MFEM_USE_CUDA)
      if(MFEM_CUDA_COMPILER_IS_NVCC)
        set(CMAKE_CUDA_FLAGS "${CMAKE_CUDA_FLAGS} -Xcompiler=${OpenMP_CXX_FLAGS}")
      else()
        set(CMAKE_CUDA_FLAGS "${CMAKE_CUDA_FLAGS} ${OpenMP_CXX_FLAGS}")
      endif()
    endif()
  endif()
endif()

<<<<<<< HEAD
# Warn user if deprecated FETCH_TPLS is provided
if (DEFINED FETCH_TPLS)
  message(STATUS "Setting MFEM_FETCH_TPLS to user-provided value of FETCH_TPLS (i.e., MFEM_FETCH_TPLS=${FETCH_TPLS})")
  set (MFEM_FETCH_TPLS FETCH_TPLS)
  message(DEPRECATION "The use of FETCH_TPLS is deprecated and will be removed in future verison. Please use MFEM_FETCH_TPLS instead.")
=======
# Umpire (must be included before hypre, so hypre can use it if needed)
if (MFEM_USE_UMPIRE)
   # umpire uses FindCUDA, which needs CMP0146=OLD in CMake >= 3.27
   if (CMAKE_VERSION VERSION_GREATER_EQUAL 3.27.0)
      cmake_policy(SET CMP0146 OLD)
   endif()
   find_package(UMPIRE REQUIRED)
>>>>>>> 41c8a8e6
endif()

# MPI -> hypre; PETSc (optional)
if (MFEM_USE_MPI)
  find_package(MPI REQUIRED)
  set(MPI_CXX_INCLUDE_DIRS ${MPI_CXX_INCLUDE_PATH})
  if (MFEM_MPIEXEC)
    string(REPLACE " " ";" MPIEXEC ${MFEM_MPIEXEC})
  endif()
  if (MFEM_MPIEXEC_NP)
    string(REPLACE " " ";" MPIEXEC_NUMPROC_FLAG ${MFEM_MPIEXEC_NP})
  endif()
  # Parallel MFEM depends on hypre
  find_package(HYPRE REQUIRED)
  set(MFEM_HYPRE_VERSION ${HYPRE_VERSION})
  if (MFEM_USE_PETSC)
    find_package(PETSc REQUIRED)
    message(STATUS "Found PETSc version ${PETSC_VERSION}")
    if (PETSC_VERSION AND (PETSC_VERSION VERSION_LESS 3.8.0))
      message(FATAL_ERROR "PETSc version >= 3.8.0 is required")
    endif()
    set(PETSC_INCLUDE_DIRS ${PETSC_INCLUDES})
    if (MFEM_USE_SLEPC)
      find_package(SLEPc REQUIRED config)
      message(STATUS "Found SLEPc version ${SLEPC_VERSION}")
    endif()
  endif()
else()
  set(PKGS_NEED_MPI SUPERLU MUMPS PETSC SLEPC STRUMPACK PUMI)
  foreach(PKG IN LISTS PKGS_NEED_MPI)
    if (MFEM_USE_${PKG})
      message(STATUS "Disabling package ${PKG} - requires MPI")
      set(MFEM_USE_${PKG} OFF CACHE BOOL "Disabled - requires MPI" FORCE)
    endif()
  endforeach()
endif()

if (MFEM_USE_METIS)
  find_package(METIS REQUIRED)
endif()

if (MFEM_USE_GINKGO)
  find_package(Ginkgo REQUIRED)
  if (Ginkgo_FOUND)
    get_target_property(Ginkgo_INCLUDE_DIRS
      Ginkgo::ginkgo INTERFACE_INCLUDE_DIRECTORIES)
    set(Ginkgo_LIBRARIES Ginkgo::ginkgo)
  endif()
endif()

# zlib
if (MFEM_USE_ZLIB)
  find_package(ZLIB REQUIRED)
endif()

# Backtrace with libunwind
if (MFEM_USE_LIBUNWIND)
  set(MFEMBacktrace_REQUIRED_PACKAGES "Libunwind" "LIBDL" "CXXABIDemangle")
  find_package(MFEMBacktrace REQUIRED)
endif()

# BLAS, LAPACK
if (MFEM_USE_LAPACK)
  find_package(BLAS REQUIRED)
  find_package(LAPACK REQUIRED)
endif()

# SuiteSparse (before SUNDIALS which may depend on KLU)
if (MFEM_USE_SUITESPARSE)
  find_package(SuiteSparse REQUIRED
    UMFPACK KLU AMD BTF CHOLMOD COLAMD CAMD CCOLAMD config)
endif()

# SUNDIALS
if (MFEM_USE_SUNDIALS)
  set(SUNDIALS_COMPONENTS CVODES ARKODE KINSOL NVector_Serial)
  if (MFEM_USE_MPI)
    list(APPEND SUNDIALS_COMPONENTS NVector_Parallel NVector_MPIPlusX)
  endif()
  if (MFEM_USE_CUDA)
    list(APPEND SUNDIALS_COMPONENTS NVector_Cuda)
  endif()
  if (MFEM_USE_HIP)
    list(APPEND SUNDIALS_COMPONENTS NVector_Hip)
  endif()
  # The Core component was added in SUNDIALS v7, so we treat it as optional in
  # order to support older versions.
  find_package(SUNDIALS REQUIRED ${SUNDIALS_COMPONENTS}
    OPTIONAL_COMPONENTS Core)
endif()

# SuperLU_DIST can only be enabled in parallel
if (MFEM_USE_SUPERLU)
  if (MFEM_USE_MPI)
    find_package(SuperLUDist REQUIRED)
  else()
    message(FATAL_ERROR " *** SuperLU_DIST requires that MPI be enabled.")
  endif()
endif()

# MUMPS can only be enabled in parallel
if (MFEM_USE_MUMPS)
  if (MFEM_USE_MPI)
    find_package(MUMPS REQUIRED mumps_common pord)
    set(MFEM_MUMPS_VERSION ${MUMPS_VERSION})
  else()
    message(FATAL_ERROR " *** MUMPS requires that MPI be enabled.")
  endif()
endif()

# STRUMPACK can only be enabled in parallel
if (MFEM_USE_STRUMPACK)
  if (MFEM_USE_MPI)
    find_package(STRUMPACK REQUIRED)
  else()
    message(FATAL_ERROR " *** STRUMPACK requires that MPI be enabled.")
  endif()
endif()

# GnuTLS
if (MFEM_USE_GNUTLS)
  find_package(_GnuTLS REQUIRED)
endif()

# GSLIB
if (MFEM_USE_GSLIB)
  find_package(GSLIB REQUIRED)
endif()

# HDF5
if (MFEM_USE_HDF5)
  find_package(HDF5 REQUIRED)
endif()

# NetCDF
if (MFEM_USE_NETCDF)
  find_package(NetCDF REQUIRED)
endif()

# MPFR
if (MFEM_USE_MPFR)
  find_package(MPFR REQUIRED)
endif()

if (MFEM_USE_CEED)
  find_package(libCEED REQUIRED)
endif()

if (MFEM_USE_AMGX)
  find_package(AMGX REQUIRED)
endif()

if (MFEM_USE_MAGMA)
  find_package(MAGMA REQUIRED)
endif()

if (MFEM_USE_CONDUIT)
    find_package(Conduit REQUIRED conduit relay blueprint)
endif()

if (MFEM_USE_FMS)
    find_package(FMS REQUIRED fms)
endif()

# Axom/Sidre
if (MFEM_USE_SIDRE)
  find_package(Axom REQUIRED Axom)
endif()

# PUMI
if (MFEM_USE_PUMI)
  # If PUMI_DIR was specified, only link to that directory,
  # i.e. don't link to another installation in /usr/lib by mistake
  find_package(SCOREC 2.2.6 REQUIRED OPTIONAL_COMPONENTS gmi_sim
    CONFIG PATHS ${PUMI_DIR} NO_DEFAULT_PATH)
  if (SCOREC_FOUND)
    # Define a header file with the MFEM_USE_SIMMETRIX preprocessor variable
    set(MFEM_USE_SIMMETRIX ${SCOREC_gmi_sim_FOUND})
    set(PUMI_FOUND ${SCOREC_FOUND})
    get_target_property(PUMI_INCLUDE_DIRS
      SCOREC::apf INTERFACE_INCLUDE_DIRECTORIES)
    set(PUMI_LIBRARIES SCOREC::core)
  endif()
endif()

# Moonolith
if(MFEM_USE_MOONOLITH)
  find_package(ParMoonolith REQUIRED)
  if(ParMoonolith_FOUND)
    get_target_property(
      MOONOLITH_INCLUDE_DIRS ParMoonolith::par_moonolith
      INTERFACE_INCLUDE_DIRECTORIES)
    set(MOONOLITH_FOUND TRUE)
    set(MOONOLITH_LIBRARIES ParMoonolith::par_moonolith)
    message(
      STATUS
      "MOONOLITH_LIBRARIES=${MOONOLITH_LIBRARIES}, MOONOLITH_INCLUDE_DIRS=${MOONOLITH_INCLUDE_DIRS}")
  endif()
endif()

# HiOp optimizer
if (MFEM_USE_HIOP)
  find_package(HIOP REQUIRED)
  # find_package updates HIOP_FOUND, HIOP_INCLUDE_DIRS, HIOP_LIBRARIES
endif()

# CoDiPack package
if (MFEM_USE_CODIPACK)
  find_package(CODIPACK REQUIRED)
  # find_package updates CODIPACK_FOUND, CODIPACK_INCLUDE_DIRS, CODIPACK_LIBRARIES
endif()

# OCCA
if (MFEM_USE_OCCA)
   find_package(OCCA REQUIRED)
endif()

# RAJA
if (MFEM_USE_RAJA)
   # RAJA uses FindCUDA, which needs CMP0146=OLD in CMake >= 3.27
   if(CMAKE_VERSION VERSION_GREATER_EQUAL 3.27.0)
      cmake_policy(SET CMP0146 OLD)
   endif()
   find_package(RAJA REQUIRED)
endif()

# GOOGLE-BENCHMARK
if (MFEM_USE_BENCHMARK)
   find_package(Benchmark REQUIRED)
endif()

# Caliper
if (MFEM_USE_CALIPER)
  find_package(Caliper REQUIRED)
endif()

# Algoim
if (MFEM_USE_ALGOIM)
  find_package(Algoim REQUIRED)
endif()

# ADIOS2 for parallel I/O
if (MFEM_USE_ADIOS2)
   find_package(ADIOS2 REQUIRED)
endif()

# MKL CPardiso
if (MFEM_USE_MKL_CPARDISO)
  if (MFEM_USE_MPI)
   find_package(MKL_CPARDISO REQUIRED MKL_SEQUENTIAL MKL_LP64 MKL_MPI_WRAPPER)
  endif()
endif()

# MKL Pardiso
if (MFEM_USE_MKL_PARDISO)
   find_package(MKL_PARDISO REQUIRED MKL_SEQUENTIAL MKL_LP64)
endif()

# PARELAG
if (MFEM_USE_PARELAG)
   find_package(PARELAG REQUIRED)
endif()

# Tribol
if (MFEM_USE_TRIBOL)
  if (MFEM_USE_MPI)
    find_package(Tribol REQUIRED tribol redecomp)
  else()
    message(FATAL_ERROR " *** Tribol requires that MPI be enabled.")
  endif()
endif()

if (MFEM_USE_ENZYME)
    find_package(Enzyme REQUIRED HINTS ${ENZYME_DIR})
    message(STATUS "Enzyme found in ${ENZYME_DIR}.")
    set(ENZYME_INCLUDE_DIRS ${ENZYME_DIR}/include)
endif()

# MFEM_TIMER_TYPE
if (NOT DEFINED MFEM_TIMER_TYPE)
  if (APPLE)
    # use std::clock from <ctime> for UserTime and
    # use mach_absolute_time from <mach/mach_time.h> for RealTime
    set(MFEM_TIMER_TYPE 4)
  elseif (WIN32)
    set(MFEM_TIMER_TYPE 3) # QueryPerformanceCounter from <windows.h>
  else()
    find_package(POSIXClocks)
    if (POSIXCLOCKS_FOUND)
      set(MFEM_TIMER_TYPE 2) # use high-resolution POSIX clocks
    else()
      set(MFEM_TIMER_TYPE 0) # use std::clock from <ctime>
    endif()
  endif()
endif()

# Without this, CMake 3.21.1 (and 3.20.2) run into CMake Errors like the following:
# CMake Error at config/cmake/modules/MfemCmakeUtilities.cmake:60 (add_library):
#   Target "mfem" links to target "Threads::Threads" but the target was not
#   found.  Perhaps a find_package() call is missing for an IMPORTED target, or
#   an ALIAS target is missing?
# Call Stack (most recent call first):
#   CMakeLists.txt:474 (mfem_add_library)
#
# NOTE: We need to figure out which TPL library adds the dependency on
#       "Threads::Threads" and call the next line only when that TPL library is
#       enabled.  -V. Dobrev
find_package(Threads REQUIRED)

# List all possible libraries in order of dependencies.
# [METIS < SuiteSparse]:
#    With newer versions of SuiteSparse which include METIS header using 64-bit
#    integers, the METIS header (with 32-bit indices, as used by mfem) needs to
#    be before SuiteSparse.
set(MFEM_TPLS OPENMP HYPRE LAPACK BLAS SuperLUDist STRUMPACK METIS SuiteSparse
    SUNDIALS PETSC SLEPC MUMPS AXOM FMS CONDUIT Ginkgo GNUTLS GSLIB HDF5
    NETCDF MPFR PUMI HIOP POSIXCLOCKS MFEMBacktrace ZLIB OCCA CEED RAJA UMPIRE
    ADIOS2 MKL_CPARDISO MKL_PARDISO AMGX MAGMA CUSPARSE CUBLAS CALIPER CODIPACK
    BENCHMARK PARELAG TRIBOL MPI_CXX HIP HIPBLAS HIPSPARSE MOONOLITH BLITZ
    ALGOIM ENZYME CUDA::cudart)

# Add all created targets and *_FOUND libraries in the variables TPL_TARGETS and
# TPL_LIBRARIES, respectively.
set(TPL_TARGETS)
set(TPL_LIBRARIES "")
set(TPL_INCLUDE_DIRS "")
foreach(TPL IN LISTS MFEM_TPLS)
  if (${TPL}_FOUND OR TARGET ${TPL})
    message(STATUS "MFEM: using package ${TPL}")
    if (TARGET ${TPL})
      list(APPEND TPL_TARGETS ${TPL})
    else()
      list(APPEND TPL_LIBRARIES ${${TPL}_LIBRARIES})
      list(APPEND TPL_INCLUDE_DIRS ${${TPL}_INCLUDE_DIRS})
    endif()
  endif()
endforeach(TPL)

list(REVERSE TPL_LIBRARIES)
list(REMOVE_DUPLICATES TPL_LIBRARIES)
list(REVERSE TPL_LIBRARIES)
list(REMOVE_DUPLICATES TPL_INCLUDE_DIRS)
# message(STATUS "TPL_INCLUDE_DIRS = ${TPL_INCLUDE_DIRS}")

message(STATUS "MFEM shared library: BUILD_SHARED_LIBS = ${BUILD_SHARED_LIBS}")
message(STATUS "MFEM build type: CMAKE_BUILD_TYPE = ${CMAKE_BUILD_TYPE}")
message(STATUS "MFEM version: v${MFEM_VERSION_STRING}")
message(STATUS "MFEM git string: ${MFEM_GIT_STRING}")

#-------------------------------------------------------------------------------
# Define and configure the MFEM library
#-------------------------------------------------------------------------------

# Headers and sources
set(SOURCES "")
set(HEADERS "")
set(MFEM_SOURCE_DIRS general linalg mesh fem)

if(MFEM_USE_MOONOLITH)
  set(MFEM_SOURCE_DIRS ${MFEM_SOURCE_DIRS} fem/moonolith)
endif()

foreach(DIR IN LISTS MFEM_SOURCE_DIRS)
  add_subdirectory(${DIR})
endforeach()

if (MFEM_USE_CUDA)
  set_source_files_properties(${SOURCES} PROPERTIES LANGUAGE CUDA)
endif()

add_subdirectory(config)
set(MASTER_HEADERS
  ${PROJECT_SOURCE_DIR}/mfem.hpp
  ${PROJECT_SOURCE_DIR}/mfem-performance.hpp)

# Installation options (we use GNUInstallDirs but prefer lib by default)
set(MFEM_USE_GNUINSTALLDIRS OFF CACHE BOOL
  "Use CMAKE_INSTALL_LIBDIR as defined by the GNUInstallDirs CMake module.")
if (NOT MFEM_USE_GNUINSTALLDIRS)
  mfem_cache_path(CMAKE_INSTALL_LIBDIR "lib" "Object code libraries (lib)")
endif()
include(GNUInstallDirs)
mfem_cache_path(INSTALL_INCLUDE_DIR "${CMAKE_INSTALL_INCLUDEDIR}"
  "Relative or absolute path for installing header files.")
mfem_cache_path(INSTALL_BIN_DIR "${CMAKE_INSTALL_BINDIR}"
  "Relative or absolute path for installing the binaries.")
mfem_cache_path(INSTALL_LIB_DIR "${CMAKE_INSTALL_LIBDIR}"
  "Relative or absolute path for installing the library.")
mfem_cache_path(INSTALL_SHARE_DIR "${CMAKE_INSTALL_DATAROOTDIR}"
  "Relative or absolute path for installing shared data.")
# other options: "share/mfem/cmake", "lib/mfem/cmake"
mfem_cache_path(INSTALL_CMAKE_DIR "${INSTALL_LIB_DIR}/cmake/mfem"
  "Relative or absolute path for installing cmake config files.")

mfem_path_to_fullpath("${INSTALL_LIB_DIR}" "${CMAKE_INSTALL_PREFIX}" _lib_path)
set(CMAKE_INSTALL_RPATH_USE_LINK_PATH ON CACHE BOOL "")
if(NOT DEFINED CMAKE_INSTALL_RPATH)
  set(CMAKE_INSTALL_RPATH "${_lib_path}")
endif()
if(NOT DEFINED CMAKE_INSTALL_NAME_DIR)
  set(CMAKE_INSTALL_NAME_DIR "${_lib_path}")
endif()

# Variables used when generating _config.hpp, and config.mk
set(MFEM_SOURCE_DIR ${CMAKE_CURRENT_SOURCE_DIR})
set(MFEM_INSTALL_DIR ${CMAKE_INSTALL_PREFIX})

# Declaring the library
mfem_add_library(mfem ${SOURCES} ${HEADERS} ${MASTER_HEADERS})
# message(STATUS "TPL_LIBRARIES = ${TPL_LIBRARIES}")
target_link_libraries(mfem PUBLIC ${TPL_LIBRARIES} ${TPL_TARGETS})
if (TPL_TARGETS)
  add_dependencies(mfem ${TPL_TARGETS})
endif()
if (MINGW)
  target_link_libraries(mfem PRIVATE ws2_32)
endif()
if (MSVC)
  target_compile_options(mfem PUBLIC "/wd4819")
endif()
message(STATUS "TPL_INCLUDE_DIRS = ${TPL_INCLUDE_DIRS}")
target_include_directories(mfem
  PUBLIC
    $<BUILD_INTERFACE:${CMAKE_CURRENT_BINARY_DIR}>
    $<BUILD_INTERFACE:${CMAKE_CURRENT_SOURCE_DIR}>
    # The INSTALL_INTERFACE is handled below
    ${TPL_INCLUDE_DIRS})
if (MFEM_USE_MPI)
  if (MPI_CXX_COMPILE_FLAGS)
    separate_arguments(MPI_CXX_COMPILE_ARGS UNIX_COMMAND
      "${MPI_CXX_COMPILE_FLAGS}")
    target_compile_options(mfem PUBLIC ${MPI_CXX_COMPILE_ARGS})
  endif()
  if (MPI_CXX_LINK_FLAGS)
    target_link_libraries(mfem PUBLIC ${MPI_CXX_LINK_FLAGS})
  endif()
endif()
if (MFEM_USE_ENZYME)
  target_link_libraries(mfem PUBLIC ClangEnzymeFlags)
endif()

set_target_properties(mfem PROPERTIES VERSION "${mfem_VERSION}")
set_target_properties(mfem PROPERTIES SOVERSION "${mfem_VERSION}")

# If building out-of-source, define MFEM_CONFIG_FILE to point to the config file
# inside the build directory.
if (NOT ("${PROJECT_SOURCE_DIR}" STREQUAL "${PROJECT_BINARY_DIR}"))
  target_compile_definitions(mfem PRIVATE
    "MFEM_CONFIG_FILE=\"${PROJECT_BINARY_DIR}/config/_config.hpp\"")
endif()

# Generate configuration file in the build directory: config/_config.hpp.
set(MFEM_SHARED_BUILD ${BUILD_SHARED_LIBS})
configure_file(
  "${PROJECT_SOURCE_DIR}/config/cmake/config.hpp.in"
  "${PROJECT_BINARY_DIR}/config/_config.hpp")

# Create substitute mfem.hpp and mfem-performance.hpp in the build directory,
# if it is different from the source directory.
if (NOT ("${PROJECT_SOURCE_DIR}" STREQUAL "${PROJECT_BINARY_DIR}"))
  foreach(Header mfem.hpp mfem-performance.hpp)
    message(STATUS
      "Writing substitute header --> \"${Header}\"")
    file(WRITE "${PROJECT_BINARY_DIR}/${Header}.tmp"
"// Auto-generated file.
#define MFEM_CONFIG_FILE \"${PROJECT_BINARY_DIR}/config/_config.hpp\"
#include \"${PROJECT_SOURCE_DIR}/${Header}\"
")

    execute_process(COMMAND ${CMAKE_COMMAND} -E copy_if_different
      "${PROJECT_BINARY_DIR}/${Header}.tmp"
      "${PROJECT_BINARY_DIR}/${Header}"
    )
    execute_process(COMMAND ${CMAKE_COMMAND} -E remove
      "${PROJECT_BINARY_DIR}/${Header}.tmp"
    )

    # This version will be installed in the top include directory:
    file(WRITE "${PROJECT_BINARY_DIR}/InstallHeaders/${Header}.tmp"
"// Auto-generated file.
#include \"mfem/${Header}\"
")

    execute_process(COMMAND ${CMAKE_COMMAND} -E copy_if_different
      "${PROJECT_BINARY_DIR}/InstallHeaders/${Header}.tmp"
      "${PROJECT_BINARY_DIR}/InstallHeaders/${Header}"
    )
    execute_process(COMMAND ${CMAKE_COMMAND} -E remove
      "${PROJECT_BINARY_DIR}/InstallHeaders/${Header}.tmp"
    )

  endforeach()
endif()

set(MFEM_CUSTOM_TARGET_PREFIX CACHE STRING "")

#-------------------------------------------------------------------------------
# Examples, miniapps, benchmarks and testing
#-------------------------------------------------------------------------------

# Enable testing and benchmarks if required
if (MFEM_ENABLE_TESTING)
  enable_testing()
  set(MFEM_ALL_TESTS_TARGET_NAME tests)
  add_mfem_target(${MFEM_ALL_TESTS_TARGET_NAME} OFF)
  add_subdirectory(tests EXCLUDE_FROM_ALL)

  if (MFEM_USE_BENCHMARK)
    # Create a target for all benchmarks and, optionally, enable it.
    set(MFEM_ALL_BENCHMARKS_TARGET_NAME benchmarks)
    add_mfem_target(${MFEM_ALL_BENCHMARKS_TARGET_NAME}
                    ${MFEM_ENABLE_BENCHMARKS})
    if (MFEM_ENABLE_BENCHMARKS)
      add_subdirectory(tests/benchmarks) #install benchmarks if enabled
    else()
      add_subdirectory(tests/benchmarks EXCLUDE_FROM_ALL)
    endif()
  endif()
endif()

# Define a target that all examples and miniapps will depend on.
set(MFEM_EXEC_PREREQUISITES_TARGET_NAME exec_prerequisites)
add_custom_target(${MFEM_EXEC_PREREQUISITES_TARGET_NAME})

# Create a target for all examples and, optionally, enable it.
set(MFEM_ALL_EXAMPLES_TARGET_NAME examples)
add_mfem_target(${MFEM_ALL_EXAMPLES_TARGET_NAME} ${MFEM_ENABLE_EXAMPLES})
if (MFEM_ENABLE_EXAMPLES)
  add_subdirectory(examples) #install examples if enabled
else()
  add_subdirectory(examples EXCLUDE_FROM_ALL)
endif()

# Create a target for all miniapps and, optionally, enable it.
set(MFEM_ALL_MINIAPPS_TARGET_NAME miniapps)
add_mfem_target(${MFEM_ALL_MINIAPPS_TARGET_NAME} ${MFEM_ENABLE_MINIAPPS})
if (MFEM_ENABLE_MINIAPPS)
  add_subdirectory(miniapps) #install miniapps if enabled
else()
  add_subdirectory(miniapps EXCLUDE_FROM_ALL)
endif()

# Target to build all executables, i.e. everything.
add_custom_target(exec)
add_dependencies(exec
  ${MFEM_ALL_BENCHMARKS_TARGET_NAME}
  ${MFEM_ALL_EXAMPLES_TARGET_NAME}
  ${MFEM_ALL_MINIAPPS_TARGET_NAME}
  ${MFEM_ALL_TESTS_TARGET_NAME})
# Here, we want to "add_dependencies(test exec)". However, dependencies for
# 'test' (and other built-in targets) can not be added with add_dependencies():
#  - https://gitlab.kitware.com/cmake/cmake/issues/8438
#  - https://cmake.org/Bug/view.php?id=8438

# Add a target to copy the mfem data directory to the build directory
add_custom_command(OUTPUT data_is_copied
  COMMAND ${CMAKE_COMMAND} -E copy_directory ${PROJECT_SOURCE_DIR}/data data
  COMMAND ${CMAKE_COMMAND} -E touch data_is_copied
  COMMENT "Copying the data directory ...")
add_custom_target(copy_data DEPENDS data_is_copied)
# Add 'copy_data' as a prerequisite for all executables, if the source and the
# build directories are not the same.
if (NOT ("${PROJECT_SOURCE_DIR}" STREQUAL "${PROJECT_BINARY_DIR}"))
  add_dependencies(${MFEM_EXEC_PREREQUISITES_TARGET_NAME} copy_data)
endif()

# Add 'check' target - quick test
set(MFEM_CHECK_TARGET_NAME ${MFEM_CUSTOM_TARGET_PREFIX}check)
if (NOT MFEM_USE_MPI)
  add_custom_target(${MFEM_CHECK_TARGET_NAME}
    ${CMAKE_CTEST_COMMAND} -R \"^ex1_ser\" -C ${CMAKE_CFG_INTDIR}
    USES_TERMINAL)
  add_dependencies(${MFEM_CHECK_TARGET_NAME} ex1)
else()
  add_custom_target(${MFEM_CHECK_TARGET_NAME}
    ${CMAKE_CTEST_COMMAND} -R \"^ex1p\" -C ${CMAKE_CFG_INTDIR}
    USES_TERMINAL)
  add_dependencies(${MFEM_CHECK_TARGET_NAME} ex1p)
endif()

#-------------------------------------------------------------------------------
# Documentation
#-------------------------------------------------------------------------------
add_subdirectory(doc)

#-------------------------------------------------------------------------------
# Installation
#-------------------------------------------------------------------------------

message(STATUS "CMAKE_INSTALL_PREFIX = ${CMAKE_INSTALL_PREFIX}")

target_include_directories(mfem BEFORE
  PUBLIC
    $<INSTALL_INTERFACE:${INSTALL_INCLUDE_DIR}>)

# The 'install' target will not depend on 'all'.
# set(CMAKE_SKIP_INSTALL_ALL_DEPENDENCY TRUE)

set(CMAKE_INSTALL_DEFAULT_COMPONENT_NAME Development)

# Install the library
install(TARGETS ${PROJECT_NAME}
  EXPORT ${PROJECT_NAME_UC}Targets
  RUNTIME DESTINATION ${INSTALL_BIN_DIR}
  LIBRARY DESTINATION ${INSTALL_LIB_DIR}
  ARCHIVE DESTINATION ${INSTALL_LIB_DIR})

# Install the master headers
foreach(Header mfem.hpp mfem-performance.hpp)
  install(FILES ${PROJECT_BINARY_DIR}/InstallHeaders/${Header}
    DESTINATION ${INSTALL_INCLUDE_DIR})
endforeach()
install(FILES ${MASTER_HEADERS} DESTINATION ${INSTALL_INCLUDE_DIR}/mfem)

# Install the headers (except common miniapp which is installed from its subdir)
install(DIRECTORY ${MFEM_SOURCE_DIRS}
  DESTINATION ${INSTALL_INCLUDE_DIR}/mfem
  FILES_MATCHING PATTERN "*.hpp")

# Install the okl files
if (MFEM_USE_OCCA)
  install(DIRECTORY ${MFEM_SOURCE_DIRS}
    DESTINATION ${INSTALL_INCLUDE_DIR}/mfem
    FILES_MATCHING PATTERN "*.okl")
endif()

# Install the libCEED files
if (MFEM_USE_CEED)
  install(DIRECTORY ${MFEM_SOURCE_DIRS}
    DESTINATION ${INSTALL_INCLUDE_DIR}/mfem
    FILES_MATCHING PATTERN "fem/ceed/integrators/*/*.h")
endif()

# Install ${HEADERS}
# ---
# foreach (HDR ${HEADERS})
#   file(RELATIVE_PATH REL_HDR ${PROJECT_SOURCE_DIR} ${HDR})
#   get_filename_component(DIR ${REL_HDR} PATH)
#   install(FILES ${REL_HDR} DESTINATION ${INSTALL_INCLUDE_DIR}/${DIR})
# endforeach()

# Install the configuration header files
install(FILES ${PROJECT_BINARY_DIR}/config/_config.hpp
  ${PROJECT_SOURCE_DIR}/config/config.hpp
  ${PROJECT_SOURCE_DIR}/config/tconfig.hpp
  DESTINATION ${INSTALL_INCLUDE_DIR}/mfem/config)

# Package the whole thing up nicely
include(CMakePackageConfigHelpers)

# Add all targets to the build-tree export set
export(TARGETS ${PROJECT_NAME}
  FILE "${PROJECT_BINARY_DIR}/MFEMTargets.cmake")

# Export the package for use from the build-tree (this registers the build-tree
# with the CMake user package registry.)
# TODO: How do we register the install-tree? Replacing the build-tree?
export(PACKAGE ${PROJECT_NAME})

# This is the build-tree version
set(INCLUDE_INSTALL_DIRS ${PROJECT_BINARY_DIR} ${TPL_INCLUDE_DIRS})
set(LIB_INSTALL_DIR ${PROJECT_BINARY_DIR})
configure_package_config_file(config/cmake/MFEMConfig.cmake.in
  ${CMAKE_CURRENT_BINARY_DIR}/MFEMConfig.cmake
  INSTALL_DESTINATION ${CMAKE_CURRENT_BINARY_DIR}
  PATH_VARS INCLUDE_INSTALL_DIRS LIB_INSTALL_DIR)

# This is the version that will be installed
set(INCLUDE_INSTALL_DIRS ${INSTALL_INCLUDE_DIR}  ${TPL_INCLUDE_DIRS})
set(LIB_INSTALL_DIR ${INSTALL_LIB_DIR})
configure_package_config_file(config/cmake/MFEMConfig.cmake.in
  ${CMAKE_CURRENT_BINARY_DIR}${CMAKE_FILES_DIRECTORY}/MFEMConfig.cmake
  INSTALL_DESTINATION ${INSTALL_CMAKE_DIR}
  PATH_VARS INCLUDE_INSTALL_DIRS LIB_INSTALL_DIR)

# Write the version file (same for build and install tree)
write_basic_package_version_file(
  ${CMAKE_CURRENT_BINARY_DIR}/MFEMConfigVersion.cmake
  VERSION ${${PROJECT_NAME}_VERSION}
  COMPATIBILITY SameMajorVersion )

# Install the config files
install(FILES
  ${CMAKE_CURRENT_BINARY_DIR}${CMAKE_FILES_DIRECTORY}/MFEMConfig.cmake
  ${CMAKE_CURRENT_BINARY_DIR}/MFEMConfigVersion.cmake
  DESTINATION ${INSTALL_CMAKE_DIR})

# Install the export set for use with the install-tree
install(EXPORT ${PROJECT_NAME_UC}Targets
    DESTINATION ${INSTALL_CMAKE_DIR})

#-------------------------------------------------------------------------------
# Create 'config.mk' from 'config.mk.in' for the build and install locations and
# define install rules for 'config.mk' and 'test.mk'
#-------------------------------------------------------------------------------

mfem_export_mk_files()<|MERGE_RESOLUTION|>--- conflicted
+++ resolved
@@ -300,21 +300,20 @@
   endif()
 endif()
 
-<<<<<<< HEAD
 # Warn user if deprecated FETCH_TPLS is provided
 if (DEFINED FETCH_TPLS)
   message(STATUS "Setting MFEM_FETCH_TPLS to user-provided value of FETCH_TPLS (i.e., MFEM_FETCH_TPLS=${FETCH_TPLS})")
   set (MFEM_FETCH_TPLS FETCH_TPLS)
   message(DEPRECATION "The use of FETCH_TPLS is deprecated and will be removed in future verison. Please use MFEM_FETCH_TPLS instead.")
-=======
-# Umpire (must be included before hypre, so hypre can use it if needed)
+endif()
+
+  # Umpire (must be included before hypre, so hypre can use it if needed)
 if (MFEM_USE_UMPIRE)
    # umpire uses FindCUDA, which needs CMP0146=OLD in CMake >= 3.27
    if (CMAKE_VERSION VERSION_GREATER_EQUAL 3.27.0)
       cmake_policy(SET CMP0146 OLD)
    endif()
    find_package(UMPIRE REQUIRED)
->>>>>>> 41c8a8e6
 endif()
 
 # MPI -> hypre; PETSc (optional)
