// Copyright (c) 2010-2025, Lawrence Livermore National Security, LLC. Produced
// at the Lawrence Livermore National Laboratory. All Rights reserved. See files
// LICENSE and NOTICE for details. LLNL-CODE-806117.
//
// This file is part of the MFEM library. For more information and source code
// availability visit https://mfem.org.
//
// MFEM is free software; you can redistribute it and/or modify it under the
// terms of the BSD-3 license. We welcome feedback and contributions, see file
// CONTRIBUTING.md for details.

#include "lor_batched.hpp"
#include "../../fem/quadinterpolator.hpp"
#include "../../general/forall.hpp"
#include <climits>
#include "../pbilinearform.hpp"

#include "../../general/nvtx.hpp"

#include "../../general/debug.hpp"

// Specializations
#include "lor_h1.hpp"
#include "lor_nd.hpp"
#include "lor_rt.hpp"

namespace mfem
{

template <typename T1, typename T2>
bool HasIntegrators(BilinearForm &a)
{
   Array<BilinearFormIntegrator*> *integs = a.GetDBFI();
   if (integs == NULL) { return false; }
   if (integs->Size() == 1)
   {
      BilinearFormIntegrator *i0 = (*integs)[0];
      if (dynamic_cast<T1*>(i0) || dynamic_cast<T2*>(i0)) { return true; }
   }
   else if (integs->Size() == 2)
   {
      BilinearFormIntegrator *i0 = (*integs)[0];
      BilinearFormIntegrator *i1 = (*integs)[1];
      if ((dynamic_cast<T1*>(i0) && dynamic_cast<T2*>(i1)) ||
          (dynamic_cast<T2*>(i0) && dynamic_cast<T1*>(i1)))
      {
         return true;
      }
   }
   return false;
}

bool BatchedLORAssembly::FormIsSupported(BilinearForm &a)
{
   const FiniteElementCollection *fec = a.FESpace()->FEColl();
   // TODO: check for maximum supported orders

   // Batched LOR requires all tensor elements
   if (!UsesTensorBasis(*a.FESpace())) { return false; }

   if (dynamic_cast<const H1_FECollection*>(fec))
   {
      if (HasIntegrators<DiffusionIntegrator, MassIntegrator>(a)) { return true; }
   }
   else if (dynamic_cast<const ND_FECollection*>(fec))
   {
      if (HasIntegrators<CurlCurlIntegrator, VectorFEMassIntegrator>(a)) { return true; }
   }
   else if (dynamic_cast<const RT_FECollection*>(fec))
   {
      if (HasIntegrators<DivDivIntegrator, VectorFEMassIntegrator>(a)) { return true; }
   }
   return false;
}

void BatchedLORAssembly::FormLORVertexCoordinates(FiniteElementSpace &fes_ho,
                                                  Vector &X_vert,
                                                  Vector *evec)
{
#undef MFEM_NVTX_COLOR
#define MFEM_NVTX_COLOR DeepSkyBlue
   NVTX("LOR Coordinates");

   Mesh &mesh_ho = *fes_ho.GetMesh();
   mesh_ho.EnsureNodes();

   // Get nodal points at the LOR vertices
   const int dim = mesh_ho.Dimension();
   const int sdim = mesh_ho.SpaceDimension();
   const int nel_ho = mesh_ho.GetNE();
   const int order = fes_ho.GetMaxElementOrder();
   const int nd1d = order + 1;
   const int ndof_per_el = static_cast<int>(pow(nd1d, dim));

   const GridFunction *nodal_gf = mesh_ho.GetNodes();
   const FiniteElementSpace *nodal_fes = nodal_gf->FESpace();
   const Operator *nodal_restriction =
      nodal_fes->GetElementRestriction(ElementDofOrdering::LEXICOGRAPHIC);

   Vector *tmp_evec = nullptr;
   Vector *nodal_evec;

   if (evec)
   {
      nodal_evec = evec;
      nodal_evec->SetSize(nodal_restriction->Height());
   }
   else
   {
      tmp_evec = new Vector(nodal_restriction->Height());
      nodal_evec = tmp_evec;
   }

   // Map from nodal L-vector to E-vector
   nodal_restriction->Mult(*nodal_gf, *nodal_evec);

   IntegrationRule ir = GetCollocatedIntRule(fes_ho);

   // Map from nodal E-vector to Q-vector at the LOR vertex points
   X_vert.SetSize(sdim*ndof_per_el*nel_ho);
   const QuadratureInterpolator *quad_interp =
      nodal_fes->GetQuadratureInterpolator(ir);
   quad_interp->SetOutputLayout(QVectorLayout::byVDIM);
   quad_interp->Values(*nodal_evec, X_vert);

   delete tmp_evec;
}

// The following two functions (GetMinElt and GetAndIncrementNnzIndex) are
// copied from restriction.cpp. Should they be factored out?

// Return the minimal value found in both my_elts and nbr_elts
static MFEM_HOST_DEVICE int GetMinElt(const int *my_elts, const int n_my_elts,
                                      const int *nbr_elts, const int n_nbr_elts)
{
   int min_el = INT_MAX;
   for (int i = 0; i < n_my_elts; i++)
   {
      const int e_i = my_elts[i];
      if (e_i >= min_el) { continue; }
      for (int j = 0; j < n_nbr_elts; j++)
      {
         if (e_i==nbr_elts[j])
         {
            min_el = e_i; // we already know e_i < min_el
            break;
         }
      }
   }
   return min_el;
}

// Returns the index where a non-zero entry should be added and increment the
// number of non-zeros for the row i_L.
static MFEM_HOST_DEVICE int GetAndIncrementNnzIndex(const int i_L, int* I)
{
   int ind = AtomicAdd(I[i_L],1);
   return ind;
}

int BatchedLORAssembly::FillI(SparseMatrix &A) const
{
   static constexpr int Max = 16;

   const int nvdof = fes_ho.GetVSize();

   const int ndof_per_el = fes_ho.GetTypicalFE()->GetDof();
   const int nel_ho = fes_ho.GetNE();
   const int nnz_per_row = sparse_mapping.Size()/ndof_per_el;

   const ElementDofOrdering ordering = ElementDofOrdering::LEXICOGRAPHIC;
   const Operator *op = fes_ho.GetElementRestriction(ordering);
   const ElementRestriction *el_restr =
      dynamic_cast<const ElementRestriction*>(op);
   MFEM_VERIFY(el_restr != nullptr, "Bad element restriction");

   const Array<int> &el_dof_lex_ = el_restr->GatherMap();
   const Array<int> &dof_glob2loc_ = el_restr->Indices();
   const Array<int> &dof_glob2loc_offsets_ = el_restr->Offsets();

   const auto el_dof_lex = Reshape(el_dof_lex_.Read(), ndof_per_el, nel_ho);
   const auto dof_glob2loc = dof_glob2loc_.Read();
   const auto K = dof_glob2loc_offsets_.Read();
   const auto map = Reshape(sparse_mapping.Read(), nnz_per_row, ndof_per_el);

   auto I = A.WriteI();

   mfem::forall(nvdof + 1, [=] MFEM_HOST_DEVICE (int ii) { I[ii] = 0; });
   mfem::forall(ndof_per_el*nel_ho, [=] MFEM_HOST_DEVICE (int i)
   {
      const int ii_el = i%ndof_per_el;
      const int iel_ho = i/ndof_per_el;
      const int sii = el_dof_lex(ii_el, iel_ho);
      const int ii = (sii >= 0) ? sii : -1 -sii;
      // Get number and list of elements containing this DOF
      int i_elts[Max];
      const int i_offset = K[ii];
      const int i_next_offset = K[ii+1];
      const int i_ne = i_next_offset - i_offset;
      for (int e_i = 0; e_i < i_ne; ++e_i)
      {
         const int si_E = dof_glob2loc[i_offset+e_i]; // signed
         const int i_E = (si_E >= 0) ? si_E : -1 - si_E;
         i_elts[e_i] = i_E/ndof_per_el;
      }
      for (int j = 0; j < nnz_per_row; ++j)
      {
         int jj_el = map(j, ii_el);
         if (jj_el < 0) { continue; }
         // LDOF index of column
         const int sjj = el_dof_lex(jj_el, iel_ho); // signed
         const int jj = (sjj >= 0) ? sjj : -1 - sjj;
         const int j_offset = K[jj];
         const int j_next_offset = K[jj+1];
         const int j_ne = j_next_offset - j_offset;
         if (i_ne == 1 || j_ne == 1) // no assembly required
         {
            AtomicAdd(I[ii], 1);
         }
         else // assembly required
         {
            int j_elts[Max];
            for (int e_j = 0; e_j < j_ne; ++e_j)
            {
               const int sj_E = dof_glob2loc[j_offset+e_j]; // signed
               const int j_E = (sj_E >= 0) ? sj_E : -1 - sj_E;
               const int elt = j_E/ndof_per_el;
               j_elts[e_j] = elt;
            }
            const int min_e = GetMinElt(i_elts, i_ne, j_elts, j_ne);
            if (iel_ho == min_e) // add the nnz only once
            {
               AtomicAdd(I[ii], 1);
            }
         }
      }
   });
   // TODO: on device, this is a scan operation
   // We need to sum the entries of I, we do it on CPU as it is very sequential.
   auto h_I = A.HostReadWriteI();
   int sum = 0;
   for (int i = 0; i < nvdof; i++)
   {
      const int nnz = h_I[i];
      h_I[i] = sum;
      sum+=nnz;
   }
   h_I[nvdof] = sum;

   // Return the number of nnz
   return h_I[nvdof];
}

void BatchedLORAssembly::FillJAndData(SparseMatrix &A) const
{
   const int nvdof = fes_ho.GetVSize();
   const int ndof_per_el = fes_ho.GetTypicalFE()->GetDof();
   const int nel_ho = fes_ho.GetNE();
   const int nnz_per_row = sparse_mapping.Size()/ndof_per_el;

   const ElementDofOrdering ordering = ElementDofOrdering::LEXICOGRAPHIC;
   const Operator *op = fes_ho.GetElementRestriction(ordering);
   const ElementRestriction *el_restr =
      dynamic_cast<const ElementRestriction*>(op);
   MFEM_VERIFY(el_restr != nullptr, "Bad element restriction");

   const Array<int> &el_dof_lex_ = el_restr->GatherMap();
   const Array<int> &dof_glob2loc_ = el_restr->Indices();
   const Array<int> &dof_glob2loc_offsets_ = el_restr->Offsets();

   const auto el_dof_lex = Reshape(el_dof_lex_.Read(), ndof_per_el, nel_ho);
   const auto dof_glob2loc = dof_glob2loc_.Read();
   const auto K = dof_glob2loc_offsets_.Read();

   const auto V = Reshape(sparse_ij.Read(), nnz_per_row, ndof_per_el, nel_ho);
   const auto map = Reshape(sparse_mapping.Read(), nnz_per_row, ndof_per_el);

   Array<int> I_(nvdof + 1);
   const auto I = I_.Write();
   const auto J = A.WriteJ();
   auto AV = A.WriteData();

   // Copy A.I into I, use it as a temporary buffer
   {
      const auto I2 = A.ReadI();
      mfem::forall(nvdof + 1, [=] MFEM_HOST_DEVICE (int i) { I[i] = I2[i]; });
   }

   static constexpr int Max = 16;

   mfem::forall(ndof_per_el*nel_ho, [=] MFEM_HOST_DEVICE (int i)
   {
      const int ii_el = i%ndof_per_el;
      const int iel_ho = i/ndof_per_el;
      // LDOF index of current row
      const int sii = el_dof_lex(ii_el, iel_ho); // signed
      const int ii = (sii >= 0) ? sii : -1 - sii;
      // Get number and list of elements containing this DOF
      int i_elts[Max];
      int i_B[Max];
      const int i_offset = K[ii];
      const int i_next_offset = K[ii+1];
      const int i_ne = i_next_offset - i_offset;
      for (int e_i = 0; e_i < i_ne; ++e_i)
      {
         const int si_E = dof_glob2loc[i_offset+e_i]; // signed
         const bool plus = si_E >= 0;
         const int i_E = plus ? si_E : -1 - si_E;
         i_elts[e_i] = i_E/ndof_per_el;
         const int i_Bi = i_E % ndof_per_el;
         i_B[e_i] = plus ? i_Bi : -1 - i_Bi; // encode with sign
      }
      for (int j=0; j<nnz_per_row; ++j)
      {
         int jj_el = map(j, ii_el);
         if (jj_el < 0) { continue; }
         // LDOF index of column
         const int sjj = el_dof_lex(jj_el, iel_ho); // signed
         const int jj = (sjj >= 0) ? sjj : -1 - sjj;
         const int sgn = ((sjj >=0 && sii >= 0) || (sjj < 0 && sii <0)) ? 1 : -1;
         const int j_offset = K[jj];
         const int j_next_offset = K[jj+1];
         const int j_ne = j_next_offset - j_offset;
         if (i_ne == 1 || j_ne == 1) // no assembly required
         {
            const int nnz = GetAndIncrementNnzIndex(ii, I);
            J[nnz] = jj;
            AV[nnz] = sgn*V(j, ii_el, iel_ho);
         }
         else // assembly required
         {
            int j_elts[Max];
            int j_B[Max];
            for (int e_j = 0; e_j < j_ne; ++e_j)
            {
               const int sj_E = dof_glob2loc[j_offset+e_j]; // signed
               const bool plus = sj_E >= 0;
               const int j_E = plus ? sj_E : -1 - sj_E;
               j_elts[e_j] = j_E/ndof_per_el;
               const int j_Bj = j_E % ndof_per_el;
               j_B[e_j] = plus ? j_Bj : -1 - j_Bj; // encode with sign
            }
            const int min_e = GetMinElt(i_elts, i_ne, j_elts, j_ne);
            if (iel_ho == min_e) // add the nnz only once
            {
               real_t val = 0.0;
               for (int k = 0; k < i_ne; k++)
               {
                  const int iel_ho_2 = i_elts[k];
                  const int sii_el_2 = i_B[k]; // signed
                  const int ii_el_2 = (sii_el_2 >= 0) ? sii_el_2 : -1 -sii_el_2;
                  for (int l = 0; l < j_ne; l++)
                  {
                     const int jel_ho_2 = j_elts[l];
                     if (iel_ho_2 == jel_ho_2)
                     {
                        const int sjj_el_2 = j_B[l]; // signed
                        const int jj_el_2 = (sjj_el_2 >= 0) ? sjj_el_2 : -1 -sjj_el_2;
                        const int sgn_2 = ((sjj_el_2 >=0 && sii_el_2 >= 0)
                                           || (sjj_el_2 < 0 && sii_el_2 <0)) ? 1 : -1;
                        int j2 = -1;
                        // find nonzero in matrix of other element
                        for (int m = 0; m < nnz_per_row; ++m)
                        {
                           if (map(m, ii_el_2) == jj_el_2)
                           {
                              j2 = m;
                              break;
                           }
                        }
                        MFEM_ASSERT_KERNEL(j >= 0, "Can't find nonzero");
                        val += sgn_2*V(j2, ii_el_2, iel_ho_2);
                     }
                  }
               }
               const int nnz = GetAndIncrementNnzIndex(ii, I);
               J[nnz] = jj;
               AV[nnz] = val;
            }
         }
      }
   });
}

void BatchedLORAssembly::SparseIJToCSR(OperatorHandle &A) const
{
   const int nvdof = fes_ho.GetVSize();

   // If A contains an existing SparseMatrix, reuse it (and try to reuse its
   // I, J, A arrays if they are big enough)
   SparseMatrix *A_mat = A.Is<SparseMatrix>();
   if (!A_mat)
   {
      A_mat = new SparseMatrix;
      A.Reset(A_mat);
   }

   A_mat->OverrideSize(nvdof, nvdof);

   EnsureCapacity(A_mat->GetMemoryI(), nvdof+1, Device::GetDeviceMemoryType());
   int nnz = FillI(*A_mat);

   EnsureCapacity(A_mat->GetMemoryJ(), nnz, Device::GetDeviceMemoryType());
   EnsureCapacity(A_mat->GetMemoryData(), nnz, Device::GetDeviceMemoryType());
   FillJAndData(*A_mat);
}

template <int ORDER, int SDIM, typename LOR_KERNEL>
static void Assemble_(LOR_KERNEL &kernel, int dim)
{
   if (dim == 2) { kernel.template Assemble2D<ORDER,SDIM>(); }
   else if (dim == 3) { kernel.template Assemble3D<ORDER>(); }
   else { MFEM_ABORT("Unsupported dimension"); }
}

template <int ORDER, typename LOR_KERNEL>
static void Assemble_(LOR_KERNEL &kernel, int dim, int sdim)
{
   if (sdim == 2) { Assemble_<ORDER,2>(kernel, dim); }
   else if (sdim == 3) { Assemble_<ORDER,3>(kernel, dim); }
   else { MFEM_ABORT("Unsupported space dimension."); }
}

template <typename LOR_KERNEL>
static void Assemble_(LOR_KERNEL &kernel, int dim, int sdim, int order)
{
   switch (order)
   {
      case 1: Assemble_<1>(kernel, dim, sdim); break;
      case 2: Assemble_<2>(kernel, dim, sdim); break;
      case 3: Assemble_<3>(kernel, dim, sdim); break;
      case 4: Assemble_<4>(kernel, dim, sdim); break;
      case 5: Assemble_<5>(kernel, dim, sdim); break;
      case 6: Assemble_<6>(kernel, dim, sdim); break;
      case 7: Assemble_<7>(kernel, dim, sdim); break;
      case 8: Assemble_<8>(kernel, dim, sdim); break;
      default: MFEM_ABORT("No kernel order " << order << "!");
   }
}

template <typename LOR_KERNEL>
void BatchedLORAssembly::AssemblyKernel(BilinearForm &a)
{
   LOR_KERNEL kernel(a, fes_ho, X_vert, sparse_ij, sparse_mapping);

   const int dim = fes_ho.GetMesh()->Dimension();
   const int sdim = fes_ho.GetMesh()->SpaceDimension();
   const int order = fes_ho.GetMaxElementOrder();

   Assemble_(kernel, dim, sdim, order);
}

void BatchedLORAssembly::AssembleWithoutBC(BilinearForm &a, OperatorHandle &A)
{
   // Assemble the matrix, depending on what the form is.
   // This fills in the arrays sparse_ij and sparse_mapping.
   const FiniteElementCollection *fec = fes_ho.FEColl();
   if (dynamic_cast<const H1_FECollection*>(fec))
   {
      if (HasIntegrators<DiffusionIntegrator, MassIntegrator>(a))
      {
         AssemblyKernel<BatchedLOR_H1>(a);
      }
   }
   else if (dynamic_cast<const ND_FECollection*>(fec))
   {
      if (HasIntegrators<CurlCurlIntegrator, VectorFEMassIntegrator>(a))
      {
         AssemblyKernel<BatchedLOR_ND>(a);
      }
   }
   else if (dynamic_cast<const RT_FECollection*>(fec))
   {
      if (HasIntegrators<DivDivIntegrator, VectorFEMassIntegrator>(a))
      {
         AssemblyKernel<BatchedLOR_RT>(a);
      }
   }

   return SparseIJToCSR(A);
}

#ifdef MFEM_USE_MPI
void BatchedLORAssembly::ParAssemble(
   BilinearForm &a, const Array<int> &ess_dofs, OperatorHandle &A)
{
   dbg("AssembleWithoutBC");
   // Assemble the system matrix local to this partition
   MFEM_DEVICE_SYNC;
   sw_LOR.Start();
   AssembleWithoutBC(a, A_local);
   MFEM_DEVICE_SYNC;
   sw_LOR.Stop();

   ParBilinearForm *pa =
      dynamic_cast<ParBilinearForm*>(&a);

   dbg("ParallelRAP");
   MFEM_DEVICE_SYNC;
   sw_RAP.Start();
   pa->ParallelRAP(*A_local.As<SparseMatrix>(), A, true);
   MFEM_DEVICE_SYNC;
   sw_RAP.Stop();

   dbg("EliminateBC");
   MFEM_DEVICE_SYNC;
   sw_BC.Start();
   A.As<HypreParMatrix>()->EliminateBC(ess_dofs,
                                       Operator::DiagonalPolicy::DIAG_ONE);
   MFEM_DEVICE_SYNC;
   sw_BC.Stop();
}
#endif

void BatchedLORAssembly::Assemble(
   BilinearForm &a, const Array<int> ess_dofs, OperatorHandle &A)
{
#undef MFEM_NVTX_COLOR
#define MFEM_NVTX_COLOR NavyBlue
   NVTX("LOR Assemble");
#ifdef MFEM_USE_MPI
   if (dynamic_cast<ParFiniteElementSpace*>(&fes_ho))
   {
      return ParAssemble(a, ess_dofs, A);
   }
#endif

   MFEM_DEVICE_SYNC;
   sw_LOR.Start();
   AssembleWithoutBC(a, A);
   MFEM_DEVICE_SYNC;
   sw_LOR.Stop();

   SparseMatrix *A_mat = A.As<SparseMatrix>();

   MFEM_DEVICE_SYNC;
   sw_BC.Start();
   A_mat->EliminateBC(ess_dofs,
                      Operator::DiagonalPolicy::DIAG_KEEP);
   MFEM_DEVICE_SYNC;
   sw_BC.Stop();
}

BatchedLORAssembly::BatchedLORAssembly(FiniteElementSpace &fes_ho_)
   : fes_ho(fes_ho_)
{
   sw_LOR.Clear();
   sw_RAP.Clear();
   sw_BC.Clear();
   FormLORVertexCoordinates(fes_ho, X_vert);
}

IntegrationRule GetCollocatedIntRule(FiniteElementSpace &fes)
{
   IntegrationRules irs(0, Quadrature1D::GaussLobatto);
<<<<<<< HEAD
   const Geometry::Type geom = fes.GetMesh()->GetElementGeometry(0);
=======
   const Geometry::Type geom = fes.GetMesh()->GetTypicalElementGeometry();
>>>>>>> 8447e627
   const int nd1d = fes.GetMaxElementOrder() + 1;
   return irs.Get(geom, 2*nd1d - 3);
}

} // namespace mfem<|MERGE_RESOLUTION|>--- conflicted
+++ resolved
@@ -15,10 +15,6 @@
 #include <climits>
 #include "../pbilinearform.hpp"
 
-#include "../../general/nvtx.hpp"
-
-#include "../../general/debug.hpp"
-
 // Specializations
 #include "lor_h1.hpp"
 #include "lor_nd.hpp"
@@ -74,13 +70,8 @@
 }
 
 void BatchedLORAssembly::FormLORVertexCoordinates(FiniteElementSpace &fes_ho,
-                                                  Vector &X_vert,
-                                                  Vector *evec)
-{
-#undef MFEM_NVTX_COLOR
-#define MFEM_NVTX_COLOR DeepSkyBlue
-   NVTX("LOR Coordinates");
-
+                                                  Vector &X_vert)
+{
    Mesh &mesh_ho = *fes_ho.GetMesh();
    mesh_ho.EnsureNodes();
 
@@ -97,22 +88,9 @@
    const Operator *nodal_restriction =
       nodal_fes->GetElementRestriction(ElementDofOrdering::LEXICOGRAPHIC);
 
-   Vector *tmp_evec = nullptr;
-   Vector *nodal_evec;
-
-   if (evec)
-   {
-      nodal_evec = evec;
-      nodal_evec->SetSize(nodal_restriction->Height());
-   }
-   else
-   {
-      tmp_evec = new Vector(nodal_restriction->Height());
-      nodal_evec = tmp_evec;
-   }
-
    // Map from nodal L-vector to E-vector
-   nodal_restriction->Mult(*nodal_gf, *nodal_evec);
+   Vector nodal_evec(nodal_restriction->Height());
+   nodal_restriction->Mult(*nodal_gf, nodal_evec);
 
    IntegrationRule ir = GetCollocatedIntRule(fes_ho);
 
@@ -121,9 +99,7 @@
    const QuadratureInterpolator *quad_interp =
       nodal_fes->GetQuadratureInterpolator(ir);
    quad_interp->SetOutputLayout(QVectorLayout::byVDIM);
-   quad_interp->Values(*nodal_evec, X_vert);
-
-   delete tmp_evec;
+   quad_interp->Values(nodal_evec, X_vert);
 }
 
 // The following two functions (GetMinElt and GetAndIncrementNnzIndex) are
@@ -397,11 +373,11 @@
 
    A_mat->OverrideSize(nvdof, nvdof);
 
-   EnsureCapacity(A_mat->GetMemoryI(), nvdof+1, Device::GetDeviceMemoryType());
+   A_mat->GetMemoryI().New(nvdof+1, Device::GetDeviceMemoryType());
    int nnz = FillI(*A_mat);
 
-   EnsureCapacity(A_mat->GetMemoryJ(), nnz, Device::GetDeviceMemoryType());
-   EnsureCapacity(A_mat->GetMemoryData(), nnz, Device::GetDeviceMemoryType());
+   A_mat->GetMemoryJ().New(nnz, Device::GetDeviceMemoryType());
+   A_mat->GetMemoryData().New(nnz, Device::GetDeviceMemoryType());
    FillJAndData(*A_mat);
 }
 
@@ -484,40 +460,23 @@
 void BatchedLORAssembly::ParAssemble(
    BilinearForm &a, const Array<int> &ess_dofs, OperatorHandle &A)
 {
-   dbg("AssembleWithoutBC");
    // Assemble the system matrix local to this partition
-   MFEM_DEVICE_SYNC;
-   sw_LOR.Start();
+   OperatorHandle A_local;
    AssembleWithoutBC(a, A_local);
-   MFEM_DEVICE_SYNC;
-   sw_LOR.Stop();
 
    ParBilinearForm *pa =
       dynamic_cast<ParBilinearForm*>(&a);
 
-   dbg("ParallelRAP");
-   MFEM_DEVICE_SYNC;
-   sw_RAP.Start();
    pa->ParallelRAP(*A_local.As<SparseMatrix>(), A, true);
-   MFEM_DEVICE_SYNC;
-   sw_RAP.Stop();
-
-   dbg("EliminateBC");
-   MFEM_DEVICE_SYNC;
-   sw_BC.Start();
+
    A.As<HypreParMatrix>()->EliminateBC(ess_dofs,
                                        Operator::DiagonalPolicy::DIAG_ONE);
-   MFEM_DEVICE_SYNC;
-   sw_BC.Stop();
 }
 #endif
 
 void BatchedLORAssembly::Assemble(
    BilinearForm &a, const Array<int> ess_dofs, OperatorHandle &A)
 {
-#undef MFEM_NVTX_COLOR
-#define MFEM_NVTX_COLOR NavyBlue
-   NVTX("LOR Assemble");
 #ifdef MFEM_USE_MPI
    if (dynamic_cast<ParFiniteElementSpace*>(&fes_ho))
    {
@@ -525,39 +484,23 @@
    }
 #endif
 
-   MFEM_DEVICE_SYNC;
-   sw_LOR.Start();
    AssembleWithoutBC(a, A);
-   MFEM_DEVICE_SYNC;
-   sw_LOR.Stop();
-
    SparseMatrix *A_mat = A.As<SparseMatrix>();
 
-   MFEM_DEVICE_SYNC;
-   sw_BC.Start();
    A_mat->EliminateBC(ess_dofs,
                       Operator::DiagonalPolicy::DIAG_KEEP);
-   MFEM_DEVICE_SYNC;
-   sw_BC.Stop();
 }
 
 BatchedLORAssembly::BatchedLORAssembly(FiniteElementSpace &fes_ho_)
    : fes_ho(fes_ho_)
 {
-   sw_LOR.Clear();
-   sw_RAP.Clear();
-   sw_BC.Clear();
    FormLORVertexCoordinates(fes_ho, X_vert);
 }
 
 IntegrationRule GetCollocatedIntRule(FiniteElementSpace &fes)
 {
    IntegrationRules irs(0, Quadrature1D::GaussLobatto);
-<<<<<<< HEAD
-   const Geometry::Type geom = fes.GetMesh()->GetElementGeometry(0);
-=======
    const Geometry::Type geom = fes.GetMesh()->GetTypicalElementGeometry();
->>>>>>> 8447e627
    const int nd1d = fes.GetMaxElementOrder() + 1;
    return irs.Get(geom, 2*nd1d - 3);
 }
