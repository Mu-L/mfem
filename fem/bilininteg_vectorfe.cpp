// Copyright (c) 2010-2020, Lawrence Livermore National Security, LLC. Produced
// at the Lawrence Livermore National Laboratory. All Rights reserved. See files
// LICENSE and NOTICE for details. LLNL-CODE-806117.
//
// This file is part of the MFEM library. For more information and source code
// availability visit https://mfem.org.
//
// MFEM is free software; you can redistribute it and/or modify it under the
// terms of the BSD-3 license. We welcome feedback and contributions, see file
// CONTRIBUTING.md for details.

#include "../general/forall.hpp"
#include "bilininteg.hpp"

namespace mfem
{

void PAHcurlSetup2D(const int Q1D,
                    const int coeffDim,
                    const int NE,
                    const Array<double> &w,
                    const Vector &j,
                    Vector &_coeff,
                    Vector &op);

void PAHcurlSetup3D(const int Q1D,
                    const int coeffDim,
                    const int NE,
                    const Array<double> &w,
                    const Vector &j,
                    Vector &_coeff,
                    Vector &op);

void PAHcurlMassAssembleDiagonal2D(const int D1D,
                                   const int Q1D,
                                   const int NE,
                                   const bool symmetric,
                                   const Array<double> &_Bo,
                                   const Array<double> &_Bc,
                                   const Vector &_op,
                                   Vector &_diag);

void PAHcurlMassAssembleDiagonal3D(const int D1D,
                                   const int Q1D,
                                   const int NE,
                                   const bool symmetric,
                                   const Array<double> &_Bo,
                                   const Array<double> &_Bc,
                                   const Vector &_op,
                                   Vector &_diag);

void PAHcurlMassApply2D(const int D1D,
                        const int Q1D,
                        const int NE,
                        const bool symmetric,
                        const Array<double> &_Bo,
                        const Array<double> &_Bc,
                        const Array<double> &_Bot,
                        const Array<double> &_Bct,
                        const Vector &_op,
                        const Vector &_x,
                        Vector &_y);

void PAHcurlMassApply3D(const int D1D,
                        const int Q1D,
                        const int NE,
                        const bool symmetric,
                        const Array<double> &_Bo,
                        const Array<double> &_Bc,
                        const Array<double> &_Bot,
                        const Array<double> &_Bct,
                        const Vector &_op,
                        const Vector &_x,
                        Vector &_y);

void PAHdivSetup2D(const int Q1D,
                   const int NE,
                   const Array<double> &w,
                   const Vector &j,
                   Vector &_coeff,
                   Vector &op);

void PAHdivSetup3D(const int Q1D,
                   const int NE,
                   const Array<double> &w,
                   const Vector &j,
                   Vector &_coeff,
                   Vector &op);

void PAHcurlH1Apply2D(const int D1D,
                      const int Q1D,
                      const int NE,
                      const Array<double> &_Bc,
                      const Array<double> &_Gc,
                      const Array<double> &_Bot,
                      const Array<double> &_Bct,
                      const Vector &_op,
                      const Vector &_x,
                      Vector &_y);

void PAHcurlH1Apply3D(const int D1D,
                      const int Q1D,
                      const int NE,
                      const Array<double> &_Bc,
                      const Array<double> &_Gc,
                      const Array<double> &_Bot,
                      const Array<double> &_Bct,
                      const Vector &_op,
                      const Vector &_x,
                      Vector &_y);

void PAHdivMassAssembleDiagonal2D(const int D1D,
                                  const int Q1D,
                                  const int NE,
                                  const Array<double> &_Bo,
                                  const Array<double> &_Bc,
                                  const Vector &_op,
                                  Vector &_diag);

void PAHdivMassAssembleDiagonal3D(const int D1D,
                                  const int Q1D,
                                  const int NE,
                                  const Array<double> &_Bo,
                                  const Array<double> &_Bc,
                                  const Vector &_op,
                                  Vector &_diag);

void PAHdivMassApply2D(const int D1D,
                       const int Q1D,
                       const int NE,
                       const Array<double> &_Bo,
                       const Array<double> &_Bc,
                       const Array<double> &_Bot,
                       const Array<double> &_Bct,
                       const Vector &_op,
                       const Vector &_x,
                       Vector &_y);

void PAHdivMassApply3D(const int D1D,
                       const int Q1D,
                       const int NE,
                       const Array<double> &_Bo,
                       const Array<double> &_Bc,
                       const Array<double> &_Bot,
                       const Array<double> &_Bct,
                       const Vector &_op,
                       const Vector &_x,
                       Vector &_y);

void PAHcurlL2Setup(const int NQ,
                    const int coeffDim,
                    const int NE,
                    const Array<double> &w,
                    Vector &_coeff,
                    Vector &op);

// PA H(curl) x H(div) mass assemble 3D kernel, with factor
// dF^{-1} C dF for a vector or matrix coefficient C.
// If transpose, use dF^T C dF^{-T} for H(div) x H(curl).
void PAHcurlHdivSetup3D(const int Q1D,
                        const int coeffDim,
                        const int NE,
                        const bool transpose,
                        const Array<double> &_w,
                        const Vector &j,
                        Vector &_coeff,
                        Vector &op)
{
   const int NQ = Q1D*Q1D*Q1D;
   const bool symmetric = (coeffDim != 9);
   auto W = _w.Read();
   auto J = Reshape(j.Read(), NQ, 3, 3, NE);
   auto coeff = Reshape(_coeff.Read(), coeffDim, NQ, NE);
   auto y = Reshape(op.Write(), 9, NQ, NE);

   const int i11 = 0;
   const int i12 = transpose ? 3 : 1;
   const int i13 = transpose ? 6 : 2;
   const int i21 = transpose ? 1 : 3;
   const int i22 = 4;
   const int i23 = transpose ? 7 : 5;
   const int i31 = transpose ? 2 : 6;
   const int i32 = transpose ? 5 : 7;
   const int i33 = 8;

   MFEM_FORALL(e, NE,
   {
      for (int q = 0; q < NQ; ++q)
      {
         const double J11 = J(q,0,0,e);
         const double J21 = J(q,1,0,e);
         const double J31 = J(q,2,0,e);
         const double J12 = J(q,0,1,e);
         const double J22 = J(q,1,1,e);
         const double J32 = J(q,2,1,e);
         const double J13 = J(q,0,2,e);
         const double J23 = J(q,1,2,e);
         const double J33 = J(q,2,2,e);
         const double detJ = J11 * (J22 * J33 - J32 * J23) -
         /* */               J21 * (J12 * J33 - J32 * J13) +
         /* */               J31 * (J12 * J23 - J22 * J13);
         const double w_detJ = W[q] / detJ;
         // adj(J)
         const double A11 = (J22 * J33) - (J23 * J32);
         const double A12 = (J32 * J13) - (J12 * J33);
         const double A13 = (J12 * J23) - (J22 * J13);
         const double A21 = (J31 * J23) - (J21 * J33);
         const double A22 = (J11 * J33) - (J13 * J31);
         const double A23 = (J21 * J13) - (J11 * J23);
         const double A31 = (J21 * J32) - (J31 * J22);
         const double A32 = (J31 * J12) - (J11 * J32);
         const double A33 = (J11 * J22) - (J12 * J21);

         if (coeffDim == 6 || coeffDim == 9) // Matrix coefficient version
         {
            // First compute entries of R = MJ
            const double M11 = (!symmetric) ? coeff(i11, q, e) : coeff(0, q, e);
            const double M12 = (!symmetric) ? coeff(i12, q, e) : coeff(1, q, e);
            const double M13 = (!symmetric) ? coeff(i13, q, e) : coeff(2, q, e);
            const double M21 = (!symmetric) ? coeff(i21, q, e) : M12;
            const double M22 = (!symmetric) ? coeff(i22, q, e) : coeff(3, q, e);
            const double M23 = (!symmetric) ? coeff(i23, q, e) : coeff(4, q, e);
            const double M31 = (!symmetric) ? coeff(i31, q, e) : M13;
            const double M32 = (!symmetric) ? coeff(i32, q, e) : M23;
            const double M33 = (!symmetric) ? coeff(i33, q, e) : coeff(5, q, e);

            const double R11 = M11*J11 + M12*J12 + M13*J13;
            const double R12 = M11*J21 + M12*J22 + M13*J23;
            const double R13 = M11*J31 + M12*J32 + M13*J33;
            const double R21 = M21*J11 + M22*J12 + M23*J13;
            const double R22 = M21*J21 + M22*J22 + M23*J23;
            const double R23 = M21*J31 + M22*J32 + M23*J33;
            const double R31 = M31*J11 + M32*J12 + M33*J13;
            const double R32 = M31*J21 + M32*J22 + M33*J23;
            const double R33 = M31*J31 + M32*J32 + M33*J33;

            // Now set y to detJ J^{-1} R = adj(J) R
            y(i11,q,e) = w_detJ * (A11*R11 + A12*R21 + A13*R31); // 1,1
            y(i12,q,e) = w_detJ * (A11*R12 + A12*R22 + A13*R32); // 1,2
            y(i13,q,e) = w_detJ * (A11*R13 + A12*R23 + A13*R33); // 1,3
            y(i21,q,e) = w_detJ * (A21*R11 + A22*R21 + A23*R31); // 2,1
            y(i22,q,e) = w_detJ * (A21*R12 + A22*R22 + A23*R32); // 2,2
            y(i23,q,e) = w_detJ * (A21*R13 + A22*R23 + A23*R33); // 2,3
            y(i31,q,e) = w_detJ * (A31*R11 + A32*R21 + A33*R31); // 3,1
            y(i32,q,e) = w_detJ * (A31*R12 + A32*R22 + A33*R32); // 3,2
            y(i33,q,e) = w_detJ * (A31*R13 + A32*R23 + A33*R33); // 3,3
         }
         else if (coeffDim == 3)  // Vector coefficient version
         {
            const double D1 = coeff(0, q, e);
            const double D2 = coeff(1, q, e);
            const double D3 = coeff(2, q, e);
            // detJ J^{-1} DJ = adj(J) DJ
            y(i11,q,e) = w_detJ * (D1*A11*J11 + D2*A12*J21 + D3*A13*J31); // 1,1
            y(i12,q,e) = w_detJ * (D1*A11*J12 + D2*A12*J22 + D3*A13*J32); // 1,2
            y(i13,q,e) = w_detJ * (D1*A11*J13 + D2*A12*J23 + D3*A13*J33); // 1,3
            y(i21,q,e) = w_detJ * (D1*A21*J11 + D2*A22*J21 + D3*A23*J31); // 2,1
            y(i22,q,e) = w_detJ * (D1*A21*J12 + D2*A22*J22 + D3*A23*J32); // 2,2
            y(i23,q,e) = w_detJ * (D1*A21*J13 + D2*A22*J23 + D3*A23*J33); // 2,3
            y(i31,q,e) = w_detJ * (D1*A31*J11 + D2*A32*J21 + D3*A33*J31); // 3,1
            y(i32,q,e) = w_detJ * (D1*A31*J12 + D2*A32*J22 + D3*A33*J32); // 3,2
            y(i33,q,e) = w_detJ * (D1*A31*J13 + D2*A32*J23 + D3*A33*J33); // 3,3
         }
      }
   });
}

// PA H(curl) x H(div) mass assemble 2D kernel, with factor
// dF^{-1} C dF for a vector or matrix coefficient C.
// If transpose, use dF^T C dF^{-T} for H(div) x H(curl).
void PAHcurlHdivSetup2D(const int Q1D,
                        const int coeffDim,
                        const int NE,
                        const bool transpose,
                        const Array<double> &_w,
                        const Vector &j,
                        Vector &_coeff,
                        Vector &op)
{
   const int NQ = Q1D*Q1D;
   const bool symmetric = (coeffDim != 4);
   auto W = _w.Read();
   auto J = Reshape(j.Read(), NQ, 2, 2, NE);
   auto coeff = Reshape(_coeff.Read(), coeffDim, NQ, NE);
   auto y = Reshape(op.Write(), 4, NQ, NE);

   const int i11 = 0;
   const int i12 = transpose ? 2 : 1;
   const int i21 = transpose ? 1 : 2;
   const int i22 = 3;

   MFEM_FORALL(e, NE,
   {
      for (int q = 0; q < NQ; ++q)
      {
         const double J11 = J(q,0,0,e);
         const double J21 = J(q,1,0,e);
         const double J12 = J(q,0,1,e);
         const double J22 = J(q,1,1,e);
         const double w_detJ = W[q] / (J11*J22) - (J21*J12);

         if (coeffDim == 3 || coeffDim == 4) // Matrix coefficient version
         {
            // First compute entries of R = MJ
            const double M11 = coeff(i11, q, e);
            const double M12 = (!symmetric) ? coeff(i12, q, e) : coeff(1, q, e);
            const double M21 = (!symmetric) ? coeff(i21, q, e) : M12;
            const double M22 = (!symmetric) ? coeff(i22, q, e) : coeff(2, q, e);

            const double R11 = M11*J11 + M12*J21;
            const double R12 = M11*J12 + M12*J22;
            const double R21 = M21*J11 + M22*J21;
            const double R22 = M21*J12 + M22*J22;

            // Now set y to J^{-1} R
            y(i11,q,e) = w_detJ * ( J22*R11 - J12*R21); // 1,1
            y(i12,q,e) = w_detJ * ( J22*R12 - J12*R22); // 1,2
            y(i21,q,e) = w_detJ * (-J21*R11 + J11*R21); // 2,1
            y(i22,q,e) = w_detJ * (-J21*R12 + J11*R22); // 2,2
         }
         else if (coeffDim == 2) // Vector coefficient version
         {
            const double D1 = coeff(0, q, e);
            const double D2 = coeff(1, q, e);
            const double R11 = D1*J11;
            const double R12 = D1*J12;
            const double R21 = D2*J21;
            const double R22 = D2*J22;
            y(i11,q,e) = w_detJ * ( J22*R11 - J12*R21); // 1,1
            y(i12,q,e) = w_detJ * ( J22*R12 - J12*R22); // 1,2
            y(i21,q,e) = w_detJ * (-J21*R11 + J11*R21); // 2,1
            y(i22,q,e) = w_detJ * (-J21*R12 + J11*R22); // 2,2
         }
      }
   });
}

// Mass operator for H(curl) and H(div) functions, using Piola transformations
// u = dF^{-T} \hat{u} in H(curl), v = (1 / det dF) dF \hat{v} in H(div).
void PAHcurlHdivMassApply3D(const int D1D,
                            const int D1Dtest,
                            const int Q1D,
                            const int NE,
                            const bool scalarCoeff,
                            const bool trialHcurl,
                            const Array<double> &_Bo,
                            const Array<double> &_Bc,
                            const Array<double> &_Bot,
                            const Array<double> &_Bct,
                            const Vector &_op,
                            const Vector &_x,
                            Vector &_y)
{
   constexpr static int MAX_D1D = HCURL_MAX_D1D;
   constexpr static int MAX_Q1D = HCURL_MAX_Q1D;

   MFEM_VERIFY(D1D <= MAX_D1D, "Error: D1D > MAX_D1D");
   MFEM_VERIFY(Q1D <= MAX_Q1D, "Error: Q1D > MAX_Q1D");
   constexpr static int VDIM = 3;

   auto Bo = Reshape(_Bo.Read(), Q1D, D1D-1);
   auto Bc = Reshape(_Bc.Read(), Q1D, D1D);
   auto Bot = Reshape(_Bot.Read(), D1Dtest-1, Q1D);
   auto Bct = Reshape(_Bct.Read(), D1Dtest, Q1D);
   auto op = Reshape(_op.Read(), scalarCoeff ? 1 : 9, Q1D, Q1D, Q1D, NE);
   auto x = Reshape(_x.Read(), 3*(D1D-1)*D1D*(trialHcurl ? D1D : D1D-1), NE);
   auto y = Reshape(_y.ReadWrite(), 3*(D1Dtest-1)*D1Dtest*
                    (trialHcurl ? D1Dtest-1 : D1Dtest), NE);

   MFEM_FORALL(e, NE,
   {
      double mass[MAX_Q1D][MAX_Q1D][MAX_Q1D][VDIM];

      for (int qz = 0; qz < Q1D; ++qz)
      {
         for (int qy = 0; qy < Q1D; ++qy)
         {
            for (int qx = 0; qx < Q1D; ++qx)
            {
               for (int c = 0; c < VDIM; ++c)
               {
                  mass[qz][qy][qx][c] = 0.0;
               }
            }
         }
      }

      int osc = 0;
      for (int c = 0; c < VDIM; ++c)  // loop over x, y, z trial components
      {
         const int D1Dz = trialHcurl ? ((c == 2) ? D1D - 1 : D1D) :
                          ((c == 2) ? D1D : D1D - 1);
         const int D1Dy = trialHcurl ? ((c == 1) ? D1D - 1 : D1D) :
                          ((c == 1) ? D1D : D1D - 1);
         const int D1Dx = trialHcurl ? ((c == 0) ? D1D - 1 : D1D) :
                          ((c == 0) ? D1D : D1D - 1);

         for (int dz = 0; dz < D1Dz; ++dz)
         {
            double massXY[MAX_Q1D][MAX_Q1D];
            for (int qy = 0; qy < Q1D; ++qy)
            {
               for (int qx = 0; qx < Q1D; ++qx)
               {
                  massXY[qy][qx] = 0.0;
               }
            }

            for (int dy = 0; dy < D1Dy; ++dy)
            {
               double massX[MAX_Q1D];
               for (int qx = 0; qx < Q1D; ++qx)
               {
                  massX[qx] = 0.0;
               }

               for (int dx = 0; dx < D1Dx; ++dx)
               {
                  const double t = x(dx + ((dy + (dz * D1Dy)) * D1Dx) + osc, e);
                  for (int qx = 0; qx < Q1D; ++qx)
                  {
                     massX[qx] += t * (trialHcurl ? ((c == 0) ? Bo(qx,dx) : Bc(qx,dx)) :
                                       ((c == 0) ? Bc(qx,dx) : Bo(qx,dx)));
                  }
               }

               for (int qy = 0; qy < Q1D; ++qy)
               {
                  const double wy = trialHcurl ? ((c == 1) ? Bo(qy,dy) : Bc(qy,dy)) :
                                    ((c == 1) ? Bc(qy,dy) : Bo(qy,dy));
                  for (int qx = 0; qx < Q1D; ++qx)
                  {
                     const double wx = massX[qx];
                     massXY[qy][qx] += wx * wy;
                  }
               }
            }

            for (int qz = 0; qz < Q1D; ++qz)
            {
               const double wz = trialHcurl ? ((c == 2) ? Bo(qz,dz) : Bc(qz,dz)) :
                                 ((c == 2) ? Bc(qz,dz) : Bo(qz,dz));
               for (int qy = 0; qy < Q1D; ++qy)
               {
                  for (int qx = 0; qx < Q1D; ++qx)
                  {
                     mass[qz][qy][qx][c] += massXY[qy][qx] * wz;
                  }
               }
            }
         }

         osc += D1Dx * D1Dy * D1Dz;
      }  // loop (c) over components

      // Apply D operator.
      for (int qz = 0; qz < Q1D; ++qz)
      {
         for (int qy = 0; qy < Q1D; ++qy)
         {
            for (int qx = 0; qx < Q1D; ++qx)
            {
               const double O11 = op(0,qx,qy,qz,e);
               const double O12 = scalarCoeff ? 0.0 : op(1,qx,qy,qz,e);
               const double O13 = scalarCoeff ? 0.0 : op(2,qx,qy,qz,e);
               const double O21 = scalarCoeff ? 0.0 : op(3,qx,qy,qz,e);
               const double O22 = scalarCoeff ? O11 : op(4,qx,qy,qz,e);
               const double O23 = scalarCoeff ? 0.0 : op(5,qx,qy,qz,e);
               const double O31 = scalarCoeff ? 0.0 : op(6,qx,qy,qz,e);
               const double O32 = scalarCoeff ? 0.0 : op(7,qx,qy,qz,e);
               const double O33 = scalarCoeff ? O11 : op(8,qx,qy,qz,e);
               const double massX = mass[qz][qy][qx][0];
               const double massY = mass[qz][qy][qx][1];
               const double massZ = mass[qz][qy][qx][2];
               mass[qz][qy][qx][0] = (O11*massX)+(O12*massY)+(O13*massZ);
               mass[qz][qy][qx][1] = (O21*massX)+(O22*massY)+(O23*massZ);
               mass[qz][qy][qx][2] = (O31*massX)+(O32*massY)+(O33*massZ);
            }
         }
      }

      for (int qz = 0; qz < Q1D; ++qz)
      {
         double massXY[HDIV_MAX_D1D][HDIV_MAX_D1D];

         osc = 0;
         for (int c = 0; c < VDIM; ++c)  // loop over x, y, z test components
         {
            const int D1Dz = trialHcurl ? ((c == 2) ? D1Dtest : D1Dtest - 1) :
                             ((c == 2) ? D1Dtest - 1 : D1Dtest);
            const int D1Dy = trialHcurl ? ((c == 1) ? D1Dtest : D1Dtest - 1) :
                             ((c == 1) ? D1Dtest - 1 : D1Dtest);
            const int D1Dx = trialHcurl ? ((c == 0) ? D1Dtest : D1Dtest - 1) :
                             ((c == 0) ? D1Dtest - 1 : D1Dtest);

            for (int dy = 0; dy < D1Dy; ++dy)
            {
               for (int dx = 0; dx < D1Dx; ++dx)
               {
                  massXY[dy][dx] = 0.0;
               }
            }
            for (int qy = 0; qy < Q1D; ++qy)
            {
               double massX[HDIV_MAX_D1D];
               for (int dx = 0; dx < D1Dx; ++dx)
               {
                  massX[dx] = 0.0;
               }
               for (int qx = 0; qx < Q1D; ++qx)
               {
                  for (int dx = 0; dx < D1Dx; ++dx)
                  {
                     massX[dx] += mass[qz][qy][qx][c] * (trialHcurl ?
                                                         ((c == 0) ? Bct(dx,qx) : Bot(dx,qx)) :
                                                         ((c == 0) ? Bot(dx,qx) : Bct(dx,qx)));
                  }
               }
               for (int dy = 0; dy < D1Dy; ++dy)
               {
                  const double wy = trialHcurl ? ((c == 1) ? Bct(dy,qy) : Bot(dy,qy)) :
                                    ((c == 1) ? Bot(dy,qy) : Bct(dy,qy));
                  for (int dx = 0; dx < D1Dx; ++dx)
                  {
                     massXY[dy][dx] += massX[dx] * wy;
                  }
               }
            }

            for (int dz = 0; dz < D1Dz; ++dz)
            {
               const double wz = trialHcurl ? ((c == 2) ? Bct(dz,qz) : Bot(dz,qz)) :
                                 ((c == 2) ? Bot(dz,qz) : Bct(dz,qz));
               for (int dy = 0; dy < D1Dy; ++dy)
               {
                  for (int dx = 0; dx < D1Dx; ++dx)
                  {
                     y(dx + ((dy + (dz * D1Dy)) * D1Dx) + osc, e) +=
                        massXY[dy][dx] * wz;
                  }
               }
            }

            osc += D1Dx * D1Dy * D1Dz;
         }  // loop c
      }  // loop qz
   }); // end of element loop
}

// Mass operator for H(curl) and H(div) functions, using Piola transformations
// u = dF^{-T} \hat{u} in H(curl), v = (1 / det dF) dF \hat{v} in H(div).
void PAHcurlHdivMassApply2D(const int D1D,
                            const int D1Dtest,
                            const int Q1D,
                            const int NE,
                            const bool scalarCoeff,
                            const bool trialHcurl,
                            const Array<double> &_Bo,
                            const Array<double> &_Bc,
                            const Array<double> &_Bot,
                            const Array<double> &_Bct,
                            const Vector &_op,
                            const Vector &_x,
                            Vector &_y)
{
   constexpr static int MAX_D1D = HCURL_MAX_D1D;
   constexpr static int MAX_Q1D = HCURL_MAX_Q1D;

   MFEM_VERIFY(D1D <= MAX_D1D, "Error: D1D > MAX_D1D");
   MFEM_VERIFY(Q1D <= MAX_Q1D, "Error: Q1D > MAX_Q1D");
   constexpr static int VDIM = 2;

   auto Bo = Reshape(_Bo.Read(), Q1D, D1D-1);
   auto Bc = Reshape(_Bc.Read(), Q1D, D1D);
   auto Bot = Reshape(_Bot.Read(), D1Dtest-1, Q1D);
   auto Bct = Reshape(_Bct.Read(), D1Dtest, Q1D);
   auto op = Reshape(_op.Read(), scalarCoeff ? 1 : 4, Q1D, Q1D, NE);
   auto x = Reshape(_x.Read(), 2*(D1D-1)*D1D, NE);
   auto y = Reshape(_y.ReadWrite(), 2*(D1Dtest-1)*D1Dtest, NE);

   MFEM_FORALL(e, NE,
   {
      double mass[MAX_Q1D][MAX_Q1D][VDIM];

      for (int qy = 0; qy < Q1D; ++qy)
      {
         for (int qx = 0; qx < Q1D; ++qx)
         {
            for (int c = 0; c < VDIM; ++c)
            {
               mass[qy][qx][c] = 0.0;
            }
         }
      }

      int osc = 0;
      for (int c = 0; c < VDIM; ++c)  // loop over x, y trial components
      {
         const int D1Dy = trialHcurl ? ((c == 1) ? D1D - 1 : D1D) :
                          ((c == 1) ? D1D : D1D - 1);
         const int D1Dx = trialHcurl ? ((c == 0) ? D1D - 1 : D1D) :
                          ((c == 0) ? D1D : D1D - 1);

         for (int dy = 0; dy < D1Dy; ++dy)
         {
            double massX[MAX_Q1D];
            for (int qx = 0; qx < Q1D; ++qx)
            {
               massX[qx] = 0.0;
            }

            for (int dx = 0; dx < D1Dx; ++dx)
            {
               const double t = x(dx + (dy * D1Dx) + osc, e);
               for (int qx = 0; qx < Q1D; ++qx)
               {
                  massX[qx] += t * (trialHcurl ? ((c == 0) ? Bo(qx,dx) : Bc(qx,dx)) :
                                    ((c == 0) ? Bc(qx,dx) : Bo(qx,dx)));
               }
            }

            for (int qy = 0; qy < Q1D; ++qy)
            {
               const double wy = trialHcurl ? ((c == 1) ? Bo(qy,dy) : Bc(qy,dy)) :
                                 ((c == 1) ? Bc(qy,dy) : Bo(qy,dy));
               for (int qx = 0; qx < Q1D; ++qx)
               {
                  mass[qy][qx][c] += massX[qx] * wy;
               }
            }
         }

         osc += D1Dx * D1Dy;
      }  // loop (c) over components

      // Apply D operator.
      for (int qy = 0; qy < Q1D; ++qy)
      {
         for (int qx = 0; qx < Q1D; ++qx)
         {
            const double O11 = op(0,qx,qy,e);
            const double O12 = scalarCoeff ? 0.0 : op(1,qx,qy,e);
            const double O21 = scalarCoeff ? 0.0 : op(2,qx,qy,e);
            const double O22 = scalarCoeff ? O11 : op(3,qx,qy,e);
            const double massX = mass[qy][qx][0];
            const double massY = mass[qy][qx][1];
            mass[qy][qx][0] = (O11*massX)+(O12*massY);
            mass[qy][qx][1] = (O21*massX)+(O22*massY);
         }
      }

      osc = 0;
      for (int c = 0; c < VDIM; ++c)  // loop over x, y test components
      {
         const int D1Dy = trialHcurl ? ((c == 1) ? D1Dtest : D1Dtest - 1) :
                          ((c == 1) ? D1Dtest - 1 : D1Dtest);
         const int D1Dx = trialHcurl ? ((c == 0) ? D1Dtest : D1Dtest - 1) :
                          ((c == 0) ? D1Dtest - 1 : D1Dtest);

         for (int qy = 0; qy < Q1D; ++qy)
         {
            double massX[HDIV_MAX_D1D];
            for (int dx = 0; dx < D1Dx; ++dx)
            {
               massX[dx] = 0.0;
            }
            for (int qx = 0; qx < Q1D; ++qx)
            {
               for (int dx = 0; dx < D1Dx; ++dx)
               {
                  massX[dx] += mass[qy][qx][c] * (trialHcurl ?
                                                  ((c == 0) ? Bct(dx,qx) : Bot(dx,qx)) :
                                                  ((c == 0) ? Bot(dx,qx) : Bct(dx,qx)));
               }
            }
            for (int dy = 0; dy < D1Dy; ++dy)
            {
               const double wy = trialHcurl ? ((c == 1) ? Bct(dy,qy) : Bot(dy,qy)) :
                                 ((c == 1) ? Bot(dy,qy) : Bct(dy,qy));
               for (int dx = 0; dx < D1Dx; ++dx)
               {
                  y(dx + (dy * D1Dx) + osc, e) += massX[dx] * wy;
               }
            }
         }

         osc += D1Dx * D1Dy;
      }  // loop c
   }); // end of element loop
}

void VectorFEMassIntegrator::AssemblePA(const FiniteElementSpace &fes)
{
   AssemblePA(fes, fes);
}

void VectorFEMassIntegrator::AssemblePA(const FiniteElementSpace &trial_fes,
                                        const FiniteElementSpace &test_fes)
{
   // Assumes tensor-product elements
   Mesh *mesh = trial_fes.GetMesh();

   const FiniteElement *trial_fel = trial_fes.GetFE(0);
   const VectorTensorFiniteElement *trial_el =
      dynamic_cast<const VectorTensorFiniteElement*>(trial_fel);
   MFEM_VERIFY(trial_el != NULL, "Only VectorTensorFiniteElement is supported!");

   const FiniteElement *test_fel = test_fes.GetFE(0);
   const VectorTensorFiniteElement *test_el =
      dynamic_cast<const VectorTensorFiniteElement*>(test_fel);
   MFEM_VERIFY(test_el != NULL, "Only VectorTensorFiniteElement is supported!");

   const IntegrationRule *ir
      = IntRule ? IntRule : &MassIntegrator::GetRule(*trial_el, *trial_el,
                                                     *mesh->GetElementTransformation(0));
   const int dims = trial_el->GetDim();
   MFEM_VERIFY(dims == 2 || dims == 3, "");

   const int symmDims = (dims * (dims + 1)) / 2; // 1x1: 1, 2x2: 3, 3x3: 6
   const int nq = ir->GetNPoints();
   dim = mesh->Dimension();
   MFEM_VERIFY(dim == 2 || dim == 3, "");

   ne = trial_fes.GetNE();
   MFEM_VERIFY(ne == test_fes.GetNE(),
               "Different meshes for test and trial spaces");
   geom = mesh->GetGeometricFactors(*ir, GeometricFactors::JACOBIANS);
   mapsC = &trial_el->GetDofToQuad(*ir, DofToQuad::TENSOR);
   mapsO = &trial_el->GetDofToQuadOpen(*ir, DofToQuad::TENSOR);
   dofs1D = mapsC->ndof;
   quad1D = mapsC->nqpt;

   mapsCtest = &test_el->GetDofToQuad(*ir, DofToQuad::TENSOR);
   mapsOtest = &test_el->GetDofToQuadOpen(*ir, DofToQuad::TENSOR);
   dofs1Dtest = mapsCtest->ndof;

   MFEM_VERIFY(dofs1D == mapsO->ndof + 1 && quad1D == mapsO->nqpt, "");

   trial_fetype = trial_el->GetDerivType();
   test_fetype = test_el->GetDerivType();

   const int MQsymmDim = MQ ? (MQ->GetWidth() * (MQ->GetWidth() + 1)) / 2 : 0;
   const int MQfullDim = MQ ? (MQ->GetHeight() * MQ->GetWidth()) : 0;
   const int MQdim = MQ ? (MQ->IsSymmetric() ? MQsymmDim : MQfullDim) : 0;
   const int coeffDim = MQ ? MQdim : (VQ ? VQ->GetVDim() : 1);

   symmetric = MQ ? MQ->IsSymmetric() : true;

<<<<<<< HEAD
   if ((trial_fetype == mfem::FiniteElement::CURL &&
        test_fetype == mfem::FiniteElement::DIV) ||
       (trial_fetype == mfem::FiniteElement::DIV &&
        test_fetype == mfem::FiniteElement::CURL))
=======
   const bool trial_curl = (trial_fetype == mfem::FiniteElement::CURL);
   const bool trial_div = (trial_fetype == mfem::FiniteElement::DIV);
   const bool test_curl = (test_fetype == mfem::FiniteElement::CURL);
   const bool test_div = (test_fetype == mfem::FiniteElement::DIV);

   if ((trial_curl && test_div) || (trial_div && test_curl))
>>>>>>> 04b5626f
      pa_data.SetSize((coeffDim == 1 ? 1 : dim*dim) * nq * ne,
                      Device::GetMemoryType());
   else
      pa_data.SetSize((symmetric ? symmDims : MQfullDim) * nq * ne,
                      Device::GetMemoryType());

   Vector coeff(coeffDim * ne * nq);
   coeff = 1.0;
   auto coeffh = Reshape(coeff.HostWrite(), coeffDim, nq, ne);
   if (Q || VQ || MQ)
   {
      Vector D(VQ ? coeffDim : 0);
      DenseMatrix M;
      Vector Msymm;
      if (MQ)
      {
         if (symmetric)
         {
            Msymm.SetSize(MQsymmDim);
         }
         else
         {
            M.SetSize(dim);
         }
      }

      if (VQ)
      {
         MFEM_VERIFY(coeffDim == dim, "");
      }
      if (MQ)
      {
         MFEM_VERIFY(coeffDim == MQdim, "");
         MFEM_VERIFY(MQ->GetHeight() == dim && MQ->GetWidth() == dim, "");
      }

      for (int e=0; e<ne; ++e)
      {
         ElementTransformation *tr = mesh->GetElementTransformation(e);
         for (int p=0; p<nq; ++p)
         {
            if (MQ)
            {
               if (MQ->IsSymmetric())
               {
                  MQ->EvalSymmetric(Msymm, *tr, ir->IntPoint(p));

                  for (int i=0; i<MQsymmDim; ++i)
                  {
                     coeffh(i, p, e) = Msymm[i];
                  }
               }
               else
               {
                  MQ->Eval(M, *tr, ir->IntPoint(p));

                  for (int i=0; i<dim; ++i)
                     for (int j=0; j<dim; ++j)
                     {
                        coeffh(j+(i*dim), p, e) = M(i,j);
                     }
               }
            }
            else if (VQ)
            {
               VQ->Eval(D, *tr, ir->IntPoint(p));
               for (int i=0; i<coeffDim; ++i)
               {
                  coeffh(i, p, e) = D[i];
               }
            }
            else
            {
               coeffh(0, p, e) = Q->Eval(*tr, ir->IntPoint(p));
            }
         }
      }
   }

<<<<<<< HEAD
   if (trial_fetype == mfem::FiniteElement::CURL && test_fetype == trial_fetype
       && dim == 3)
=======
   if (trial_curl && test_curl && dim == 3)
>>>>>>> 04b5626f
   {
      PAHcurlSetup3D(quad1D, coeffDim, ne, ir->GetWeights(), geom->J,
                     coeff, pa_data);
   }
<<<<<<< HEAD
   else if (trial_fetype == mfem::FiniteElement::CURL
            && test_fetype == trial_fetype && dim == 2)
=======
   else if (trial_curl && test_curl && dim == 2)
>>>>>>> 04b5626f
   {
      PAHcurlSetup2D(quad1D, coeffDim, ne, ir->GetWeights(), geom->J,
                     coeff, pa_data);
   }
<<<<<<< HEAD
   else if (trial_fetype == mfem::FiniteElement::DIV
            && test_fetype == trial_fetype && dim == 3)
=======
   else if (trial_div && test_div && dim == 3)
>>>>>>> 04b5626f
   {
      PAHdivSetup3D(quad1D, ne, ir->GetWeights(), geom->J,
                    coeff, pa_data);
   }
<<<<<<< HEAD
   else if (trial_fetype == mfem::FiniteElement::DIV
            && test_fetype == trial_fetype && dim == 2)
=======
   else if (trial_div && test_div && dim == 2)
>>>>>>> 04b5626f
   {
      PAHdivSetup2D(quad1D, ne, ir->GetWeights(), geom->J,
                    coeff, pa_data);
   }
<<<<<<< HEAD
   else if (((trial_fetype == mfem::FiniteElement::CURL &&
              test_fetype == mfem::FiniteElement::DIV) ||
             (trial_fetype == mfem::FiniteElement::DIV &&
              test_fetype == mfem::FiniteElement::CURL)) &&
=======
   else if (((trial_curl && test_div) || (trial_div && test_curl)) &&
>>>>>>> 04b5626f
            test_fel->GetOrder() == trial_fel->GetOrder())
   {
      if (coeffDim == 1)
      {
         PAHcurlL2Setup(nq, coeffDim, ne, ir->GetWeights(), coeff, pa_data);
      }
      else
      {
<<<<<<< HEAD
         const bool tr = (trial_fetype == mfem::FiniteElement::DIV &&
                          test_fetype == mfem::FiniteElement::CURL);
=======
         const bool tr = (trial_div && test_curl);
>>>>>>> 04b5626f
         if (dim == 3)
            PAHcurlHdivSetup3D(quad1D, coeffDim, ne, tr, ir->GetWeights(),
                               geom->J, coeff, pa_data);
         else
            PAHcurlHdivSetup2D(quad1D, coeffDim, ne, tr, ir->GetWeights(),
                               geom->J, coeff, pa_data);
      }
   }
   else
   {
      MFEM_ABORT("Unknown kernel.");
   }
}

void VectorFEMassIntegrator::AssembleDiagonalPA(Vector& diag)
{
   if (dim == 3)
   {
      if (trial_fetype == mfem::FiniteElement::CURL && test_fetype == trial_fetype)
      {
         PAHcurlMassAssembleDiagonal3D(dofs1D, quad1D, ne, symmetric,
                                       mapsO->B, mapsC->B, pa_data, diag);
      }
      else if (trial_fetype == mfem::FiniteElement::DIV &&
               test_fetype == trial_fetype)
      {
         PAHdivMassAssembleDiagonal3D(dofs1D, quad1D, ne,
                                      mapsO->B, mapsC->B, pa_data, diag);
      }
      else
      {
         MFEM_ABORT("Unknown kernel.");
      }
   }
   else
   {
      if (trial_fetype == mfem::FiniteElement::CURL && test_fetype == trial_fetype)
      {
         PAHcurlMassAssembleDiagonal2D(dofs1D, quad1D, ne, symmetric,
                                       mapsO->B, mapsC->B, pa_data, diag);
      }
      else if (trial_fetype == mfem::FiniteElement::DIV &&
               test_fetype == trial_fetype)
      {
         PAHdivMassAssembleDiagonal2D(dofs1D, quad1D, ne,
                                      mapsO->B, mapsC->B, pa_data, diag);
      }
      else
      {
         MFEM_ABORT("Unknown kernel.");
      }
   }
}

void VectorFEMassIntegrator::AddMultPA(const Vector &x, Vector &y) const
{
   const bool trial_curl = (trial_fetype == mfem::FiniteElement::CURL);
   const bool trial_div = (trial_fetype == mfem::FiniteElement::DIV);
   const bool test_curl = (test_fetype == mfem::FiniteElement::CURL);
   const bool test_div = (test_fetype == mfem::FiniteElement::DIV);

   if (dim == 3)
   {
<<<<<<< HEAD
      if (trial_fetype == mfem::FiniteElement::CURL && test_fetype == trial_fetype)
=======
      if (trial_curl && test_curl)
>>>>>>> 04b5626f
      {
         PAHcurlMassApply3D(dofs1D, quad1D, ne, symmetric, mapsO->B, mapsC->B,
                            mapsO->Bt, mapsC->Bt, pa_data, x, y);
      }
<<<<<<< HEAD
      else if (trial_fetype == mfem::FiniteElement::DIV &&
               test_fetype == trial_fetype)
=======
      else if (trial_div && test_div)
>>>>>>> 04b5626f
      {
         PAHdivMassApply3D(dofs1D, quad1D, ne, mapsO->B, mapsC->B, mapsO->Bt,
                           mapsC->Bt, pa_data, x, y);
      }
<<<<<<< HEAD
      else if (trial_fetype == mfem::FiniteElement::CURL &&
               test_fetype == mfem::FiniteElement::DIV)
=======
      else if (trial_curl && test_div)
>>>>>>> 04b5626f
      {
         const bool scalarCoeff = !(VQ || MQ);
         PAHcurlHdivMassApply3D(dofs1D, dofs1Dtest, quad1D, ne, scalarCoeff,
                                true, mapsO->B, mapsC->B, mapsOtest->Bt,
                                mapsCtest->Bt, pa_data, x, y);
      }
<<<<<<< HEAD
      else if (trial_fetype == mfem::FiniteElement::DIV &&
               test_fetype == mfem::FiniteElement::CURL)
=======
      else if (trial_div && test_curl)
>>>>>>> 04b5626f
      {
         const bool scalarCoeff = !(VQ || MQ);
         PAHcurlHdivMassApply3D(dofs1D, dofs1Dtest, quad1D, ne, scalarCoeff,
                                false, mapsO->B, mapsC->B, mapsOtest->Bt,
                                mapsCtest->Bt, pa_data, x, y);
      }
      else
      {
         MFEM_ABORT("Unknown kernel.");
      }
   }
   else
   {
<<<<<<< HEAD
      if (trial_fetype == mfem::FiniteElement::CURL && test_fetype == trial_fetype)
=======
      if (trial_curl && test_curl)
>>>>>>> 04b5626f
      {
         PAHcurlMassApply2D(dofs1D, quad1D, ne, symmetric, mapsO->B, mapsC->B,
                            mapsO->Bt, mapsC->Bt, pa_data, x, y);
      }
<<<<<<< HEAD
      else if (trial_fetype == mfem::FiniteElement::DIV &&
               test_fetype == trial_fetype)
=======
      else if (trial_div && test_div)
>>>>>>> 04b5626f
      {
         PAHdivMassApply2D(dofs1D, quad1D, ne, mapsO->B, mapsC->B, mapsO->Bt,
                           mapsC->Bt, pa_data, x, y);
      }
<<<<<<< HEAD
      else if ((trial_fetype == mfem::FiniteElement::CURL &&
                test_fetype == mfem::FiniteElement::DIV) ||
               (trial_fetype == mfem::FiniteElement::DIV &&
                test_fetype == mfem::FiniteElement::CURL))
      {
         const bool scalarCoeff = !(VQ || MQ);
         const bool trialHcurl = (trial_fetype == mfem::FiniteElement::CURL);
         PAHcurlHdivMassApply2D(dofs1D, dofs1Dtest, quad1D, ne, scalarCoeff,
                                trialHcurl, mapsO->B, mapsC->B, mapsOtest->Bt,
=======
      else if ((trial_curl && test_div) || (trial_div && test_curl))
      {
         const bool scalarCoeff = !(VQ || MQ);
         PAHcurlHdivMassApply2D(dofs1D, dofs1Dtest, quad1D, ne, scalarCoeff,
                                trial_curl, mapsO->B, mapsC->B, mapsOtest->Bt,
>>>>>>> 04b5626f
                                mapsCtest->Bt, pa_data, x, y);
      }
      else
      {
         MFEM_ABORT("Unknown kernel.");
      }
   }
}

void MixedVectorGradientIntegrator::AssemblePA(const FiniteElementSpace
                                               &trial_fes,
                                               const FiniteElementSpace &test_fes)
{
   // Assumes tensor-product elements, with a vector test space and H^1 trial space.
   Mesh *mesh = trial_fes.GetMesh();
   const FiniteElement *trial_fel = trial_fes.GetFE(0);
   const FiniteElement *test_fel = test_fes.GetFE(0);

   const NodalTensorFiniteElement *trial_el =
      dynamic_cast<const NodalTensorFiniteElement*>(trial_fel);
   MFEM_VERIFY(trial_el != NULL, "Only NodalTensorFiniteElement is supported!");

   const VectorTensorFiniteElement *test_el =
      dynamic_cast<const VectorTensorFiniteElement*>(test_fel);
   MFEM_VERIFY(test_el != NULL, "Only VectorTensorFiniteElement is supported!");

   const IntegrationRule *ir
      = IntRule ? IntRule : &MassIntegrator::GetRule(*trial_el, *trial_el,
                                                     *mesh->GetElementTransformation(0));
   const int dims = trial_el->GetDim();
   MFEM_VERIFY(dims == 2 || dims == 3, "");

   const int symmDims = (dims * (dims + 1)) / 2; // 1x1: 1, 2x2: 3, 3x3: 6
   const int nq = ir->GetNPoints();
   dim = mesh->Dimension();
   MFEM_VERIFY(dim == 2 || dim == 3, "");

   MFEM_VERIFY(trial_el->GetOrder() == test_el->GetOrder(), "");

   ne = trial_fes.GetNE();
   geom = mesh->GetGeometricFactors(*ir, GeometricFactors::JACOBIANS);
   mapsC = &test_el->GetDofToQuad(*ir, DofToQuad::TENSOR);
   mapsO = &test_el->GetDofToQuadOpen(*ir, DofToQuad::TENSOR);
   dofs1D = mapsC->ndof;
   quad1D = mapsC->nqpt;

   MFEM_VERIFY(dofs1D == mapsO->ndof + 1 && quad1D == mapsO->nqpt, "");

   pa_data.SetSize(symmDims * nq * ne, Device::GetMemoryType());

   Vector coeff(ne * nq);
   coeff = 1.0;
   if (Q)
   {
      for (int e=0; e<ne; ++e)
      {
         ElementTransformation *tr = mesh->GetElementTransformation(e);
         for (int p=0; p<nq; ++p)
         {
            coeff[p + (e * nq)] = Q->Eval(*tr, ir->IntPoint(p));
         }
      }
   }

   // Use the same setup functions as VectorFEMassIntegrator.
   if (test_el->GetDerivType() == mfem::FiniteElement::CURL && dim == 3)
   {
      PAHcurlSetup3D(quad1D, 1, ne, ir->GetWeights(), geom->J,
                     coeff, pa_data);
   }
   else if (test_el->GetDerivType() == mfem::FiniteElement::CURL && dim == 2)
   {
      PAHcurlSetup2D(quad1D, 1, ne, ir->GetWeights(), geom->J,
                     coeff, pa_data);
   }
   else
   {
      MFEM_ABORT("Unknown kernel.");
   }
}

void MixedVectorGradientIntegrator::AddMultPA(const Vector &x, Vector &y) const
{
   if (dim == 3)
      PAHcurlH1Apply3D(dofs1D, quad1D, ne, mapsC->B, mapsC->G,
                       mapsO->Bt, mapsC->Bt, pa_data, x, y);
   else if (dim == 2)
      PAHcurlH1Apply2D(dofs1D, quad1D, ne, mapsC->B, mapsC->G,
                       mapsO->Bt, mapsC->Bt, pa_data, x, y);
   else
   {
      MFEM_ABORT("Unsupported dimension!");
   }
}

} // namespace mfem<|MERGE_RESOLUTION|>--- conflicted
+++ resolved
@@ -746,19 +746,12 @@
 
    symmetric = MQ ? MQ->IsSymmetric() : true;
 
-<<<<<<< HEAD
-   if ((trial_fetype == mfem::FiniteElement::CURL &&
-        test_fetype == mfem::FiniteElement::DIV) ||
-       (trial_fetype == mfem::FiniteElement::DIV &&
-        test_fetype == mfem::FiniteElement::CURL))
-=======
    const bool trial_curl = (trial_fetype == mfem::FiniteElement::CURL);
    const bool trial_div = (trial_fetype == mfem::FiniteElement::DIV);
    const bool test_curl = (test_fetype == mfem::FiniteElement::CURL);
    const bool test_div = (test_fetype == mfem::FiniteElement::DIV);
 
    if ((trial_curl && test_div) || (trial_div && test_curl))
->>>>>>> 04b5626f
       pa_data.SetSize((coeffDim == 1 ? 1 : dim*dim) * nq * ne,
                       Device::GetMemoryType());
    else
@@ -838,54 +831,27 @@
       }
    }
 
-<<<<<<< HEAD
-   if (trial_fetype == mfem::FiniteElement::CURL && test_fetype == trial_fetype
-       && dim == 3)
-=======
    if (trial_curl && test_curl && dim == 3)
->>>>>>> 04b5626f
    {
       PAHcurlSetup3D(quad1D, coeffDim, ne, ir->GetWeights(), geom->J,
                      coeff, pa_data);
    }
-<<<<<<< HEAD
-   else if (trial_fetype == mfem::FiniteElement::CURL
-            && test_fetype == trial_fetype && dim == 2)
-=======
    else if (trial_curl && test_curl && dim == 2)
->>>>>>> 04b5626f
    {
       PAHcurlSetup2D(quad1D, coeffDim, ne, ir->GetWeights(), geom->J,
                      coeff, pa_data);
    }
-<<<<<<< HEAD
-   else if (trial_fetype == mfem::FiniteElement::DIV
-            && test_fetype == trial_fetype && dim == 3)
-=======
    else if (trial_div && test_div && dim == 3)
->>>>>>> 04b5626f
    {
       PAHdivSetup3D(quad1D, ne, ir->GetWeights(), geom->J,
                     coeff, pa_data);
    }
-<<<<<<< HEAD
-   else if (trial_fetype == mfem::FiniteElement::DIV
-            && test_fetype == trial_fetype && dim == 2)
-=======
    else if (trial_div && test_div && dim == 2)
->>>>>>> 04b5626f
    {
       PAHdivSetup2D(quad1D, ne, ir->GetWeights(), geom->J,
                     coeff, pa_data);
    }
-<<<<<<< HEAD
-   else if (((trial_fetype == mfem::FiniteElement::CURL &&
-              test_fetype == mfem::FiniteElement::DIV) ||
-             (trial_fetype == mfem::FiniteElement::DIV &&
-              test_fetype == mfem::FiniteElement::CURL)) &&
-=======
    else if (((trial_curl && test_div) || (trial_div && test_curl)) &&
->>>>>>> 04b5626f
             test_fel->GetOrder() == trial_fel->GetOrder())
    {
       if (coeffDim == 1)
@@ -894,12 +860,7 @@
       }
       else
       {
-<<<<<<< HEAD
-         const bool tr = (trial_fetype == mfem::FiniteElement::DIV &&
-                          test_fetype == mfem::FiniteElement::CURL);
-=======
          const bool tr = (trial_div && test_curl);
->>>>>>> 04b5626f
          if (dim == 3)
             PAHcurlHdivSetup3D(quad1D, coeffDim, ne, tr, ir->GetWeights(),
                                geom->J, coeff, pa_data);
@@ -963,43 +924,24 @@
 
    if (dim == 3)
    {
-<<<<<<< HEAD
-      if (trial_fetype == mfem::FiniteElement::CURL && test_fetype == trial_fetype)
-=======
       if (trial_curl && test_curl)
->>>>>>> 04b5626f
       {
          PAHcurlMassApply3D(dofs1D, quad1D, ne, symmetric, mapsO->B, mapsC->B,
                             mapsO->Bt, mapsC->Bt, pa_data, x, y);
       }
-<<<<<<< HEAD
-      else if (trial_fetype == mfem::FiniteElement::DIV &&
-               test_fetype == trial_fetype)
-=======
       else if (trial_div && test_div)
->>>>>>> 04b5626f
       {
          PAHdivMassApply3D(dofs1D, quad1D, ne, mapsO->B, mapsC->B, mapsO->Bt,
                            mapsC->Bt, pa_data, x, y);
       }
-<<<<<<< HEAD
-      else if (trial_fetype == mfem::FiniteElement::CURL &&
-               test_fetype == mfem::FiniteElement::DIV)
-=======
       else if (trial_curl && test_div)
->>>>>>> 04b5626f
       {
          const bool scalarCoeff = !(VQ || MQ);
          PAHcurlHdivMassApply3D(dofs1D, dofs1Dtest, quad1D, ne, scalarCoeff,
                                 true, mapsO->B, mapsC->B, mapsOtest->Bt,
                                 mapsCtest->Bt, pa_data, x, y);
       }
-<<<<<<< HEAD
-      else if (trial_fetype == mfem::FiniteElement::DIV &&
-               test_fetype == mfem::FiniteElement::CURL)
-=======
       else if (trial_div && test_curl)
->>>>>>> 04b5626f
       {
          const bool scalarCoeff = !(VQ || MQ);
          PAHcurlHdivMassApply3D(dofs1D, dofs1Dtest, quad1D, ne, scalarCoeff,
@@ -1013,42 +955,21 @@
    }
    else
    {
-<<<<<<< HEAD
-      if (trial_fetype == mfem::FiniteElement::CURL && test_fetype == trial_fetype)
-=======
       if (trial_curl && test_curl)
->>>>>>> 04b5626f
       {
          PAHcurlMassApply2D(dofs1D, quad1D, ne, symmetric, mapsO->B, mapsC->B,
                             mapsO->Bt, mapsC->Bt, pa_data, x, y);
       }
-<<<<<<< HEAD
-      else if (trial_fetype == mfem::FiniteElement::DIV &&
-               test_fetype == trial_fetype)
-=======
       else if (trial_div && test_div)
->>>>>>> 04b5626f
       {
          PAHdivMassApply2D(dofs1D, quad1D, ne, mapsO->B, mapsC->B, mapsO->Bt,
                            mapsC->Bt, pa_data, x, y);
       }
-<<<<<<< HEAD
-      else if ((trial_fetype == mfem::FiniteElement::CURL &&
-                test_fetype == mfem::FiniteElement::DIV) ||
-               (trial_fetype == mfem::FiniteElement::DIV &&
-                test_fetype == mfem::FiniteElement::CURL))
-      {
-         const bool scalarCoeff = !(VQ || MQ);
-         const bool trialHcurl = (trial_fetype == mfem::FiniteElement::CURL);
-         PAHcurlHdivMassApply2D(dofs1D, dofs1Dtest, quad1D, ne, scalarCoeff,
-                                trialHcurl, mapsO->B, mapsC->B, mapsOtest->Bt,
-=======
       else if ((trial_curl && test_div) || (trial_div && test_curl))
       {
          const bool scalarCoeff = !(VQ || MQ);
          PAHcurlHdivMassApply2D(dofs1D, dofs1Dtest, quad1D, ne, scalarCoeff,
                                 trial_curl, mapsO->B, mapsC->B, mapsOtest->Bt,
->>>>>>> 04b5626f
                                 mapsCtest->Bt, pa_data, x, y);
       }
       else
