--- conflicted
+++ resolved
@@ -411,7 +411,25 @@
    }
 }
 
-<<<<<<< HEAD
+void
+ND_TetDofTransformation::InvTransformDual(double *v) const
+{
+   int nedofs = order; // number of DoFs per edge
+   int nfdofs = order*(order-1); // number of DoFs per face
+
+   double data[2];
+   Vector v2(data, 2);
+
+   // Transform face DoFs
+   for (int f=0; f<4; f++)
+   {
+      for (int i=0; i<nfdofs/2; i++)
+      {
+         v2 = &v[6*nedofs + f*nfdofs + 2*i];
+         T(Fo[f]).MultTranspose(v2, &v[6*nedofs + f*nfdofs + 2*i]);
+      }
+   }
+}
 
 ND_WedgeDofTransformation::ND_WedgeDofTransformation(int p)
    : ND_DofTransformation(3 * p * ((p + 1) * (p + 2))/2, p)
@@ -462,18 +480,10 @@
 {
    MFEM_VERIFY(Fo.Size() >= 2,
                "Face orientations are unset in ND_WedgeDofTransformation");
-=======
-void
-ND_TetDofTransformation::InvTransformDual(double *v) const
-{
-   int nedofs = order; // number of DoFs per edge
-   int nfdofs = order*(order-1); // number of DoFs per face
->>>>>>> 7ad75502
-
-   double data[2];
-   Vector v2(data, 2);
-
-<<<<<<< HEAD
+
+   double data[2];
+   Vector v2(data, 2);
+
    // Transform triangular face DoFs
    for (int f=0; f<2; f++)
    {
@@ -481,15 +491,26 @@
       {
          v2 = &v[9*nedofs + f*nfdofs + 2*i];
          TInv(Fo[f]).MultTranspose(v2, &v[9*nedofs + f*nfdofs + 2*i]);
-=======
-   // Transform face DoFs
-   for (int f=0; f<4; f++)
-   {
-      for (int i=0; i<nfdofs/2; i++)
-      {
-         v2 = &v[6*nedofs + f*nfdofs + 2*i];
-         T(Fo[f]).MultTranspose(v2, &v[6*nedofs + f*nfdofs + 2*i]);
->>>>>>> 7ad75502
+      }
+   }
+}
+
+void
+ND_WedgeDofTransformation::InvTransformDual(double *v) const
+{
+   MFEM_VERIFY(Fo.Size() >= 2,
+               "Face orientations are unset in ND_WedgeDofTransformation");
+
+   double data[2];
+   Vector v2(data, 2);
+
+   // Transform triangular face DoFs
+   for (int f=0; f<2; f++)
+   {
+      for (int i=0; i<nfdofs/2; i++)
+      {
+         v2 = &v[9*nedofs + f*nfdofs + 2*i];
+         T(Fo[f]).MultTranspose(v2, &v[9*nedofs + f*nfdofs + 2*i]);
       }
    }
 }
