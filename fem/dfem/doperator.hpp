--- conflicted
+++ resolved
@@ -487,26 +487,17 @@
                                           action_shmem_info.field_sizes,
                                           num_entities);
 
-<<<<<<< HEAD
-      // MFEM_GPU_CHECK(hipGetLastError());
-      // dbg("forall");
-      forall([=] MFEM_HOST_DEVICE (int e, void *shmem)
-      {
-         // if (domain_attributes.Size() > 0 &&
-         //     !domain_attributes[elem_attributes[e] - 1]) { return; }
-=======
       const auto d_domain_attr = domain_attributes.Read();
       const auto d_elem_attr = elem_attributes.Read();
 
       forall([=] MFEM_HOST_DEVICE (int e, void *shmem)
       {
          if (!d_domain_attr[d_elem_attr[e] - 1]) { return; }
->>>>>>> 08f3c86b
 
          auto [input_dtq_shmem, output_dtq_shmem, fields_shmem, input_shmem,
                                 residual_shmem, scratch_shmem] =
-         unpack_shmem(shmem, action_shmem_info, input_dtq_maps, output_dtq_maps,
-                      wrapped_fields_e, num_qp, e);
+                  unpack_shmem(shmem, action_shmem_info, input_dtq_maps, output_dtq_maps,
+                               wrapped_fields_e, num_qp, e);
 
          map_fields_to_quadrature_data(
             input_shmem, fields_shmem, input_dtq_shmem, input_to_field, inputs, ir_weights,
