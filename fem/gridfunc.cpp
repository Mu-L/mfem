--- conflicted
+++ resolved
@@ -12,11 +12,8 @@
 // Implementation of GridFunction
 
 #include "gridfunc.hpp"
-<<<<<<< HEAD
-=======
 #include "linearform.hpp"
 #include "bilinearform.hpp"
->>>>>>> 8447e627
 #include "quadinterpolator.hpp"
 #include "../mesh/nurbs.hpp"
 #include "../general/text.hpp"
@@ -3978,11 +3975,7 @@
    Vector::Swap(tmp);
 }
 
-<<<<<<< HEAD
-double ZZErrorEstimator(BilinearFormIntegrator &blfi,
-=======
 real_t ZZErrorEstimator(BilinearFormIntegrator &blfi,
->>>>>>> 8447e627
                         GridFunction &u,
                         GridFunction &flux, Vector &error_estimates,
                         Array<int>* aniso_flags,
