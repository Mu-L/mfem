--- conflicted
+++ resolved
@@ -2528,24 +2528,12 @@
 
 void GridFunction::ProjectCoefficient(VectorCoefficient &vcoeff)
 {
-<<<<<<< HEAD
    VectorDeltaCoefficient *vdelta_c =
       dynamic_cast<VectorDeltaCoefficient *>(&vcoeff);
 
    if (vdelta_c == NULL)
    {
       if (fes->GetNURBSext() == NULL)
-=======
-   if (fes->GetNURBSext() == NULL)
-   {
-      int i;
-      Array<int> vdofs;
-      Vector vals;
-
-      DofTransformation * doftrans = NULL;
-
-      for (i = 0; i < fes->GetNE(); i++)
->>>>>>> 5e32ae87
       {
          Array<int> vdofs;
          Vector vals;
@@ -2563,7 +2551,6 @@
             SetSubVector(vdofs, vals);
          }
       }
-<<<<<<< HEAD
       else
       {
          // Define and assemble linear form
@@ -2590,8 +2577,6 @@
          *this = 0.0;
          cg.Mult(b,*this);
       }
-=======
->>>>>>> 5e32ae87
    }
    else
    {
