// Copyright (c) 2010-2025, Lawrence Livermore National Security, LLC. Produced
// at the Lawrence Livermore National Laboratory. All Rights reserved. See files
// LICENSE and NOTICE for details. LLNL-CODE-806117.
//
// This file is part of the MFEM library. For more information and source code
// availability visit https://mfem.org.
//
// MFEM is free software; you can redistribute it and/or modify it under the
// terms of the BSD-3 license. We welcome feedback and contributions, see file
// CONTRIBUTING.md for details.

// Implementation of GridFunction

#include "gridfunc.hpp"
#include "linearform.hpp"
#include "bilinearform.hpp"
#include "quadinterpolator.hpp"
#include "transfer.hpp"
#include "../mesh/nurbs.hpp"
#include "../mesh/vtkhdf.hpp"
#include "../general/text.hpp"

#ifdef MFEM_USE_MPI
#include "pfespace.hpp"
#endif

#include <limits>
#include <cstring>
#include <string>
#include <cmath>
#include <iostream>
#include <algorithm>

namespace mfem
{

using namespace std;

GridFunction::GridFunction(Mesh *m, std::istream &input)
   : Vector()
{
   // Grid functions are stored on the device
   UseDevice(true);

   fes = new FiniteElementSpace;
   fec_owned = fes->Load(m, input);

   skip_comment_lines(input, '#');
   istream::int_type next_char = input.peek();
   if (next_char == 'N') // First letter of "NURBS_patches"
   {
      string buff;
      getline(input, buff);
      filter_dos(buff);
      if (buff == "NURBS_patches")
      {
         MFEM_VERIFY(fes->GetNURBSext(),
                     "NURBS_patches requires NURBS FE space");
         fes->GetNURBSext()->LoadSolution(input, *this);
      }
      else
      {
         MFEM_ABORT("unknown section: " << buff);
      }
   }
   else
   {
      Vector::Load(input, fes->GetVSize());

      // if the mesh is a legacy (v1.1) NC mesh, it has old vertex ordering
      if (fes->Nonconforming() &&
          fes->GetMesh()->ncmesh->IsLegacyLoaded())
      {
         LegacyNCReorder();
      }
   }
   fes_sequence = fes->GetSequence();
}

GridFunction::GridFunction(Mesh *m, GridFunction *gf_array[], int num_pieces)
{
   UseDevice(true);

   // all GridFunctions must have the same FE collection, vdim, ordering
   int vdim, ordering;

   fes = gf_array[0]->FESpace();
   fec_owned = FiniteElementCollection::New(fes->FEColl()->Name());
   vdim = fes->GetVDim();
   ordering = fes->GetOrdering();
   fes = new FiniteElementSpace(m, fec_owned, vdim, ordering);
   SetSize(fes->GetVSize());

   if (m->NURBSext)
   {
      m->NURBSext->MergeGridFunctions(gf_array, num_pieces, *this);
      return;
   }

   int g_ndofs  = fes->GetNDofs();
   int g_nvdofs = fes->GetNVDofs();
   int g_nedofs = fes->GetNEDofs();
   int g_nfdofs = fes->GetNFDofs();
   int g_nddofs = g_ndofs - (g_nvdofs + g_nedofs + g_nfdofs);
   int vi, ei, fi, di;
   vi = ei = fi = di = 0;
   for (int i = 0; i < num_pieces; i++)
   {
      FiniteElementSpace *l_fes = gf_array[i]->FESpace();
      int l_ndofs  = l_fes->GetNDofs();
      int l_nvdofs = l_fes->GetNVDofs();
      int l_nedofs = l_fes->GetNEDofs();
      int l_nfdofs = l_fes->GetNFDofs();
      int l_nddofs = l_ndofs - (l_nvdofs + l_nedofs + l_nfdofs);
      const real_t *l_data = gf_array[i]->GetData();
      real_t *g_data = data;
      if (ordering == Ordering::byNODES)
      {
         for (int d = 0; d < vdim; d++)
         {
            memcpy(g_data+vi, l_data, l_nvdofs*sizeof(real_t));
            l_data += l_nvdofs;
            g_data += g_nvdofs;
            memcpy(g_data+ei, l_data, l_nedofs*sizeof(real_t));
            l_data += l_nedofs;
            g_data += g_nedofs;
            memcpy(g_data+fi, l_data, l_nfdofs*sizeof(real_t));
            l_data += l_nfdofs;
            g_data += g_nfdofs;
            memcpy(g_data+di, l_data, l_nddofs*sizeof(real_t));
            l_data += l_nddofs;
            g_data += g_nddofs;
         }
      }
      else
      {
         memcpy(g_data+vdim*vi, l_data, l_nvdofs*sizeof(real_t)*vdim);
         l_data += vdim*l_nvdofs;
         g_data += vdim*g_nvdofs;
         memcpy(g_data+vdim*ei, l_data, l_nedofs*sizeof(real_t)*vdim);
         l_data += vdim*l_nedofs;
         g_data += vdim*g_nedofs;
         memcpy(g_data+vdim*fi, l_data, l_nfdofs*sizeof(real_t)*vdim);
         l_data += vdim*l_nfdofs;
         g_data += vdim*g_nfdofs;
         memcpy(g_data+vdim*di, l_data, l_nddofs*sizeof(real_t)*vdim);
         l_data += vdim*l_nddofs;
         g_data += vdim*g_nddofs;
      }
      vi += l_nvdofs;
      ei += l_nedofs;
      fi += l_nfdofs;
      di += l_nddofs;
   }
   fes_sequence = fes->GetSequence();
}

void GridFunction::Destroy()
{
   if (fec_owned)
   {
      delete fes;
      delete fec_owned;
      fec_owned = NULL;
   }
}

void GridFunction::Update()
{
   if (fes->GetSequence() == fes_sequence)
   {
      return; // space and grid function are in sync, no-op
   }
   // it seems we cannot use the following, due to FESpace::Update(false)
   /*if (fes->GetSequence() != fes_sequence + 1)
   {
      MFEM_ABORT("Error in update sequence. GridFunction needs to be updated "
                 "right after the space is updated.");
   }*/
   fes_sequence = fes->GetSequence();

   if (fes->LastUpdatePRef())
   {
      UpdatePRef();
   }
   else
   {
      const Operator *T = fes->GetUpdateOperator();
      if (T)
      {
         Vector old_data;
         old_data.Swap(*this);
         SetSize(T->Height());
         UseDevice(true);
         T->Mult(old_data, *this);
      }
      else
      {
         SetSize(fes->GetVSize());
      }
   }

   if (t_vec.Size() > 0) { SetTrueVector(); }
}

void GridFunction::UpdatePRef()
{
   const std::shared_ptr<const PRefinementTransferOperator> Tp =
      fes->GetPrefUpdateOperator();
   if (Tp)
   {
      Vector old_data;
      old_data.Swap(*this);
      MFEM_VERIFY(Tp->Width() == old_data.Size(),
                  "Wrong size of PRefinementTransferOperator in UpdatePRef");
      SetSize(Tp->Height());
      UseDevice(true);
      Tp->Mult(old_data, *this);
   }
   else
   {
      MFEM_ABORT("Transfer operator undefined in GridFunction::UpdatePRef");
   }
}

void GridFunction::SetSpace(FiniteElementSpace *f)
{
   if (f != fes) { Destroy(); }
   fes = f;
   SetSize(fes->GetVSize());
   fes_sequence = fes->GetSequence();
}

void GridFunction::MakeRef(FiniteElementSpace *f, real_t *v)
{
   if (f != fes) { Destroy(); }
   fes = f;
   NewDataAndSize(v, fes->GetVSize());
   fes_sequence = fes->GetSequence();
}

void GridFunction::MakeRef(FiniteElementSpace *f, Vector &v, int v_offset)
{
   MFEM_ASSERT(v.Size() >= v_offset + f->GetVSize(), "");
   if (f != fes) { Destroy(); }
   fes = f;
   v.UseDevice(true);
   this->Vector::MakeRef(v, v_offset, fes->GetVSize());
   fes_sequence = fes->GetSequence();
}

void GridFunction::MakeTRef(FiniteElementSpace *f, real_t *tv)
{
   if (IsIdentityProlongation(f->GetProlongationMatrix()))
   {
      MakeRef(f, tv);
      t_vec.NewDataAndSize(tv, size);
   }
   else
   {
      SetSpace(f); // works in parallel
      t_vec.NewDataAndSize(tv, f->GetTrueVSize());
   }
}

void GridFunction::MakeTRef(FiniteElementSpace *f, Vector &tv, int tv_offset)
{
   tv.UseDevice(true);
   if (IsIdentityProlongation(f->GetProlongationMatrix()))
   {
      MakeRef(f, tv, tv_offset);
      t_vec.NewMemoryAndSize(data, size, false);
   }
   else
   {
      MFEM_ASSERT(tv.Size() >= tv_offset + f->GetTrueVSize(), "");
      SetSpace(f); // works in parallel
      t_vec.MakeRef(tv, tv_offset, f->GetTrueVSize());
   }
}

void GridFunction::SumFluxAndCount(BilinearFormIntegrator &blfi,
                                   GridFunction &flux,
                                   Array<int>& count,
                                   bool wcoef,
                                   int subdomain)
{
   GridFunction &u = *this;

   ElementTransformation *Transf;

   FiniteElementSpace *ufes = u.FESpace();
   FiniteElementSpace *ffes = flux.FESpace();

   int nfe = ufes->GetNE();
   Array<int> udofs;
   Array<int> fdofs;
   Vector ul, fl;

   flux = 0.0;
   count = 0;

   DofTransformation udoftrans, fdoftrans;
   for (int i = 0; i < nfe; i++)
   {
      if (subdomain >= 0 && ufes->GetAttribute(i) != subdomain)
      {
         continue;
      }

      ufes->GetElementVDofs(i, udofs, udoftrans);
      ffes->GetElementVDofs(i, fdofs, fdoftrans);

      u.GetSubVector(udofs, ul);
      udoftrans.InvTransformPrimal(ul);

      Transf = ufes->GetElementTransformation(i);
      blfi.ComputeElementFlux(*ufes->GetFE(i), *Transf, ul,
                              *ffes->GetFE(i), fl, wcoef);

      fdoftrans.TransformPrimal(fl);
      flux.AddElementVector(fdofs, fl);

      FiniteElementSpace::AdjustVDofs(fdofs);
      for (int j = 0; j < fdofs.Size(); j++)
      {
         count[fdofs[j]]++;
      }
   }
}

void GridFunction::ComputeFlux(BilinearFormIntegrator &blfi,
                               GridFunction &flux, bool wcoef,
                               int subdomain)
{
   Array<int> count(flux.Size());

   SumFluxAndCount(blfi, flux, count, wcoef, subdomain);

   // complete averaging
   for (int i = 0; i < count.Size(); i++)
   {
      if (count[i] != 0) { flux(i) /= count[i]; }
   }
}

<<<<<<< HEAD
=======
int GridFunction::VectorDim() const
{
   const FiniteElement *fe = fes->GetTypicalFE();
   if (!fe || fe->GetRangeType() == FiniteElement::SCALAR)
   {
      return fes->GetVDim();
   }
   return fes->GetVDim()*std::max(fes->GetMesh()->SpaceDimension(),
                                  fe->GetRangeDim());
}

int GridFunction::CurlDim() const
{
   const FiniteElement *fe = fes->GetTypicalFE();
   if (!fe || fe->GetRangeType() == FiniteElement::SCALAR)
   {
      return 2 * fes->GetMesh()->SpaceDimension() - 3;
   }
   return fes->GetVDim()*fe->GetCurlDim();
}

>>>>>>> 2139999a
void GridFunction::GetTrueDofs(Vector &tv) const
{
   const SparseMatrix *R = fes->GetRestrictionMatrix();
   if (!R || IsIdentityProlongation(fes->GetProlongationMatrix()))
   {
      // R is identity
      tv = *this; // no real copy if 'tv' and '*this' use the same data
   }
   else
   {
      tv.SetSize(R->Height());
      R->Mult(*this, tv);
   }
}

void GridFunction::SetFromTrueDofs(const Vector &tv)
{
   MFEM_ASSERT(tv.Size() == fes->GetTrueVSize(), "invalid input");
   const SparseMatrix *cP = fes->GetConformingProlongation();
   if (!cP)
   {
      *this = tv; // no real copy if 'tv' and '*this' use the same data
   }
   else
   {
      cP->Mult(tv, *this);
   }
}

void GridFunction::GetNodalValues(int i, Array<real_t> &nval, int vdim) const
{
   Array<int> vdofs;

   DofTransformation doftrans;
   fes->GetElementVDofs(i, vdofs, doftrans);
   const FiniteElement *FElem = fes->GetFE(i);
   const IntegrationRule *ElemVert =
      Geometries.GetVertices(FElem->GetGeomType());
   int dof = FElem->GetDof();
   int n = ElemVert->GetNPoints();
   nval.SetSize(n);
   vdim--;
   Vector loc_data;
   GetSubVector(vdofs, loc_data);
   doftrans.InvTransformPrimal(loc_data);

   if (FElem->GetRangeType() == FiniteElement::SCALAR)
   {
      Vector shape(dof);
      if (FElem->GetMapType() == FiniteElement::VALUE)
      {
         for (int k = 0; k < n; k++)
         {
            FElem->CalcShape(ElemVert->IntPoint(k), shape);
            nval[k] = shape * (&loc_data[dof * vdim]);
         }
      }
      else
      {
         ElementTransformation *Tr = fes->GetElementTransformation(i);
         for (int k = 0; k < n; k++)
         {
            Tr->SetIntPoint(&ElemVert->IntPoint(k));
            FElem->CalcPhysShape(*Tr, shape);
            nval[k] = shape * (&loc_data[dof * vdim]);
         }
      }
   }
   else
   {
      ElementTransformation *Tr = fes->GetElementTransformation(i);
      DenseMatrix vshape(dof, FElem->GetDim());
      for (int k = 0; k < n; k++)
      {
         Tr->SetIntPoint(&ElemVert->IntPoint(k));
         FElem->CalcVShape(*Tr, vshape);
         nval[k] = loc_data * (&vshape(0,vdim));
      }
   }
}

real_t GridFunction::GetValue(int i, const IntegrationPoint &ip, int vdim)
const
{
   Array<int> dofs;
   DofTransformation doftrans;
   fes->GetElementDofs(i, dofs, doftrans);
   fes->DofsToVDofs(vdim-1, dofs);
   Vector DofVal(dofs.Size()), LocVec;
   const FiniteElement *fe = fes->GetFE(i);
   if (fe->GetMapType() == FiniteElement::VALUE)
   {
      fe->CalcShape(ip, DofVal);
   }
   else
   {
      ElementTransformation *Tr = fes->GetElementTransformation(i);
      Tr->SetIntPoint(&ip);
      fe->CalcPhysShape(*Tr, DofVal);
   }
   GetSubVector(dofs, LocVec);
   doftrans.InvTransformPrimal(LocVec);

   return (DofVal * LocVec);
}

void GridFunction::GetVectorValue(int i, const IntegrationPoint &ip,
                                  Vector &val) const
{
   const FiniteElement *FElem = fes->GetFE(i);
   int dof = FElem->GetDof();
   Array<int> vdofs;
   DofTransformation doftrans;
   fes->GetElementVDofs(i, vdofs, doftrans);
   Vector loc_data;
   GetSubVector(vdofs, loc_data);
   doftrans.InvTransformPrimal(loc_data);
   if (FElem->GetRangeType() == FiniteElement::SCALAR)
   {
      Vector shape(dof);
      if (FElem->GetMapType() == FiniteElement::VALUE)
      {
         FElem->CalcShape(ip, shape);
      }
      else
      {
         ElementTransformation *Tr = fes->GetElementTransformation(i);
         Tr->SetIntPoint(&ip);
         FElem->CalcPhysShape(*Tr, shape);
      }
      int vdim = fes->GetVDim();
      val.SetSize(vdim);
      for (int k = 0; k < vdim; k++)
      {
         val(k) = shape * (&loc_data[dof * k]);
      }
   }
   else
   {
      int vdim = VectorDim();
      DenseMatrix vshape(dof, vdim);
      ElementTransformation *Tr = fes->GetElementTransformation(i);
      Tr->SetIntPoint(&ip);
      FElem->CalcVShape(*Tr, vshape);
      val.SetSize(vdim);
      vshape.MultTranspose(loc_data, val);
   }
}

void GridFunction::GetValues(int i, const IntegrationRule &ir, Vector &vals,
                             int vdim) const
{
   Array<int> dofs;
   int n = ir.GetNPoints();
   vals.SetSize(n);
   DofTransformation doftrans;
   fes->GetElementDofs(i, dofs, doftrans);
   fes->DofsToVDofs(vdim-1, dofs);
   const FiniteElement *FElem = fes->GetFE(i);
   int dof = FElem->GetDof();
   Vector DofVal(dof), loc_data(dof);
   GetSubVector(dofs, loc_data);
   doftrans.InvTransformPrimal(loc_data);
   if (FElem->GetMapType() == FiniteElement::VALUE)
   {
      for (int k = 0; k < n; k++)
      {
         FElem->CalcShape(ir.IntPoint(k), DofVal);
         vals(k) = DofVal * loc_data;
      }
   }
   else
   {
      ElementTransformation *Tr = fes->GetElementTransformation(i);
      for (int k = 0; k < n; k++)
      {
         Tr->SetIntPoint(&ir.IntPoint(k));
         FElem->CalcPhysShape(*Tr, DofVal);
         vals(k) = DofVal * loc_data;
      }
   }
}

void GridFunction::GetValues(int i, const IntegrationRule &ir, Vector &vals,
                             DenseMatrix &tr, int vdim)
const
{
   ElementTransformation *ET;
   ET = fes->GetElementTransformation(i);
   ET->Transform(ir, tr);

   GetValues(i, ir, vals, vdim);
}

void GridFunction::GetLaplacians(int i, const IntegrationRule &ir, Vector &laps,
                                 int vdim)
const
{
   Array<int> dofs;
   int n = ir.GetNPoints();
   laps.SetSize(n);
   fes->GetElementDofs(i, dofs);
   fes->DofsToVDofs(vdim-1, dofs);
   const FiniteElement *FElem = fes->GetFE(i);
   ElementTransformation *ET;
   ET = fes->GetElementTransformation(i);
   MFEM_ASSERT(FElem->GetMapType() == FiniteElement::VALUE,
               "invalid FE map type");

   int dof = FElem->GetDof();
   Vector DofLap(dof), loc_data(dof);
   GetSubVector(dofs, loc_data);
   for (int k = 0; k < n; k++)
   {
      const IntegrationPoint &ip = ir.IntPoint(k);
      ET->SetIntPoint(&ip);
      FElem->CalcPhysLaplacian(*ET, DofLap);
      laps(k) = DofLap * loc_data;
   }
}

void GridFunction::GetLaplacians(int i, const IntegrationRule &ir, Vector &laps,
                                 DenseMatrix &tr, int vdim)
const
{
   ElementTransformation *ET;
   ET = fes->GetElementTransformation(i);
   ET->Transform(ir, tr);

   GetLaplacians(i, ir, laps, vdim);
}


void GridFunction::GetHessians(int i, const IntegrationRule &ir,
                               DenseMatrix &hess,
                               int vdim)
const
{

   Array<int> dofs;
   int n = ir.GetNPoints();
   fes->GetElementDofs(i, dofs);
   fes->DofsToVDofs(vdim-1, dofs);
   const FiniteElement *FElem = fes->GetFE(i);
   ElementTransformation *ET;
   ET = fes->GetElementTransformation(i);
   int dim = FElem->GetDim();
   int size = (dim*(dim+1))/2;

   MFEM_ASSERT(FElem->GetMapType() == FiniteElement::VALUE,
               "invalid FE map type");

   int dof = FElem->GetDof();
   DenseMatrix DofHes(dof, size);
   hess.SetSize(n, size);

   Vector loc_data(dof);
   GetSubVector(dofs, loc_data);

   hess = 0.0;
   for (int k = 0; k < n; k++)
   {
      const IntegrationPoint &ip = ir.IntPoint(k);
      ET->SetIntPoint(&ip);
      FElem->CalcPhysHessian(*ET, DofHes);

      for (int j = 0; j < size; j++)
      {
         for (int d = 0; d < dof; d++)
         {
            hess(k,j) += DofHes(d,j) * loc_data[d];
         }
      }
   }
}

void GridFunction::GetHessians(int i, const IntegrationRule &ir,
                               DenseMatrix &hess,
                               DenseMatrix &tr, int vdim)
const
{
   ElementTransformation *ET;
   ET = fes->GetElementTransformation(i);
   ET->Transform(ir, tr);

   GetHessians(i, ir, hess, vdim);
}


int GridFunction::GetFaceValues(int i, int side, const IntegrationRule &ir,
                                Vector &vals, DenseMatrix &tr,
                                int vdim) const
{
   int n, dir;
   FaceElementTransformations *Transf;

   n = ir.GetNPoints();
   IntegrationRule eir(n);  // ---
   if (side == 2) // automatic choice of side
   {
      Transf = fes->GetMesh()->GetFaceElementTransformations(i, 0);
      if (Transf->Elem2No < 0 ||
          fes->GetAttribute(Transf->Elem1No) <=
          fes->GetAttribute(Transf->Elem2No))
      {
         dir = 0;
      }
      else
      {
         dir = 1;
      }
   }
   else
   {
      if (side == 1 && !fes->GetMesh()->FaceIsInterior(i))
      {
         dir = 0;
      }
      else
      {
         dir = side;
      }
   }
   if (dir == 0)
   {
      Transf = fes->GetMesh()->GetFaceElementTransformations(i, 4);
      Transf->Loc1.Transform(ir, eir);
      GetValues(Transf->Elem1No, eir, vals, tr, vdim);
   }
   else
   {
      Transf = fes->GetMesh()->GetFaceElementTransformations(i, 8);
      Transf->Loc2.Transform(ir, eir);
      GetValues(Transf->Elem2No, eir, vals, tr, vdim);
   }

   return dir;
}

void GridFunction::GetVectorValues(int i, const IntegrationRule &ir,
                                   DenseMatrix &vals, DenseMatrix &tr) const
{
   ElementTransformation *Tr = fes->GetElementTransformation(i);
   Tr->Transform(ir, tr);

   GetVectorValues(*Tr, ir, vals);
}

real_t GridFunction::GetValue(ElementTransformation &T,
                              const IntegrationPoint &ip,
                              int comp, Vector *tr) const
{
   if (tr)
   {
      T.SetIntPoint(&ip);
      T.Transform(ip, *tr);
   }

   const FiniteElement * fe = NULL;
   Array<int> dofs;

   switch (T.ElementType)
   {
      case ElementTransformation::ELEMENT:
         fe = fes->GetFE(T.ElementNo);
         fes->GetElementDofs(T.ElementNo, dofs);
         break;
      case ElementTransformation::EDGE:
         if (fes->FEColl()->GetContType() ==
             FiniteElementCollection::CONTINUOUS)
         {
            fe = fes->GetEdgeElement(T.ElementNo);
            fes->GetEdgeDofs(T.ElementNo, dofs);
         }
         else
         {
            MFEM_ABORT("GridFunction::GetValue: Field continuity type \""
                       << fes->FEColl()->GetContType() << "\" not supported "
                       << "on mesh edges.");
            return NAN;
         }
         break;
      case ElementTransformation::FACE:
         if (fes->FEColl()->GetContType() ==
             FiniteElementCollection::CONTINUOUS)
         {
            fe = fes->GetFaceElement(T.ElementNo);
            fes->GetFaceDofs(T.ElementNo, dofs);
         }
         else
         {
            MFEM_ABORT("GridFunction::GetValue: Field continuity type \""
                       << fes->FEColl()->GetContType() << "\" not supported "
                       << "on mesh faces.");
            return NAN;
         }
         break;
      case ElementTransformation::BDR_ELEMENT:
      {
         if (fes->FEColl()->GetContType() ==
             FiniteElementCollection::CONTINUOUS)
         {
            // This is a continuous field so we can evaluate it on the boundary.
            fe = fes->GetBE(T.ElementNo);
            fes->GetBdrElementDofs(T.ElementNo, dofs);
         }
         else
         {
            // This is a discontinuous field which cannot be evaluated on the
            // boundary so we'll evaluate it in the neighboring element.
            FaceElementTransformations * FET =
               fes->GetMesh()->GetBdrFaceTransformations(T.ElementNo);
            MFEM_ASSERT(FET != nullptr,
                        "FaceElementTransformation must be valid for a boundary element");

            // Boundary elements and boundary faces may have different
            // orientations so adjust the integration point if necessary.
            int f, o;
            fes->GetMesh()->GetBdrElementFace(T.ElementNo, &f, &o);
            IntegrationPoint fip =
               Mesh::TransformBdrElementToFace(FET->GetGeometryType(), o, ip);

            // Compute and set the point in element 1 from fip
            FET->SetAllIntPoints(&fip);
            ElementTransformation & T1 = FET->GetElement1Transformation();
            return GetValue(T1, T1.GetIntPoint(), comp);
         }
      }
      break;
      case ElementTransformation::BDR_FACE:
      {
         FaceElementTransformations * FET =
            dynamic_cast<FaceElementTransformations *>(&T);

         // Evaluate in neighboring element for both continuous and
         // discontinuous fields (the integration point in T1 should have
         // already been set).
         ElementTransformation & T1 = FET->GetElement1Transformation();
         return GetValue(T1, T1.GetIntPoint(), comp);
      }
      default:
      {
         MFEM_ABORT("GridFunction::GetValue: Unsupported element type \""
                    << T.ElementType << "\"");
         return NAN;
      }
   }

   fes->DofsToVDofs(comp-1, dofs);
   Vector DofVal(dofs.Size()), LocVec;
   if (fe->GetMapType() == FiniteElement::VALUE)
   {
      fe->CalcShape(ip, DofVal);
   }
   else
   {
      fe->CalcPhysShape(T, DofVal);
   }
   GetSubVector(dofs, LocVec);

   return (DofVal * LocVec);
}

void GridFunction::GetValues(ElementTransformation &T,
                             const IntegrationRule &ir,
                             Vector &vals, int comp,
                             DenseMatrix *tr) const
{
   if (tr)
   {
      T.Transform(ir, *tr);
   }

   int nip = ir.GetNPoints();
   vals.SetSize(nip);
   for (int j = 0; j < nip; j++)
   {
      const IntegrationPoint &ip = ir.IntPoint(j);
      T.SetIntPoint(&ip);
      vals[j] = GetValue(T, ip, comp);
   }
}

void GridFunction::GetVectorValue(ElementTransformation &T,
                                  const IntegrationPoint &ip,
                                  Vector &val, Vector *tr) const
{
   if (tr)
   {
      T.SetIntPoint(&ip);
      T.Transform(ip, *tr);
   }

   Array<int> vdofs;
   const FiniteElement *fe = NULL;
   DofTransformation doftrans;

   switch (T.ElementType)
   {
      case ElementTransformation::ELEMENT:
         fes->GetElementVDofs(T.ElementNo, vdofs, doftrans);
         fe = fes->GetFE(T.ElementNo);
         break;
      case ElementTransformation::EDGE:
         if (fes->FEColl()->GetContType() ==
             FiniteElementCollection::CONTINUOUS)
         {
            fe = fes->GetEdgeElement(T.ElementNo);
            fes->GetEdgeVDofs(T.ElementNo, vdofs);
         }
         else
         {
            MFEM_ABORT("GridFunction::GetVectorValue: Field continuity type \""
                       << fes->FEColl()->GetContType() << "\" not supported "
                       << "on mesh edges.");
            return;
         }
         break;
      case ElementTransformation::FACE:
         if (fes->FEColl()->GetContType() ==
             FiniteElementCollection::CONTINUOUS)
         {
            fe = fes->GetFaceElement(T.ElementNo);
            fes->GetFaceVDofs(T.ElementNo, vdofs);
         }
         else
         {
            MFEM_ABORT("GridFunction::GetVectorValue: Field continuity type \""
                       << fes->FEColl()->GetContType() << "\" not supported "
                       << "on mesh faces.");
            return;
         }
         break;
      case ElementTransformation::BDR_ELEMENT:
      {
         if (fes->FEColl()->GetContType() ==
             FiniteElementCollection::CONTINUOUS)
         {
            // This is a continuous field so we can evaluate it on the boundary.
            fes->GetBdrElementVDofs(T.ElementNo, vdofs);
            fe = fes->GetBE(T.ElementNo);
         }
         else
         {
            // This is a discontinuous vector field which cannot be evaluated on
            // the boundary so we'll evaluate it in the neighboring element.
            FaceElementTransformations * FET =
               fes->GetMesh()->GetBdrFaceTransformations(T.ElementNo);
            MFEM_ASSERT(FET != nullptr,
                        "FaceElementTransformation must be valid for a boundary element");

            // Boundary elements and boundary faces may have different
            // orientations so adjust the integration point if necessary.
            int f, o;
            fes->GetMesh()->GetBdrElementFace(T.ElementNo, &f, &o);
            IntegrationPoint fip =
               Mesh::TransformBdrElementToFace(FET->GetGeometryType(), o, ip);

            // Compute and set the point in element 1 from fip
            FET->SetAllIntPoints(&fip);
            ElementTransformation & T1 = FET->GetElement1Transformation();
            return GetVectorValue(T1, T1.GetIntPoint(), val);
         }
      }
      break;
      case ElementTransformation::BDR_FACE:
      {
         FaceElementTransformations * FET =
            dynamic_cast<FaceElementTransformations *>(&T);
         MFEM_ASSERT(FET != nullptr,
                     "FaceElementTransformation must be valid for a boundary element");

         // Evaluate in neighboring element for both continuous and
         // discontinuous fields (the integration point in T1 should have
         // already been set).
         ElementTransformation & T1 = FET->GetElement1Transformation();
         return GetVectorValue(T1, T1.GetIntPoint(), val);
      }
      default:
      {
         MFEM_ABORT("GridFunction::GetVectorValue: Unsupported element type \""
                    << T.ElementType << "\"");
         if (val.Size() > 0) { val = NAN; }
         return;
      }
   }

   int dof = fe->GetDof();
   Vector loc_data;
   GetSubVector(vdofs, loc_data);
   doftrans.InvTransformPrimal(loc_data);
   if (fe->GetRangeType() == FiniteElement::SCALAR)
   {
      Vector shape(dof);
      if (fe->GetMapType() == FiniteElement::VALUE)
      {
         fe->CalcShape(ip, shape);
      }
      else
      {
         fe->CalcPhysShape(T, shape);
      }
      int vdim = fes->GetVDim();
      val.SetSize(vdim);
      for (int k = 0; k < vdim; k++)
      {
         val(k) = shape * (&loc_data[dof * k]);
      }
   }
   else
   {
      int spaceDim = fes->GetMesh()->SpaceDimension();
      int vdim = std::max(spaceDim, fe->GetRangeDim());
      DenseMatrix vshape(dof, vdim);
      fe->CalcVShape(T, vshape);
      val.SetSize(vdim);
      vshape.MultTranspose(loc_data, val);
   }
}

void GridFunction::GetVectorValues(ElementTransformation &T,
                                   const IntegrationRule &ir,
                                   DenseMatrix &vals,
                                   DenseMatrix *tr) const
{
   if (tr)
   {
      T.Transform(ir, *tr);
   }

   const FiniteElement *FElem = fes->GetFE(T.ElementNo);
   int dof = FElem->GetDof();

   Array<int> vdofs;
   DofTransformation doftrans;
   fes->GetElementVDofs(T.ElementNo, vdofs, doftrans);
   Vector loc_data;
   GetSubVector(vdofs, loc_data);
   doftrans.InvTransformPrimal(loc_data);

   int nip = ir.GetNPoints();

   if (FElem->GetRangeType() == FiniteElement::SCALAR)
   {
      Vector shape(dof);
      int vdim = fes->GetVDim();
      vals.SetSize(vdim, nip);
      for (int j = 0; j < nip; j++)
      {
         const IntegrationPoint &ip = ir.IntPoint(j);
         T.SetIntPoint(&ip);
         FElem->CalcPhysShape(T, shape);

         for (int k = 0; k < vdim; k++)
         {
            vals(k,j) = shape * (&loc_data[dof * k]);
         }
      }
   }
   else
   {
      int spaceDim = fes->GetMesh()->SpaceDimension();
      int vdim = std::max(spaceDim, FElem->GetRangeDim());
      DenseMatrix vshape(dof, vdim);

      vals.SetSize(vdim, nip);
      Vector val_j;

      for (int j = 0; j < nip; j++)
      {
         const IntegrationPoint &ip = ir.IntPoint(j);
         T.SetIntPoint(&ip);
         FElem->CalcVShape(T, vshape);

         vals.GetColumnReference(j, val_j);
         vshape.MultTranspose(loc_data, val_j);
      }
   }
}

int GridFunction::GetFaceVectorValues(
   int i, int side, const IntegrationRule &ir,
   DenseMatrix &vals, DenseMatrix &tr) const
{
   int di;
   FaceElementTransformations *Transf;

   IntegrationRule eir(ir.GetNPoints());  // ---
   Transf = fes->GetMesh()->GetFaceElementTransformations(i, 0);
   if (side == 2)
   {
      if (Transf->Elem2No < 0 ||
          fes->GetAttribute(Transf->Elem1No) <=
          fes->GetAttribute(Transf->Elem2No))
      {
         di = 0;
      }
      else
      {
         di = 1;
      }
   }
   else
   {
      di = side;
   }
   if (di == 0)
   {
      Transf = fes->GetMesh()->GetFaceElementTransformations(i, 5);
      MFEM_ASSERT(Transf != nullptr, "FaceElementTransformation cannot be null!");
      Transf->Loc1.Transform(ir, eir);
      GetVectorValues(*Transf->Elem1, eir, vals, &tr);
   }
   else
   {
      Transf = fes->GetMesh()->GetFaceElementTransformations(i, 10);
      MFEM_ASSERT(Transf != nullptr, "FaceElementTransformation cannot be null!");
      Transf->Loc2.Transform(ir, eir);
      GetVectorValues(*Transf->Elem2, eir, vals, &tr);
   }

   return di;
}

void GridFunction::GetValuesFrom(const GridFunction &orig_func)
{
   // Without averaging ...

   const FiniteElementSpace *orig_fes = orig_func.FESpace();
   Array<int> vdofs, orig_vdofs;
   Vector shape, loc_values, orig_loc_values;
   int i, j, d, ne, dof, odof, vdim;

   ne = fes->GetNE();
   vdim = fes->GetVDim();
   DofTransformation doftrans, orig_doftrans;
   for (i = 0; i < ne; i++)
   {
      fes->GetElementVDofs(i, vdofs, doftrans);
      orig_fes->GetElementVDofs(i, orig_vdofs, orig_doftrans);
      orig_func.GetSubVector(orig_vdofs, orig_loc_values);
      orig_doftrans.InvTransformPrimal(orig_loc_values);
      const FiniteElement *fe = fes->GetFE(i);
      const FiniteElement *orig_fe = orig_fes->GetFE(i);
      dof = fe->GetDof();
      odof = orig_fe->GetDof();
      loc_values.SetSize(dof * vdim);
      shape.SetSize(odof);
      const IntegrationRule &ir = fe->GetNodes();
      for (j = 0; j < dof; j++)
      {
         const IntegrationPoint &ip = ir.IntPoint(j);
         orig_fe->CalcShape(ip, shape);
         for (d = 0; d < vdim; d++)
         {
            loc_values(d*dof+j) = shape * (&orig_loc_values[d * odof]);
         }
      }
      doftrans.TransformPrimal(loc_values);
      SetSubVector(vdofs, loc_values);
   }
}

void GridFunction::GetBdrValuesFrom(const GridFunction &orig_func)
{
   // Without averaging ...

   const FiniteElementSpace *orig_fes = orig_func.FESpace();
   Array<int> vdofs, orig_vdofs;
   Vector shape, loc_values, loc_values_t, orig_loc_values, orig_loc_values_t;
   int i, j, d, nbe, dof, odof, vdim;

   nbe = fes->GetNBE();
   vdim = fes->GetVDim();
   for (i = 0; i < nbe; i++)
   {
      fes->GetBdrElementVDofs(i, vdofs);
      orig_fes->GetBdrElementVDofs(i, orig_vdofs);
      orig_func.GetSubVector(orig_vdofs, orig_loc_values);
      const FiniteElement *fe = fes->GetBE(i);
      const FiniteElement *orig_fe = orig_fes->GetBE(i);
      dof = fe->GetDof();
      odof = orig_fe->GetDof();
      loc_values.SetSize(dof * vdim);
      shape.SetSize(odof);
      const IntegrationRule &ir = fe->GetNodes();
      for (j = 0; j < dof; j++)
      {
         const IntegrationPoint &ip = ir.IntPoint(j);
         orig_fe->CalcShape(ip, shape);
         for (d = 0; d < vdim; d++)
         {
            loc_values(d*dof+j) = shape * (&orig_loc_values[d * odof]);
         }
      }
      SetSubVector(vdofs, loc_values);
   }
}

void GridFunction::GetVectorFieldValues(
   int i, const IntegrationRule &ir, DenseMatrix &vals,
   DenseMatrix &tr, int comp) const
{
   Array<int> vdofs;
   ElementTransformation *transf;

   const int n = ir.GetNPoints();
   DofTransformation doftrans;
   fes->GetElementVDofs(i, vdofs, doftrans);
   const FiniteElement *fe = fes->GetFE(i);
   const int dof = fe->GetDof();
   const int sdim = fes->GetMesh()->SpaceDimension();
   const int vdim = std::max(sdim, fe->GetRangeDim());
   // int *dofs = &vdofs[comp*dof];
   transf = fes->GetElementTransformation(i);
   transf->Transform(ir, tr);
   vals.SetSize(n, vdim);
   DenseMatrix vshape(dof, vdim);
   Vector loc_data, val(vdim);
   GetSubVector(vdofs, loc_data);
   doftrans.InvTransformPrimal(loc_data);
   for (int k = 0; k < n; k++)
   {
      const IntegrationPoint &ip = ir.IntPoint(k);
      transf->SetIntPoint(&ip);
      fe->CalcVShape(*transf, vshape);
      vshape.MultTranspose(loc_data, val);
      for (int d = 0; d < vdim; d++)
      {
         vals(k,d) = val(d);
      }
   }
}

void GridFunction::ReorderByNodes()
{
   if (fes->GetOrdering() == Ordering::byNODES)
   {
      return;
   }

   int i, j, k;
   int vdim = fes->GetVDim();
   int ndofs = fes->GetNDofs();
   real_t *temp = new real_t[size];

   k = 0;
   for (j = 0; j < ndofs; j++)
      for (i = 0; i < vdim; i++)
      {
         temp[j+i*ndofs] = data[k++];
      }

   for (i = 0; i < size; i++)
   {
      data[i] = temp[i];
   }

   delete [] temp;
}

void GridFunction::GetVectorFieldNodalValues(Vector &val, int comp) const
{
   int i, k;
   Array<int> overlap(fes->GetNV());
   Array<int> vertices;
   DenseMatrix vals, tr;

   val.SetSize(overlap.Size());
   overlap = 0;
   val = 0.0;

   comp--;
   for (i = 0; i < fes->GetNE(); i++)
   {
      const IntegrationRule *ir =
         Geometries.GetVertices(fes->GetFE(i)->GetGeomType());
      fes->GetElementVertices(i, vertices);
      GetVectorFieldValues(i, *ir, vals, tr);
      for (k = 0; k < ir->GetNPoints(); k++)
      {
         val(vertices[k]) += vals(k, comp);
         overlap[vertices[k]]++;
      }
   }

   for (i = 0; i < overlap.Size(); i++)
   {
      val(i) /= overlap[i];
   }
}

void GridFunction::ProjectVectorFieldOn(GridFunction &vec_field, int comp)
{
   FiniteElementSpace *new_fes = vec_field.FESpace();

   Array<int> overlap(new_fes->GetVSize());
   Array<int> new_vdofs;
   DenseMatrix vals, tr;

   overlap = 0;
   vec_field = 0.0;

   for (int i = 0; i < new_fes->GetNE(); i++)
   {
      const FiniteElement *fe = new_fes->GetFE(i);
      const IntegrationRule &ir = fe->GetNodes();
      GetVectorFieldValues(i, ir, vals, tr, comp);
      new_fes->GetElementVDofs(i, new_vdofs);
      const int dof = fe->GetDof();
      for (int d = 0; d < vals.Width(); d++)
      {
         for (int k = 0; k < dof; k++)
         {
            real_t s;
            int ind = FiniteElementSpace::DecodeDof(new_vdofs[dof*d+k], s);
            vec_field(ind) += s * vals(k, d);
            overlap[ind]++;
         }
      }
   }

   for (int i = 0; i < overlap.Size(); i++)
   {
      vec_field(i) /= overlap[i];
   }
}

void GridFunction::AccumulateAndCountDerivativeValues(
   int comp, int der_comp, GridFunction &der,
   Array<int> &zones_per_dof) const
{
   FiniteElementSpace * der_fes = der.FESpace();
   ElementTransformation * transf;
   zones_per_dof.SetSize(der_fes->GetVSize());
   Array<int> der_dofs, vdofs;
   DenseMatrix dshape, inv_jac;
   Vector pt_grad, loc_func;
   int i, j, k, dim, dof, der_dof, ind;
   real_t a;

   zones_per_dof = 0;
   der = 0.0;

   comp--;
   for (i = 0; i < der_fes->GetNE(); i++)
   {
      const FiniteElement *der_fe = der_fes->GetFE(i);
      const FiniteElement *fe = fes->GetFE(i);
      const IntegrationRule &ir = der_fe->GetNodes();
      der_fes->GetElementDofs(i, der_dofs);
      fes->GetElementVDofs(i, vdofs);
      dim = fe->GetDim();
      dof = fe->GetDof();
      der_dof = der_fe->GetDof();
      dshape.SetSize(dof, dim);
      inv_jac.SetSize(dim);
      pt_grad.SetSize(dim);
      loc_func.SetSize(dof);
      transf = fes->GetElementTransformation(i);
      for (j = 0; j < dof; j++)
         loc_func(j) = ( (ind=vdofs[comp*dof+j]) >= 0 ) ?
                       (data[ind]) : (-data[-1-ind]);
      for (k = 0; k < der_dof; k++)
      {
         const IntegrationPoint &ip = ir.IntPoint(k);
         fe->CalcDShape(ip, dshape);
         dshape.MultTranspose(loc_func, pt_grad);
         transf->SetIntPoint(&ip);
         CalcInverse(transf->Jacobian(), inv_jac);
         a = 0.0;
         for (j = 0; j < dim; j++)
         {
            a += inv_jac(j, der_comp) * pt_grad(j);
         }
         der(der_dofs[k]) += a;
         zones_per_dof[der_dofs[k]]++;
      }
   }
}

void GridFunction::GetDerivative(int comp, int der_comp,
                                 GridFunction &der) const
{
   Array<int> overlap;
   AccumulateAndCountDerivativeValues(comp, der_comp, der, overlap);

   for (int i = 0; i < overlap.Size(); i++)
   {
      der(i) /= overlap[i];
   }
}

void GridFunction::GetVectorGradientHat(
   ElementTransformation &T, DenseMatrix &gh) const
{
   const FiniteElement *FElem = fes->GetFE(T.ElementNo);
   int dim = FElem->GetDim(), dof = FElem->GetDof();
   Vector loc_data;
   GetElementDofValues(T.ElementNo, loc_data);
   // assuming scalar FE
   int vdim = fes->GetVDim();
   DenseMatrix dshape(dof, dim);
   FElem->CalcDShape(T.GetIntPoint(), dshape);
   gh.SetSize(vdim, dim);
   DenseMatrix loc_data_mat(loc_data.GetData(), dof, vdim);
   MultAtB(loc_data_mat, dshape, gh);
}

real_t GridFunction::GetDivergence(ElementTransformation &T) const
{
   DofTransformation doftrans;
   switch (T.ElementType)
   {
      case ElementTransformation::ELEMENT:
      {
         int elNo = T.ElementNo;
         const FiniteElement *fe = fes->GetFE(elNo);
         if (fe->GetRangeType() == FiniteElement::SCALAR)
         {
            MFEM_ASSERT(fe->GetMapType() == FiniteElement::VALUE,
                        "invalid FE map type");
            DenseMatrix grad_hat;
            GetVectorGradientHat(T, grad_hat);
            const DenseMatrix &Jinv = T.InverseJacobian();
            real_t div_v = 0.0;
            for (int i = 0; i < Jinv.Width(); i++)
            {
               for (int j = 0; j < Jinv.Height(); j++)
               {
                  div_v += grad_hat(i, j) * Jinv(j, i);
               }
            }
            return div_v;
         }
         else
         {
            // Assuming RT-type space
            Array<int> dofs;
            fes->GetElementDofs(elNo, dofs, doftrans);
            Vector loc_data, divshape(fe->GetDof());
            GetSubVector(dofs, loc_data);
            doftrans.InvTransformPrimal(loc_data);
            fe->CalcDivShape(T.GetIntPoint(), divshape);
            return (loc_data * divshape) / T.Weight();
         }
      }
      break;
      case ElementTransformation::BDR_ELEMENT:
      {
         // In order to properly capture the derivative of the normal component
         // of the field (as well as the transverse divergence of the
         // tangential components) we must evaluate it in the neighboring
         // element.
         FaceElementTransformations * FET =
            fes->GetMesh()->GetBdrFaceTransformations(T.ElementNo);

         // Boundary elements and boundary faces may have different
         // orientations so adjust the integration point if necessary.
         int f, o;
         fes->GetMesh()->GetBdrElementFace(T.ElementNo, &f, &o);
         IntegrationPoint fip =
            Mesh::TransformBdrElementToFace(FET->GetGeometryType(), o,
                                            T.GetIntPoint());

         // Compute and set the point in element 1 from fip
         FET->SetAllIntPoints(&fip);
         ElementTransformation & T1 = FET->GetElement1Transformation();

         return GetDivergence(T1);
      }
      break;
      case ElementTransformation::BDR_FACE:
      {
         // This must be a DG context so this dynamic cast must succeed.
         FaceElementTransformations * FET =
            dynamic_cast<FaceElementTransformations *>(&T);

         // Evaluate in neighboring element (the integration point in T1 should
         // have already been set).
         ElementTransformation & T1 = FET->GetElement1Transformation();
         return GetDivergence(T1);
      }
      break;
      default:
      {
         MFEM_ABORT("GridFunction::GetDivergence: Unsupported element type \""
                    << T.ElementType << "\"");
      }
   }
   return 0.0; // never reached
}

void GridFunction::GetCurl(ElementTransformation &T, Vector &curl) const
{
   DofTransformation doftrans;
   switch (T.ElementType)
   {
      case ElementTransformation::ELEMENT:
      {
         int elNo = T.ElementNo;
         const FiniteElement *fe = fes->GetFE(elNo);
         if (fe->GetRangeType() == FiniteElement::SCALAR)
         {
            MFEM_ASSERT(fe->GetMapType() == FiniteElement::VALUE,
                        "invalid FE map type");
            DenseMatrix grad_hat;
            GetVectorGradientHat(T, grad_hat);
            const DenseMatrix &Jinv = T.InverseJacobian();
            // Dimensions of grad are vdim x FElem->Dim
            DenseMatrix grad(grad_hat.Height(), Jinv.Width());
            Mult(grad_hat, Jinv, grad);
            MFEM_ASSERT(grad.Height() == grad.Width(), "");
            if (grad.Height() == 3)
            {
               curl.SetSize(3);
               curl(0) = grad(2,1) - grad(1,2);
               curl(1) = grad(0,2) - grad(2,0);
               curl(2) = grad(1,0) - grad(0,1);
            }
            else if (grad.Height() == 2)
            {
               curl.SetSize(1);
               curl(0) = grad(1,0) - grad(0,1);
            }
         }
         else
         {
            // Assuming ND-type space
            Array<int> dofs;
            fes->GetElementDofs(elNo, dofs, doftrans);
            Vector loc_data;
            GetSubVector(dofs, loc_data);
            doftrans.InvTransformPrimal(loc_data);
            DenseMatrix curl_shape(fe->GetDof(), fe->GetCurlDim());
            curl.SetSize(curl_shape.Width());
            fe->CalcPhysCurlShape(T, curl_shape);
            curl_shape.MultTranspose(loc_data, curl);
         }
      }
      break;
      case ElementTransformation::BDR_ELEMENT:
      {
         // In order to capture the tangential components of the curl we
         // must evaluate it in the neighboring element.
         FaceElementTransformations * FET =
            fes->GetMesh()->GetBdrFaceTransformations(T.ElementNo);

         // Boundary elements and boundary faces may have different
         // orientations so adjust the integration point if necessary.
         int f, o;
         fes->GetMesh()->GetBdrElementFace(T.ElementNo, &f, &o);
         IntegrationPoint fip =
            Mesh::TransformBdrElementToFace(FET->GetGeometryType(), o,
                                            T.GetIntPoint());

         // Compute and set the point in element 1 from fip
         FET->SetAllIntPoints(&fip);
         ElementTransformation & T1 = FET->GetElement1Transformation();

         GetCurl(T1, curl);
      }
      break;
      case ElementTransformation::BDR_FACE:
      {
         // This must be a DG context so this dynamic cast must succeed.
         FaceElementTransformations * FET =
            dynamic_cast<FaceElementTransformations *>(&T);

         // Evaluate in neighboring element (the integration point in T1 should
         // have already been set).
         ElementTransformation & T1 = FET->GetElement1Transformation();
         GetCurl(T1, curl);
      }
      break;
      default:
      {
         MFEM_ABORT("GridFunction::GetCurl: Unsupported element type \""
                    << T.ElementType << "\"");
      }
   }
}

void GridFunction::GetGradient(ElementTransformation &T, Vector &grad) const
{
   switch (T.ElementType)
   {
      case ElementTransformation::ELEMENT:
      {
         const FiniteElement *fe = fes->GetFE(T.ElementNo);
         MFEM_ASSERT(fe->GetMapType() == FiniteElement::VALUE,
                     "invalid FE map type");
         MFEM_ASSERT(fes->GetVDim() == 1, "Defined for scalar functions.");
         int spaceDim = fes->GetMesh()->SpaceDimension();
         int dim = fe->GetDim(), dof = fe->GetDof();
         DenseMatrix dshape(dof, dim);
         Vector lval, gh(dim);

         grad.SetSize(spaceDim);
         GetElementDofValues(T.ElementNo, lval);
         fe->CalcDShape(T.GetIntPoint(), dshape);
         dshape.MultTranspose(lval, gh);
         T.InverseJacobian().MultTranspose(gh, grad);
      }
      break;
      case ElementTransformation::BDR_ELEMENT:
      {
         // In order to properly capture the normal component of the gradient
         // as well as its tangential components we must evaluate it in the
         // neighboring element.
         FaceElementTransformations * FET =
            fes->GetMesh()->GetBdrFaceTransformations(T.ElementNo);

         // Boundary elements and boundary faces may have different
         // orientations so adjust the integration point if necessary.
         int f, o;
         fes->GetMesh()->GetBdrElementFace(T.ElementNo, &f, &o);
         IntegrationPoint fip =
            Mesh::TransformBdrElementToFace(FET->GetGeometryType(), o,
                                            T.GetIntPoint());

         // Compute and set the point in element 1 from fip
         FET->SetAllIntPoints(&fip);
         ElementTransformation & T1 = FET->GetElement1Transformation();

         GetGradient(T1, grad);
      }
      break;
      case ElementTransformation::BDR_FACE:
      {
         // This must be a DG context so this dynamic cast must succeed.
         FaceElementTransformations * FET =
            dynamic_cast<FaceElementTransformations *>(&T);

         // Evaluate in neighboring element (the integration point in T1 should
         // have already been set).
         ElementTransformation & T1 = FET->GetElement1Transformation();
         GetGradient(T1, grad);
      }
      break;
      default:
      {
         MFEM_ABORT("GridFunction::GetGradient: Unsupported element type \""
                    << T.ElementType << "\"");
      }
   }
}

void GridFunction::GetGradients(ElementTransformation &tr,
                                const IntegrationRule &ir,
                                DenseMatrix &grad) const
{
   int elNo = tr.ElementNo;
   const FiniteElement *fe = fes->GetFE(elNo);
   MFEM_ASSERT(fe->GetMapType() == FiniteElement::VALUE, "invalid FE map type");
   DenseMatrix dshape(fe->GetDof(), fe->GetDim());
   Vector lval, gh(fe->GetDim()), gcol;

   GetElementDofValues(tr.ElementNo, lval);
   grad.SetSize(fe->GetDim(), ir.GetNPoints());
   for (int i = 0; i < ir.GetNPoints(); i++)
   {
      const IntegrationPoint &ip = ir.IntPoint(i);
      fe->CalcDShape(ip, dshape);
      dshape.MultTranspose(lval, gh);
      tr.SetIntPoint(&ip);
      grad.GetColumnReference(i, gcol);
      const DenseMatrix &Jinv = tr.InverseJacobian();
      Jinv.MultTranspose(gh, gcol);
   }
}

void GridFunction::GetVectorGradient(
   ElementTransformation &T, DenseMatrix &grad) const
{
   switch (T.ElementType)
   {
      case ElementTransformation::ELEMENT:
      {
         MFEM_ASSERT(fes->GetFE(T.ElementNo)->GetMapType() ==
                     FiniteElement::VALUE, "invalid FE map type");
         DenseMatrix grad_hat;
         GetVectorGradientHat(T, grad_hat);
         const DenseMatrix &Jinv = T.InverseJacobian();
         grad.SetSize(grad_hat.Height(), Jinv.Width());
         Mult(grad_hat, Jinv, grad);
      }
      break;
      case ElementTransformation::BDR_ELEMENT:
      {
         // In order to capture the normal component of the gradient we
         // must evaluate it in the neighboring element.
         FaceElementTransformations * FET =
            fes->GetMesh()->GetBdrFaceTransformations(T.ElementNo);

         // Boundary elements and boundary faces may have different
         // orientations so adjust the integration point if necessary.
         int f, o;
         fes->GetMesh()->GetBdrElementFace(T.ElementNo, &f, &o);
         IntegrationPoint fip =
            Mesh::TransformBdrElementToFace(FET->GetGeometryType(), o,
                                            T.GetIntPoint());

         // Compute and set the point in element 1 from fip
         FET->SetAllIntPoints(&fip);
         ElementTransformation & T1 = FET->GetElement1Transformation();

         GetVectorGradient(T1, grad);
      }
      break;
      case ElementTransformation::BDR_FACE:
      {
         // This must be a DG context so this dynamic cast must succeed.
         FaceElementTransformations * FET =
            dynamic_cast<FaceElementTransformations *>(&T);

         // Evaluate in neighboring element (the integration point in T1 should
         // have already been set).
         ElementTransformation & T1 = FET->GetElement1Transformation();
         GetVectorGradient(T1, grad);
      }
      break;
      default:
      {
         MFEM_ABORT("GridFunction::GetVectorGradient: "
                    "Unsupported element type \"" << T.ElementType << "\"");
      }
   }
}

void GridFunction::GetElementAverages(GridFunction &avgs) const
{
   MassIntegrator Mi;
   DenseMatrix loc_mass;
   Array<int> te_dofs, tr_dofs;
   Vector loc_avgs, loc_this;
   Vector int_psi(avgs.Size());
   DofTransformation tr_doftrans, te_doftrans;

   avgs = 0.0;
   int_psi = 0.0;
   for (int i = 0; i < fes->GetNE(); i++)
   {
      Mi.AssembleElementMatrix2(*fes->GetFE(i), *avgs.FESpace()->GetFE(i),
                                *fes->GetElementTransformation(i), loc_mass);
      fes->GetElementDofs(i, tr_dofs, tr_doftrans);
      avgs.FESpace()->GetElementDofs(i, te_dofs, te_doftrans);
      GetSubVector(tr_dofs, loc_this);
      tr_doftrans.InvTransformPrimal(loc_this);
      loc_avgs.SetSize(te_dofs.Size());
      loc_mass.Mult(loc_this, loc_avgs);
      te_doftrans.TransformPrimal(loc_avgs);
      avgs.AddElementVector(te_dofs, loc_avgs);
      loc_this = 1.0; // assume the local basis for 'this' sums to 1
      loc_mass.Mult(loc_this, loc_avgs);
      int_psi.AddElementVector(te_dofs, loc_avgs);
   }
   for (int i = 0; i < avgs.Size(); i++)
   {
      avgs(i) /= int_psi(i);
   }
}

void GridFunction::GetElementDofValues(int el, Vector &dof_vals) const
{
   Array<int> dof_idx;
   DofTransformation doftrans;
   fes->GetElementVDofs(el, dof_idx, doftrans);
   GetSubVector(dof_idx, dof_vals);
   doftrans.InvTransformPrimal(dof_vals);
}

void GridFunction::ProjectGridFunction(const GridFunction &src)
{
   Mesh *mesh = fes->GetMesh();
   bool sameP = false;
   DenseMatrix P;

   if (!mesh->GetNE()) { return; }

   Geometry::Type geom, cached_geom = Geometry::INVALID;
   if (mesh->GetNumGeometries(mesh->Dimension()) == 1)
   {
      // Assuming that the projection matrix is the same for all elements
      sameP = true;
      fes->GetTypicalFE()->Project(*src.fes->GetTypicalFE(),
                                   *mesh->GetTypicalElementTransformation(), P);
   }
   const int vdim = fes->GetVDim();
   MFEM_VERIFY(vdim == src.fes->GetVDim(), "incompatible vector dimensions!");

   Array<int> src_vdofs, dest_vdofs;
   Vector src_lvec, dest_lvec(vdim*P.Height());

   DofTransformation src_doftrans, doftrans;
   for (int i = 0; i < mesh->GetNE(); i++)
   {
      // Assuming the projection matrix P depends only on the element geometry
      if ( !sameP && (geom = mesh->GetElementBaseGeometry(i)) != cached_geom )
      {
         fes->GetFE(i)->Project(*src.fes->GetFE(i),
                                *mesh->GetElementTransformation(i), P);
         dest_lvec.SetSize(vdim*P.Height());
         cached_geom = geom;
      }

      src.fes->GetElementVDofs(i, src_vdofs, src_doftrans);
      src.GetSubVector(src_vdofs, src_lvec);
      src_doftrans.InvTransformPrimal(src_lvec);
      for (int vd = 0; vd < vdim; vd++)
      {
         P.Mult(&src_lvec[vd*P.Width()], &dest_lvec[vd*P.Height()]);
      }
      fes->GetElementVDofs(i, dest_vdofs, doftrans);
      doftrans.TransformPrimal(dest_lvec);
      SetSubVector(dest_vdofs, dest_lvec);
   }
}

void GridFunction::ImposeBounds(int i, const Vector &weights,
                                const Vector &lo_, const Vector &hi_)
{
   Array<int> vdofs;
   DofTransformation doftrans;
   fes->GetElementVDofs(i, vdofs, doftrans);
   int size = vdofs.Size();
   Vector vals, new_vals(size);

   GetSubVector(vdofs, vals);
   doftrans.InvTransformPrimal(vals);

   MFEM_ASSERT(weights.Size() == size, "Different # of weights and dofs.");
   MFEM_ASSERT(lo_.Size() == size, "Different # of lower bounds and dofs.");
   MFEM_ASSERT(hi_.Size() == size, "Different # of upper bounds and dofs.");

   int max_iter = 30;
   real_t tol = 1.e-12;
   SLBQPOptimizer slbqp;
   slbqp.SetMaxIter(max_iter);
   slbqp.SetAbsTol(1.0e-18);
   slbqp.SetRelTol(tol);
   slbqp.SetBounds(lo_, hi_);
   slbqp.SetLinearConstraint(weights, weights * vals);
   slbqp.SetPrintLevel(0); // print messages only if not converged
   slbqp.Mult(vals, new_vals);

   doftrans.TransformPrimal(new_vals);
   SetSubVector(vdofs, new_vals);
}

void GridFunction::ImposeBounds(int i, const Vector &weights,
                                real_t min_, real_t max_)
{
   Array<int> vdofs;
   DofTransformation doftrans;
   fes->GetElementVDofs(i, vdofs, doftrans);
   int size = vdofs.Size();
   Vector vals, new_vals(size);
   GetSubVector(vdofs, vals);
   doftrans.InvTransformPrimal(vals);

   real_t max_val = vals.Max();
   real_t min_val = vals.Min();

   if (max_val <= min_)
   {
      new_vals = min_;
      doftrans.TransformPrimal(new_vals);
      SetSubVector(vdofs, new_vals);
      return;
   }

   if (min_ <= min_val && max_val <= max_)
   {
      return;
   }

   Vector minv(size), maxv(size);
   minv = (min_ > min_val) ? min_ : min_val;
   maxv = (max_ < max_val) ? max_ : max_val;

   ImposeBounds(i, weights, minv, maxv);
}

void GridFunction::RestrictConforming()
{
   const SparseMatrix *R = fes->GetRestrictionMatrix();
   const Operator *P = fes->GetProlongationMatrix();

   if (P && R)
   {
      Vector tmp(R->Height());
      R->Mult(*this, tmp);
      P->Mult(tmp, *this);
   }
}

void GridFunction::GetNodalValues(Vector &nval, int vdim) const
{
   Array<int> vertices;
   Array<real_t> values;
   Array<int> overlap(fes->GetNV());
   nval.SetSize(fes->GetNV());
   nval = 0.0;
   overlap = 0;
   nval.HostReadWrite();
   for (int i = 0; i < fes->GetNE(); i++)
   {
      fes->GetElementVertices(i, vertices);
      GetNodalValues(i, values, vdim);
      for (int j = 0; j < vertices.Size(); j++)
      {
         nval(vertices[j]) += values[j];
         overlap[vertices[j]]++;
      }
   }
   for (int i = 0; i < overlap.Size(); i++)
   {
      nval(i) /= overlap[i];
   }
}


void GridFunction::CountElementsPerVDof(Array<int> &elem_per_vdof) const
{
   elem_per_vdof.SetSize(fes->GetVSize());
   elem_per_vdof = 0;
   Array<int> vdofs;

   for (int i = 0; i < fes->GetNE(); i++)
   {
      fes->GetElementVDofs(i, vdofs);
      // Accumulate values in all dofs, count the zones.
      for (int j = 0; j < vdofs.Size(); j++)
      {
         elem_per_vdof[vdofs[j]]++;
      }
   }
}

void GridFunction::AccumulateAndCountZones(Coefficient &coeff,
                                           AvgType type,
                                           Array<int> &zones_per_vdof)
{
   zones_per_vdof.SetSize(fes->GetVSize());
   zones_per_vdof = 0;

   // Local interpolation
   Array<int> vdofs;
   Vector vals;
   *this = 0.0;

   HostReadWrite();

   for (int i = 0; i < fes->GetNE(); i++)
   {
      fes->GetElementVDofs(i, vdofs);
      // Local interpolation of coeff.
      vals.SetSize(vdofs.Size());
      fes->GetFE(i)->Project(coeff, *fes->GetElementTransformation(i), vals);

      // Accumulate values in all dofs, count the zones.
      for (int j = 0; j < vdofs.Size(); j++)
      {
         if (type == HARMONIC)
         {
            MFEM_VERIFY(vals[j] != 0.0,
                        "Coefficient has zeros, harmonic avg is undefined!");
            (*this)(vdofs[j]) += 1.0 / vals[j];
         }
         else if (type == ARITHMETIC)
         {
            (*this)(vdofs[j]) += vals[j];
         }
         else { MFEM_ABORT("Not implemented"); }

         zones_per_vdof[vdofs[j]]++;
      }
   }
}

void GridFunction::AccumulateAndCountZones(VectorCoefficient &vcoeff,
                                           AvgType type,
                                           Array<int> &zones_per_vdof)
{
   zones_per_vdof.SetSize(fes->GetVSize());
   zones_per_vdof = 0;

   // Local interpolation
   Array<int> vdofs;
   Vector vals;
   *this = 0.0;

   HostReadWrite();

   for (int i = 0; i < fes->GetNE(); i++)
   {
      fes->GetElementVDofs(i, vdofs);
      // Local interpolation of coeff.
      vals.SetSize(vdofs.Size());
      fes->GetFE(i)->Project(vcoeff, *fes->GetElementTransformation(i), vals);

      // Accumulate values in all dofs, count the zones.
      for (int j = 0; j < vdofs.Size(); j++)
      {
         int ldof;
         int isign;
         if (vdofs[j] < 0 )
         {
            ldof = -1-vdofs[j];
            isign = -1;
         }
         else
         {
            ldof = vdofs[j];
            isign = 1;
         }

         if (type == HARMONIC)
         {
            MFEM_VERIFY(vals[j] != 0.0,
                        "Coefficient has zeros, harmonic avg is undefined!");
            (*this)(ldof) += isign / vals[j];
         }
         else if (type == ARITHMETIC)
         {
            (*this)(ldof) += isign*vals[j];

         }
         else { MFEM_ABORT("Not implemented"); }

         zones_per_vdof[ldof]++;
      }
   }
}

void GridFunction::AccumulateAndCountBdrValues(
   Coefficient *coeff[], VectorCoefficient *vcoeff, const Array<int> &attr,
   Array<int> &values_counter)
{
   Array<int> vdofs;
   Vector vc;

   values_counter.SetSize(Size());
   values_counter = 0;

   const int vdim = fes->GetVDim();
   HostReadWrite();

   for (int i = 0; i < fes->GetNBE(); i++)
   {
      if (attr[fes->GetBdrAttribute(i) - 1] == 0) { continue; }

      const FiniteElement *fe = fes->GetBE(i);
      const int fdof = fe->GetDof();
      ElementTransformation *transf = fes->GetBdrElementTransformation(i);
      const IntegrationRule &ir = fe->GetNodes();
      fes->GetBdrElementVDofs(i, vdofs);

      for (int j = 0; j < fdof; j++)
      {
         const IntegrationPoint &ip = ir.IntPoint(j);
         transf->SetIntPoint(&ip);
         if (vcoeff) { vcoeff->Eval(vc, *transf, ip); }
         for (int d = 0; d < vdim; d++)
         {
            if (!vcoeff && !coeff[d]) { continue; }

            real_t val = vcoeff ? vc(d) : coeff[d]->Eval(*transf, ip);
            int ind = vdofs[fdof*d+j];
            if ( ind < 0 )
            {
               val = -val, ind = -1-ind;
            }
            if (++values_counter[ind] == 1)
            {
               (*this)(ind) = val;
            }
            else
            {
               (*this)(ind) += val;
            }
         }
      }
   }

   // In the case of partially conforming space, i.e. (fes->cP != NULL), we need
   // to set the values of all dofs on which the dofs set above depend.
   // Dependency is defined from the matrix A = cP.cR: dof i depends on dof j
   // iff A_ij != 0. It is sufficient to resolve just the first level of
   // dependency, since A is a projection matrix: A^n = A due to cR.cP = I.
   // Cases like these arise in 3D when boundary edges are constrained by
   // (depend on) internal faces/elements, or for internal boundaries in 2 or
   // 3D. We use the virtual method GetBoundaryClosure from NCMesh to resolve
   // the dependencies.
   if (fes->Nonconforming() && (fes->GetMesh()->Dimension() == 2 ||
                                fes->GetMesh()->Dimension() == 3))
   {
      Vector vals;
      Mesh *mesh = fes->GetMesh();
      NCMesh *ncmesh = mesh->ncmesh;
      Array<int> bdr_edges, bdr_vertices, bdr_faces;
      ncmesh->GetBoundaryClosure(attr, bdr_vertices, bdr_edges, bdr_faces);

      auto mark_dofs = [&](ElementTransformation &transf, const FiniteElement &fe)
      {
         if (!vcoeff)
         {
            vals.SetSize(fe.GetDof());
            for (int d = 0; d < vdim; d++)
            {
               if (!coeff[d]) { continue; }

               fe.Project(*coeff[d], transf, vals);
               for (int k = 0; k < vals.Size(); k++)
               {
                  const int ind = vdofs[d*vals.Size()+k];
                  if (++values_counter[ind] == 1)
                  {
                     (*this)(ind) = vals(k);
                  }
                  else
                  {
                     (*this)(ind) += vals(k);
                  }
               }
            }
         }
         else // vcoeff != NULL
         {
            vals.SetSize(vdim*fe.GetDof());
            fe.Project(*vcoeff, transf, vals);
            for (int k = 0; k < vals.Size(); k++)
            {
               const int ind = vdofs[k];
               if (++values_counter[ind] == 1)
               {
                  (*this)(ind) = vals(k);
               }
               else
               {
                  (*this)(ind) += vals(k);
               }
            }
         }
      };

      for (auto edge : bdr_edges)
      {
         fes->GetEdgeVDofs(edge, vdofs);
         if (vdofs.Size() == 0) { continue; }

         ElementTransformation *transf = mesh->GetEdgeTransformation(edge);
         const FiniteElement *fe = fes->GetEdgeElement(edge);
         mark_dofs(*transf, *fe);
      }

      for (auto face : bdr_faces)
      {
         fes->GetFaceVDofs(face, vdofs);
         if (vdofs.Size() == 0) { continue; }

         ElementTransformation *transf = mesh->GetFaceTransformation(face);
         const FiniteElement *fe = fes->GetFaceElement(face);
         mark_dofs(*transf, *fe);
      }
   }
}

static void accumulate_dofs(const Array<int> &dofs, const Vector &vals,
                            Vector &gf, Array<int> &values_counter)
{
   for (int i = 0; i < dofs.Size(); i++)
   {
      int k = dofs[i];
      real_t val = vals(i);
      if (k < 0) { k = -1 - k; val = -val; }
      if (++values_counter[k] == 1)
      {
         gf(k) = val;
      }
      else
      {
         gf(k) += val;
      }
   }
}

void GridFunction::AccumulateAndCountBdrTangentValues(
   VectorCoefficient &vcoeff, const Array<int> &bdr_attr,
   Array<int> &values_counter)
{
   const FiniteElement *fe;
   ElementTransformation *T;
   Array<int> dofs;
   Vector lvec;
   DofTransformation dof_tr;

   values_counter.SetSize(Size());
   values_counter = 0;

   HostReadWrite();

   for (int i = 0; i < fes->GetNBE(); i++)
   {
      if (bdr_attr[fes->GetBdrAttribute(i)-1] == 0)
      {
         continue;
      }
      fe = fes->GetBE(i);
      T = fes->GetBdrElementTransformation(i);
      fes->GetBdrElementDofs(i, dofs, dof_tr);
      lvec.SetSize(fe->GetDof());
      fe->Project(vcoeff, *T, lvec);
      dof_tr.TransformPrimal(lvec);
      accumulate_dofs(dofs, lvec, *this, values_counter);
   }

   if (fes->Nonconforming() && (fes->GetMesh()->Dimension() == 2 ||
                                fes->GetMesh()->Dimension() == 3))
   {
      Mesh *mesh = fes->GetMesh();
      NCMesh *ncmesh = mesh->ncmesh;
      Array<int> bdr_edges, bdr_vertices, bdr_faces;
      ncmesh->GetBoundaryClosure(bdr_attr, bdr_vertices, bdr_edges, bdr_faces);

      for (auto edge : bdr_edges)
      {
         fes->GetEdgeDofs(edge, dofs);
         if (dofs.Size() == 0) { continue; }

         T = mesh->GetEdgeTransformation(edge);
         fe = fes->GetEdgeElement(edge);
         lvec.SetSize(fe->GetDof());
         fe->Project(vcoeff, *T, lvec);
         accumulate_dofs(dofs, lvec, *this, values_counter);
      }

      for (auto face : bdr_faces)
      {
         fes->GetFaceDofs(face, dofs);
         if (dofs.Size() == 0) { continue; }

         T = mesh->GetFaceTransformation(face);
         fe = fes->GetFaceElement(face);
         lvec.SetSize(fe->GetDof());
         fe->Project(vcoeff, *T, lvec);
         accumulate_dofs(dofs, lvec, *this, values_counter);
      }
   }
}

void GridFunction::ComputeMeans(AvgType type, Array<int> &zones_per_vdof)
{
   switch (type)
   {
      case ARITHMETIC:
         for (int i = 0; i < size; i++)
         {
            const int nz = zones_per_vdof[i];
            if (nz) { (*this)(i) /= nz; }
         }
         break;

      case HARMONIC:
         for (int i = 0; i < size; i++)
         {
            const int nz = zones_per_vdof[i];
            if (nz) { (*this)(i) = nz/(*this)(i); }
         }
         break;

      default:
         MFEM_ABORT("invalid AvgType");
   }
}

void GridFunction::ProjectDeltaCoefficient(DeltaCoefficient &delta_coeff,
                                           real_t &integral)
{
   if (!fes->GetNE())
   {
      integral = 0.0;
      return;
   }

   Mesh *mesh = fes->GetMesh();
   const int dim = mesh->Dimension();
   const real_t *center = delta_coeff.Center();
   const real_t *vert = mesh->GetVertex(0);
   real_t min_dist, dist;
   int v_idx = 0;

   // find the vertex closest to the center of the delta function
   min_dist = Distance(center, vert, dim);
   for (int i = 0; i < mesh->GetNV(); i++)
   {
      vert = mesh->GetVertex(i);
      dist = Distance(center, vert, dim);
      if (dist < min_dist)
      {
         min_dist = dist;
         v_idx = i;
      }
   }

   (*this) = 0.0;
   integral = 0.0;

   if (min_dist >= delta_coeff.Tol())
   {
      return;
   }

   // find the elements that have 'v_idx' as a vertex
   MassIntegrator Mi(*delta_coeff.Weight());
   DenseMatrix loc_mass;
   Array<int> vdofs, vertices;
   Vector vals, loc_mass_vals;
   DofTransformation doftrans;

   for (int i = 0; i < mesh->GetNE(); i++)
   {
      mesh->GetElementVertices(i, vertices);
      for (int j = 0; j < vertices.Size(); j++)
         if (vertices[j] == v_idx)
         {
            const FiniteElement *fe = fes->GetFE(i);
            Mi.AssembleElementMatrix(*fe, *fes->GetElementTransformation(i),
                                     loc_mass);
            vals.SetSize(fe->GetDof());
            fe->ProjectDelta(j, vals);
            fes->GetElementVDofs(i, vdofs, doftrans);
            doftrans.TransformPrimal(vals);
            SetSubVector(vdofs, vals);
            loc_mass_vals.SetSize(vals.Size());
            loc_mass.Mult(vals, loc_mass_vals);
            integral += loc_mass_vals.Sum(); // partition of unity basis
            break;
         }
   }
}

void GridFunction::ProjectCoefficient(Coefficient &coeff)
{
   MFEM_VERIFY(
      VectorDim() == 1,
      "Cannot project scalar Coefficient onto vector GridFunction");
   DeltaCoefficient *delta_c = dynamic_cast<DeltaCoefficient *>(&coeff);
   DofTransformation doftrans;

   if (delta_c == NULL)
   {
      if (fes->GetNURBSext() == NULL)
      {
         Array<int> vdofs;
         Vector vals;

         for (int i = 0; i < fes->GetNE(); i++)
         {
            fes->GetElementVDofs(i, vdofs, doftrans);
            vals.SetSize(vdofs.Size());
            fes->GetFE(i)->Project(coeff, *fes->GetElementTransformation(i), vals);
            doftrans.TransformPrimal(vals);
            SetSubVector(vdofs, vals);
         }
      }
      else
      {
         // Define and assemble linear form
         LinearForm b(fes);
         b.AddDomainIntegrator(new DomainLFIntegrator(coeff));
         b.Assemble();

         // Define and assemble bilinear form
         BilinearForm a(fes);
         a.AddDomainIntegrator(new MassIntegrator());
         a.Assemble();

         // Set solver and preconditioner
         SparseMatrix A(a.SpMat());
         GSSmoother  prec(A);
         CGSolver cg;
         cg.SetOperator(A);
         cg.SetPreconditioner(prec);
         cg.SetRelTol(1e-12);
         cg.SetMaxIter(1000);
         cg.SetPrintLevel(0);

         // Solve and get solution
         *this = 0.0;
         cg.Mult(b,*this);
      }
   }
   else
   {
      real_t integral;

      ProjectDeltaCoefficient(*delta_c, integral);

      (*this) *= (delta_c->Scale() / integral);
   }
}

void GridFunction::ProjectCoefficient(
   Coefficient &coeff, Array<int> &dofs, int vd)
{
   int el = -1;
   ElementTransformation *T = NULL;
   const FiniteElement *fe = NULL;

   for (int i = 0; i < dofs.Size(); i++)
   {
      int dof = dofs[i], j = fes->GetElementForDof(dof);
      if (el != j)
      {
         el = j;
         T = fes->GetElementTransformation(el);
         fe = fes->GetFE(el);
      }
      int vdof = fes->DofToVDof(dof, vd);
      int ld = fes->GetLocalDofForDof(dof);
      const IntegrationPoint &ip = fe->GetNodes().IntPoint(ld);
      T->SetIntPoint(&ip);
      (*this)(vdof) = coeff.Eval(*T, ip);
   }
}

void GridFunction::ProjectCoefficient(VectorCoefficient &vcoeff)
{
<<<<<<< HEAD
   MFEM_VERIFY(VectorDim() == vcoeff.GetVDim(), "vcoeff vdim != VectorDim()");
=======
   DofTransformation doftrans;
>>>>>>> 2139999a
   if (fes->GetNURBSext() == NULL)
   {
      int i;
      Array<int> vdofs;
      Vector vals;

      for (i = 0; i < fes->GetNE(); i++)
      {
         fes->GetElementVDofs(i, vdofs, doftrans);
         vals.SetSize(vdofs.Size());
         fes->GetFE(i)->Project(vcoeff, *fes->GetElementTransformation(i), vals);
         doftrans.TransformPrimal(vals);
         SetSubVector(vdofs, vals);
      }
   }
   else
   {
      // Define and assemble linear form
      LinearForm b(fes);
      b.AddDomainIntegrator(new VectorFEDomainLFIntegrator(vcoeff));
      b.Assemble();

      // Define and assemble bilinear form
      BilinearForm a(fes);
      a.AddDomainIntegrator(new VectorFEMassIntegrator());
      a.Assemble();

      // Set solver and preconditioner
      SparseMatrix A(a.SpMat());
      GSSmoother  prec(A);
      CGSolver cg;
      cg.SetOperator(A);
      cg.SetPreconditioner(prec);
      cg.SetRelTol(1e-12);
      cg.SetMaxIter(1000);
      cg.SetPrintLevel(0);

      // Solve and get solution
      *this = 0.0;
      cg.Mult(b,*this);
   }
}

void GridFunction::ProjectCoefficient(
   VectorCoefficient &vcoeff, Array<int> &dofs)
{
   MFEM_VERIFY(VectorDim() == vcoeff.GetVDim(), "vcoeff vdim != VectorDim()");
   int el = -1;
   ElementTransformation *T = NULL;
   const FiniteElement *fe = NULL;

   Vector val;

   for (int i = 0; i < dofs.Size(); i++)
   {
      int dof = dofs[i], j = fes->GetElementForDof(dof);
      if (el != j)
      {
         el = j;
         T = fes->GetElementTransformation(el);
         fe = fes->GetFE(el);
      }
      int ld = fes->GetLocalDofForDof(dof);
      const IntegrationPoint &ip = fe->GetNodes().IntPoint(ld);
      T->SetIntPoint(&ip);
      vcoeff.Eval(val, *T, ip);
      for (int vd = 0; vd < fes->GetVDim(); vd ++)
      {
         int vdof = fes->DofToVDof(dof, vd);
         (*this)(vdof) = val(vd);
      }
   }
}

void GridFunction::ProjectCoefficient(VectorCoefficient &vcoeff, int attribute)
{
   MFEM_VERIFY(VectorDim() == vcoeff.GetVDim(), "vcoeff vdim != VectorDim()");
   int i;
   Array<int> vdofs;
   Vector vals;
   DofTransformation doftrans;

   for (i = 0; i < fes->GetNE(); i++)
   {
      if (fes->GetAttribute(i) != attribute)
      {
         continue;
      }

      fes->GetElementVDofs(i, vdofs, doftrans);
      vals.SetSize(vdofs.Size());
      fes->GetFE(i)->Project(vcoeff, *fes->GetElementTransformation(i), vals);
      doftrans.TransformPrimal(vals);
      SetSubVector(vdofs, vals);
   }
}

void GridFunction::ProjectCoefficient(Coefficient *coeff[])
{
   int i, j, fdof, d, ind, vdim;
   real_t val;
   const FiniteElement *fe;
   ElementTransformation *transf;
   Array<int> vdofs;

   vdim = fes->GetVDim();
   for (i = 0; i < fes->GetNE(); i++)
   {
      fe = fes->GetFE(i);
      fdof = fe->GetDof();
      transf = fes->GetElementTransformation(i);
      const IntegrationRule &ir = fe->GetNodes();
      // doftrans = fes->GetElementVDofs(i, vdofs);
      fes->GetElementVDofs(i, vdofs);
      for (j = 0; j < fdof; j++)
      {
         const IntegrationPoint &ip = ir.IntPoint(j);
         transf->SetIntPoint(&ip);
         for (d = 0; d < vdim; d++)
         {
            if (!coeff[d]) { continue; }

            val = coeff[d]->Eval(*transf, ip);
            if ( (ind = vdofs[fdof*d+j]) < 0 )
            {
               val = -val, ind = -1-ind;
            }
            (*this)(ind) = val;
         }
      }
   }
}

void GridFunction::ProjectDiscCoefficient(VectorCoefficient &coeff,
                                          Array<int> &dof_attr)
{
   MFEM_VERIFY(VectorDim() == coeff.GetVDim(), "coeff vdim != VectorDim()");
   Array<int> vdofs;
   Vector vals;

   HostWrite();
   // maximal element attribute for each dof
   dof_attr.SetSize(fes->GetVSize());
   dof_attr = -1;

   // local projection
   for (int i = 0; i < fes->GetNE(); i++)
   {
      fes->GetElementVDofs(i, vdofs);
      vals.SetSize(vdofs.Size());
      fes->GetFE(i)->Project(coeff, *fes->GetElementTransformation(i), vals);

      // the values in shared dofs are determined from the element with maximal
      // attribute
      int attr = fes->GetAttribute(i);
      for (int j = 0; j < vdofs.Size(); j++)
      {
         if (attr > dof_attr[vdofs[j]])
         {
            (*this)(vdofs[j]) = vals[j];
            dof_attr[vdofs[j]] = attr;
         }
      }
   }
}

void GridFunction::ProjectDiscCoefficient(VectorCoefficient &coeff)
{
   MFEM_VERIFY(VectorDim() == coeff.GetVDim(), "coeff vdim != VectorDim()");
   Array<int> dof_attr;
   ProjectDiscCoefficient(coeff, dof_attr);
}

void GridFunction::ProjectDiscCoefficient(Coefficient &coeff, AvgType type)
{
   // Harmonic  (x1 ... xn) = [ (1/x1 + ... + 1/xn) / n ]^-1.
   // Arithmetic(x1 ... xn) = (x1 + ... + xn) / n.

   MFEM_VERIFY(
      VectorDim() == 1,
      "Cannot project a scalar coefficient onto a vector GridFunction");

   Array<int> zones_per_vdof;
   AccumulateAndCountZones(coeff, type, zones_per_vdof);

   ComputeMeans(type, zones_per_vdof);
}

void GridFunction::ProjectDiscCoefficient(VectorCoefficient &coeff,
                                          AvgType type)
{
   MFEM_VERIFY(VectorDim() == coeff.GetVDim(), "coeff vdim != VectorDim()");
   Array<int> zones_per_vdof;
   AccumulateAndCountZones(coeff, type, zones_per_vdof);

   ComputeMeans(type, zones_per_vdof);
}

void GridFunction::ProjectBdrCoefficient(VectorCoefficient &vcoeff,
                                         const Array<int> &attr)
{
   MFEM_VERIFY(BdrVectorDim() == vcoeff.GetVDim(),
               "vcoeff vdim != BdrVectorDim()");
   Array<int> values_counter;
   AccumulateAndCountBdrValues(NULL, &vcoeff, attr, values_counter);
   ComputeMeans(ARITHMETIC, values_counter);

#ifdef MFEM_DEBUG
   Array<int> ess_vdofs_marker;
   fes->GetEssentialVDofs(attr, ess_vdofs_marker);
   for (int i = 0; i < values_counter.Size(); i++)
   {
      MFEM_ASSERT(bool(values_counter[i]) == bool(ess_vdofs_marker[i]),
                  "internal error");
   }
#endif
}

void GridFunction::ProjectBdrCoefficient(Coefficient *coeff[],
                                         const Array<int> &attr)
{
   Array<int> values_counter;
   // this->HostReadWrite(); // done inside the next call
   AccumulateAndCountBdrValues(coeff, NULL, attr, values_counter);
   ComputeMeans(ARITHMETIC, values_counter);

#ifdef MFEM_DEBUG
   Array<int> ess_vdofs_marker(Size());
   ess_vdofs_marker = 0;
   Array<int> component_dof_marker;
   for (int i = 0; i < fes->GetVDim(); i++)
   {
      if (!coeff[i]) { continue; }
      fes->GetEssentialVDofs(attr, component_dof_marker,i);
      for (int j = 0; j<Size(); j++)
      {
         ess_vdofs_marker[j] = bool(ess_vdofs_marker[j]) ||
                               bool(component_dof_marker[j]);
      }
   }
   for (int i = 0; i < values_counter.Size(); i++)
   {
      MFEM_ASSERT(bool(values_counter[i]) == ess_vdofs_marker[i],
                  "internal error");
   }
#endif
}

void GridFunction::ProjectBdrCoefficientNormal(
   VectorCoefficient &vcoeff, const Array<int> &bdr_attr)
{
   MFEM_VERIFY(BdrVectorDim() == 1, "BdrVectorDim() != 1");
   MFEM_VERIFY(vcoeff.GetVDim() == fes->GetMesh()->SpaceDimension(),
               "vcoeff vdim != space dim");
#if 0
   // implementation for the case when the face dofs are integrals of the
   // normal component.
   const FiniteElement *fe;
   ElementTransformation *T;
   Array<int> dofs;
   int dim = vcoeff.GetVDim();
   Vector vc(dim), nor(dim), lvec, shape;

   for (int i = 0; i < fes->GetNBE(); i++)
   {
      if (bdr_attr[fes->GetBdrAttribute(i)-1] == 0)
      {
         continue;
      }
      fe = fes->GetBE(i);
      T = fes->GetBdrElementTransformation(i);
      int intorder = 2*fe->GetOrder(); // !!!
      const IntegrationRule &ir = IntRules.Get(fe->GetGeomType(), intorder);
      int nd = fe->GetDof();
      lvec.SetSize(nd);
      shape.SetSize(nd);
      lvec = 0.0;
      for (int j = 0; j < ir.GetNPoints(); j++)
      {
         const IntegrationPoint &ip = ir.IntPoint(j);
         T->SetIntPoint(&ip);
         vcoeff.Eval(vc, *T, ip);
         CalcOrtho(T->Jacobian(), nor);
         fe->CalcShape(ip, shape);
         lvec.Add(ip.weight * (vc * nor), shape);
      }
      fes->GetBdrElementDofs(i, dofs);
      SetSubVector(dofs, lvec);
   }
#else
   // implementation for the case when the face dofs are scaled point
   // values of the normal component.
   const FiniteElement *fe;
   ElementTransformation *T;
   Array<int> dofs;
   int dim = vcoeff.GetVDim();
   Vector vc(dim), nor(dim), lvec;
   DofTransformation doftrans;

   for (int i = 0; i < fes->GetNBE(); i++)
   {
      if (bdr_attr[fes->GetBdrAttribute(i)-1] == 0)
      {
         continue;
      }
      fe = fes->GetBE(i);
      T = fes->GetBdrElementTransformation(i);
      const IntegrationRule &ir = fe->GetNodes();
      lvec.SetSize(fe->GetDof());
      for (int j = 0; j < ir.GetNPoints(); j++)
      {
         const IntegrationPoint &ip = ir.IntPoint(j);
         T->SetIntPoint(&ip);
         vcoeff.Eval(vc, *T, ip);
         CalcOrtho(T->Jacobian(), nor);
         lvec(j) = (vc * nor);
      }
      fes->GetBdrElementDofs(i, dofs, doftrans);
      doftrans.TransformPrimal(lvec);
      SetSubVector(dofs, lvec);
   }
#endif
}

void GridFunction::ProjectBdrCoefficientTangent(
   VectorCoefficient &vcoeff, const Array<int> &bdr_attr)
{
   MFEM_VERIFY(BdrVectorDim()+1 == vcoeff.GetVDim(),
               "vcoeff vdim != BdrVectorDim()+1");
   Array<int> values_counter;
   AccumulateAndCountBdrTangentValues(vcoeff, bdr_attr, values_counter);
   ComputeMeans(ARITHMETIC, values_counter);
#ifdef MFEM_DEBUG
   Array<int> ess_vdofs_marker;
   fes->GetEssentialVDofs(bdr_attr, ess_vdofs_marker);
   for (int i = 0; i < values_counter.Size(); i++)
   {
      MFEM_ASSERT(bool(values_counter[i]) == bool(ess_vdofs_marker[i]),
                  "internal error");
   }
#endif
}

real_t GridFunction::ComputeL2Error(
   Coefficient *exsol[], const IntegrationRule *irs[],
   const Array<int> *elems) const
{
   real_t error = 0.0, a;
   const FiniteElement *fe;
   ElementTransformation *transf;
   Vector shape;
   Array<int> vdofs;
   int fdof, d, i, intorder, j, k;

   for (i = 0; i < fes->GetNE(); i++)
   {
      if (elems != NULL && (*elems)[i] == 0) { continue; }
      fe = fes->GetFE(i);
      fdof = fe->GetDof();
      transf = fes->GetElementTransformation(i);
      shape.SetSize(fdof);
      intorder = 2*fe->GetOrder() + 3; // <----------
      const IntegrationRule *ir;
      if (irs)
      {
         ir = irs[fe->GetGeomType()];
      }
      else
      {
         ir = &(IntRules.Get(fe->GetGeomType(), intorder));
      }
      fes->GetElementVDofs(i, vdofs);
      real_t elem_error = 0.0;
      for (j = 0; j < ir->GetNPoints(); j++)
      {
         const IntegrationPoint &ip = ir->IntPoint(j);
         transf->SetIntPoint(&ip);
         fe->CalcPhysShape(*transf, shape);
         for (d = 0; d < fes->GetVDim(); d++)
         {
            a = 0;
            for (k = 0; k < fdof; k++)
               if (vdofs[fdof*d+k] >= 0)
               {
                  a += (*this)(vdofs[fdof*d+k]) * shape(k);
               }
               else
               {
                  a -= (*this)(-1-vdofs[fdof*d+k]) * shape(k);
               }
            a -= exsol[d]->Eval(*transf, ip);
            elem_error += ip.weight * transf->Weight() * a * a;
         }
      }
      // negative quadrature weights may cause the error to be negative
      error += fabs(elem_error);
   }

   return sqrt(error);
}

real_t GridFunction::ComputeL2Error(
   VectorCoefficient &exsol, const IntegrationRule *irs[],
   const Array<int> *elems) const
{
   real_t error = 0.0;
   const FiniteElement *fe;
   ElementTransformation *T;
   DenseMatrix vals, exact_vals;
   Vector loc_errs;

   for (int i = 0; i < fes->GetNE(); i++)
   {
      if (elems != NULL && (*elems)[i] == 0) { continue; }
      fe = fes->GetFE(i);
      int intorder = 2*fe->GetOrder() + 3; // <----------
      const IntegrationRule *ir;
      if (irs)
      {
         ir = irs[fe->GetGeomType()];
      }
      else
      {
         ir = &(IntRules.Get(fe->GetGeomType(), intorder));
      }
      real_t elem_error = 0.0;
      T = fes->GetElementTransformation(i);
      GetVectorValues(*T, *ir, vals);
      exsol.Eval(exact_vals, *T, *ir);
      vals -= exact_vals;
      loc_errs.SetSize(vals.Width());
      vals.Norm2(loc_errs);
      for (int j = 0; j < ir->GetNPoints(); j++)
      {
         const IntegrationPoint &ip = ir->IntPoint(j);
         T->SetIntPoint(&ip);
         elem_error += ip.weight * T->Weight() * (loc_errs(j) * loc_errs(j));
      }
      // negative quadrature weights may cause the error to be negative
      error += fabs(elem_error);
   }
   return sqrt(error);
}

real_t GridFunction::ComputeElementGradError(int ielem,
                                             VectorCoefficient *exgrad,
                                             const IntegrationRule *irs[]) const
{
   real_t error = 0.0;
   const FiniteElement *fe;
   ElementTransformation *Tr;
   Array<int> dofs;
   Vector grad;
   int intorder;
   int dim = fes->GetMesh()->SpaceDimension();
   Vector vec(dim);

   fe = fes->GetFE(ielem);
   Tr = fes->GetElementTransformation(ielem);
   intorder = 2*fe->GetOrder() + 3; // <--------
   const IntegrationRule *ir;
   if (irs)
   {
      ir = irs[fe->GetGeomType()];
   }
   else
   {
      ir = &(IntRules.Get(fe->GetGeomType(), intorder));
   }
   fes->GetElementDofs(ielem, dofs);
   for (int j = 0; j < ir->GetNPoints(); j++)
   {
      const IntegrationPoint &ip = ir->IntPoint(j);
      Tr->SetIntPoint(&ip);
      GetGradient(*Tr,grad);
      exgrad->Eval(vec,*Tr,ip);
      vec-=grad;
      error += ip.weight * Tr->Weight() * (vec * vec);
   }
   return sqrt(fabs(error));
}

real_t GridFunction::ComputeGradError(VectorCoefficient *exgrad,
                                      const IntegrationRule *irs[]) const
{
   real_t error = 0.0;
   const FiniteElement *fe;
   ElementTransformation *Tr;
   Array<int> dofs;
   Vector grad;
   int intorder;
   int dim = fes->GetMesh()->SpaceDimension();
   Vector vec(dim);

   for (int i = 0; i < fes->GetNE(); i++)
   {
      fe = fes->GetFE(i);
      Tr = fes->GetElementTransformation(i);
      intorder = 2*fe->GetOrder() + 3; // <--------
      const IntegrationRule *ir;
      if (irs)
      {
         ir = irs[fe->GetGeomType()];
      }
      else
      {
         ir = &(IntRules.Get(fe->GetGeomType(), intorder));
      }
      fes->GetElementDofs(i, dofs);
      real_t elem_error = 0.0;
      for (int j = 0; j < ir->GetNPoints(); j++)
      {
         const IntegrationPoint &ip = ir->IntPoint(j);
         Tr->SetIntPoint(&ip);
         GetGradient(*Tr,grad);
         exgrad->Eval(vec,*Tr,ip);
         vec-=grad;
         elem_error += ip.weight * Tr->Weight() * (vec * vec);
      }
      // negative quadrature weights may cause the error to be negative
      error += fabs(elem_error);
   }
   return sqrt(error);
}

real_t GridFunction::ComputeCurlError(VectorCoefficient *excurl,
                                      const IntegrationRule *irs[]) const
{
   real_t error = 0.0;
   const FiniteElement *fe;
   ElementTransformation *Tr;
   Array<int> dofs;
   int intorder;
   int n = CurlDim();
   Vector curl(n);
   Vector vec(n);

   for (int i = 0; i < fes->GetNE(); i++)
   {
      fe = fes->GetFE(i);
      Tr = fes->GetElementTransformation(i);
      intorder = 2*fe->GetOrder() + 3;
      const IntegrationRule *ir;
      if (irs)
      {
         ir = irs[fe->GetGeomType()];
      }
      else
      {
         ir = &(IntRules.Get(fe->GetGeomType(), intorder));
      }
      fes->GetElementDofs(i, dofs);
      real_t elem_error = 0.0;
      for (int j = 0; j < ir->GetNPoints(); j++)
      {
         const IntegrationPoint &ip = ir->IntPoint(j);
         Tr->SetIntPoint(&ip);
         GetCurl(*Tr,curl);
         excurl->Eval(vec,*Tr,ip);
         vec-=curl;
         elem_error += ip.weight * Tr->Weight() * ( vec * vec );
      }
      // negative quadrature weights may cause the error to be negative
      error += fabs(elem_error);
   }

   return sqrt(error);
}

real_t GridFunction::ComputeDivError(
   Coefficient *exdiv, const IntegrationRule *irs[]) const
{
   real_t error = 0.0, a;
   const FiniteElement *fe;
   ElementTransformation *Tr;
   Array<int> dofs;
   int intorder;

   for (int i = 0; i < fes->GetNE(); i++)
   {
      fe = fes->GetFE(i);
      Tr = fes->GetElementTransformation(i);
      intorder = 2*fe->GetOrder() + 3;
      const IntegrationRule *ir;
      if (irs)
      {
         ir = irs[fe->GetGeomType()];
      }
      else
      {
         ir = &(IntRules.Get(fe->GetGeomType(), intorder));
      }
      fes->GetElementDofs(i, dofs);
      real_t elem_error = 0.0;
      for (int j = 0; j < ir->GetNPoints(); j++)
      {
         const IntegrationPoint &ip = ir->IntPoint(j);
         Tr->SetIntPoint (&ip);
         a = GetDivergence(*Tr) - exdiv->Eval(*Tr, ip);
         elem_error += ip.weight * Tr->Weight() * a * a;
      }
      // negative quadrature weights may cause the error to be negative
      error += fabs(elem_error);
   }

   return sqrt(error);
}

real_t GridFunction::ComputeDGFaceJumpError(Coefficient *exsol,
                                            Coefficient *ell_coeff,
                                            class JumpScaling jump_scaling,
                                            const IntegrationRule *irs[])  const
{
   int fdof, intorder, k;
   Mesh *mesh;
   const FiniteElement *fe;
   ElementTransformation *transf;
   FaceElementTransformations *face_elem_transf;
   Vector shape, el_dofs, err_val, ell_coeff_val;
   Array<int> vdofs;
   IntegrationPoint eip;
   real_t error = 0.0;

   mesh = fes->GetMesh();

   for (int i = 0; i < mesh->GetNumFaces(); i++)
   {
      int i1, i2;
      mesh->GetFaceElements(i, &i1, &i2);
      real_t h = mesh->GetElementSize(i1);
      intorder = fes->GetFE(i1)->GetOrder();
      if (i2 >= 0)
      {
         if ( (k = fes->GetFE(i2)->GetOrder()) > intorder )
         {
            intorder = k;
         }
         h = std::min(h, mesh->GetElementSize(i2));
      }
      int p = intorder;
      intorder = 2 * intorder;  // <-------------
      face_elem_transf = mesh->GetFaceElementTransformations(i, 5);
      const IntegrationRule *ir;
      if (irs)
      {
         ir = irs[face_elem_transf->GetGeometryType()];
      }
      else
      {
         ir = &(IntRules.Get(face_elem_transf->GetGeometryType(), intorder));
      }
      err_val.SetSize(ir->GetNPoints());
      ell_coeff_val.SetSize(ir->GetNPoints());
      // side 1
      transf = face_elem_transf->Elem1;
      fe = fes->GetFE(i1);
      fdof = fe->GetDof();
      fes->GetElementVDofs(i1, vdofs);
      shape.SetSize(fdof);
      el_dofs.SetSize(fdof);
      for (k = 0; k < fdof; k++)
         if (vdofs[k] >= 0)
         {
            el_dofs(k) =   (*this)(vdofs[k]);
         }
         else
         {
            el_dofs(k) = - (*this)(-1-vdofs[k]);
         }
      for (int j = 0; j < ir->GetNPoints(); j++)
      {
         face_elem_transf->Loc1.Transform(ir->IntPoint(j), eip);
         fe->CalcShape(eip, shape);
         transf->SetIntPoint(&eip);
         ell_coeff_val(j) = ell_coeff->Eval(*transf, eip);
         err_val(j) = exsol->Eval(*transf, eip) - (shape * el_dofs);
      }
      if (i2 >= 0)
      {
         // side 2
         face_elem_transf = mesh->GetFaceElementTransformations(i, 10);
         transf = face_elem_transf->Elem2;
         fe = fes->GetFE(i2);
         fdof = fe->GetDof();
         fes->GetElementVDofs(i2, vdofs);
         shape.SetSize(fdof);
         el_dofs.SetSize(fdof);
         for (k = 0; k < fdof; k++)
            if (vdofs[k] >= 0)
            {
               el_dofs(k) =   (*this)(vdofs[k]);
            }
            else
            {
               el_dofs(k) = - (*this)(-1-vdofs[k]);
            }
         for (int j = 0; j < ir->GetNPoints(); j++)
         {
            face_elem_transf->Loc2.Transform(ir->IntPoint(j), eip);
            fe->CalcShape(eip, shape);
            transf->SetIntPoint(&eip);
            ell_coeff_val(j) += ell_coeff->Eval(*transf, eip);
            ell_coeff_val(j) *= 0.5;
            err_val(j) -= (exsol->Eval(*transf, eip) - (shape * el_dofs));
         }
      }
      real_t face_error = 0.0;
      face_elem_transf = mesh->GetFaceElementTransformations(i, 16);
      transf = face_elem_transf;
      for (int j = 0; j < ir->GetNPoints(); j++)
      {
         const IntegrationPoint &ip = ir->IntPoint(j);
         transf->SetIntPoint(&ip);
         real_t nu = jump_scaling.Eval(h, p);
         face_error += (ip.weight * nu * ell_coeff_val(j) *
                        transf->Weight() *
                        err_val(j) * err_val(j));
      }
      // negative quadrature weights may cause the error to be negative
      error += fabs(face_error);
   }

   return sqrt(error);
}

real_t GridFunction::ComputeDGFaceJumpError(Coefficient *exsol,
                                            Coefficient *ell_coeff,
                                            real_t Nu,
                                            const IntegrationRule *irs[])  const
{
   return ComputeDGFaceJumpError(
             exsol, ell_coeff, {Nu, JumpScaling::ONE_OVER_H}, irs);
}

real_t GridFunction::ComputeH1Error(Coefficient *exsol,
                                    VectorCoefficient *exgrad,
                                    Coefficient *ell_coef, real_t Nu,
                                    int norm_type) const
{
   real_t error1 = 0.0;
   real_t error2 = 0.0;
   if (norm_type & 1) { error1 = GridFunction::ComputeGradError(exgrad); }
   if (norm_type & 2)
   {
      error2 = GridFunction::ComputeDGFaceJumpError(
                  exsol, ell_coef, {Nu, JumpScaling::ONE_OVER_H});
   }

   return sqrt(error1 * error1 + error2 * error2);
}

real_t GridFunction::ComputeH1Error(Coefficient *exsol,
                                    VectorCoefficient *exgrad,
                                    const IntegrationRule *irs[]) const
{
   real_t L2error = GridFunction::ComputeLpError(2.0,*exsol,NULL,irs);
   real_t GradError = GridFunction::ComputeGradError(exgrad,irs);
   return sqrt(L2error*L2error + GradError*GradError);
}

real_t GridFunction::ComputeHDivError(VectorCoefficient *exsol,
                                      Coefficient *exdiv,
                                      const IntegrationRule *irs[]) const
{
   real_t L2error = GridFunction::ComputeLpError(2.0,*exsol,NULL,NULL,irs);
   real_t DivError = GridFunction::ComputeDivError(exdiv,irs);
   return sqrt(L2error*L2error + DivError*DivError);
}

real_t GridFunction::ComputeHCurlError(VectorCoefficient *exsol,
                                       VectorCoefficient *excurl,
                                       const IntegrationRule *irs[]) const
{
   real_t L2error = GridFunction::ComputeLpError(2.0,*exsol,NULL,NULL,irs);
   real_t CurlError = GridFunction::ComputeCurlError(excurl,irs);
   return sqrt(L2error*L2error + CurlError*CurlError);
}

real_t GridFunction::ComputeMaxError(
   Coefficient *exsol[], const IntegrationRule *irs[]) const
{
   real_t error = 0.0, a;
   const FiniteElement *fe;
   ElementTransformation *transf;
   Vector shape;
   Array<int> vdofs;
   int fdof, d, i, intorder, j, k;

   for (i = 0; i < fes->GetNE(); i++)
   {
      fe = fes->GetFE(i);
      fdof = fe->GetDof();
      transf = fes->GetElementTransformation(i);
      shape.SetSize(fdof);
      intorder = 2*fe->GetOrder() + 3; // <----------
      const IntegrationRule *ir;
      if (irs)
      {
         ir = irs[fe->GetGeomType()];
      }
      else
      {
         ir = &(IntRules.Get(fe->GetGeomType(), intorder));
      }
      fes->GetElementVDofs(i, vdofs);
      for (j = 0; j < ir->GetNPoints(); j++)
      {
         const IntegrationPoint &ip = ir->IntPoint(j);
         fe->CalcShape(ip, shape);
         transf->SetIntPoint(&ip);
         for (d = 0; d < fes->GetVDim(); d++)
         {
            a = 0;
            for (k = 0; k < fdof; k++)
               if (vdofs[fdof*d+k] >= 0)
               {
                  a += (*this)(vdofs[fdof*d+k]) * shape(k);
               }
               else
               {
                  a -= (*this)(-1-vdofs[fdof*d+k]) * shape(k);
               }
            a -= exsol[d]->Eval(*transf, ip);
            a = fabs(a);
            if (error < a)
            {
               error = a;
            }
         }
      }
   }
   return error;
}

real_t GridFunction::ComputeW11Error(
   Coefficient *exsol, VectorCoefficient *exgrad, int norm_type,
   const Array<int> *elems, const IntegrationRule *irs[]) const
{
   // assuming vdim is 1
   int i, fdof, dim, intorder, j, k;
   Mesh *mesh;
   const FiniteElement *fe;
   ElementTransformation *transf;
   Vector e_grad, a_grad, shape, el_dofs, err_val, ell_coeff_val;
   DenseMatrix dshape, dshapet, Jinv;
   Array<int> vdofs;
   real_t a, error = 0.0;

   mesh = fes->GetMesh();
   dim = mesh->Dimension();
   e_grad.SetSize(dim);
   a_grad.SetSize(dim);
   Jinv.SetSize(dim);

   if (norm_type & 1) // L_1 norm
      for (i = 0; i < mesh->GetNE(); i++)
      {
         if (elems != NULL && (*elems)[i] == 0) { continue; }
         fe = fes->GetFE(i);
         fdof = fe->GetDof();
         transf = fes->GetElementTransformation(i);
         el_dofs.SetSize(fdof);
         shape.SetSize(fdof);
         intorder = 2*fe->GetOrder() + 1; // <----------
         const IntegrationRule *ir;
         if (irs)
         {
            ir = irs[fe->GetGeomType()];
         }
         else
         {
            ir = &(IntRules.Get(fe->GetGeomType(), intorder));
         }
         real_t elem_error = 0.0;
         fes->GetElementVDofs(i, vdofs);
         for (k = 0; k < fdof; k++)
            if (vdofs[k] >= 0)
            {
               el_dofs(k) = (*this)(vdofs[k]);
            }
            else
            {
               el_dofs(k) = -(*this)(-1-vdofs[k]);
            }
         for (j = 0; j < ir->GetNPoints(); j++)
         {
            const IntegrationPoint &ip = ir->IntPoint(j);
            fe->CalcShape(ip, shape);
            transf->SetIntPoint(&ip);
            a = (el_dofs * shape) - (exsol->Eval(*transf, ip));
            elem_error += ip.weight * transf->Weight() * fabs(a);
         }
         error += fabs(elem_error);
      }

   if (norm_type & 2) // W^1_1 seminorm
      for (i = 0; i < mesh->GetNE(); i++)
      {
         if (elems != NULL && (*elems)[i] == 0) { continue; }
         fe = fes->GetFE(i);
         fdof = fe->GetDof();
         transf = mesh->GetElementTransformation(i);
         el_dofs.SetSize(fdof);
         dshape.SetSize(fdof, dim);
         dshapet.SetSize(fdof, dim);
         intorder = 2*fe->GetOrder() + 1; // <----------
         const IntegrationRule *ir;
         if (irs)
         {
            ir = irs[fe->GetGeomType()];
         }
         else
         {
            ir = &(IntRules.Get(fe->GetGeomType(), intorder));
         }
         real_t elem_error = 0.0;
         fes->GetElementVDofs(i, vdofs);
         for (k = 0; k < fdof; k++)
            if (vdofs[k] >= 0)
            {
               el_dofs(k) = (*this)(vdofs[k]);
            }
            else
            {
               el_dofs(k) = -(*this)(-1-vdofs[k]);
            }
         for (j = 0; j < ir->GetNPoints(); j++)
         {
            const IntegrationPoint &ip = ir->IntPoint(j);
            fe->CalcDShape(ip, dshape);
            transf->SetIntPoint(&ip);
            exgrad->Eval(e_grad, *transf, ip);
            CalcInverse(transf->Jacobian(), Jinv);
            Mult(dshape, Jinv, dshapet);
            dshapet.MultTranspose(el_dofs, a_grad);
            e_grad -= a_grad;
            elem_error += ip.weight * transf->Weight() * e_grad.Norml1();
         }
         error += fabs(elem_error);
      }

   return error;
}

real_t GridFunction::ComputeLpError(const real_t p, Coefficient &exsol,
                                    Coefficient *weight,
                                    const IntegrationRule *irs[],
                                    const Array<int> *elems) const
{
   real_t error = 0.0;
   const FiniteElement *fe;
   ElementTransformation *T;
   Vector vals;

   for (int i = 0; i < fes->GetNE(); i++)
   {
      if (elems != NULL && (*elems)[i] == 0) { continue; }
      fe = fes->GetFE(i);
      const IntegrationRule *ir;
      if (irs)
      {
         ir = irs[fe->GetGeomType()];
      }
      else
      {
         int intorder = 2*fe->GetOrder() + 3; // <----------
         ir = &(IntRules.Get(fe->GetGeomType(), intorder));
      }
      real_t elem_error = 0.0;
      GetValues(i, *ir, vals);
      T = fes->GetElementTransformation(i);
      for (int j = 0; j < ir->GetNPoints(); j++)
      {
         const IntegrationPoint &ip = ir->IntPoint(j);
         T->SetIntPoint(&ip);
         real_t diff = fabs(vals(j) - exsol.Eval(*T, ip));
         if (p < infinity())
         {
            diff = pow(diff, p);
            if (weight)
            {
               diff *= weight->Eval(*T, ip);
            }
            elem_error += ip.weight * T->Weight() * diff;
         }
         else
         {
            if (weight)
            {
               diff *= weight->Eval(*T, ip);
            }
            error = std::max(error, diff);
         }
      }
      if (p < infinity())
      {
         // negative quadrature weights may cause the error to be negative
         error += fabs(elem_error);
      }
   }

   if (p < infinity())
   {
      error = pow(error, 1./p);
   }

   return error;
}

void GridFunction::ComputeElementLpErrors(const real_t p, Coefficient &exsol,
                                          Vector &error,
                                          Coefficient *weight,
                                          const IntegrationRule *irs[]) const
{
   MFEM_ASSERT(error.Size() == fes->GetNE(),
               "Incorrect size for result vector");

   error = 0.0;
   const FiniteElement *fe;
   ElementTransformation *T;
   Vector vals;

   for (int i = 0; i < fes->GetNE(); i++)
   {
      fe = fes->GetFE(i);
      const IntegrationRule *ir;
      if (irs)
      {
         ir = irs[fe->GetGeomType()];
      }
      else
      {
         int intorder = 2*fe->GetOrder() + 3; // <----------
         ir = &(IntRules.Get(fe->GetGeomType(), intorder));
      }
      GetValues(i, *ir, vals);
      T = fes->GetElementTransformation(i);
      for (int j = 0; j < ir->GetNPoints(); j++)
      {
         const IntegrationPoint &ip = ir->IntPoint(j);
         T->SetIntPoint(&ip);
         real_t diff = fabs(vals(j) - exsol.Eval(*T, ip));
         if (p < infinity())
         {
            diff = pow(diff, p);
            if (weight)
            {
               diff *= weight->Eval(*T, ip);
            }
            error[i] += ip.weight * T->Weight() * diff;
         }
         else
         {
            if (weight)
            {
               diff *= weight->Eval(*T, ip);
            }
            error[i] = std::max(error[i], diff);
         }
      }
      if (p < infinity())
      {
         // negative quadrature weights may cause the error to be negative
         error[i] = pow(fabs(error[i]), 1./p);
      }
   }
}

real_t GridFunction::ComputeLpError(const real_t p, VectorCoefficient &exsol,
                                    Coefficient *weight,
                                    VectorCoefficient *v_weight,
                                    const IntegrationRule *irs[]) const
{
   real_t error = 0.0;
   const FiniteElement *fe;
   ElementTransformation *T;
   DenseMatrix vals, exact_vals;
   Vector loc_errs;

   for (int i = 0; i < fes->GetNE(); i++)
   {
      fe = fes->GetFE(i);
      const IntegrationRule *ir;
      if (irs)
      {
         ir = irs[fe->GetGeomType()];
      }
      else
      {
         int intorder = 2*fe->GetOrder() + 3; // <----------
         ir = &(IntRules.Get(fe->GetGeomType(), intorder));
      }
      real_t elem_error = 0.0;
      T = fes->GetElementTransformation(i);
      GetVectorValues(*T, *ir, vals);
      exsol.Eval(exact_vals, *T, *ir);
      vals -= exact_vals;
      loc_errs.SetSize(vals.Width());
      if (!v_weight)
      {
         // compute the lengths of the errors at the integration points
         // thus the vector norm is rotationally invariant
         vals.Norm2(loc_errs);
      }
      else
      {
         v_weight->Eval(exact_vals, *T, *ir);
         // column-wise dot product of the vector error (in vals) and the
         // vector weight (in exact_vals)
         for (int j = 0; j < vals.Width(); j++)
         {
            real_t errj = 0.0;
            for (int d = 0; d < vals.Height(); d++)
            {
               errj += vals(d,j)*exact_vals(d,j);
            }
            loc_errs(j) = fabs(errj);
         }
      }
      for (int j = 0; j < ir->GetNPoints(); j++)
      {
         const IntegrationPoint &ip = ir->IntPoint(j);
         T->SetIntPoint(&ip);
         real_t errj = loc_errs(j);
         if (p < infinity())
         {
            errj = pow(errj, p);
            if (weight)
            {
               errj *= weight->Eval(*T, ip);
            }
            elem_error += ip.weight * T->Weight() * errj;
         }
         else
         {
            if (weight)
            {
               errj *= weight->Eval(*T, ip);
            }
            error = std::max(error, errj);
         }
      }
      if (p < infinity())
      {
         // negative quadrature weights may cause the error to be negative
         error += fabs(elem_error);
      }
   }

   if (p < infinity())
   {
      error = pow(error, 1./p);
   }

   return error;
}

void GridFunction::ComputeElementLpErrors(const real_t p,
                                          VectorCoefficient &exsol,
                                          Vector &error,
                                          Coefficient *weight,
                                          VectorCoefficient *v_weight,
                                          const IntegrationRule *irs[]) const
{
   MFEM_ASSERT(error.Size() == fes->GetNE(),
               "Incorrect size for result vector");

   error = 0.0;
   const FiniteElement *fe;
   ElementTransformation *T;
   DenseMatrix vals, exact_vals;
   Vector loc_errs;

   for (int i = 0; i < fes->GetNE(); i++)
   {
      fe = fes->GetFE(i);
      const IntegrationRule *ir;
      if (irs)
      {
         ir = irs[fe->GetGeomType()];
      }
      else
      {
         int intorder = 2*fe->GetOrder() + 3; // <----------
         ir = &(IntRules.Get(fe->GetGeomType(), intorder));
      }
      T = fes->GetElementTransformation(i);
      GetVectorValues(*T, *ir, vals);
      exsol.Eval(exact_vals, *T, *ir);
      vals -= exact_vals;
      loc_errs.SetSize(vals.Width());
      if (!v_weight)
      {
         // compute the lengths of the errors at the integration points thus the
         // vector norm is rotationally invariant
         vals.Norm2(loc_errs);
      }
      else
      {
         v_weight->Eval(exact_vals, *T, *ir);
         // column-wise dot product of the vector error (in vals) and the vector
         // weight (in exact_vals)
         for (int j = 0; j < vals.Width(); j++)
         {
            real_t errj = 0.0;
            for (int d = 0; d < vals.Height(); d++)
            {
               errj += vals(d,j)*exact_vals(d,j);
            }
            loc_errs(j) = fabs(errj);
         }
      }
      for (int j = 0; j < ir->GetNPoints(); j++)
      {
         const IntegrationPoint &ip = ir->IntPoint(j);
         T->SetIntPoint(&ip);
         real_t errj = loc_errs(j);
         if (p < infinity())
         {
            errj = pow(errj, p);
            if (weight)
            {
               errj *= weight->Eval(*T, ip);
            }
            error[i] += ip.weight * T->Weight() * errj;
         }
         else
         {
            if (weight)
            {
               errj *= weight->Eval(*T, ip);
            }
            error[i] = std::max(error[i], errj);
         }
      }
      if (p < infinity())
      {
         // negative quadrature weights may cause the error to be negative
         error[i] = pow(fabs(error[i]), 1./p);
      }
   }
}

GridFunction & GridFunction::operator=(real_t value)
{
   Vector::operator=(value);
   return *this;
}

GridFunction & GridFunction::operator=(const Vector &v)
{
   MFEM_ASSERT(fes && v.Size() == fes->GetVSize(), "");
   Vector::operator=(v);
   return *this;
}

void GridFunction::Save(std::ostream &os) const
{
   fes->Save(os);
   os << '\n';
#if 0
   // Testing: write NURBS GridFunctions using "NURBS_patches" format.
   if (fes->GetNURBSext())
   {
      os << "NURBS_patches\n";
      fes->GetNURBSext()->PrintSolution(*this, os);
      os.flush();
      return;
   }
#endif
   if (fes->GetOrdering() == Ordering::byNODES)
   {
      Vector::Print(os, 1);
   }
   else
   {
      Vector::Print(os, fes->GetVDim());
   }
   os.flush();
}

void GridFunction::Save(const char *fname, int precision) const
{
   ofstream ofs(fname);
   ofs.precision(precision);
   Save(ofs);
}

#ifdef MFEM_USE_ADIOS2
void GridFunction::Save(adios2stream &os,
                        const std::string& variable_name,
                        const adios2stream::data_type type) const
{
   os.Save(*this, variable_name, type);
}
#endif

void GridFunction::SaveVTK(std::ostream &os, const std::string &field_name,
                           int ref)
{
   Mesh *mesh = fes->GetMesh();
   RefinedGeometry *RefG;
   Vector val;
   DenseMatrix vval, pmat;
   int vec_dim = VectorDim();

   if (vec_dim == 1)
   {
      // scalar data
      os << "SCALARS " << field_name << " double 1\n"
         << "LOOKUP_TABLE default\n";
      for (int i = 0; i < mesh->GetNE(); i++)
      {
         RefG = GlobGeometryRefiner.Refine(
                   mesh->GetElementBaseGeometry(i), ref, 1);

         GetValues(i, RefG->RefPts, val, pmat);

         for (int j = 0; j < val.Size(); j++)
         {
            os << val(j) << '\n';
         }
      }
   }
   else if ( (vec_dim == 2 || vec_dim == 3) && mesh->SpaceDimension() > 1)
   {
      // vector data
      os << "VECTORS " << field_name << " double\n";
      for (int i = 0; i < mesh->GetNE(); i++)
      {
         RefG = GlobGeometryRefiner.Refine(
                   mesh->GetElementBaseGeometry(i), ref, 1);

         // GetVectorValues(i, RefG->RefPts, vval, pmat);
         ElementTransformation * T = mesh->GetElementTransformation(i);
         GetVectorValues(*T, RefG->RefPts, vval, &pmat);

         for (int j = 0; j < vval.Width(); j++)
         {
            os << vval(0, j) << ' ' << vval(1, j) << ' ';
            if (vval.Height() == 2)
            {
               os << 0.0;
            }
            else
            {
               os << vval(2, j);
            }
            os << '\n';
         }
      }
   }
   else
   {
      // other data: save the components as separate scalars
      for (int vd = 0; vd < vec_dim; vd++)
      {
         os << "SCALARS " << field_name << vd << " double 1\n"
            << "LOOKUP_TABLE default\n";
         for (int i = 0; i < mesh->GetNE(); i++)
         {
            RefG = GlobGeometryRefiner.Refine(
                      mesh->GetElementBaseGeometry(i), ref, 1);

            GetValues(i, RefG->RefPts, val, pmat, vd + 1);

            for (int j = 0; j < val.Size(); j++)
            {
               os << val(j) << '\n';
            }
         }
      }
   }
   os.flush();
}

#ifdef MFEM_USE_HDF5

void GridFunction::SaveVTKHDF(const std::string &fname, const std::string &name,
                              bool high_order, int ref)
{
   if (ref == -1) { ref = high_order ? fes->GetMaxElementOrder() : 1; }
#ifdef MFEM_USE_MPI
   if (ParFiniteElementSpace* pfes = dynamic_cast<ParFiniteElementSpace*>(fes))
   {
#ifdef MFEM_PARALLEL_HDF5
      VTKHDF vtkhdf(fname, pfes->GetComm());
      vtkhdf.SaveMesh(*fes->GetMesh(), high_order, ref);
      vtkhdf.SaveGridFunction(*this, name);
      return;
#else
      MFEM_ABORT("Requires HDF5 library with parallel support enabled");
#endif
   }
#endif
   VTKHDF vtkhdf(fname);
   vtkhdf.SaveMesh(*fes->GetMesh(), high_order, ref);
   vtkhdf.SaveGridFunction(*this, name);
}

#endif

void GridFunction::SaveSTLTri(std::ostream &os, real_t p1[], real_t p2[],
                              real_t p3[])
{
   real_t v1[3] = { p2[0] - p1[0], p2[1] - p1[1], p2[2] - p1[2] };
   real_t v2[3] = { p3[0] - p1[0], p3[1] - p1[1], p3[2] - p1[2] };
   real_t n[] = {  v1[1] * v2[2] - v1[2] * v2[1],
                   v1[2] * v2[0] - v1[0] * v2[2],
                   v1[0] * v2[1] - v1[1] * v2[0]
                };
   real_t rl = 1.0 / sqrt(n[0] * n[0] + n[1] * n[1] + n[2] * n[2]);
   n[0] *= rl; n[1] *= rl; n[2] *= rl;

   os << " facet normal " << n[0] << ' ' << n[1] << ' ' << n[2]
      << "\n  outer loop"
      << "\n   vertex " << p1[0] << ' ' << p1[1] << ' ' << p1[2]
      << "\n   vertex " << p2[0] << ' ' << p2[1] << ' ' << p2[2]
      << "\n   vertex " << p3[0] << ' ' << p3[1] << ' ' << p3[2]
      << "\n  endloop\n endfacet\n";
}

void GridFunction::SaveSTL(std::ostream &os, int TimesToRefine)
{
   Mesh *mesh = fes->GetMesh();

   if (mesh->Dimension() != 2)
   {
      return;
   }

   int i, j, k, l, n;
   DenseMatrix pointmat;
   Vector values;
   RefinedGeometry * RefG;
   real_t pts[4][3], bbox[3][2];

   os << "solid GridFunction\n";

   bbox[0][0] = bbox[0][1] = bbox[1][0] = bbox[1][1] =
                                             bbox[2][0] = bbox[2][1] = 0.0;
   for (i = 0; i < mesh->GetNE(); i++)
   {
      Geometry::Type geom = mesh->GetElementBaseGeometry(i);
      RefG = GlobGeometryRefiner.Refine(geom, TimesToRefine);
      GetValues(i, RefG->RefPts, values, pointmat);
      Array<int> &RG = RefG->RefGeoms;
      n = Geometries.NumBdr(geom);
      for (k = 0; k < RG.Size()/n; k++)
      {
         for (j = 0; j < n; j++)
         {
            l = RG[n*k+j];
            pts[j][0] = pointmat(0,l);
            pts[j][1] = pointmat(1,l);
            pts[j][2] = values(l);
         }

         if (n == 3)
         {
            SaveSTLTri(os, pts[0], pts[1], pts[2]);
         }
         else
         {
            SaveSTLTri(os, pts[0], pts[1], pts[2]);
            SaveSTLTri(os, pts[0], pts[2], pts[3]);
         }
      }

      if (i == 0)
      {
         bbox[0][0] = pointmat(0,0);
         bbox[0][1] = pointmat(0,0);
         bbox[1][0] = pointmat(1,0);
         bbox[1][1] = pointmat(1,0);
         bbox[2][0] = values(0);
         bbox[2][1] = values(0);
      }

      for (j = 0; j < values.Size(); j++)
      {
         if (bbox[0][0] > pointmat(0,j))
         {
            bbox[0][0] = pointmat(0,j);
         }
         if (bbox[0][1] < pointmat(0,j))
         {
            bbox[0][1] = pointmat(0,j);
         }
         if (bbox[1][0] > pointmat(1,j))
         {
            bbox[1][0] = pointmat(1,j);
         }
         if (bbox[1][1] < pointmat(1,j))
         {
            bbox[1][1] = pointmat(1,j);
         }
         if (bbox[2][0] > values(j))
         {
            bbox[2][0] = values(j);
         }
         if (bbox[2][1] < values(j))
         {
            bbox[2][1] = values(j);
         }
      }
   }

   mfem::out << "[xmin,xmax] = [" << bbox[0][0] << ',' << bbox[0][1] << "]\n"
             << "[ymin,ymax] = [" << bbox[1][0] << ',' << bbox[1][1] << "]\n"
             << "[zmin,zmax] = [" << bbox[2][0] << ',' << bbox[2][1] << ']'
             << endl;

   os << "endsolid GridFunction" << endl;
}

std::ostream &operator<<(std::ostream &os, const GridFunction &sol)
{
   sol.Save(os);
   return os;
}

void GridFunction::LegacyNCReorder()
{
   const Mesh* mesh = fes->GetMesh();
   MFEM_ASSERT(mesh->Nonconforming(), "");

   // get the mapping (old_vertex_index -> new_vertex_index)
   Array<int> new_vertex, old_vertex;
   mesh->ncmesh->LegacyToNewVertexOrdering(new_vertex);
   MFEM_ASSERT(new_vertex.Size() == mesh->GetNV(), "");

   // get the mapping (new_vertex_index -> old_vertex_index)
   old_vertex.SetSize(new_vertex.Size());
   for (int i = 0; i < new_vertex.Size(); i++)
   {
      old_vertex[new_vertex[i]] = i;
   }

   Vector tmp = *this;

   // reorder vertex DOFs
   Array<int> old_vdofs, new_vdofs;
   for (int i = 0; i < mesh->GetNV(); i++)
   {
      fes->GetVertexVDofs(i, old_vdofs);
      fes->GetVertexVDofs(new_vertex[i], new_vdofs);

      for (int j = 0; j < new_vdofs.Size(); j++)
      {
         tmp(new_vdofs[j]) = (*this)(old_vdofs[j]);
      }
   }

   // reorder edge DOFs -- edge orientation has changed too
   Array<int> dofs, ev;
   for (int i = 0; i < mesh->GetNEdges(); i++)
   {
      mesh->GetEdgeVertices(i, ev);
      if (old_vertex[ev[0]] > old_vertex[ev[1]])
      {
         const int *ind = fes->FEColl()->DofOrderForOrientation(Geometry::SEGMENT, -1);

         fes->GetEdgeInteriorDofs(i, dofs);
         for (int k = 0; k < dofs.Size(); k++)
         {
            int new_dof = dofs[k];
            int old_dof = dofs[(ind[k] < 0) ? -1-ind[k] : ind[k]];

            for (int j = 0; j < fes->GetVDim(); j++)
            {
               int new_vdof = fes->DofToVDof(new_dof, j);
               int old_vdof = fes->DofToVDof(old_dof, j);

               real_t sign = (ind[k] < 0) ? -1.0 : 1.0;
               tmp(new_vdof) = sign * (*this)(old_vdof);
            }
         }
      }
   }

   Vector::Swap(tmp);
}

std::unique_ptr<GridFunction> GridFunction::ProlongateToMaxOrder() const
{
   Mesh *mesh = fes->GetMesh();
   const FiniteElementCollection *fesc = fes->FEColl();
   const int vdim = fes->GetVDim();

   // Find the max order in the space
   int maxOrder = fes->GetMaxElementOrder();

   // Create a space of maximum order over all elements for output
   FiniteElementCollection *fecMax = fesc->Clone(maxOrder);
   FiniteElementSpace *fesMax = new FiniteElementSpace(mesh, fecMax, vdim,
                                                       fes->GetOrdering());

   GridFunction *xMax = new GridFunction(fesMax);

   // Interpolate in the maximum-order space
   PRefinementTransferOperator P(*fes, *fesMax);
   P.Mult(*this, *xMax);

   xMax->MakeOwner(fecMax);
   return std::unique_ptr<GridFunction>(xMax);
}

real_t ZZErrorEstimator(BilinearFormIntegrator &blfi,
                        GridFunction &u,
                        GridFunction &flux, Vector &error_estimates,
                        Array<int>* aniso_flags,
                        int with_subdomains,
                        bool with_coeff)
{
   FiniteElementSpace *ufes = u.FESpace();
   FiniteElementSpace *ffes = flux.FESpace();
   ElementTransformation *Transf;
   DofTransformation utrans, ftrans;

   int dim = ufes->GetMesh()->Dimension();
   int nfe = ufes->GetNE();

   Array<int> udofs;
   Array<int> fdofs;
   Vector ul, fl, fla, d_xyz;

   error_estimates.SetSize(nfe);
   if (aniso_flags)
   {
      aniso_flags->SetSize(nfe);
      d_xyz.SetSize(dim);
   }

   int nsd = 1;
   if (with_subdomains)
   {
      nsd = ufes->GetMesh()->attributes.Max();
   }

   real_t total_error = 0.0;
   for (int s = 1; s <= nsd; s++)
   {
      // This calls the parallel version when u is a ParGridFunction
      u.ComputeFlux(blfi, flux, with_coeff, (with_subdomains ? s : -1));

      for (int i = 0; i < nfe; i++)
      {
         if (with_subdomains && ufes->GetAttribute(i) != s) { continue; }

         ufes->GetElementVDofs(i, udofs, utrans);
         ffes->GetElementVDofs(i, fdofs, ftrans);

         u.GetSubVector(udofs, ul);
         flux.GetSubVector(fdofs, fla);
         utrans.InvTransformPrimal(ul);
         ftrans.InvTransformPrimal(fla);

         Transf = ufes->GetElementTransformation(i);
         blfi.ComputeElementFlux(*ufes->GetFE(i), *Transf, ul,
                                 *ffes->GetFE(i), fl, with_coeff);

         fl -= fla;

         real_t eng = blfi.ComputeFluxEnergy(*ffes->GetFE(i), *Transf, fl,
                                             (aniso_flags ? &d_xyz : NULL));

         error_estimates(i) = std::sqrt(eng);
         total_error += eng;

         if (aniso_flags)
         {
            real_t sum = 0;
            for (int k = 0; k < dim; k++)
            {
               sum += d_xyz[k];
            }

            real_t thresh = 0.15 * 3.0/dim;
            int flag = 0;
            for (int k = 0; k < dim; k++)
            {
               if (d_xyz[k] / sum > thresh) { flag |= (1 << k); }
            }

            (*aniso_flags)[i] = flag;
         }
      }
   }
#ifdef MFEM_USE_MPI
   auto pfes = dynamic_cast<ParFiniteElementSpace*>(ufes);
   if (pfes)
   {
      auto process_local_error = total_error;
      MPI_Allreduce(&process_local_error, &total_error, 1,
                    MPITypeMap<real_t>::mpi_type,
                    MPI_SUM, pfes->GetComm());
   }
#endif // MFEM_USE_MPI
   return std::sqrt(total_error);
}

void TensorProductLegendre(int dim,                // input
                           int order,              // input
                           const Vector &x_in,     // input
                           const Vector &xmax,     // input
                           const Vector &xmin,     // input
                           Vector &poly,           // output
                           real_t angle,           // input (optional)
                           const Vector *midpoint) // input (optional)
{
   MFEM_VERIFY(dim >= 1, "dim must be positive");
   MFEM_VERIFY(dim <= 3, "dim cannot be greater than 3");
   MFEM_VERIFY(order >= 0, "order cannot be negative");

   bool rotate = (angle != 0.0) || (midpoint->Norml2() != 0.0);

   Vector x(dim);
   if (rotate && dim == 2)
   {
      // Rotate coordinates to match rotated bounding box
      Vector tmp(dim);
      tmp = x_in;
      tmp -= *midpoint;
      x[0] = tmp[0]*cos(-angle) - tmp[1]*sin(-angle);
      x[1] = tmp[0]*sin(-angle) + tmp[1]*cos(-angle);
   }
   else
   {
      // Bounding box is not reoriented no need to change orientation
      x = x_in;
   }

   // Map x to [0, 1] to use CalcLegendre since it uses shifted Legendre Polynomials.
   real_t x1 = (x(0) - xmin(0))/(xmax(0)-xmin(0)), x2, x3;
   Vector poly_x(order+1), poly_y(order+1), poly_z(order+1);
   poly1d.CalcLegendre(order, x1, poly_x.GetData());
   if (dim > 1)
   {
      x2 = (x(1)-xmin(1))/(xmax(1)-xmin(1));
      poly1d.CalcLegendre(order, x2, poly_y.GetData());
   }
   if (dim == 3)
   {
      x3 = (x(2)-xmin(2))/(xmax(2)-xmin(2));
      poly1d.CalcLegendre(order, x3, poly_z.GetData());
   }

   int basis_dimension = static_cast<int>(pow(order+1,dim));
   poly.SetSize(basis_dimension);
   switch (dim)
   {
      case 1:
      {
         for (int i = 0; i <= order; i++)
         {
            poly(i) = poly_x(i);
         }
      }
      break;
      case 2:
      {
         for (int j = 0; j <= order; j++)
         {
            for (int i = 0; i <= order; i++)
            {
               int cnt = i + (order+1) * j;
               poly(cnt) = poly_x(i) * poly_y(j);
            }
         }
      }
      break;
      case 3:
      {
         for (int k = 0; k <= order; k++)
         {
            for (int j = 0; j <= order; j++)
            {
               for (int i = 0; i <= order; i++)
               {
                  int cnt = i + (order+1) * j + (order+1) * (order+1) * k;
                  poly(cnt) = poly_x(i) * poly_y(j) * poly_z(k);
               }
            }
         }
      }
      break;
      default:
      {
         MFEM_ABORT("TensorProductLegendre: invalid value of dim");
      }
   }
}

void BoundingBox(const Array<int> &patch,  // input
                 FiniteElementSpace *ufes, // input
                 int order,                // input
                 Vector &xmin,             // output
                 Vector &xmax,             // output
                 real_t &angle,            // output
                 Vector &midpoint,         // output
                 int iface)                // input (optional)
{
   Mesh *mesh = ufes->GetMesh();
   int dim = mesh->Dimension();
   int num_elems = patch.Size();
   IsoparametricTransformation Tr;

   xmax = -infinity();
   xmin = infinity();
   angle = 0.0;
   midpoint = 0.0;
   bool rotate = (dim == 2);

   // Rotate bounding box to match the face orientation
   if (rotate && iface >= 0)
   {
      IntegrationPoint reference_pt;
      mesh->GetFaceTransformation(iface, &Tr);
      Vector physical_pt(2);
      Vector physical_diff(2);
      physical_diff = 0.0;
      // Get the endpoints of the edge in physical space
      // then compute midpoint and angle
      for (int i = 0; i < 2; i++)
      {
         reference_pt.Set1w((real_t)i, 0.0);
         Tr.Transform(reference_pt, physical_pt);
         midpoint += physical_pt;
         physical_pt *= pow(-1.0,i);
         physical_diff += physical_pt;
      }
      midpoint /= 2.0;
      angle = atan2(physical_diff(1),physical_diff(0));
   }

   for (int i = 0; i < num_elems; i++)
   {
      int ielem = patch[i];
      const IntegrationRule *ir = &(IntRules.Get(mesh->GetElementGeometry(ielem),
                                                 order));
      ufes->GetElementTransformation(ielem, &Tr);
      for (int k = 0; k < ir->GetNPoints(); k++)
      {
         const IntegrationPoint ip = ir->IntPoint(k);
         Vector transip(dim);
         Tr.Transform(ip, transip);
         if (rotate)
         {
            transip -= midpoint;
            Vector tmp(dim);
            tmp = transip;
            transip[0] = tmp[0]*cos(-angle) - tmp[1]*sin(-angle);
            transip[1] = tmp[0]*sin(-angle) + tmp[1]*cos(-angle);
         }
         for (int d = 0; d < dim; d++) { xmax(d) = max(xmax(d), transip(d)); }
         for (int d = 0; d < dim; d++) { xmin(d) = min(xmin(d), transip(d)); }
      }
   }
}

real_t LSZZErrorEstimator(BilinearFormIntegrator &blfi,  // input
                          GridFunction &u,               // input
                          Vector &error_estimates,       // output
                          bool subdomain_reconstruction, // input (optional)
                          bool with_coeff,               // input (optional)
                          real_t tichonov_coeff)         // input (optional)
{
   MFEM_VERIFY(tichonov_coeff >= 0.0, "tichonov_coeff cannot be negative");
   FiniteElementSpace *ufes = u.FESpace();
   ElementTransformation *Transf;
   DofTransformation utrans;

   Mesh *mesh = ufes->GetMesh();
   int dim = mesh->Dimension();
   int sdim = mesh->SpaceDimension();
   int nfe = ufes->GetNE();
   int nfaces = ufes->GetNF();

   Array<int> udofs;
   Array<int> fdofs;
   Vector ul, fl, fla;

   error_estimates.SetSize(nfe);
   error_estimates = 0.0;
   Array<int> counters(nfe);
   counters = 0;

   Vector xmax(dim);
   Vector xmin(dim);
   real_t angle = 0.0;
   Vector midpoint(dim);

   // Compute the number of subdomains
   int nsd = 1;
   if (subdomain_reconstruction)
   {
      nsd = ufes->GetMesh()->attributes.Max();
   }

   real_t total_error = 0.0;
   for (int iface = 0; iface < nfaces; iface++)
   {
      // 1.A. Find all elements in the face patch.
      int el1;
      int el2;
      mesh->GetFaceElements(iface, &el1, &el2);
      Array<int> patch(2);
      patch[0] = el1; patch[1] = el2;

      // 1.B. Check if boundary face or non-conforming coarse face and continue if true.
      if (el1 == -1 || el2 == -1)
      {
         continue;
      }

      // 1.C Check if face patch crosses an attribute interface and
      // continue if true (only active if subdomain_reconstruction == true)
      if (nsd > 1)
      {
         int el1_attr = ufes->GetAttribute(el1);
         int el2_attr = ufes->GetAttribute(el2);
         if (el1_attr != el2_attr) { continue; }
      }

      // 2. Compute global flux polynomial.

      // 2.A. Compute polynomial order of patch (for hp FEM)
      const int patch_order = max(ufes->GetElementOrder(el1),
                                  ufes->GetElementOrder(el2));

      int num_basis_functions = static_cast<int>(pow(patch_order+1,dim));
      int flux_order = 2*patch_order + 1;
      DenseMatrix A(num_basis_functions);
      Array<real_t> b(sdim * num_basis_functions);
      A = 0.0;
      b = 0.0;

      // 2.B. Estimate the smallest bounding box around the face patch
      //      (this is used in 2.C.ii. to define a global polynomial basis)
      BoundingBox(patch, ufes, flux_order,
                  xmin, xmax, angle, midpoint, iface);

      // 2.C. Compute the normal equations for the least-squares problem
      // 2.C.i. Evaluate the discrete flux at all integration points in all
      //        elements in the face patch
      for (int i = 0; i < patch.Size(); i++)
      {
         int ielem = patch[i];
         const IntegrationRule *ir = &(IntRules.Get(mesh->GetElementGeometry(ielem),
                                                    flux_order));
         int num_integration_pts = ir->GetNPoints();

         ufes->GetElementVDofs(ielem, udofs, utrans);
         u.GetSubVector(udofs, ul);
         utrans.InvTransformPrimal(ul);
         Transf = ufes->GetElementTransformation(ielem);
         const auto *dummy = ufes->GetFE(ielem);
         blfi.ComputeElementFlux(*ufes->GetFE(ielem), *Transf, ul,
                                 *dummy, fl, with_coeff, ir);

         // 2.C.ii. Use global polynomial basis to construct normal
         //         equations
         for (int k = 0; k < num_integration_pts; k++)
         {
            const IntegrationPoint ip = ir->IntPoint(k);
            real_t tmp[3];
            Vector transip(tmp, 3);
            Transf->Transform(ip, transip);

            Vector p;
            TensorProductLegendre(dim, patch_order, transip, xmax, xmin, p, angle,
                                  &midpoint);
            AddMultVVt(p, A);

            for (int l = 0; l < num_basis_functions; l++)
            {
               // Loop through each component of the discrete flux
               for (int n = 0; n < sdim; n++)
               {
                  b[l + n * num_basis_functions] += p(l) * fl(k + n * num_integration_pts);
               }
            }
         }
      }

      // 2.D. Shift spectrum of A to avoid conditioning issues.
      //      Regularization is necessary if the tensor product space used for the
      //      flux reconstruction leads to an underdetermined system of linear equations.
      //      This should not happen if there are tensor product elements in the patch,
      //      but it can happen if there are other element shapes (those with few
      //      integration points) in the patch.
      for (int i = 0; i < num_basis_functions; i++)
      {
         A(i,i) += tichonov_coeff;
      }

      // 2.E. Solve for polynomial coefficients
      Array<int> ipiv(num_basis_functions);
      LUFactors lu(A.Data(), ipiv);
      real_t TOL = 1e-9;
      if (!lu.Factor(num_basis_functions,TOL))
      {
         // Singular matrix
         mfem::out << "LSZZErrorEstimator: Matrix A is singular.\t"
                   << "Consider increasing tichonov_coeff." << endl;
         for (int i = 0; i < num_basis_functions; i++)
         {
            A(i,i) += 1e-8;
         }
         lu.Factor(num_basis_functions,TOL);
      }
      lu.Solve(num_basis_functions, sdim, b);

      // 2.F. Construct l2-minimizing global polynomial
      auto global_poly_tmp = [=] (const Vector &x, Vector &f)
      {
         Vector p;
         TensorProductLegendre(dim, patch_order, x, xmax, xmin, p, angle, &midpoint);
         f = 0.0;
         for (int i = 0; i < num_basis_functions; i++)
         {
            for (int j = 0; j < sdim; j++)
            {
               f(j) += b[i + j * num_basis_functions] * p(i);
            }
         }
      };
      VectorFunctionCoefficient global_poly(sdim, global_poly_tmp);

      // 3. Compute error contributions from the face.
      real_t element_error = 0.0;
      real_t patch_error = 0.0;
      for (int i = 0; i < patch.Size(); i++)
      {
         int ielem = patch[i];
         element_error = u.ComputeElementGradError(ielem, &global_poly);
         element_error *= element_error;
         patch_error += element_error;
         error_estimates(ielem) += element_error;
         counters[ielem]++;
      }

      total_error += patch_error;
   }

   // 4. Calibrate the final error estimates. Note that the l2 norm of
   //    error_estimates vector converges to total_error.
   //    The error estimates have been calibrated so that high order
   //    benchmark problems with tensor product elements are asymptotically
   //    exact.
   for (int ielem = 0; ielem < nfe; ielem++)
   {
      if (counters[ielem] == 0)
      {
         error_estimates(ielem) = infinity();
      }
      else
      {
         error_estimates(ielem) /= counters[ielem]/2.0;
         error_estimates(ielem) = sqrt(error_estimates(ielem));
      }
   }
   return std::sqrt(total_error/dim);
}

real_t ComputeElementLpDistance(real_t p, int i,
                                GridFunction& gf1, GridFunction& gf2)
{
   real_t norm = 0.0;

   FiniteElementSpace *fes1 = gf1.FESpace();
   FiniteElementSpace *fes2 = gf2.FESpace();

   const FiniteElement* fe1 = fes1->GetFE(i);
   const FiniteElement* fe2 = fes2->GetFE(i);

   const IntegrationRule *ir;
   int intorder = 2*std::max(fe1->GetOrder(),fe2->GetOrder()) + 1; // <-------
   ir = &(IntRules.Get(fe1->GetGeomType(), intorder));
   int nip = ir->GetNPoints();
   Vector val1, val2;

   ElementTransformation *T = fes1->GetElementTransformation(i);
   for (int j = 0; j < nip; j++)
   {
      const IntegrationPoint &ip = ir->IntPoint(j);
      T->SetIntPoint(&ip);

      gf1.GetVectorValue(i, ip, val1);
      gf2.GetVectorValue(i, ip, val2);

      val1 -= val2;
      real_t errj = val1.Norml2();
      if (p < infinity())
      {
         errj = pow(errj, p);
         norm += ip.weight * T->Weight() * errj;
      }
      else
      {
         norm = std::max(norm, errj);
      }
   }

   if (p < infinity())
   {
      // Negative quadrature weights may cause the norm to be negative
      norm = pow(fabs(norm), 1./p);
   }

   return norm;
}


real_t ExtrudeCoefficient::Eval(ElementTransformation &T,
                                const IntegrationPoint &ip)
{
   ElementTransformation *T_in =
      mesh_in->GetElementTransformation(T.ElementNo / n);
   T_in->SetIntPoint(&ip);
   return sol_in.Eval(*T_in, ip);
}


GridFunction *Extrude1DGridFunction(Mesh *mesh, Mesh *mesh2d,
                                    GridFunction *sol, const int ny)
{
   GridFunction *sol2d;

   FiniteElementCollection *solfec2d;
   const char *name = sol->FESpace()->FEColl()->Name();
   string cname = name;
   if (cname == "Linear")
   {
      solfec2d = new LinearFECollection;
   }
   else if (cname == "Quadratic")
   {
      solfec2d = new QuadraticFECollection;
   }
   else if (cname == "Cubic")
   {
      solfec2d = new CubicFECollection;
   }
   else if (!strncmp(name, "H1_", 3))
   {
      solfec2d = new H1_FECollection(atoi(name + 7), 2);
   }
   else if (!strncmp(name, "H1Pos_", 6))
   {
      // use regular (nodal) H1_FECollection
      solfec2d = new H1_FECollection(atoi(name + 10), 2);
   }
   else if (!strncmp(name, "L2_T", 4))
   {
      solfec2d = new L2_FECollection(atoi(name + 10), 2);
   }
   else if (!strncmp(name, "L2_", 3))
   {
      solfec2d = new L2_FECollection(atoi(name + 7), 2);
   }
   else if (!strncmp(name, "L2Int_", 6))
   {
      solfec2d = new L2_FECollection(atoi(name + 7), 2, BasisType::GaussLegendre,
                                     FiniteElement::INTEGRAL);
   }
   else
   {
      mfem::err << "Extrude1DGridFunction : unknown FE collection : "
                << cname << endl;
      return NULL;
   }
   FiniteElementSpace *solfes2d;
   // assuming sol is scalar
   solfes2d = new FiniteElementSpace(mesh2d, solfec2d);
   sol2d = new GridFunction(solfes2d);
   sol2d->MakeOwner(solfec2d);
   {
      GridFunctionCoefficient csol(sol);
      ExtrudeCoefficient c2d(mesh, csol, ny);
      sol2d->ProjectCoefficient(c2d);
   }
   return sol2d;
}

void GridFunction::GetElementBoundsAtControlPoints(const int elem,
                                                   const PLBound &plb,
                                                   Vector &lower, Vector &upper,
                                                   const int vdim)
{
   const FiniteElement *fe = fes->GetFE(elem);
   int fes_dim  = fes->GetVDim();
   int rdim  = fe->GetDim();

   const TensorBasisElement *tbe =
      dynamic_cast<const TensorBasisElement *>(fe);
   MFEM_VERIFY(tbe != NULL, "TensorBasis FiniteElement expected.");
   const Array<int> &dof_map = tbe->GetDofMap();

   Vector loc_data;
   Array<int> dof_idx;
   fes->GetElementDofs(elem, dof_idx);
   int ndofs = dof_idx.Size();

   int n_c_pts = std::pow(plb.GetNControlPoints(), rdim);
   lower.SetSize(n_c_pts*(vdim > 0 ? 1 : fes_dim));
   upper.SetSize(n_c_pts*(vdim > 0 ? 1 : fes_dim));

   for (int d = 0; d < fes_dim; d++)
   {
      if (vdim > 0 && d != vdim-1) { continue; }
      const int d_off = vdim > 0 ? 0 : d;
      Array<int> dof_idx_c = dof_idx;
      Vector lowerT(lower, d_off*n_c_pts, n_c_pts);
      Vector upperT(upper, d_off*n_c_pts, n_c_pts);
      fes->DofsToVDofs(vdim > 0 ? vdim-1 : d, dof_idx_c);
      GetSubVector(dof_idx_c, loc_data);
      Vector nodal_data;
      if (dof_map.Size() == 0)
      {
         nodal_data.SetDataAndSize(loc_data.GetData(), ndofs);
      }
      else
      {
         nodal_data.SetSize(ndofs);
         for (int j = 0; j < ndofs; j++)
         {
            nodal_data(j) = loc_data(dof_map[j]);
         }
      }
      plb.GetNDBounds(rdim, nodal_data, lowerT, upperT);
   }
}

void GridFunction::GetElementBounds(const int elem, const PLBound &plb,
                                    Vector &lower, Vector &upper,
                                    const int vdim)
{
   Vector lowerC, upperC;
   GetElementBoundsAtControlPoints(elem, plb, lowerC, upperC, vdim);
   const FiniteElement *fe = fes->GetFE(elem);
   int rdim  = fe->GetDim();
   int n_c_pts = std::pow(plb.GetNControlPoints(), rdim);
   int fes_dim  = fes->GetVDim();
   lower.SetSize((vdim > 0 ? 1 :fes_dim));
   upper.SetSize((vdim > 0 ? 1 :fes_dim));
   for (int d = 0; d < fes_dim; d++)
   {
      if (vdim > 0 && d != vdim-1) { continue; }
      const int d_off = vdim > 0 ? 0 : d;
      Vector lowerT(lowerC, d_off*n_c_pts, n_c_pts);
      Vector upperT(upperC, d_off*n_c_pts, n_c_pts);
      lower(d_off) = lowerT.Min();
      upper(d_off) = upperT.Max();
   }
}

void GridFunction::GetElementBounds(const PLBound &plb,
                                    Vector &lower, Vector &upper,
                                    const int vdim)
{
   int nel  = fes->GetNE();
   int fes_dim  = fes->GetVDim();
   lower.SetSize(nel*(vdim > 0 ? 1 :fes_dim));
   upper.SetSize(nel*(vdim > 0 ? 1 :fes_dim));
   for (int e = 0; e < nel; e++)
   {
      Vector lt, ut;
      GetElementBounds(e, plb, lt, ut, vdim);
      for (int d = 0; d < fes_dim ; d++)
      {
         if (vdim > 0 && d != vdim-1) { continue; }
         const int d_off = vdim > 0 ? 0 : d;
         lower(e + d_off*nel) = lt(d_off);
         upper(e + d_off*nel) = ut(d_off);
      }
   }
}

PLBound GridFunction::GetElementBounds(Vector &lower,
                                       Vector &upper,
                                       const int ref_factor,
                                       const int vdim)
{
   int max_order = fes->GetMaxElementOrder();
   PLBound plb(fes, ref_factor*(max_order+1));
   GetElementBounds(plb, lower, upper, vdim);
   return plb;
}

PLBound GridFunction::GetBounds(Vector &lower, Vector &upper,
                                const int ref_factor, const int vdim)
{
   int max_order = fes->GetMaxElementOrder();
   PLBound plb(fes, ref_factor*(max_order+1));
   Vector lel, uel;
   GetElementBounds(plb, lel, uel, vdim);

   int nel  = fes->GetNE();
   int fes_dim  = fes->GetVDim();
   lower.SetSize(vdim > 0 ? 1 : fes_dim);
   upper.SetSize(vdim > 0 ? 1 : fes_dim);
   for (int d = 0; d < fes_dim; d++)
   {
      if (vdim > 0 && d != vdim-1) { continue; }
      const int d_off = vdim > 0 ? 0 : d;
      Vector lelt(lel, d_off*nel, nel);
      Vector uelt(uel, d_off*nel, nel);
      lower(d_off) = lelt.Min();
      upper(d_off) = uelt.Max();
   }
   return plb;
}

}

<|MERGE_RESOLUTION|>--- conflicted
+++ resolved
@@ -344,8 +344,6 @@
    }
 }
 
-<<<<<<< HEAD
-=======
 int GridFunction::VectorDim() const
 {
    const FiniteElement *fe = fes->GetTypicalFE();
@@ -367,7 +365,6 @@
    return fes->GetVDim()*fe->GetCurlDim();
 }
 
->>>>>>> 2139999a
 void GridFunction::GetTrueDofs(Vector &tv) const
 {
    const SparseMatrix *R = fes->GetRestrictionMatrix();
@@ -2398,11 +2395,8 @@
 
 void GridFunction::ProjectCoefficient(VectorCoefficient &vcoeff)
 {
-<<<<<<< HEAD
    MFEM_VERIFY(VectorDim() == vcoeff.GetVDim(), "vcoeff vdim != VectorDim()");
-=======
    DofTransformation doftrans;
->>>>>>> 2139999a
    if (fes->GetNURBSext() == NULL)
    {
       int i;
