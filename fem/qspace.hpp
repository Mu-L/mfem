// Copyright (c) 2010-2023, Lawrence Livermore National Security, LLC. Produced
// at the Lawrence Livermore National Laboratory. All Rights reserved. See files
// LICENSE and NOTICE for details. LLNL-CODE-806117.
//
// This file is part of the MFEM library. For more information and source code
// availability visit https://mfem.org.
//
// MFEM is free software; you can redistribute it and/or modify it under the
// terms of the BSD-3 license. We welcome feedback and contributions, see file
// CONTRIBUTING.md for details.

#ifndef MFEM_QSPACE
#define MFEM_QSPACE

#include "../config/config.hpp"
#include "fespace.hpp"
#include <unordered_map>

namespace mfem
{

/// Abstract base class for QuadratureSpace and FaceQuadratureSpace.
/** This class represents the storage layout for QuadratureFunction%s, that may
    be defined either on mesh elements or mesh faces. */
class QuadratureSpaceBase
{
protected:
   friend class QuadratureFunction; // Uses the offsets.

   Mesh &mesh; ///< The underlying mesh.
   int order; ///< The order of integration rule.
   int size; ///< Total number of quadrature points.
   mutable Vector weights; ///< Integration weights.

   /// @brief Entity quadrature point offset array, of size num_entities + 1.
   ///
   /// The quadrature point values for entity i are stored in the indices between
   /// offsets[i] and offsets[i+1].
   Array<int> offsets;
   /// The quadrature rules used for each geometry type.
   const IntegrationRule *int_rule[Geometry::NumGeom];

   /// Protected constructor. Used by derived classes.
   QuadratureSpaceBase(Mesh &mesh_, int order_ = 0)
      : mesh(mesh_), order(order_) { }

   /// Protected constructor. Used by derived classes.
   QuadratureSpaceBase(Mesh &mesh_, Geometry::Type geom,
                       const IntegrationRule &ir);

   /// Fill the @ref int_rule array for each geometry type using @ref order.
   void ConstructIntRules(int dim);

   /// Compute the det(J) (volume or faces, depending on the type).
   virtual const Vector &GetGeometricFactorWeights() const = 0;

   /// Compute the integration weights.
   void ConstructWeights() const;

public:
   /// Return the total number of quadrature points.
   int GetSize() const { return size; }

   /// Return the order of the quadrature rule(s) used by all elements.
   int GetOrder() const { return order; }

   /// Return the number of entities.
   int GetNE() const { return offsets.Size() - 1; }

   /// Returns the mesh.
   inline Mesh *GetMesh() const { return &mesh; }

   /// Get the (element or face) transformation of entity @a idx.
   virtual ElementTransformation *GetTransformation(int idx) = 0;

   /// Return the geometry type of entity (element or face) @a idx.
   virtual Geometry::Type GetGeometry(int idx) const = 0;

   /// Return the IntegrationRule associated with entity @a idx.
   const IntegrationRule &GetIntRule(int idx) const
   { return *int_rule[GetGeometry(idx)]; }

   /// @brief Returns the permuted index of the @a iq quadrature point in entity
   /// @a idx.
   ///
   /// For tensor-product faces, returns the lexicographic index of the
   /// quadrature point, oriented relative to "element 1". For QuadratureSpace%s
   /// defined on elements (not faces), the permutation is trivial, and this
   /// returns @a iq.
   virtual int GetPermutedIndex(int idx, int iq) const = 0;

   /// @brief Returns the index in the quadrature space of the entity associated
   /// with the transformation @a T.
   ///
   /// For a QuadratureSpace defined on elements, this just returns the element
   /// index. For FaceQuadratureSpace, the returned index depends on the chosen
<<<<<<< HEAD
   /// FaceType.
=======
   /// FaceType. If the entity is not found (for example, if @a T represents an
   /// interior face, and the space has FaceType::Boundary) then -1 is returned.
>>>>>>> 7611b820
   virtual int GetEntityIndex(const ElementTransformation &T) const = 0;

   /// Write the QuadratureSpace to the stream @a out.
   virtual void Save(std::ostream &out) const = 0;

   /// Return the integration weights (including geometric factors).
   const Vector &GetWeights() const;

   /// Return the integral of the scalar Coefficient @a coeff.
   double Integrate(Coefficient &coeff) const;

   virtual ~QuadratureSpaceBase() { }
};

/// Class representing the storage layout of a QuadratureFunction.
/** Multiple QuadratureFunction%s can share the same QuadratureSpace. */
class QuadratureSpace : public QuadratureSpaceBase
{
protected:
   const Vector &GetGeometricFactorWeights() const override;
   void ConstructOffsets();
   void Construct();
public:
   /// Create a QuadratureSpace based on the global rules from #IntRules.
   QuadratureSpace(Mesh *mesh_, int order_)
      : QuadratureSpaceBase(*mesh_, order_) { Construct(); }

   /// @brief Create a QuadratureSpace with an IntegrationRule, valid only when
   /// the mesh has one element type.
   QuadratureSpace(Mesh &mesh_, const IntegrationRule &ir);

   /// Read a QuadratureSpace from the stream @a in.
   QuadratureSpace(Mesh *mesh_, std::istream &in);

   /// Returns number of elements in the mesh.
   inline int GetNE() const { return mesh.GetNE(); }

   /// Returns the element transformation of element @a idx.
   ElementTransformation *GetTransformation(int idx) override
   { return mesh.GetElementTransformation(idx); }

   /// Returns the geometry type of element @a idx.
   Geometry::Type GetGeometry(int idx) const override
   { return mesh.GetElementGeometry(idx); }

   /// Get the IntegrationRule associated with mesh element @a idx.
   const IntegrationRule &GetElementIntRule(int idx) const
   { return *int_rule[mesh.GetElementBaseGeometry(idx)]; }

   /// @brief Returns the permuted index of the @a iq quadrature point in entity
   /// @a idx.
   ///
   /// The member function QuadratureSpace::GetPermutedIndex always returns @a
   /// iq, the permutation is only nontrivial for FaceQuadratureSpace.
   int GetPermutedIndex(int idx, int iq) const override { return iq; }

   /// Returns the element index of @a T.
   int GetEntityIndex(const ElementTransformation &T) const override { return T.ElementNo; }

   /// Write the QuadratureSpace to the stream @a out.
   void Save(std::ostream &out) const override;
};

/// Class representing the storage layout of a FaceQuadratureFunction.
/** FaceQuadratureSpace is defined on either the interior or boundary faces
    of a mesh, depending on the provided FaceType. */
class FaceQuadratureSpace : public QuadratureSpaceBase
{
   FaceType face_type; ///< Is the space defined on interior or boundary faces?
   const int num_faces; ///< Number of faces.

   /// Map from boundary or interior face indices to mesh face indices.
   Array<int> face_indices;

   /// Inverse of the map @a face_indices.
   std::unordered_map<int,int> face_indices_inv;

<<<<<<< HEAD
   const Vector &GetGeometricFactorWeights() const override;
=======
>>>>>>> 7611b820
   void ConstructOffsets();
   void Construct();

public:
   /// Create a FaceQuadratureSpace based on the global rules from #IntRules.
   FaceQuadratureSpace(Mesh &mesh_, int order_, FaceType face_type_);

   /// @brief Create a FaceQuadratureSpace with an IntegrationRule, valid only
   /// when the mesh has one type of face geometry.
   FaceQuadratureSpace(Mesh &mesh_, const IntegrationRule &ir,
                       FaceType face_type_);

   /// Returns number of faces in the mesh.
   inline int GetNumFaces() const { return num_faces; }

   /// Returns the face type (boundary or interior).
   FaceType GetFaceType() const { return face_type; }

   /// Returns the face transformation of face @a idx.
   ElementTransformation *GetTransformation(int idx) override
   { return mesh.GetFaceTransformation(face_indices[idx]); }

   /// Returns the geometry type of face @a idx.
   Geometry::Type GetGeometry(int idx) const override
   { return mesh.GetFaceGeometry(face_indices[idx]); }

   /// Get the IntegrationRule associated with mesh element @a idx.
   const IntegrationRule &GetFaceIntRule(int idx) const
   { return *int_rule[GetGeometry(idx)]; }

   /// @brief Returns the permuted index of the @a iq quadrature point in entity
   /// @a idx.
   ///
   /// For tensor-product faces, returns the lexicographic index of the
   /// quadrature point, oriented relative to "element 1".
   int GetPermutedIndex(int idx, int iq) const override;

   /// @brief Returns the index associated with the face described by @a T.
   ///
   /// The index may differ from the mesh face or boundary element index
   /// depending on the FaceType used to construct the FaceQuadratureSpace.
   int GetEntityIndex(const ElementTransformation &T) const override;

   /// Write the FaceQuadratureSpace to the stream @a out.
   void Save(std::ostream &out) const override;
};

}

#endif<|MERGE_RESOLUTION|>--- conflicted
+++ resolved
@@ -94,12 +94,8 @@
    ///
    /// For a QuadratureSpace defined on elements, this just returns the element
    /// index. For FaceQuadratureSpace, the returned index depends on the chosen
-<<<<<<< HEAD
-   /// FaceType.
-=======
    /// FaceType. If the entity is not found (for example, if @a T represents an
    /// interior face, and the space has FaceType::Boundary) then -1 is returned.
->>>>>>> 7611b820
    virtual int GetEntityIndex(const ElementTransformation &T) const = 0;
 
    /// Write the QuadratureSpace to the stream @a out.
@@ -177,10 +173,7 @@
    /// Inverse of the map @a face_indices.
    std::unordered_map<int,int> face_indices_inv;
 
-<<<<<<< HEAD
    const Vector &GetGeometricFactorWeights() const override;
-=======
->>>>>>> 7611b820
    void ConstructOffsets();
    void Construct();
 
