--- conflicted
+++ resolved
@@ -4967,7 +4967,6 @@
    }
 }
 
-<<<<<<< HEAD
 void ParFiniteElementSpace::GetTrueUpdateOperator(OperatorHandle &T)
 {
    bool need_P_old = false;
@@ -5085,7 +5084,8 @@
       default:
          break;
    }
-=======
+}
+
 void ParFiniteElementSpace::PRefineAndUpdate(const Array<pRefinement> & refs,
                                              bool want_transfer)
 {
@@ -5115,7 +5115,6 @@
    }
 
    lastUpdatePRef = true;
->>>>>>> 90a68678
 }
 
 void ParFiniteElementSpace::UpdateMeshPointer(Mesh *new_mesh)
