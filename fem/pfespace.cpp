--- conflicted
+++ resolved
@@ -694,123 +694,7 @@
       int ltdof = GetLocalTDofNumber(i);
       if (ltdof >= 0)
       {
-<<<<<<< HEAD
-         int ngrps = pmesh->GetNGroups();
-         int nedofs = fec->DofForGeometry(Geometry::SEGMENT);
-         Array<int> sdofs;
-         for (int g = 1; g < ngrps; g++)
-         {
-            if (pmesh->gtopo.IAmMaster(g))
-            {
-               continue;
-            }
-            for (int ei=0; ei<pmesh->GroupNEdges(g); ei++)
-            {
-               this->GetSharedEdgeDofs(g, ei, sdofs);
-               for (int i=0; i<sdofs.Size(); i++)
-               {
-                  int ind = (sdofs[i]>=0) ? sdofs[i] : (-sdofs[i]-1);
-                  if (ldsize[ind] == 0) { nnz_offd++; }
-                  ldsize[ind] = 1;
-               }
-            }
-            for (int fi=0; fi<pmesh->GroupNTriangles(g); fi++)
-            {
-               int face, ori, info1, info2;
-               pmesh->GroupTriangle(g, fi, face, ori);
-               pmesh->GetFaceInfos(face, &info1, &info2);
-               this->GetSharedTriangleDofs(g, fi, sdofs);
-               for (int i=0; i<3*nedofs; i++)
-               {
-                  int ind = (sdofs[i]>=0) ? sdofs[i] : (-sdofs[i]-1);
-                  if (ldsize[ind] == 0) { nnz_offd++; }
-                  ldsize[ind] = 1;
-               }
-               for (int i=3*nedofs; i<sdofs.Size(); i++)
-               {
-                  if (ldsize[sdofs[i]] == 0) { nnz_offd += 2; }
-                  ldsize[sdofs[i]] = 2;
-                  ltori[sdofs[i]]  = info2 % 64;
-               }
-            }
-            for (int fi=0; fi<pmesh->GroupNQuadrilaterals(g); fi++)
-            {
-               this->GetSharedQuadrilateralDofs(g, fi, sdofs);
-               for (int i=0; i<sdofs.Size(); i++)
-               {
-                  int ind = (sdofs[i]>=0) ? sdofs[i] : (-sdofs[i]-1);
-                  if (ldsize[ind] == 0) { nnz_offd++; }
-                  ldsize[ind] = 1;
-               }
-            }
-         }
-      }
-
-      HYPRE_Int *i_diag = new HYPRE_Int[ldof+1];
-      HYPRE_Int *j_diag = new HYPRE_Int[ltdof];
-      double    *d_diag = new double[ltdof];
-      int diag_counter;
-
-      HYPRE_Int *i_offd = new HYPRE_Int[ldof+1];
-      HYPRE_Int *j_offd = new HYPRE_Int[nnz_offd];
-      double    *d_offd = new double[nnz_offd];
-      int offd_counter;
-
-      HYPRE_Int *cmap   = new HYPRE_Int[ldof-ltdof];
-
-      HYPRE_Int *col_starts = GetTrueDofOffsets();
-      HYPRE_Int *row_starts = GetDofOffsets();
-
-      Array<Pair<HYPRE_Int, int> > cmap_j_offd(ldof-ltdof);
-
-      i_diag[0] = i_offd[0] = 0;
-      diag_counter = offd_counter = 0;
-      int offd_col_counter = 0;
-      for (int i = 0; i < ldof; i++)
-      {
-         int ltdof = GetLocalTDofNumber(i);
-         if (ltdof >= 0)
-         {
-            j_diag[diag_counter]   = ltdof;
-            d_diag[diag_counter++] = 1.0;
-         }
-         else
-         {
-            if (ldsize[i] == 1)
-            {
-               cmap_j_offd[offd_col_counter].one = GetGlobalTDofNumber(i);
-               cmap_j_offd[offd_col_counter].two = offd_counter;
-               offd_counter++;
-               offd_col_counter++;
-            }
-            else
-            {
-               cmap_j_offd[offd_col_counter].one = GetGlobalTDofNumber(i);
-               cmap_j_offd[offd_col_counter].two = offd_counter;
-               offd_counter += 2;
-               offd_col_counter++;
-               i_diag[i+1] = diag_counter;
-               i_offd[i+1] = offd_counter;
-               i++;
-               cmap_j_offd[offd_col_counter].one = GetGlobalTDofNumber(i);
-               cmap_j_offd[offd_col_counter].two = offd_counter;
-               offd_counter += 2;
-               offd_col_counter++;
-            }
-         }
-         i_diag[i+1] = diag_counter;
-         i_offd[i+1] = offd_counter;
-      }
-
-      SortPairs<HYPRE_Int, int>(cmap_j_offd, offd_col_counter);
-
-      for (int i = 0; i < nnz_offd; i++)
-      {
-         j_offd[i] = -1;
-         d_offd[i] = 0.0;
-=======
          j_diag[diag_counter++] = ltdof;
->>>>>>> 8a3bb90e
       }
       else
       {
@@ -920,7 +804,6 @@
    GetRestrictionMatrix()->BooleanMult(ess_dofs, true_ess_dofs);
 
 #ifdef MFEM_DEBUG
-   /*
    // Verify that in boolean arithmetic: P^T ess_dofs = R ess_dofs.
    Array<int> true_ess_dofs2(true_ess_dofs.Size());
    HypreParMatrix *Pt = Dof_TrueDof_Matrix()->Transpose();
@@ -934,7 +817,6 @@
       if (bool(ted[i]) != bool(true_ess_dofs2[i])) { counter++; }
    }
    MFEM_VERIFY(counter == 0, "internal MFEM error: counter = " << counter);
-   */
 #endif
 
    MarkerToList(true_ess_dofs, ess_tdof_list);
