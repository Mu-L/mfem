// Copyright (c) 2010-2024, Lawrence Livermore National Security, LLC. Produced
// at the Lawrence Livermore National Laboratory. All Rights reserved. See files
// LICENSE and NOTICE for details. LLNL-CODE-806117.
//
// This file is part of the MFEM library. For more information and source code
// availability visit https://mfem.org.
//
// MFEM is free software; you can redistribute it and/or modify it under the
// terms of the BSD-3 license. We welcome feedback and contributions, see file
// CONTRIBUTING.md for details.

#include "gslib.hpp"
#include "geom.hpp"

#ifdef MFEM_USE_GSLIB

// Ignore warnings from the gslib header (GCC version)
#ifdef MFEM_HAVE_GCC_PRAGMA_DIAGNOSTIC
#pragma GCC diagnostic push
#pragma GCC diagnostic ignored "-Wunused-function"
#endif

// External GSLIB header (the MFEM header is gslib.hpp)
namespace gslib
{
#include "gslib.h"
}

#ifdef MFEM_HAVE_GCC_PRAGMA_DIAGNOSTIC
#pragma GCC diagnostic pop
#endif

namespace mfem
{

FindPointsGSLIB::FindPointsGSLIB()
   : mesh(NULL),
     fec_map_lin(NULL),
     fdata2D(NULL), fdata3D(NULL), cr(NULL), gsl_comm(NULL),
     dim(-1), points_cnt(0), setupflag(false), default_interp_value(0),
     avgtype(AvgType::ARITHMETIC), bdr_tol(1e-8)
{
   mesh_split.SetSize(4);
   ir_split.SetSize(4);
   fes_rst_map.SetSize(4);
   gf_rst_map.SetSize(4);
   for (int i = 0; i < mesh_split.Size(); i++)
   {
      mesh_split[i] = NULL;
      ir_split[i] = NULL;
      fes_rst_map[i] = NULL;
      gf_rst_map[i] = NULL;
   }

   gsl_comm = new gslib::comm;
   cr       = new gslib::crystal;
#ifdef MFEM_USE_MPI
   int initialized;
   MPI_Initialized(&initialized);
   if (!initialized) { MPI_Init(NULL, NULL); }
   MPI_Comm comm = MPI_COMM_WORLD;
   comm_init(gsl_comm, comm);
#else
   comm_init(gsl_comm, 0);
#endif
}

FindPointsGSLIB::~FindPointsGSLIB()
{
   comm_free(gsl_comm);
   delete gsl_comm;
   delete cr;
   for (int i = 0; i < 4; i++)
   {
      if (mesh_split[i]) { delete mesh_split[i]; mesh_split[i] = NULL; }
      if (ir_split[i]) { delete ir_split[i]; ir_split[i] = NULL; }
      if (fes_rst_map[i]) { delete fes_rst_map[i]; fes_rst_map[i] = NULL; }
      if (gf_rst_map[i]) { delete gf_rst_map[i]; gf_rst_map[i] = NULL; }
   }
   if (fec_map_lin) { delete fec_map_lin; fec_map_lin = NULL; }
}

#ifdef MFEM_USE_MPI
FindPointsGSLIB::FindPointsGSLIB(MPI_Comm comm_)
   : mesh(NULL),
     fec_map_lin(NULL),
     fdata2D(NULL), fdata3D(NULL), cr(NULL), gsl_comm(NULL),
     dim(-1), points_cnt(0), setupflag(false), default_interp_value(0),
     avgtype(AvgType::ARITHMETIC), bdr_tol(1e-8)
{
   mesh_split.SetSize(4);
   ir_split.SetSize(4);
   fes_rst_map.SetSize(4);
   gf_rst_map.SetSize(4);
   for (int i = 0; i < mesh_split.Size(); i++)
   {
      mesh_split[i] = NULL;
      ir_split[i] = NULL;
      fes_rst_map[i] = NULL;
      gf_rst_map[i] = NULL;
   }

   gsl_comm = new gslib::comm;
   cr      = new gslib::crystal;
   comm_init(gsl_comm, comm_);
}
#endif

void FindPointsGSLIB::Setup(Mesh &m, const double bb_t, const double newt_tol,
                            const int npt_max)
{
   MFEM_VERIFY(m.GetNodes() != NULL, "Mesh nodes are required.");
   const int meshOrder = m.GetNodes()->FESpace()->GetMaxElementOrder();

   // call FreeData if FindPointsGSLIB::Setup has been called already
   if (setupflag) { FreeData(); }

   crystal_init(cr, gsl_comm);
   mesh = &m;
   dim  = mesh->Dimension();
   unsigned dof1D = meshOrder + 1;

   SetupSplitMeshes();
   if (dim == 2)
   {
      if (ir_split[0]) { delete ir_split[0]; ir_split[0] = NULL; }
      ir_split[0] = new IntegrationRule(3*pow(dof1D, dim));
      SetupIntegrationRuleForSplitMesh(mesh_split[0], ir_split[0], meshOrder);

      if (ir_split[1]) { delete ir_split[1]; ir_split[1] = NULL; }
      ir_split[1] = new IntegrationRule(pow(dof1D, dim));
      SetupIntegrationRuleForSplitMesh(mesh_split[1], ir_split[1], meshOrder);
   }
   else if (dim == 3)
   {
      if (ir_split[0]) { delete ir_split[0]; ir_split[0] = NULL; }
      ir_split[0] = new IntegrationRule(pow(dof1D, dim));
      SetupIntegrationRuleForSplitMesh(mesh_split[0], ir_split[0], meshOrder);

      if (ir_split[1]) { delete ir_split[1]; ir_split[1] = NULL; }
      ir_split[1] = new IntegrationRule(4*pow(dof1D, dim));
      SetupIntegrationRuleForSplitMesh(mesh_split[1], ir_split[1], meshOrder);

      if (ir_split[2]) { delete ir_split[2]; ir_split[2] = NULL; }
      ir_split[2] = new IntegrationRule(3*pow(dof1D, dim));
      SetupIntegrationRuleForSplitMesh(mesh_split[2], ir_split[2], meshOrder);

      if (ir_split[3]) { delete ir_split[3]; ir_split[3] = NULL; }
      ir_split[3] = new IntegrationRule(8*pow(dof1D, dim));
      SetupIntegrationRuleForSplitMesh(mesh_split[3], ir_split[3], meshOrder);
   }

   GetNodalValues(mesh->GetNodes(), gsl_mesh);

   const int pts_cnt = gsl_mesh.Size()/dim,
             NEtot = pts_cnt/(int)pow(dof1D, dim);

   if (dim == 2)
   {
      unsigned nr[2] = { dof1D, dof1D };
      unsigned mr[2] = { 2*dof1D, 2*dof1D };
      double * const elx[2] =
      {
         pts_cnt == 0 ? nullptr : &gsl_mesh(0),
         pts_cnt == 0 ? nullptr : &gsl_mesh(pts_cnt)
      };
      fdata2D = findpts_setup_2(gsl_comm, elx, nr, NEtot, mr, bb_t,
                                pts_cnt, pts_cnt, npt_max, newt_tol);
   }
   else
   {
      unsigned nr[3] = { dof1D, dof1D, dof1D };
      unsigned mr[3] = { 2*dof1D, 2*dof1D, 2*dof1D };
      double * const elx[3] =
      {
         pts_cnt == 0 ? nullptr : &gsl_mesh(0),
         pts_cnt == 0 ? nullptr : &gsl_mesh(pts_cnt),
         pts_cnt == 0 ? nullptr : &gsl_mesh(2*pts_cnt)
      };
      fdata3D = findpts_setup_3(gsl_comm, elx, nr, NEtot, mr, bb_t,
                                pts_cnt, pts_cnt, npt_max, newt_tol);
   }
   setupflag = true;
}

void FindPointsGSLIB::FindPoints(const Vector &point_pos,
                                 int point_pos_ordering)
{
   MFEM_VERIFY(setupflag, "Use FindPointsGSLIB::Setup before finding points.");
   points_cnt = point_pos.Size() / dim;
   gsl_code.SetSize(points_cnt);
   gsl_proc.SetSize(points_cnt);
   gsl_elem.SetSize(points_cnt);
   gsl_ref.SetSize(points_cnt * dim);
   gsl_dist.SetSize(points_cnt);

   auto xvFill = [&](const double *xv_base[], unsigned xv_stride[])
   {
      for (int d = 0; d < dim; d++)
      {
         if (point_pos_ordering == Ordering::byNODES)
         {
            xv_base[d] = point_pos.GetData() + d*points_cnt;
            xv_stride[d] = sizeof(double);
         }
         else
         {
            xv_base[d] = point_pos.GetData() + d;
            xv_stride[d] = dim*sizeof(double);
         }
      }
   };
   if (dim == 2)
   {
      const double *xv_base[2];
      unsigned xv_stride[2];
      xvFill(xv_base, xv_stride);
      findpts_2(gsl_code.GetData(), sizeof(unsigned int),
                gsl_proc.GetData(), sizeof(unsigned int),
                gsl_elem.GetData(), sizeof(unsigned int),
                gsl_ref.GetData(),  sizeof(double) * dim,
                gsl_dist.GetData(), sizeof(double),
                xv_base, xv_stride, points_cnt, fdata2D);
   }
   else  // dim == 3
   {
      const double *xv_base[3];
      unsigned xv_stride[3];
      xvFill(xv_base, xv_stride);
      findpts_3(gsl_code.GetData(), sizeof(unsigned int),
                gsl_proc.GetData(), sizeof(unsigned int),
                gsl_elem.GetData(), sizeof(unsigned int),
                gsl_ref.GetData(),  sizeof(double) * dim,
                gsl_dist.GetData(), sizeof(double),
                xv_base, xv_stride, points_cnt, fdata3D);
   }

   // Set the element number and reference position to 0 for points not found
   for (int i = 0; i < points_cnt; i++)
   {
      if (gsl_code[i] == 2 ||
          (gsl_code[i] == 1 && gsl_dist(i) > bdr_tol))
      {
         gsl_elem[i] = 0;
         for (int d = 0; d < dim; d++) { gsl_ref(i*dim + d) = -1.; }
         gsl_code[i] = 2;
      }
   }

   // Map element number for simplices, and ref_pos from [-1,1] to [0,1] for
   // both simplices and quads. Also sets code to 1 for points found on element
   // faces/edges.
   MapRefPosAndElemIndices();
}

void FindPointsGSLIB::FindPoints(Mesh &m, const Vector &point_pos,
                                 int point_pos_ordering, const double bb_t,
                                 const double newt_tol, const int npt_max)
{
   if (!setupflag || (mesh != &m) )
   {
      Setup(m, bb_t, newt_tol, npt_max);
   }
   FindPoints(point_pos, point_pos_ordering);
}

void FindPointsGSLIB::Interpolate(const Vector &point_pos,
                                  const GridFunction &field_in, Vector &field_out,
                                  int point_pos_ordering)
{
   FindPoints(point_pos, point_pos_ordering);
   Interpolate(field_in, field_out);
}

void FindPointsGSLIB::Interpolate(Mesh &m, const Vector &point_pos,
                                  const GridFunction &field_in, Vector &field_out,
                                  int point_pos_ordering)
{
   FindPoints(m, point_pos, point_pos_ordering);
   Interpolate(field_in, field_out);
}

void FindPointsGSLIB::FreeData()
{
   if (!setupflag) { return; }
   crystal_free(cr);
   if (dim == 2)
   {
      findpts_free_2(fdata2D);
   }
   else
   {
      findpts_free_3(fdata3D);
   }
   gsl_code.DeleteAll();
   gsl_proc.DeleteAll();
   gsl_elem.DeleteAll();
   gsl_mesh.Destroy();
   gsl_ref.Destroy();
   gsl_dist.Destroy();
   for (int i = 0; i < 4; i++)
   {
      if (mesh_split[i]) { delete mesh_split[i]; mesh_split[i] = NULL; }
      if (ir_split[i]) { delete ir_split[i]; ir_split[i] = NULL; }
      if (fes_rst_map[i]) { delete fes_rst_map[i]; fes_rst_map[i] = NULL; }
      if (gf_rst_map[i]) { delete gf_rst_map[i]; gf_rst_map[i] = NULL; }
   }
   if (fec_map_lin) { delete fec_map_lin; fec_map_lin = NULL; }
   setupflag = false;
}

void FindPointsGSLIB::SetupSplitMeshes()
{
   fec_map_lin = new H1_FECollection(1, dim);
   if (mesh->Dimension() == 2)
   {
      int Nvert = 7;
      int NEsplit = 3;
      mesh_split[0] = new Mesh(2, Nvert, NEsplit, 0, 2);

      const double quad_v[7][2] =
      {
         {0, 0}, {0.5, 0}, {1, 0}, {0, 0.5},
         {1./3., 1./3.}, {0.5, 0.5}, {0, 1}
      };
      const int quad_e[3][4] =
      {
         {0, 1, 4, 3}, {1, 2, 5, 4}, {3, 4, 5, 6}
      };

      for (int j = 0; j < Nvert; j++)
      {
         mesh_split[0]->AddVertex(quad_v[j]);
      }
      for (int j = 0; j < NEsplit; j++)
      {
         int attribute = j + 1;
         mesh_split[0]->AddQuad(quad_e[j], attribute);
      }
      mesh_split[0]->FinalizeQuadMesh(1, 1, true);

      fes_rst_map[0] = new FiniteElementSpace(mesh_split[0], fec_map_lin, dim);
      gf_rst_map[0] = new GridFunction(fes_rst_map[0]);
      const int npt = gf_rst_map[0]->Size()/dim;
      for (int k = 0; k < dim; k++)
      {
         for (int j = 0; j < npt; j++)
         {
            (*gf_rst_map[0])(j+k*npt) = quad_v[j][k];
         }
      }

      mesh_split[1] = new Mesh(Mesh::MakeCartesian2D(1, 1,
                                                     Element::QUADRILATERAL));
   }
   else if (mesh->Dimension() == 3)
   {
      mesh_split[0] = new Mesh(Mesh::MakeCartesian3D(1, 1, 1,
                                                     Element::HEXAHEDRON));
      // Tetrahedron
      {
         int Nvert = 15;
         int NEsplit = 4;
         mesh_split[1] = new Mesh(3, Nvert, NEsplit, 0, 3);

         const double hex_v[15][3] =
         {
            {0, 0, 0.}, {1, 0., 0.}, {0., 1., 0.}, {0, 0., 1.},
            {0.5, 0., 0.}, {0.5, 0.5, 0.}, {0., 0.5, 0.},
            {0., 0., 0.5}, {0.5, 0., 0.5}, {0., 0.5, 0.5},
            {1./3., 0., 1./3.}, {1./3., 1./3., 1./3.}, {0, 1./3., 1./3.},
            {1./3., 1./3., 0}, {0.25, 0.25, 0.25}
         };
         const int hex_e[4][8] =
         {
            {7, 10, 4, 0, 12, 14, 13, 6},
            {10, 8, 1, 4, 14, 11, 5, 13},
            {14, 11, 5, 13, 12, 9, 2, 6},
            {7, 3, 8, 10, 12, 9, 11, 14}
         };

         for (int j = 0; j < Nvert; j++)
         {
            mesh_split[1]->AddVertex(hex_v[j]);
         }
         for (int j = 0; j < NEsplit; j++)
         {
            int attribute = j + 1;
            mesh_split[1]->AddHex(hex_e[j], attribute);
         }
         mesh_split[1]->FinalizeHexMesh(1, 1, true);

         fes_rst_map[1] = new FiniteElementSpace(mesh_split[1], fec_map_lin, dim);
         gf_rst_map[1] = new GridFunction(fes_rst_map[1]);
         const int npt = gf_rst_map[1]->Size()/dim;
         for (int k = 0; k < dim; k++)
         {
            for (int j = 0; j < npt; j++)
            {
               (*gf_rst_map[1])(j+k*npt) = hex_v[j][k];
            }
         }
      }
      // Prism
      {
         int Nvert = 14;
         int NEsplit = 3;
         mesh_split[2] = new Mesh(3, Nvert, NEsplit, 0, 3);

         const double hex_v[14][3] =
         {
            {0, 0, 0}, {0.5, 0, 0}, {1, 0, 0}, {0, 0.5, 0},
            {1./3., 1./3., 0}, {0.5, 0.5, 0}, {0, 1, 0},
            {0, 0, 1}, {0.5, 0, 1}, {1, 0, 1}, {0, 0.5, 1},
            {1./3., 1./3., 1}, {0.5, 0.5, 1}, {0, 1, 1}
         };
         const int hex_e[3][8] =
         {
            {0, 1, 4, 3, 7, 8, 11, 10},
            {1, 2, 5, 4, 8, 9, 12, 11},
            {3, 4, 5, 6, 10, 11, 12, 13}
         };

         for (int j = 0; j < Nvert; j++)
         {
            mesh_split[2]->AddVertex(hex_v[j]);
         }
         for (int j = 0; j < NEsplit; j++)
         {
            int attribute = j + 1;
            mesh_split[2]->AddHex(hex_e[j], attribute);
         }
         mesh_split[2]->FinalizeHexMesh(1, 1, true);

         fes_rst_map[2] = new FiniteElementSpace(mesh_split[2], fec_map_lin, dim);
         gf_rst_map[2] = new GridFunction(fes_rst_map[2]);
         const int npt = gf_rst_map[2]->Size()/dim;
         for (int k = 0; k < dim; k++)
         {
            for (int j = 0; j < npt; j++)
            {
               (*gf_rst_map[2])(j+k*npt) = hex_v[j][k];
            }
         }
      }
      // Pyramid
      {
         int Nvert = 23;
         int NEsplit = 8;
         mesh_split[3] = new Mesh(3, Nvert, NEsplit, 0, 3);

         const double hex_v[23][3] =
         {
            {0.0000, 0.0000, 0.0000}, {0.5000, 0.0000, 0.0000},
            {0.0000, 0.0000, 0.5000}, {0.3333, 0.0000, 0.3333},
            {0.0000, 0.5000, 0.0000}, {0.3333, 0.3333, 0.0000},
            {0.0000, 0.3333, 0.3333}, {0.2500, 0.2500, 0.2500},
            {1.0000, 0.0000, 0.0000}, {0.5000, 0.0000, 0.5000},
            {0.5000, 0.5000, 0.0000}, {0.3333, 0.3333, 0.3333},
            {0.0000, 1.0000, 0.0000}, {0.0000, 0.5000, 0.5000},
            {0.0000, 0.0000, 1.0000}, {1.0000, 0.5000, 0.0000},
            {0.6667, 0.3333, 0.3333}, {0.6667, 0.6667, 0.0000},
            {0.5000, 0.5000, 0.2500}, {1.0000, 1.0000, 0.0000},
            {0.5000, 0.5000, 0.5000}, {0.5000, 1.0000, 0.0000},
            {0.3333, 0.6667, 0.3333}
         };
         const int hex_e[8][8] =
         {
            {2, 3, 1, 0, 6, 7, 5, 4}, {3, 9, 8, 1, 7, 11, 10, 5},
            {7, 11, 10, 5, 6, 13, 12, 4}, {2, 14, 9, 3, 6, 13, 11, 7},
            {9, 16, 15, 8, 11, 18, 17, 10}, {16, 20, 19, 15, 18, 22, 21, 17},
            {18, 22, 21, 17, 11, 13, 12, 10}, {9, 14, 20, 16, 11, 13, 22, 18}
         };

         for (int j = 0; j < Nvert; j++)
         {
            mesh_split[3]->AddVertex(hex_v[j]);
         }
         for (int j = 0; j < NEsplit; j++)
         {
            int attribute = j + 1;
            mesh_split[3]->AddHex(hex_e[j], attribute);
         }
         mesh_split[3]->FinalizeHexMesh(1, 1, true);

         fes_rst_map[3] = new FiniteElementSpace(mesh_split[3], fec_map_lin, dim);
         gf_rst_map[3] = new GridFunction(fes_rst_map[3]);
         const int npt = gf_rst_map[3]->Size()/dim;
         for (int k = 0; k < dim; k++)
         {
            for (int j = 0; j < npt; j++)
            {
               (*gf_rst_map[3])(j+k*npt) = hex_v[j][k];
            }
         }
      }
   }

   NE_split_total = 0;
   split_element_map.SetSize(0);
   split_element_index.SetSize(0);
   int NEsplit = 0;
   for (int e = 0; e < mesh->GetNE(); e++)
   {
      const Geometry::Type gt   = mesh->GetElement(e)->GetGeometryType();
      if (gt == Geometry::TRIANGLE || gt == Geometry::PRISM)
      {
         NEsplit = 3;
      }
      else if (gt == Geometry::TETRAHEDRON)
      {
         NEsplit = 4;
      }
      else if (gt == Geometry::PYRAMID)
      {
         NEsplit = 8;
      }
      else if (gt == Geometry::SQUARE || gt == Geometry::CUBE)
      {
         NEsplit = 1;
      }
      else
      {
         MFEM_ABORT("Unsupported geometry type.");
      }
      NE_split_total += NEsplit;
      for (int i = 0; i < NEsplit; i++)
      {
         split_element_map.Append(e);
         split_element_index.Append(i);
      }
   }
}

void FindPointsGSLIB::SetupIntegrationRuleForSplitMesh(Mesh *meshin,
                                                       IntegrationRule *irule,
                                                       int order)
{
   H1_FECollection fec(order, dim);
   FiniteElementSpace nodal_fes(meshin, &fec, dim);
   meshin->SetNodalFESpace(&nodal_fes);
   const int NEsplit = meshin->GetNE();

   const int dof_cnt = nodal_fes.GetFE(0)->GetDof(),
             pts_cnt = NEsplit * dof_cnt;
   Vector irlist(dim * pts_cnt);

   const TensorBasisElement *tbe =
      dynamic_cast<const TensorBasisElement *>(nodal_fes.GetFE(0));
   MFEM_VERIFY(tbe != NULL, "TensorBasis FiniteElement expected.");
   const Array<int> &dof_map = tbe->GetDofMap();

   DenseMatrix pos(dof_cnt, dim);
   Vector posV(pos.Data(), dof_cnt * dim);
   Array<int> xdofs(dof_cnt * dim);

   // Create an IntegrationRule on the nodes of the reference submesh.
   MFEM_ASSERT(irule->GetNPoints() == pts_cnt, "IntegrationRule does not have"
               "the correct number of points.");
   GridFunction *nodesplit = meshin->GetNodes();
   int pt_id = 0;
   for (int i = 0; i < NEsplit; i++)
   {
      nodal_fes.GetElementVDofs(i, xdofs);
      nodesplit->GetSubVector(xdofs, posV);
      for (int j = 0; j < dof_cnt; j++)
      {
         for (int d = 0; d < dim; d++)
         {
            irlist(pts_cnt * d + pt_id) = pos(dof_map[j], d);
         }
         irule->IntPoint(pt_id).x = irlist(pt_id);
         irule->IntPoint(pt_id).y = irlist(pts_cnt + pt_id);
         if (dim == 3)
         {
            irule->IntPoint(pt_id).z = irlist(2*pts_cnt + pt_id);
         }
         pt_id++;
      }
   }
}

void FindPointsGSLIB::GetNodalValues(const GridFunction *gf_in,
                                     Vector &node_vals)
{
   const GridFunction *nodes     = gf_in;
   const FiniteElementSpace *fes = nodes->FESpace();
   const int NE                  = mesh->GetNE();
   const int vdim                = fes->GetVDim();

   IntegrationRule *ir_split_temp = NULL;

   const int maxOrder = fes->GetMaxElementOrder();
   const int dof_1D =  maxOrder+1;
   const int pts_el = std::pow(dof_1D, dim);
   const int pts_cnt = NE_split_total * pts_el;
   node_vals.SetSize(vdim * pts_cnt);
   node_vals = 0.0;

   int gsl_mesh_pt_index = 0;

   for (int e = 0; e < NE; e++)
   {
      const FiniteElement *fe   = fes->GetFE(e);
      const Geometry::Type gt   = fe->GetGeomType();
      bool el_to_split = true;
      if (gt == Geometry::TRIANGLE)
      {
         ir_split_temp = ir_split[0];
      }
      else if (gt == Geometry::TETRAHEDRON)
      {
         ir_split_temp = ir_split[1];
      }
      else if (gt == Geometry::PRISM)
      {
         ir_split_temp = ir_split[2];
      }
      else if (gt == Geometry::PYRAMID)
      {
         ir_split_temp = ir_split[3];
      }
      else if (gt == Geometry::SQUARE)
      {
         ir_split_temp = ir_split[1];
         el_to_split = gf_in->FESpace()->IsVariableOrder();
      }
      else if (gt == Geometry::CUBE)
      {
         ir_split_temp = ir_split[0];
         el_to_split = gf_in->FESpace()->IsVariableOrder();
      }
      else
      {
         MFEM_ABORT("Unsupported geometry type.");
      }

      if (el_to_split) // Triangle/Tet/Prism or Quads/Hex but variable order
      {
         // Fill gsl_mesh with location of split points.
         Vector locval(vdim);
         for (int i = 0; i < ir_split_temp->GetNPoints(); i++)
         {
            const IntegrationPoint &ip = ir_split_temp->IntPoint(i);
            nodes->GetVectorValue(e, ip, locval);
            for (int d = 0; d < vdim; d++)
            {
               node_vals(pts_cnt*d + gsl_mesh_pt_index) = locval(d);
            }
            gsl_mesh_pt_index++;
         }
      }
      else // Quad/Hex and constant polynomial order
      {
         const int dof_cnt_split = fe->GetDof();

         const TensorBasisElement *tbe =
            dynamic_cast<const TensorBasisElement *>(fes->GetFE(e));
         MFEM_VERIFY(tbe != NULL, "TensorBasis FiniteElement expected.");
         Array<int> dof_map(dof_cnt_split);
         const Array<int> &dm = tbe->GetDofMap();
         if (dm.Size() > 0) { dof_map = dm; }
         else { for (int i = 0; i < dof_cnt_split; i++) { dof_map[i] = i; } }

         DenseMatrix pos(dof_cnt_split, vdim);
         Vector posV(pos.Data(), dof_cnt_split * vdim);
         Array<int> xdofs(dof_cnt_split * vdim);

         fes->GetElementVDofs(e, xdofs);
         nodes->GetSubVector(xdofs, posV);
         for (int j = 0; j < dof_cnt_split; j++)
         {
            for (int d = 0; d < vdim; d++)
            {
               node_vals(pts_cnt * d + gsl_mesh_pt_index) = pos(dof_map[j], d);
            }
            gsl_mesh_pt_index++;
         }
      }
   }
}


void FindPointsGSLIB::MapRefPosAndElemIndices()
{
   gsl_mfem_ref = gsl_ref;
   gsl_mfem_elem = gsl_elem;

   gsl_mfem_ref -= -1.;  // map  [-1, 1] to
   gsl_mfem_ref *= 0.5;  //      [0,  1]

   int nptorig = points_cnt,
       npt = points_cnt;

   // tolerance for point to be marked as on element edge/face
   double btol = 1e-12;

   GridFunction *gf_rst_map_temp = NULL;
   int nptsend = 0;

   for (int index = 0; index < npt; index++)
   {
      if (gsl_code[index] != 2 && gsl_proc[index] != gsl_comm->id)
      {
         nptsend +=1;
      }
   }

   // Pack data to send via crystal router
   struct gslib::array *outpt = new gslib::array;
   struct out_pt { double r[3]; uint index, el, proc, code; };
   struct out_pt *pt;
   array_init(struct out_pt, outpt, nptsend);
   outpt->n=nptsend;
   pt = (struct out_pt *)outpt->ptr;
   for (int index = 0; index < npt; index++)
   {
      if (gsl_code[index] == 2 || gsl_proc[index] == gsl_comm->id)
      {
         continue;
      }
      for (int d = 0; d < dim; ++d)
      {
         pt->r[d]= gsl_mfem_ref(index*dim + d);
      }
      pt->index = index;
      pt->proc  = gsl_proc[index];
      pt->el    = gsl_elem[index];
      pt->code  = gsl_code[index];
      ++pt;
   }

   // Transfer data to target MPI ranks
   sarray_transfer(struct out_pt, outpt, proc, 1, cr);
   // Map received points
   npt = outpt->n;
   pt = (struct out_pt *)outpt->ptr;
   for (int index = 0; index < npt; index++)
   {
      IntegrationPoint ip;
      ip.Set3(&pt->r[0]);
      const int elem = pt->el;
      const int mesh_elem = split_element_map[elem];
      const FiniteElement *fe = mesh->GetNodalFESpace()->GetFE(mesh_elem);
      const Geometry::Type gt = fe->GetGeomType();
      pt->el = mesh_elem;

      if (gt == Geometry::SQUARE || gt == Geometry::CUBE)
      {
         // check if it is on element boundary
         pt->code = Geometry::CheckPoint(gt, ip, -btol) ? 0 : 1;
         ++pt;
         continue;
      }
      else if (gt == Geometry::TRIANGLE)
      {
         gf_rst_map_temp = gf_rst_map[0];
      }
      else if (gt == Geometry::TETRAHEDRON)
      {
         gf_rst_map_temp = gf_rst_map[1];
      }
      else if (gt == Geometry::PRISM)
      {
         gf_rst_map_temp = gf_rst_map[2];
      }
      else if (gt == Geometry::PYRAMID)
      {
         gf_rst_map_temp = gf_rst_map[3];
      }

      int local_elem = split_element_index[elem];
      Vector mfem_ref(dim);
      // map to rst of macro element
      gf_rst_map_temp->GetVectorValue(local_elem, ip, mfem_ref);

      for (int d = 0; d < dim; d++)
      {
         pt->r[d] = mfem_ref(d);
      }

      // check if point is on element boundary
      ip.Set3(&pt->r[0]);
      pt->code = Geometry::CheckPoint(gt, ip, -btol) ? 0 : 1;
      ++pt;
   }

   // Transfer data back to source MPI rank
   sarray_transfer(struct out_pt, outpt, proc, 1, cr);
   npt = outpt->n;

   // First copy mapped information for points on other procs
   pt = (struct out_pt *)outpt->ptr;
   for (int index = 0; index < npt; index++)
   {
      gsl_mfem_elem[pt->index] = pt->el;
      for (int d = 0; d < dim; d++)
      {
         gsl_mfem_ref(d + pt->index*dim) = pt->r[d];
      }
      gsl_code[pt->index] = pt->code;
      ++pt;
   }
   array_free(outpt);
   delete outpt;

   // Now map information for points on the same proc
   for (int index = 0; index < nptorig; index++)
   {
      if (gsl_code[index] != 2 && gsl_proc[index] == gsl_comm->id)
      {

         IntegrationPoint ip;
         Vector mfem_ref(gsl_mfem_ref.GetData()+index*dim, dim);
         ip.Set2(mfem_ref.GetData());
         if (dim == 3) { ip.z = mfem_ref(2); }

         const int elem = gsl_elem[index];
         const int mesh_elem = split_element_map[elem];
         const FiniteElement *fe = mesh->GetNodalFESpace()->GetFE(mesh_elem);
         const Geometry::Type gt = fe->GetGeomType();
         gsl_mfem_elem[index] = mesh_elem;
         if (gt == Geometry::SQUARE || gt == Geometry::CUBE)
         {
            gsl_code[index] = Geometry::CheckPoint(gt, ip, -btol) ? 0 : 1;
            continue;
         }
         else if (gt == Geometry::TRIANGLE)
         {
            gf_rst_map_temp = gf_rst_map[0];
         }
         else if (gt == Geometry::TETRAHEDRON)
         {
            gf_rst_map_temp = gf_rst_map[1];
         }
         else if (gt == Geometry::PRISM)
         {
            gf_rst_map_temp = gf_rst_map[2];
         }
         else if (gt == Geometry::PYRAMID)
         {
            gf_rst_map_temp = gf_rst_map[3];
         }

         int local_elem = split_element_index[elem];
         gf_rst_map_temp->GetVectorValue(local_elem, ip, mfem_ref);

         // Check if the point is on element boundary
         ip.Set2(mfem_ref.GetData());
         if (dim == 3) { ip.z = mfem_ref(2); }
         gsl_code[index]  = Geometry::CheckPoint(gt, ip, -btol) ? 0 : 1;
      }
   }
}

void FindPointsGSLIB::Interpolate(const GridFunction &field_in,
                                  Vector &field_out)
{
   const int  gf_order   = field_in.FESpace()->GetMaxElementOrder(),
              mesh_order = mesh->GetNodalFESpace()->GetMaxElementOrder();

   const FiniteElementCollection *fec_in =  field_in.FESpace()->FEColl();
   const H1_FECollection *fec_h1 = dynamic_cast<const H1_FECollection *>(fec_in);
   const L2_FECollection *fec_l2 = dynamic_cast<const L2_FECollection *>(fec_in);

   if (fec_h1 && gf_order == mesh_order &&
       fec_h1->GetBasisType() == BasisType::GaussLobatto &&
       field_in.FESpace()->IsVariableOrder() ==
       mesh->GetNodalFESpace()->IsVariableOrder())
   {
      InterpolateH1(field_in, field_out);
      return;
   }
   else
   {
      InterpolateGeneral(field_in, field_out);
      if (!fec_l2 || avgtype == AvgType::NONE) { return; }
   }

   // For points on element borders, project the L2 GridFunction to H1 and
   // re-interpolate.
   if (fec_l2)
   {
      Array<int> indl2;
      for (int i = 0; i < points_cnt; i++)
      {
         if (gsl_code[i] == 1) { indl2.Append(i); }
      }
      int borderPts = indl2.Size();
#ifdef MFEM_USE_MPI
      MPI_Allreduce(MPI_IN_PLACE, &borderPts, 1, MPI_INT, MPI_SUM, gsl_comm->c);
#endif
      if (borderPts == 0) { return; } // no points on element borders

      Vector field_out_l2(field_out.Size());
      VectorGridFunctionCoefficient field_in_dg(&field_in);
      int gf_order_h1 = std::max(gf_order, 1); // H1 should be at least order 1
      H1_FECollection fec(gf_order_h1, dim);
      const int ncomp = field_in.FESpace()->GetVDim();
      FiniteElementSpace fes(mesh, &fec, ncomp);
      GridFunction field_in_h1(&fes);

      if (avgtype == AvgType::ARITHMETIC)
      {
         field_in_h1.ProjectDiscCoefficient(field_in_dg, GridFunction::ARITHMETIC);
      }
      else if (avgtype == AvgType::HARMONIC)
      {
         field_in_h1.ProjectDiscCoefficient(field_in_dg, GridFunction::HARMONIC);
      }
      else
      {
         MFEM_ABORT("Invalid averaging type.");
      }

      if (gf_order_h1 == mesh_order) // basis is GaussLobatto by default
      {
         InterpolateH1(field_in_h1, field_out_l2);
      }
      else
      {
         InterpolateGeneral(field_in_h1, field_out_l2);
      }

      // Copy interpolated values for the points on element border
      for (int j = 0; j < ncomp; j++)
      {
         for (int i = 0; i < indl2.Size(); i++)
         {
            int idx = field_in.FESpace()->GetOrdering() == Ordering::byNODES ?
                      indl2[i] + j*points_cnt:
                      indl2[i]*ncomp + j;
            field_out(idx) = field_out_l2(idx);
         }
      }
   }
}

void FindPointsGSLIB::InterpolateH1(const GridFunction &field_in,
                                    Vector &field_out)
{
   FiniteElementSpace ind_fes(mesh, field_in.FESpace()->FEColl());
   if (field_in.FESpace()->IsVariableOrder())
   {
      for (int e = 0; e < ind_fes.GetMesh()->GetNE(); e++)
      {
         ind_fes.SetElementOrder(e, field_in.FESpace()->GetElementOrder(e));
      }
      ind_fes.Update(false);
   }
   GridFunction field_in_scalar(&ind_fes);
   Vector node_vals;

   const int ncomp      = field_in.FESpace()->GetVDim(),
             points_fld = field_in.Size() / ncomp;
   MFEM_VERIFY(points_cnt == gsl_code.Size(),
               "FindPointsGSLIB::InterpolateH1: Inconsistent size of gsl_code");

   field_out.SetSize(points_cnt*ncomp);
   field_out = default_interp_value;

   for (int i = 0; i < ncomp; i++)
   {
      const int dataptrin  = i*points_fld,
                dataptrout = i*points_cnt;
      if (field_in.FESpace()->GetOrdering() == Ordering::byNODES)
      {
         field_in_scalar.NewDataAndSize(field_in.GetData()+dataptrin, points_fld);
      }
      else
      {
         for (int j = 0; j < points_fld; j++)
         {
            field_in_scalar(j) = field_in(i + j*ncomp);
         }
      }
      GetNodalValues(&field_in_scalar, node_vals);

      if (dim==2)
      {
         findpts_eval_2(field_out.GetData()+dataptrout, sizeof(double),
                        gsl_code.GetData(),       sizeof(unsigned int),
                        gsl_proc.GetData(),    sizeof(unsigned int),
                        gsl_elem.GetData(),    sizeof(unsigned int),
                        gsl_ref.GetData(),     sizeof(double) * dim,
                        points_cnt, node_vals.GetData(), fdata2D);
      }
      else
      {
         findpts_eval_3(field_out.GetData()+dataptrout, sizeof(double),
                        gsl_code.GetData(),       sizeof(unsigned int),
                        gsl_proc.GetData(),    sizeof(unsigned int),
                        gsl_elem.GetData(),    sizeof(unsigned int),
                        gsl_ref.GetData(),     sizeof(double) * dim,
                        points_cnt, node_vals.GetData(), fdata3D);
      }
   }
   if (field_in.FESpace()->GetOrdering() == Ordering::byVDIM)
   {
      Vector field_out_temp = field_out;
      for (int i = 0; i < ncomp; i++)
      {
         for (int j = 0; j < points_cnt; j++)
         {
            field_out(i + j*ncomp) = field_out_temp(j + i*points_cnt);
         }
      }
   }
}

void FindPointsGSLIB::InterpolateGeneral(const GridFunction &field_in,
                                         Vector &field_out)
{
   int ncomp   = field_in.VectorDim(),
       nptorig = points_cnt,
       npt     = points_cnt;

   field_out.SetSize(points_cnt*ncomp);
   field_out = default_interp_value;

   if (gsl_comm->np == 1) // serial
   {
      for (int index = 0; index < npt; index++)
      {
         if (gsl_code[index] == 2) { continue; }
         IntegrationPoint ip;
         ip.Set2(gsl_mfem_ref.GetData()+index*dim);
         if (dim == 3) { ip.z = gsl_mfem_ref(index*dim + 2); }
         Vector localval(ncomp);
         field_in.GetVectorValue(gsl_mfem_elem[index], ip, localval);
         if (field_in.FESpace()->GetOrdering() == Ordering::byNODES)
         {
            for (int i = 0; i < ncomp; i++)
            {
               field_out(index + i*npt) = localval(i);
            }
         }
         else //byVDIM
         {
            for (int i = 0; i < ncomp; i++)
            {
               field_out(index*ncomp + i) = localval(i);
            }
         }
      }
   }
   else // parallel
   {
      // Determine number of points to be sent
      int nptsend = 0;
      for (int index = 0; index < npt; index++)
      {
         if (gsl_code[index] != 2) { nptsend +=1; }
      }

      // Pack data to send via crystal router
      struct gslib::array *outpt = new gslib::array;
      struct out_pt { double r[3], ival; uint index, el, proc; };
      struct out_pt *pt;
      array_init(struct out_pt, outpt, nptsend);
      outpt->n=nptsend;
      pt = (struct out_pt *)outpt->ptr;
      for (int index = 0; index < npt; index++)
      {
         if (gsl_code[index] == 2) { continue; }
         for (int d = 0; d < dim; ++d) { pt->r[d]= gsl_mfem_ref(index*dim + d); }
         pt->index = index;
         pt->proc  = gsl_proc[index];
         pt->el    = gsl_mfem_elem[index];
         ++pt;
      }

      // Transfer data to target MPI ranks
      sarray_transfer(struct out_pt, outpt, proc, 1, cr);

      if (ncomp == 1)
      {
         // Interpolate the grid function
         npt = outpt->n;
         pt = (struct out_pt *)outpt->ptr;
         for (int index = 0; index < npt; index++)
         {
            IntegrationPoint ip;
            ip.Set3(&pt->r[0]);
            pt->ival = field_in.GetValue(pt->el, ip, 1);
            ++pt;
         }

         // Transfer data back to source MPI rank
         sarray_transfer(struct out_pt, outpt, proc, 1, cr);
         npt = outpt->n;
         pt = (struct out_pt *)outpt->ptr;
         for (int index = 0; index < npt; index++)
         {
            field_out(pt->index) = pt->ival;
            ++pt;
         }
         array_free(outpt);
         delete outpt;
      }
      else // ncomp > 1
      {
         // Interpolate data and store in a Vector
         npt = outpt->n;
         pt = (struct out_pt *)outpt->ptr;
         Vector vec_int_vals(npt*ncomp);
         for (int index = 0; index < npt; index++)
         {
            IntegrationPoint ip;
            ip.Set3(&pt->r[0]);
            Vector localval(vec_int_vals.GetData()+index*ncomp, ncomp);
            field_in.GetVectorValue(pt->el, ip, localval);
            ++pt;
         }

         // Save index and proc data in a struct
         struct gslib::array *savpt = new gslib::array;
         struct sav_pt { uint index, proc; };
         struct sav_pt *spt;
         array_init(struct sav_pt, savpt, npt);
         savpt->n=npt;
         spt = (struct sav_pt *)savpt->ptr;
         pt  = (struct out_pt *)outpt->ptr;
         for (int index = 0; index < npt; index++)
         {
            spt->index = pt->index;
            spt->proc  = pt->proc;
            ++pt; ++spt;
         }

         array_free(outpt);
         delete outpt;

         // Copy data from save struct to send struct and send component wise
         struct gslib::array *sendpt = new gslib::array;
         struct send_pt { double ival; uint index, proc; };
         struct send_pt *sdpt;
         for (int j = 0; j < ncomp; j++)
         {
            array_init(struct send_pt, sendpt, npt);
            sendpt->n=npt;
            spt  = (struct sav_pt *)savpt->ptr;
            sdpt = (struct send_pt *)sendpt->ptr;
            for (int index = 0; index < npt; index++)
            {
               sdpt->index = spt->index;
               sdpt->proc  = spt->proc;
               sdpt->ival  = vec_int_vals(j + index*ncomp);
               ++sdpt; ++spt;
            }

            sarray_transfer(struct send_pt, sendpt, proc, 1, cr);
            sdpt = (struct send_pt *)sendpt->ptr;
            for (int index = 0; index < static_cast<int>(sendpt->n); index++)
            {
               int idx = field_in.FESpace()->GetOrdering() == Ordering::byNODES ?
                         sdpt->index + j*nptorig :
                         sdpt->index*ncomp + j;
               field_out(idx) = sdpt->ival;
               ++sdpt;
            }
            array_free(sendpt);
         }
         array_free(savpt);
         delete sendpt;
         delete savpt;
      } // ncomp > 1
   } // parallel
}

void FindPointsGSLIB::SendElementsAndCoordinatesToOwningMPIRanks()
{
   int nptsend   = points_cnt;
   int nptElem   = gsl_mfem_elem.Size();

   MFEM_VERIFY(nptElem == gsl_mfem_elem.Size(),
               "Invalid size. Please make sure to call FindPoints method"
               " before calling this function.");

   // Pack data to send via crystal router
   struct gslib::array *outpt = new gslib::array;

   struct out_pt { double rst[3]; uint index, elem, proc; };
   struct out_pt *pt;
   array_init(struct out_pt, outpt, nptsend);
   outpt->n=nptsend;
   pt = (struct out_pt *)outpt->ptr;

   for (int index = 0; index < nptsend; index++)
   {
      pt->index = index;
      pt->elem = gsl_mfem_elem[index];
      pt->proc  = gsl_proc[index];
      for (int d = 0; d < dim; ++d)
      {
         pt->rst[d]= gsl_mfem_ref(index*dim + d);
      }
      ++pt;
   }

   // Transfer data to target MPI ranks
   sarray_transfer(struct out_pt, outpt, proc, 1, cr);

   // Store received data
   points_recv = outpt->n;
   recv_proc.SetSize(points_recv);
   recv_elem.SetSize(points_recv);
   recv_index.SetSize(points_recv);
   recv_ref.SetSize(points_recv*dim);

   pt = (struct out_pt *)outpt->ptr;
   for (int index = 0; index < points_recv; index++)
   {
      recv_index[index] = pt->index;
      recv_elem[index] = pt->elem;
      recv_proc[index] = pt->proc;
      for (int d = 0; d < dim; ++d)
      {
         recv_ref(index*dim + d)= pt->rst[d];
      }
      ++pt;
   }

   array_free(outpt);
   delete outpt;
}

Vector FindPointsGSLIB::SendInterpolatedValuesBack(Vector &int_vals,
                                                   int vdim,
                                                   int int_val_ordering)
{
   MFEM_VERIFY(points_recv == 0 ||
               int_vals.Size() % points_recv == 0,
               "Incompatible size. Please return interpolated values"
               "corresponding to points received using"
               "SendCoordinatesToOwningProcessors.");
   int nptsend = points_recv;
   Vector field_out(points_cnt*vdim);

   for (int v = 0; v < vdim; v++)
   {
      // Pack data to send via crystal router
      struct gslib::array *outpt = new gslib::array;
      struct out_pt { double val; uint index, proc; };
      struct out_pt *pt;
      array_init(struct out_pt, outpt, nptsend);
      outpt->n=nptsend;
      pt = (struct out_pt *)outpt->ptr;
      for (int index = 0; index < nptsend; index++)
      {
         pt->index = recv_index[index];
         pt->proc  = recv_proc[index];
         pt->val = int_val_ordering == Ordering::byNODES ?
                   int_vals(index + v*points_recv) :
                   int_vals(index*vdim + v);
         ++pt;
      }

      // Transfer data to target MPI ranks
      sarray_transfer(struct out_pt, outpt, proc, 1, cr);

      // Store received data
      int nrecv = outpt->n;
      MFEM_VERIFY(nrecv == points_cnt, "Incompatible size.");

      pt = (struct out_pt *)outpt->ptr;
      for (int index = 0; index < nrecv; index++)
      {
         int idx = int_val_ordering == Ordering::byNODES ?
                   pt->index + v*points_cnt :
                   pt->index*vdim + v;
         field_out(idx) = pt->val;
         ++pt;
      }

      array_free(outpt);
      delete outpt;
   }

   return field_out;
}

void OversetFindPointsGSLIB::Setup(Mesh &m, const int meshid,
                                   GridFunction *gfmax,
                                   const double bb_t, const double newt_tol,
                                   const int npt_max)
{
   MFEM_VERIFY(m.GetNodes() != NULL, "Mesh nodes are required.");
   const int meshOrder = m.GetNodes()->FESpace()->GetMaxElementOrder();

   // FreeData if OversetFindPointsGSLIB::Setup has been called already
   if (setupflag) { FreeData(); }

   crystal_init(cr, gsl_comm);
   mesh = &m;
   dim  = mesh->Dimension();
   const FiniteElement *fe = mesh->GetNodalFESpace()->GetFE(0);
   unsigned dof1D = fe->GetOrder() + 1;

   SetupSplitMeshes();
   if (dim == 2)
   {
      if (ir_split[0]) { delete ir_split[0]; ir_split[0] = NULL; }
      ir_split[0] = new IntegrationRule(3*pow(dof1D, dim));
      SetupIntegrationRuleForSplitMesh(mesh_split[0], ir_split[0], meshOrder);

      if (ir_split[1]) { delete ir_split[1]; ir_split[1] = NULL; }
      ir_split[1] = new IntegrationRule(pow(dof1D, dim));
      SetupIntegrationRuleForSplitMesh(mesh_split[1], ir_split[1], meshOrder);
   }
   else if (dim == 3)
   {
      if (ir_split[0]) { delete ir_split[0]; ir_split[0] = NULL; }
      ir_split[0] = new IntegrationRule(pow(dof1D, dim));
      SetupIntegrationRuleForSplitMesh(mesh_split[0], ir_split[0], meshOrder);

      if (ir_split[1]) { delete ir_split[1]; ir_split[1] = NULL; }
      ir_split[1] = new IntegrationRule(4*pow(dof1D, dim));
      SetupIntegrationRuleForSplitMesh(mesh_split[1], ir_split[1], meshOrder);

      if (ir_split[2]) { delete ir_split[2]; ir_split[2] = NULL; }
      ir_split[2] = new IntegrationRule(3*pow(dof1D, dim));
      SetupIntegrationRuleForSplitMesh(mesh_split[2], ir_split[2], meshOrder);

      if (ir_split[3]) { delete ir_split[3]; ir_split[3] = NULL; }
      ir_split[3] = new IntegrationRule(8*pow(dof1D, dim));
      SetupIntegrationRuleForSplitMesh(mesh_split[3], ir_split[3], meshOrder);
   }

   GetNodalValues(mesh->GetNodes(), gsl_mesh);

   MFEM_ASSERT(meshid>=0, " The ID should be greater than or equal to 0.");

   const int pts_cnt = gsl_mesh.Size()/dim,
             NEtot = pts_cnt/(int)pow(dof1D, dim);

   distfint.SetSize(pts_cnt);
   if (!gfmax)
   {
      distfint = 0.0;
   }
   else
   {
      GetNodalValues(gfmax, distfint);
   }
   u_meshid = (unsigned int)meshid;

   if (dim == 2)
   {
      unsigned nr[2] = { dof1D, dof1D };
      unsigned mr[2] = { 2*dof1D, 2*dof1D };
      double * const elx[2] =
      {
         pts_cnt == 0 ? nullptr : &gsl_mesh(0),
         pts_cnt == 0 ? nullptr : &gsl_mesh(pts_cnt)
      };
      fdata2D = findptsms_setup_2(gsl_comm, elx, nr, NEtot, mr, bb_t,
                                  pts_cnt, pts_cnt, npt_max, newt_tol,
                                  &u_meshid, &distfint(0));
   }
   else
   {
      unsigned nr[3] = { dof1D, dof1D, dof1D };
      unsigned mr[3] = { 2*dof1D, 2*dof1D, 2*dof1D };
      double * const elx[3] =
      {
         pts_cnt == 0 ? nullptr : &gsl_mesh(0),
         pts_cnt == 0 ? nullptr : &gsl_mesh(pts_cnt),
         pts_cnt == 0 ? nullptr : &gsl_mesh(2*pts_cnt)
      };
      fdata3D = findptsms_setup_3(gsl_comm, elx, nr, NEtot, mr, bb_t,
                                  pts_cnt, pts_cnt, npt_max, newt_tol,
                                  &u_meshid, &distfint(0));
   }
   setupflag = true;
   overset   = true;
}

void OversetFindPointsGSLIB::FindPoints(const Vector &point_pos,
                                        Array<unsigned int> &point_id,
                                        int point_pos_ordering)
{
   MFEM_VERIFY(setupflag, "Use OversetFindPointsGSLIB::Setup before "
               "finding points.");
   MFEM_VERIFY(overset, " Please setup FindPoints for overlapping grids.");
   points_cnt = point_pos.Size() / dim;
   unsigned int match = 0; // Don't find points in the mesh if point_id = mesh_id

   gsl_code.SetSize(points_cnt);
   gsl_proc.SetSize(points_cnt);
   gsl_elem.SetSize(points_cnt);
   gsl_ref.SetSize(points_cnt * dim);
   gsl_dist.SetSize(points_cnt);

   auto xvFill = [&](const double *xv_base[], unsigned xv_stride[])
   {
      for (int d = 0; d < dim; d++)
      {
         if (point_pos_ordering == Ordering::byNODES)
         {
            xv_base[d] = point_pos.GetData() + d*points_cnt;
            xv_stride[d] = sizeof(double);
         }
         else
         {
            xv_base[d] = point_pos.GetData() + d;
            xv_stride[d] = dim*sizeof(double);
         }
      }
   };
   if (dim == 2)
   {
      const double *xv_base[2];
      unsigned xv_stride[2];
      xvFill(xv_base, xv_stride);
      findptsms_2(gsl_code.GetData(), sizeof(unsigned int),
                  gsl_proc.GetData(), sizeof(unsigned int),
                  gsl_elem.GetData(), sizeof(unsigned int),
                  gsl_ref.GetData(),  sizeof(double) * dim,
                  gsl_dist.GetData(), sizeof(double),
                  xv_base,            xv_stride,
                  point_id.GetData(), sizeof(unsigned int), &match,
                  points_cnt, fdata2D);
   }
   else  // dim == 3
   {
      const double *xv_base[3];
      unsigned xv_stride[3];
      xvFill(xv_base, xv_stride);
      findptsms_3(gsl_code.GetData(), sizeof(unsigned int),
                  gsl_proc.GetData(), sizeof(unsigned int),
                  gsl_elem.GetData(), sizeof(unsigned int),
                  gsl_ref.GetData(),  sizeof(double) * dim,
                  gsl_dist.GetData(), sizeof(double),
                  xv_base,            xv_stride,
                  point_id.GetData(), sizeof(unsigned int), &match,
                  points_cnt, fdata3D);
   }

   // Set the element number and reference position to 0 for points not found
   for (int i = 0; i < points_cnt; i++)
   {
      if (gsl_code[i] == 2 ||
          (gsl_code[i] == 1 && gsl_dist(i) > bdr_tol))
      {
         gsl_elem[i] = 0;
         for (int d = 0; d < dim; d++) { gsl_ref(i*dim + d) = -1.; }
         gsl_code[i] = 2;
      }
   }

   // Map element number for simplices, and ref_pos from [-1,1] to [0,1] for both
   // simplices and quads.
   MapRefPosAndElemIndices();
}

void OversetFindPointsGSLIB::Interpolate(const Vector &point_pos,
                                         Array<unsigned int> &point_id,
                                         const GridFunction &field_in,
                                         Vector &field_out,
                                         int point_pos_ordering)
{
   FindPoints(point_pos, point_id, point_pos_ordering);
   Interpolate(field_in, field_out);
}

<<<<<<< HEAD
=======
GSOPGSLIB::GSOPGSLIB(Array<long long> &ids)
{
   gsl_comm = new gslib::comm;
   cr       = new gslib::crystal;
#ifdef MFEM_USE_MPI
   int initialized;
   MPI_Initialized(&initialized);
   if (!initialized) { MPI_Init(NULL, NULL); }
   MPI_Comm comm = MPI_COMM_WORLD;
   comm_init(gsl_comm, comm);
#else
   comm_init(gsl_comm, 0);
#endif
   crystal_init(cr, gsl_comm);
   UpdateIdentifiers(ids);
}

#ifdef MFEM_USE_MPI
GSOPGSLIB::GSOPGSLIB(MPI_Comm comm_, Array<long long> &ids)
   : cr(NULL), gsl_comm(NULL)
{
   gsl_comm = new gslib::comm;
   cr      = new gslib::crystal;
   comm_init(gsl_comm, comm_);
   crystal_init(cr, gsl_comm);
   UpdateIdentifiers(ids);
}
#endif

GSOPGSLIB::~GSOPGSLIB()
{
   crystal_free(cr);
   gslib_gs_free(gsl_data);
   comm_free(gsl_comm);
   delete gsl_comm;
   delete cr;
}

void GSOPGSLIB::UpdateIdentifiers(const Array<long long> &ids)
{
   long long minval = ids.Min();
   MPI_Allreduce(MPI_IN_PLACE, &minval, 1, MPI_LONG_LONG_INT,
                 MPI_MIN, gsl_comm->c);
   MFEM_VERIFY(minval >= 0, "Unique identifier cannot be negative.");
   if (gsl_data != NULL) { gslib_gs_free(gsl_data); }
   num_ids = ids.Size();
   gsl_data = gslib_gs_setup(ids.GetData(),
                             ids.Size(),
                             gsl_comm, 0,
                             gslib::gs_crystal_router, 0);
}

void GSOPGSLIB::GS(Vector &senddata, GSOp op)
{
   MFEM_VERIFY(senddata.Size() == num_ids,
               "Incompatible setup and GOP operation.");
   if (op == GSOp::ADD)
   {
      gslib_gs(senddata.GetData(),gslib::gs_double,gslib::gs_add,0,gsl_data,0);
   }
   else if (op == GSOp::MUL)
   {
      gslib_gs(senddata.GetData(),gslib::gs_double,gslib::gs_mul,0,gsl_data,0);
   }
   else if (op == GSOp::MAX)
   {
      gslib_gs(senddata.GetData(),gslib::gs_double,gslib::gs_max,0,gsl_data,0);
   }
   else if (op == GSOp::MIN)
   {
      gslib_gs(senddata.GetData(),gslib::gs_double,gslib::gs_min,0,gsl_data,0);
   }
   else
   {
      MFEM_ABORT("Invalid GSOp operation.");
   }
}

>>>>>>> a911419b
} // namespace mfem

#endif // MFEM_USE_GSLIB<|MERGE_RESOLUTION|>--- conflicted
+++ resolved
@@ -1464,8 +1464,6 @@
    Interpolate(field_in, field_out);
 }
 
-<<<<<<< HEAD
-=======
 GSOPGSLIB::GSOPGSLIB(Array<long long> &ids)
 {
    gsl_comm = new gslib::comm;
@@ -1544,7 +1542,6 @@
    }
 }
 
->>>>>>> a911419b
 } // namespace mfem
 
 #endif // MFEM_USE_GSLIB