--- conflicted
+++ resolved
@@ -93,21 +93,6 @@
 
 namespace mfem
 {
-dlong getHashSize3(const struct gslib::findpts_data_3 *fd,
-                   dlong nel, dlong max_hash_size)
-{
-   const gslib::findpts_local_data_3 *fd_local = &fd->local;
-   auto hash_data_copy = fd_local->hd;
-   return hash_opt_size_3(&hash_data_copy, fd_local->obb, nel, max_hash_size);
-}
-
-dlong getHashSize2(const struct gslib::findpts_data_2 *fd,
-                   dlong nel, dlong max_hash_size)
-{
-   const gslib::findpts_local_data_2 *fd_local = &fd->local;
-   auto hash_data_copy = fd_local->hd;
-   return hash_opt_size_2(&hash_data_copy, fd_local->obb, nel, max_hash_size);
-}
 
 FindPointsGSLIB::FindPointsGSLIB()
    : mesh(NULL),
@@ -247,40 +232,28 @@
    {
       unsigned nr[2] = { dof1D, dof1D };
       unsigned mr[2] = { 2*dof1D, 2*dof1D };
-<<<<<<< HEAD
-      double * const elx[2] = { &gsl_mesh(0), &gsl_mesh(mesh_points_cnt) };
+      double * const elx[2] =
+      {
+         mesh_points_cnt == 0 ? nullptr : &gsl_mesh(0),
+         mesh_points_cnt == 0 ? nullptr : &gsl_mesh(mesh_points_cnt)
+      };
       fdataD = findpts_setup_2(gsl_comm, elx, nr, NE_split_total, mr, bb_t,
                                DEV.local_hash_size,
                                mesh_points_cnt, npt_max, newt_tol);
-=======
-      double * const elx[2] =
-      {
-         pts_cnt == 0 ? nullptr : &gsl_mesh(0),
-         pts_cnt == 0 ? nullptr : &gsl_mesh(pts_cnt)
-      };
-      fdata2D = findpts_setup_2(gsl_comm, elx, nr, NEtot, mr, bb_t,
-                                pts_cnt, pts_cnt, npt_max, newt_tol);
->>>>>>> bef6a7c4
    }
    else
    {
       unsigned nr[3] = { dof1D, dof1D, dof1D };
       unsigned mr[3] = { 2*dof1D, 2*dof1D, 2*dof1D };
       double * const elx[3] =
-<<<<<<< HEAD
-      { &gsl_mesh(0), &gsl_mesh(mesh_points_cnt), &gsl_mesh(2*mesh_points_cnt) };
+      {
+         mesh_points_cnt == 0 ? nullptr : &gsl_mesh(0),
+         mesh_points_cnt == 0 ? nullptr : &gsl_mesh(mesh_points_cnt),
+         mesh_points_cnt == 0 ? nullptr : &gsl_mesh(2*mesh_points_cnt)
+      };
       fdataD = findpts_setup_3(gsl_comm, elx, nr, NE_split_total, mr, bb_t,
                                DEV.local_hash_size,
                                mesh_points_cnt, npt_max, newt_tol);
-=======
-      {
-         pts_cnt == 0 ? nullptr : &gsl_mesh(0),
-         pts_cnt == 0 ? nullptr : &gsl_mesh(pts_cnt),
-         pts_cnt == 0 ? nullptr : &gsl_mesh(2*pts_cnt)
-      };
-      fdata3D = findpts_setup_3(gsl_comm, elx, nr, NEtot, mr, bb_t,
-                                pts_cnt, pts_cnt, npt_max, newt_tol);
->>>>>>> bef6a7c4
    }
    setupSW.Stop();
    setup_findpts_setup_time = setupSW.RealTime();
@@ -429,13 +402,26 @@
    }
    else
    {
-      FindPointsLocal3(point_pos,
-                       point_pos_ordering,
-                       gsl_code_dev,
-                       gsl_elem_dev,
-                       gsl_ref,
-                       gsl_dist,
-                       points_cnt);
+      if (gpu_code == 1)
+      {
+         FindPointsLocal32(point_pos,
+                           point_pos_ordering,
+                           gsl_code_dev,
+                           gsl_elem_dev,
+                           gsl_ref,
+                           gsl_dist,
+                           points_cnt);
+      }
+      else
+      {
+         FindPointsLocal3(point_pos,
+                          point_pos_ordering,
+                          gsl_code_dev,
+                          gsl_elem_dev,
+                          gsl_ref,
+                          gsl_dist,
+                          points_cnt);
+      }
    }
 
    // TODO: Only transfer information for points found
@@ -506,7 +492,7 @@
             x[d] = point_pos(idx);
          }
          *proc = id;
-         if (*code != 0)
+         if (*code != CODE_INTERNAL)
          {
             find_elsewhere++;
             const auto hi = dim == 2 ? hash_index_2(DEV.hash2, x) :
@@ -634,13 +620,26 @@
       }
       else
       {
-         FindPointsLocal3(point_pos_l,
-                          point_pos_ordering,
-                          gsl_code_dev,
-                          gsl_elem_dev,
-                          gsl_ref_l,
-                          gsl_dist_l,
-                          n);
+         if (gpu_code == 1)
+         {
+            FindPointsLocal32(point_pos_l,
+                              point_pos_ordering,
+                              gsl_code_dev,
+                              gsl_elem_dev,
+                              gsl_ref_l,
+                              gsl_dist_l,
+                              n);
+         }
+         else
+         {
+            FindPointsLocal3(point_pos_l,
+                             point_pos_ordering,
+                             gsl_code_dev,
+                             gsl_elem_dev,
+                             gsl_ref_l,
+                             gsl_dist_l,
+                             n);
+         }
       }
 
       gsl_ref_l.HostReadWrite();
@@ -722,8 +721,6 @@
       DEV.hash2 = &findptsData2->hash;
    }
    DEV.cr = dim == 2 ? &findptsData2->cr : &findptsData3->cr;
-
-   const int mesh_pts_cnt = gsl_mesh.Size()/dim;
 
    gsl_mesh.UseDevice(true);
 
@@ -818,19 +815,9 @@
       DEV.hash_n = hash.hash_n;
    }
 
-   dlong hd_d_size = 0;
-   if (dim == 3)
-   {
-      hd_d_size = getHashSize3(findptsData3,
-                               NE_split_total,
-                               DEV.local_hash_size);
-   }
-   else
-   {
-      hd_d_size = getHashSize2(findptsData2,
-                               NE_split_total,
-                               DEV.local_hash_size);
-   }
+   dlong hd_d_size = dim == 2 ?
+                     findptsData2->local.hd.offset[(int)std::pow(DEV.hash_n, dim)] :
+                     findptsData3->local.hd.offset[(int)std::pow(DEV.hash_n, dim)];
 
    DEV.o_offset.SetSize(hd_d_size);
    auto p_o_offset = DEV.o_offset.HostWrite();
@@ -865,6 +852,496 @@
    DEV.info = -1;
 
    MFEM_DEVICE_SYNC;
+}
+
+Mesh* FindPointsGSLIB::GetBoundingBoxMesh(int type)
+{
+   MFEM_VERIFY(setupflag, "Call FindPointsGSLIB::Setup method first");
+
+   auto *findptsData3 = (gslib::findpts_data_3 *)this->fdataD;
+   auto *findptsData2 = (gslib::findpts_data_2 *)this->fdataD;
+
+   int myid = gsl_comm->id;
+   int save_rank = 0;
+   int nve   = dim == 2 ? 4 : 8;
+   int nel = 0;
+   int hash_l_n = dim == 2 ? findptsData2->local.hd.hash_n :
+                  findptsData3->local.hd.hash_n;
+   int hash_g_n = dim == 2 ? findptsData2->hash.hash_n :
+                  findptsData3->hash.hash_n;
+
+   if (type == 0 || type == 1)
+   {
+      nel = NE_split_total;
+   }
+   else if (type == 2)
+   {
+      nel = std::pow(hash_l_n, dim);
+   }
+   else if (type == 3)
+   {
+      nel = std::pow(hash_g_n, dim);
+   }
+
+   Vector hashlmin(dim), hashlmax(dim), dxyzl(dim);
+   for (int d = 0; d < dim; d++)
+   {
+      hashlmin[d] = dim == 2 ? findptsData2->local.hd.bnd[d].min :
+                    findptsData3->local.hd.bnd[d].min;
+      hashlmax[d] =  dim == 2 ? findptsData2->local.hd.bnd[d].max :
+                     findptsData3->local.hd.bnd[d].max;
+      dxyzl[d] = (hashlmax[d]-hashlmin[d])/hash_l_n;
+   }
+
+   Vector hashgmin(dim), hashgmax(dim), dxyzg(dim);
+   for (int d = 0; d < dim; d++)
+   {
+      hashgmin[d] = dim == 2 ? findptsData2->hash.bnd[d].min :
+                    findptsData3->hash.bnd[d].min;
+      hashgmax[d] =  dim == 2 ? findptsData2->hash.bnd[d].max :
+                     findptsData3->hash.bnd[d].max;
+      dxyzg[d] = (hashgmax[d]-hashgmin[d])/hash_g_n;
+   }
+
+   long long nel_l = nel;
+   long long nel_glob_l = nel_l;
+   int ne_glob;
+
+   if (type == 0 || type == 1 || type == 2)
+   {
+#ifdef MFEM_USE_MPI
+      MPI_Reduce(&nel_l, &nel_glob_l, 1, MPI_LONG_LONG, MPI_SUM, save_rank,
+                 gsl_comm->c);
+#endif
+      ne_glob = int(nel_glob_l);
+   }
+   else
+   {
+      ne_glob = nel;
+   }
+
+   int nverts = nve*ne_glob;
+   Vector o_xyz(dim*nel*nve);
+
+   Mesh *meshbb = NULL;
+   if (gsl_comm->id == save_rank)
+   {
+      meshbb = new Mesh(dim, nverts, ne_glob, 0, dim);
+   }
+
+   Array<int> hash_el_count(gsl_comm->np);
+   hash_el_count[0] = nel;
+
+   if (dim == 3)
+   {
+      for (int e = 0; e < nel; e++)
+      {
+         auto box = findptsData3->local.obb[e];
+         if (type == 0)
+         {
+            Vector minn(dim), maxx(dim);
+            for (int d = 0; d < dim; d++)
+            {
+               minn[d] = box.x[d].min;
+               maxx[d] = box.x[d].max;
+            }
+            int c = 0;
+            o_xyz(e*nve*dim + c++) = minn[0];
+            o_xyz(e*nve*dim + c++) = minn[1];
+            o_xyz(e*nve*dim + c++) = minn[2];
+
+            o_xyz(e*nve*dim + c++) = maxx[0];
+            o_xyz(e*nve*dim + c++) = minn[1];
+            o_xyz(e*nve*dim + c++) = minn[2];
+
+            o_xyz(e*nve*dim + c++) = maxx[0];
+            o_xyz(e*nve*dim + c++) = maxx[1];
+            o_xyz(e*nve*dim + c++) = minn[2];
+
+            o_xyz(e*nve*dim + c++) = minn[0];
+            o_xyz(e*nve*dim + c++) = maxx[1];
+            o_xyz(e*nve*dim + c++) = minn[2];
+
+            o_xyz(e*nve*dim + c++) = minn[0];
+            o_xyz(e*nve*dim + c++) = minn[1];
+            o_xyz(e*nve*dim + c++) = maxx[2];
+
+            o_xyz(e*nve*dim + c++) = maxx[0];
+            o_xyz(e*nve*dim + c++) = minn[1];
+            o_xyz(e*nve*dim + c++) = maxx[2];
+
+            o_xyz(e*nve*dim + c++) = maxx[0];
+            o_xyz(e*nve*dim + c++) = maxx[1];
+            o_xyz(e*nve*dim + c++) = maxx[2];
+
+            o_xyz(e*nve*dim + c++) = minn[0];
+            o_xyz(e*nve*dim + c++) = maxx[1];
+            o_xyz(e*nve*dim + c++) = maxx[2];
+         }
+         else if (type == 1)
+         {
+            Vector center(dim), A(dim*dim);
+            for (int d = 0; d < dim; d++)
+            {
+               center[d] = box.c0[d];
+            }
+            for (int d = 0; d < dim*dim; d++)
+            {
+               A[d] = box.A[d];
+            }
+
+            DenseMatrix Amat(A.GetData(), dim, dim);
+            Amat.Transpose();
+            Amat.Invert();
+
+            Vector v1(dim);
+            Vector temp;
+
+            v1(0) = -1.0; v1(1) = -1.0; v1(2) = -1.0;
+            temp.SetDataAndSize(o_xyz.GetData() + e*nve*dim + 0, dim);
+            Amat.Mult(v1, temp);
+            temp += center;
+
+            v1(0) = 1.0; v1(1) = -1.0; v1(2) = -1.0;
+            temp.SetDataAndSize(o_xyz.GetData() + e*nve*dim + 3, dim);
+            Amat.Mult(v1, temp);
+            temp += center;
+
+            v1(0) = 1.0; v1(1) = 1.0; v1(2) = -1.0;
+            temp.SetDataAndSize(o_xyz.GetData() + e*nve*dim + 6, dim);
+            Amat.Mult(v1, temp);
+            temp += center;
+
+            v1(0) = -1.0; v1(1) = 1.0; v1(2) = -1.0;
+            temp.SetDataAndSize(o_xyz.GetData() + e*nve*dim + 9, dim);
+            Amat.Mult(v1, temp);
+            temp += center;
+
+            v1(0) = -1.0; v1(1) = -1.0; v1(2) = 1.0;
+            temp.SetDataAndSize(o_xyz.GetData() + e*nve*dim + 0, dim);
+            Amat.Mult(v1, temp);
+            temp += center;
+
+            v1(0) = 1.0; v1(1) = -1.0; v1(2) = 1.0;
+            temp.SetDataAndSize(o_xyz.GetData() + e*nve*dim + 3, dim);
+            Amat.Mult(v1, temp);
+            temp += center;
+
+            v1(0) = 1.0; v1(1) = 1.0; v1(2) = 1.0;
+            temp.SetDataAndSize(o_xyz.GetData() + e*nve*dim + 6, dim);
+            Amat.Mult(v1, temp);
+            temp += center;
+
+            v1(0) = -1.0; v1(1) = 1.0; v1(2) = 1.0;
+            temp.SetDataAndSize(o_xyz.GetData() + e*nve*dim + 9, dim);
+            Amat.Mult(v1, temp);
+            temp += center;
+         } //type == 1
+      } // e < nel
+      if (type == 2)
+      {
+         int ec = 0;
+         for (int l = 0; l < hash_l_n; l++)
+         {
+            for (int k = 0; k < hash_l_n; k++)
+            {
+               for (int j = 0; j < hash_l_n; j++)
+               {
+                  double x0 = hashlmin[0] + j*dxyzl[0];
+                  double y0 = hashlmin[1] + k*dxyzl[1];
+                  double z0 = hashlmin[2] + l*dxyzl[2];
+                  o_xyz(ec*nve*dim + 0) = x0;
+                  o_xyz(ec*nve*dim + 1) = y0;
+                  o_xyz(ec*nve*dim + 2) = z0;
+
+                  o_xyz(ec*nve*dim + 3) = x0+dxyzl[0];
+                  o_xyz(ec*nve*dim + 4) = y0;
+                  o_xyz(ec*nve*dim + 5) = z0;
+
+                  o_xyz(ec*nve*dim + 6) = x0+dxyzl[0];
+                  o_xyz(ec*nve*dim + 7) = y0+dxyzl[1];
+                  o_xyz(ec*nve*dim + 8) = z0;
+
+                  o_xyz(ec*nve*dim + 9) = x0;
+                  o_xyz(ec*nve*dim + 10) = y0+dxyzl[1];
+                  o_xyz(ec*nve*dim + 11) = z0;
+
+                  o_xyz(ec*nve*dim + 12) = x0;
+                  o_xyz(ec*nve*dim + 13) = y0;
+                  o_xyz(ec*nve*dim + 14) = z0+dxyzl[2];
+
+                  o_xyz(ec*nve*dim + 15) = x0+dxyzl[0];
+                  o_xyz(ec*nve*dim + 16) = y0;
+                  o_xyz(ec*nve*dim + 17) = z0+dxyzl[2];
+
+                  o_xyz(ec*nve*dim + 18) = x0+dxyzl[0];
+                  o_xyz(ec*nve*dim + 19) = y0+dxyzl[1];
+                  o_xyz(ec*nve*dim + 20) = z0+dxyzl[2];
+
+                  o_xyz(ec*nve*dim + 21) = x0;
+                  o_xyz(ec*nve*dim + 22) = y0+dxyzl[1];
+                  o_xyz(ec*nve*dim + 23) = z0+dxyzl[2];
+
+                  ec++;
+               }
+            }
+         }
+      } //type == 2
+      else if (type == 3)
+      {
+         int ec = 0;
+         for (int l = 0; l < hash_g_n; l++)
+         {
+            for (int k = 0; k < hash_g_n; k++)
+            {
+               for (int j = 0; j < hash_g_n; j++)
+               {
+                  double x0 = hashgmin[0] + j*dxyzg[0];
+                  double y0 = hashgmin[1] + k*dxyzg[1];
+                  double z0 = hashgmin[2] + l*dxyzg[2];
+                  o_xyz(ec*nve*dim + 0) = x0;
+                  o_xyz(ec*nve*dim + 1) = y0;
+                  o_xyz(ec*nve*dim + 2) = z0;
+
+                  o_xyz(ec*nve*dim + 3) = x0+dxyzg[0];
+                  o_xyz(ec*nve*dim + 4) = y0;
+                  o_xyz(ec*nve*dim + 5) = z0;
+
+                  o_xyz(ec*nve*dim + 6) = x0+dxyzg[0];
+                  o_xyz(ec*nve*dim + 7) = y0+dxyzg[1];
+                  o_xyz(ec*nve*dim + 8) = z0;
+
+                  o_xyz(ec*nve*dim + 9) = x0;
+                  o_xyz(ec*nve*dim + 10) = y0+dxyzg[1];
+                  o_xyz(ec*nve*dim + 11) = z0;
+
+                  o_xyz(ec*nve*dim + 12) = x0;
+                  o_xyz(ec*nve*dim + 13) = y0;
+                  o_xyz(ec*nve*dim + 14) = z0+dxyzg[2];
+
+                  o_xyz(ec*nve*dim + 15) = x0+dxyzg[0];
+                  o_xyz(ec*nve*dim + 16) = y0;
+                  o_xyz(ec*nve*dim + 17) = z0+dxyzg[2];
+
+                  o_xyz(ec*nve*dim + 18) = x0+dxyzg[0];
+                  o_xyz(ec*nve*dim + 19) = y0+dxyzg[1];
+                  o_xyz(ec*nve*dim + 20) = z0+dxyzg[2];
+
+                  o_xyz(ec*nve*dim + 21) = x0;
+                  o_xyz(ec*nve*dim + 22) = y0+dxyzg[1];
+                  o_xyz(ec*nve*dim + 23) = z0+dxyzg[2];
+
+                  ec++;
+               }
+            }
+         }
+      }
+   }
+   else
+   {
+      for (int e = 0; e < nel; e++)
+      {
+         auto box = findptsData2->local.obb[e];
+         if (type == 0)
+         {
+            Vector minn(dim), maxx(dim);
+            for (int d = 0; d < dim; d++)
+            {
+               minn[d] = box.x[d].min;
+               maxx[d] = box.x[d].max;
+            }
+            o_xyz(e*nve*dim + 0) = minn[0];
+            o_xyz(e*nve*dim + 1) = minn[1];
+
+            o_xyz(e*nve*dim + 2) = maxx[0];
+            o_xyz(e*nve*dim + 3) = minn[1];
+
+            o_xyz(e*nve*dim + 4) = maxx[0];
+            o_xyz(e*nve*dim + 5) = maxx[1];
+
+            o_xyz(e*nve*dim + 6) = minn[0];
+            o_xyz(e*nve*dim + 7) = maxx[1];
+         }
+         else if (type == 1)
+         {
+            Vector center(dim), A(dim*dim);
+            for (int d = 0; d < dim; d++)
+            {
+               center[d] = box.c0[d];
+            }
+            for (int d = 0; d < dim*dim; d++)
+            {
+               A[d] = box.A[d];
+            }
+
+            DenseMatrix Amat(A.GetData(), dim, dim);
+            Amat.Transpose();
+            Amat.Invert();
+
+            Vector v1(dim);
+            Vector temp;
+
+            v1(0) = -1.0; v1(1) = -1.0;
+            temp.SetDataAndSize(o_xyz.GetData() + e*nve*dim + 0, dim);
+            Amat.Mult(v1, temp);
+            temp += center;
+
+            v1(0) = 1.0; v1(1) = -1.0;
+            temp.SetDataAndSize(o_xyz.GetData() + e*nve*dim + 2, dim);
+            Amat.Mult(v1, temp);
+            temp += center;
+
+            v1(0) = 1.0; v1(1) = 1.0;
+            temp.SetDataAndSize(o_xyz.GetData() + e*nve*dim + 4, dim);
+            Amat.Mult(v1, temp);
+            temp += center;
+
+            v1(0) = -1.0; v1(1) = 1.0;
+            temp.SetDataAndSize(o_xyz.GetData() + e*nve*dim + 6, dim);
+            Amat.Mult(v1, temp);
+            temp += center;
+         } //type == 1
+      } // e < nel
+      if (type == 2)
+      {
+         int ec = 0;
+         for (int k = 0; k < hash_l_n; k++)
+         {
+            for (int j = 0; j < hash_l_n; j++)
+            {
+               double x0 = hashlmin[0] + j*dxyzl[0];
+               double y0 = hashlmin[1] + k*dxyzl[1];
+               o_xyz(ec*nve*dim + 0) = x0;
+               o_xyz(ec*nve*dim + 1) = y0;
+
+               o_xyz(ec*nve*dim + 2) = x0+dxyzl[0];
+               o_xyz(ec*nve*dim + 3) = y0;
+
+               o_xyz(ec*nve*dim + 4) = x0+dxyzl[0];
+               o_xyz(ec*nve*dim + 5) = y0+dxyzl[1];
+
+               o_xyz(ec*nve*dim + 6) = x0;
+               o_xyz(ec*nve*dim + 7) = y0+dxyzl[1];
+
+               ec++;
+            }
+         }
+      }
+      else if (type == 3)
+      {
+         int ec = 0;
+         for (int k = 0; k < hash_g_n; k++)
+         {
+            for (int j = 0; j < hash_g_n; j++)
+            {
+               double x0 = hashgmin[0] + j*dxyzg[0];
+               double y0 = hashgmin[1] + k*dxyzg[1];
+               o_xyz(ec*nve*dim + 0) = x0;
+               o_xyz(ec*nve*dim + 1) = y0;
+
+               o_xyz(ec*nve*dim + 2) = x0+dxyzg[0];
+               o_xyz(ec*nve*dim + 3) = y0;
+
+               o_xyz(ec*nve*dim + 4) = x0+dxyzg[0];
+               o_xyz(ec*nve*dim + 5) = y0+dxyzg[1];
+
+               o_xyz(ec*nve*dim + 6) = x0;
+               o_xyz(ec*nve*dim + 7) = y0+dxyzg[1];
+
+               ec++;
+            }
+         }
+      }
+   }
+
+   int nsend = type == 3 ? 0 : nel*nve*dim;
+   int nrecv = 0;
+   MPI_Status status;
+   int vidx = 0;
+   int eidx = 0;
+   int proc_hash_loc_idx = 0;
+   if (myid == save_rank)
+   {
+      for (int p = 0; p < gsl_comm->np; p++)
+      {
+         if (p != save_rank)
+         {
+            MPI_Recv(&nrecv, 1, MPI_INT, p, 444, gsl_comm->c, &status);
+            o_xyz.SetSize(nrecv);
+            if (nrecv)
+            {
+               MPI_Recv(o_xyz.GetData(), nrecv, MPI_DOUBLE, p, 445, gsl_comm->c, &status);
+            }
+         }
+         else
+         {
+            nrecv = type == 3 ? nel*nve*dim : nsend;
+         }
+         int nel_recv = nrecv/(dim*nve);
+
+         // we keep track of how many hash cells are coming from each rank
+         if (p != save_rank)
+         {
+            hash_el_count[p] = hash_el_count[p-1] + nel_recv;
+         }
+         for (int e = 0; e < nel_recv; e++)
+         {
+            for (int j = 0; j < nve; j++)
+            {
+               Vector ver(o_xyz.GetData() + e*nve*dim + j*dim, dim);
+               meshbb->AddVertex(ver);
+            }
+
+            if (dim == 2)
+            {
+               const int inds[4] = {vidx++, vidx++, vidx++, vidx++};
+               int attr = eidx+1;
+               // for type == 2, we set element attribute based on the
+               // proc from which the element must have come.
+               if (type == 2)
+               {
+                  if (eidx >= hash_el_count[proc_hash_loc_idx])
+                  {
+                     proc_hash_loc_idx++;
+                  }
+                  attr = proc_hash_loc_idx+1;
+               }
+               else if (type == 3)
+               {
+                  attr = eidx % gsl_comm->np;
+                  attr += 1;
+               }
+               meshbb->AddQuad(inds, attr);
+               eidx++;
+            }
+            else
+            {
+               const int inds[8] = {vidx++, vidx++, vidx++, vidx++,
+                                    vidx++, vidx++, vidx++, vidx++
+                                   };
+               meshbb->AddHex(inds, (eidx++)+1);
+            }
+         }
+      }
+      if (dim == 2)
+      {
+         meshbb->FinalizeQuadMesh(1, 1, true);
+      }
+      else
+      {
+         meshbb->FinalizeHexMesh(1, 1, true);
+      }
+   }
+   else
+   {
+      MPI_Send(&nsend, 1, MPI_INT, save_rank, 444, gsl_comm->c);
+      if (nsend)
+      {
+         MPI_Send(o_xyz.GetData(), nsend, MPI_DOUBLE, save_rank, 445, gsl_comm->c);
+      }
+   }
+
+   return meshbb;
 }
 
 void FindPointsGSLIB::FindPoints(Mesh &m, const Vector &point_pos,
@@ -2087,7 +2564,6 @@
    } // parallel
 }
 
-<<<<<<< HEAD
 //void OversetFindPointsGSLIB::Setup(Mesh &m, const int meshid,
 //                                   GridFunction *gfmax,
 //                                   const double bb_t, const double newt_tol,
@@ -2157,7 +2633,11 @@
 //   {
 //      unsigned nr[2] = { dof1D, dof1D };
 //      unsigned mr[2] = { 2*dof1D, 2*dof1D };
-//      double * const elx[2] = { &gsl_mesh(0), &gsl_mesh(pts_cnt) };
+//      double * const elx[2] =
+//      {
+//         pts_cnt == 0 ? nullptr : &gsl_mesh(0),
+//         pts_cnt == 0 ? nullptr : &gsl_mesh(pts_cnt)
+//      };
 //      fdata2D = findptsms_setup_2(gsl_comm, elx, nr, NEtot, mr, bb_t,
 //                                  pts_cnt, pts_cnt, npt_max, newt_tol,
 //                                  &u_meshid, &distfint(0));
@@ -2167,10 +2647,14 @@
 //      unsigned nr[3] = { dof1D, dof1D, dof1D };
 //      unsigned mr[3] = { 2*dof1D, 2*dof1D, 2*dof1D };
 //      double * const elx[3] =
-//      { &gsl_mesh(0), &gsl_mesh(pts_cnt), &gsl_mesh(2*pts_cnt) };
-//      fdataD = findptsms_setup_3(gsl_comm, elx, nr, NEtot, mr, bb_t,
-//                                 pts_cnt, pts_cnt, npt_max, newt_tol,
-//                                 &u_meshid, &distfint(0));
+//      {
+//         pts_cnt == 0 ? nullptr : &gsl_mesh(0),
+//         pts_cnt == 0 ? nullptr : &gsl_mesh(pts_cnt),
+//         pts_cnt == 0 ? nullptr : &gsl_mesh(2*pts_cnt)
+//      };
+//      fdata3D = findptsms_setup_3(gsl_comm, elx, nr, NEtot, mr, bb_t,
+//                                  pts_cnt, pts_cnt, npt_max, newt_tol,
+//                                  &u_meshid, &distfint(0));
 //   }
 //   setupflag = true;
 //   overset   = true;
@@ -2263,191 +2747,6 @@
 //   FindPoints(point_pos, point_id, point_pos_ordering);
 //   Interpolate(field_in, field_out);
 //}
-=======
-void OversetFindPointsGSLIB::Setup(Mesh &m, const int meshid,
-                                   GridFunction *gfmax,
-                                   const double bb_t, const double newt_tol,
-                                   const int npt_max)
-{
-   MFEM_VERIFY(m.GetNodes() != NULL, "Mesh nodes are required.");
-   const int meshOrder = m.GetNodes()->FESpace()->GetMaxElementOrder();
-
-   // FreeData if OversetFindPointsGSLIB::Setup has been called already
-   if (setupflag) { FreeData(); }
-
-   crystal_init(cr, gsl_comm);
-   mesh = &m;
-   dim  = mesh->Dimension();
-   const FiniteElement *fe = mesh->GetNodalFESpace()->GetFE(0);
-   unsigned dof1D = fe->GetOrder() + 1;
-
-   SetupSplitMeshes();
-   if (dim == 2)
-   {
-      if (ir_split[0]) { delete ir_split[0]; ir_split[0] = NULL; }
-      ir_split[0] = new IntegrationRule(3*pow(dof1D, dim));
-      SetupIntegrationRuleForSplitMesh(mesh_split[0], ir_split[0], meshOrder);
-
-      if (ir_split[1]) { delete ir_split[1]; ir_split[1] = NULL; }
-      ir_split[1] = new IntegrationRule(pow(dof1D, dim));
-      SetupIntegrationRuleForSplitMesh(mesh_split[1], ir_split[1], meshOrder);
-   }
-   else if (dim == 3)
-   {
-      if (ir_split[0]) { delete ir_split[0]; ir_split[0] = NULL; }
-      ir_split[0] = new IntegrationRule(pow(dof1D, dim));
-      SetupIntegrationRuleForSplitMesh(mesh_split[0], ir_split[0], meshOrder);
-
-      if (ir_split[1]) { delete ir_split[1]; ir_split[1] = NULL; }
-      ir_split[1] = new IntegrationRule(4*pow(dof1D, dim));
-      SetupIntegrationRuleForSplitMesh(mesh_split[1], ir_split[1], meshOrder);
-
-      if (ir_split[2]) { delete ir_split[2]; ir_split[2] = NULL; }
-      ir_split[2] = new IntegrationRule(3*pow(dof1D, dim));
-      SetupIntegrationRuleForSplitMesh(mesh_split[2], ir_split[2], meshOrder);
-
-      if (ir_split[3]) { delete ir_split[3]; ir_split[3] = NULL; }
-      ir_split[3] = new IntegrationRule(8*pow(dof1D, dim));
-      SetupIntegrationRuleForSplitMesh(mesh_split[3], ir_split[3], meshOrder);
-   }
-
-   GetNodalValues(mesh->GetNodes(), gsl_mesh);
-
-   MFEM_ASSERT(meshid>=0, " The ID should be greater than or equal to 0.");
-
-   const int pts_cnt = gsl_mesh.Size()/dim,
-             NEtot = pts_cnt/(int)pow(dof1D, dim);
-
-   distfint.SetSize(pts_cnt);
-   if (!gfmax)
-   {
-      distfint = 0.0;
-   }
-   else
-   {
-      GetNodalValues(gfmax, distfint);
-   }
-   u_meshid = (unsigned int)meshid;
-
-   if (dim == 2)
-   {
-      unsigned nr[2] = { dof1D, dof1D };
-      unsigned mr[2] = { 2*dof1D, 2*dof1D };
-      double * const elx[2] =
-      {
-         pts_cnt == 0 ? nullptr : &gsl_mesh(0),
-         pts_cnt == 0 ? nullptr : &gsl_mesh(pts_cnt)
-      };
-      fdata2D = findptsms_setup_2(gsl_comm, elx, nr, NEtot, mr, bb_t,
-                                  pts_cnt, pts_cnt, npt_max, newt_tol,
-                                  &u_meshid, &distfint(0));
-   }
-   else
-   {
-      unsigned nr[3] = { dof1D, dof1D, dof1D };
-      unsigned mr[3] = { 2*dof1D, 2*dof1D, 2*dof1D };
-      double * const elx[3] =
-      {
-         pts_cnt == 0 ? nullptr : &gsl_mesh(0),
-         pts_cnt == 0 ? nullptr : &gsl_mesh(pts_cnt),
-         pts_cnt == 0 ? nullptr : &gsl_mesh(2*pts_cnt)
-      };
-      fdata3D = findptsms_setup_3(gsl_comm, elx, nr, NEtot, mr, bb_t,
-                                  pts_cnt, pts_cnt, npt_max, newt_tol,
-                                  &u_meshid, &distfint(0));
-   }
-   setupflag = true;
-   overset   = true;
-}
-
-void OversetFindPointsGSLIB::FindPoints(const Vector &point_pos,
-                                        Array<unsigned int> &point_id,
-                                        int point_pos_ordering)
-{
-   MFEM_VERIFY(setupflag, "Use OversetFindPointsGSLIB::Setup before "
-               "finding points.");
-   MFEM_VERIFY(overset, " Please setup FindPoints for overlapping grids.");
-   points_cnt = point_pos.Size() / dim;
-   unsigned int match = 0; // Don't find points in the mesh if point_id = mesh_id
-
-   gsl_code.SetSize(points_cnt);
-   gsl_proc.SetSize(points_cnt);
-   gsl_elem.SetSize(points_cnt);
-   gsl_ref.SetSize(points_cnt * dim);
-   gsl_dist.SetSize(points_cnt);
-
-   auto xvFill = [&](const double *xv_base[], unsigned xv_stride[])
-   {
-      for (int d = 0; d < dim; d++)
-      {
-         if (point_pos_ordering == Ordering::byNODES)
-         {
-            xv_base[d] = point_pos.GetData() + d*points_cnt;
-            xv_stride[d] = sizeof(double);
-         }
-         else
-         {
-            xv_base[d] = point_pos.GetData() + d;
-            xv_stride[d] = dim*sizeof(double);
-         }
-      }
-   };
-   if (dim == 2)
-   {
-      const double *xv_base[2];
-      unsigned xv_stride[2];
-      xvFill(xv_base, xv_stride);
-      findptsms_2(gsl_code.GetData(), sizeof(unsigned int),
-                  gsl_proc.GetData(), sizeof(unsigned int),
-                  gsl_elem.GetData(), sizeof(unsigned int),
-                  gsl_ref.GetData(),  sizeof(double) * dim,
-                  gsl_dist.GetData(), sizeof(double),
-                  xv_base,            xv_stride,
-                  point_id.GetData(), sizeof(unsigned int), &match,
-                  points_cnt, fdata2D);
-   }
-   else  // dim == 3
-   {
-      const double *xv_base[3];
-      unsigned xv_stride[3];
-      xvFill(xv_base, xv_stride);
-      findptsms_3(gsl_code.GetData(), sizeof(unsigned int),
-                  gsl_proc.GetData(), sizeof(unsigned int),
-                  gsl_elem.GetData(), sizeof(unsigned int),
-                  gsl_ref.GetData(),  sizeof(double) * dim,
-                  gsl_dist.GetData(), sizeof(double),
-                  xv_base,            xv_stride,
-                  point_id.GetData(), sizeof(unsigned int), &match,
-                  points_cnt, fdata3D);
-   }
-
-   // Set the element number and reference position to 0 for points not found
-   for (int i = 0; i < points_cnt; i++)
-   {
-      if (gsl_code[i] == 2 ||
-          (gsl_code[i] == 1 && gsl_dist(i) > bdr_tol))
-      {
-         gsl_elem[i] = 0;
-         for (int d = 0; d < dim; d++) { gsl_ref(i*dim + d) = -1.; }
-         gsl_code[i] = 2;
-      }
-   }
-
-   // Map element number for simplices, and ref_pos from [-1,1] to [0,1] for both
-   // simplices and quads.
-   MapRefPosAndElemIndices();
-}
-
-void OversetFindPointsGSLIB::Interpolate(const Vector &point_pos,
-                                         Array<unsigned int> &point_id,
-                                         const GridFunction &field_in,
-                                         Vector &field_out,
-                                         int point_pos_ordering)
-{
-   FindPoints(point_pos, point_id, point_pos_ordering);
-   Interpolate(field_in, field_out);
-}
->>>>>>> bef6a7c4
 
 
 } // namespace mfem
