// Copyright (c) 2010-2024, Lawrence Livermore National Security, LLC. Produced
// at the Lawrence Livermore National Laboratory. All Rights reserved. See files
// LICENSE and NOTICE for details. LLNL-CODE-806117.
//
// This file is part of the MFEM library. For more information and source code
// availability visit https://mfem.org.
//
// MFEM is free software; you can redistribute it and/or modify it under the
// terms of the BSD-3 license. We welcome feedback and contributions, see file
// CONTRIBUTING.md for details.

#include "transfer.hpp"
#include "pbilinearform.hpp"
#include "../general/forall.hpp"

namespace mfem
{

//Tolerance for comparing between non-uniform and uniform transfers
constexpr real_t ho_lor_tol = 1e-10;

GridTransfer::GridTransfer(FiniteElementSpace &dom_fes_,
                           FiniteElementSpace &ran_fes_,
                           MemoryType d_mt_)
   : dom_fes(dom_fes_), ran_fes(ran_fes_),
     oper_type(Operator::ANY_TYPE),
     fw_t_oper(), bw_t_oper(), use_device(false), verify_solution(false),
     d_mt(d_mt_)
{
#ifdef MFEM_USE_MPI
   const bool par_dom = dynamic_cast<ParFiniteElementSpace*>(&dom_fes);
   const bool par_ran = dynamic_cast<ParFiniteElementSpace*>(&ran_fes);
   MFEM_VERIFY(par_dom == par_ran, "the domain and range FE spaces must both"
               " be either serial or parallel");
   parallel = par_dom;
#endif
}

const Operator &GridTransfer::MakeTrueOperator(
   FiniteElementSpace &fes_in, FiniteElementSpace &fes_out,
   const Operator &oper, OperatorHandle &t_oper)
{
   if (t_oper.Ptr())
   {
      return *t_oper.Ptr();
   }

   if (!Parallel())
   {
      const SparseMatrix *in_cP = fes_in.GetConformingProlongation();
      const SparseMatrix *out_cR = fes_out.GetConformingRestriction();
      if (oper_type == Operator::MFEM_SPARSEMAT)
      {
         const SparseMatrix *mat = dynamic_cast<const SparseMatrix *>(&oper);
         MFEM_VERIFY(mat != NULL, "Operator is not a SparseMatrix");
         if (!out_cR)
         {
            t_oper.Reset(const_cast<SparseMatrix*>(mat), false);
         }
         else
         {
            t_oper.Reset(mfem::Mult(*out_cR, *mat));
         }
         if (in_cP)
         {
            t_oper.Reset(mfem::Mult(*t_oper.As<SparseMatrix>(), *in_cP));
         }
      }
      else if (oper_type == Operator::ANY_TYPE)
      {
         const int RP_case = bool(out_cR) + 2*bool(in_cP);
         switch (RP_case)
         {
            case 0:
               t_oper.Reset(const_cast<Operator*>(&oper), false);
               break;
            case 1:
               t_oper.Reset(
                  new ProductOperator(out_cR, &oper, false, false));
               break;
            case 2:
               t_oper.Reset(
                  new ProductOperator(&oper, in_cP, false, false));
               break;
            case 3:
               t_oper.Reset(
                  new TripleProductOperator(
                     out_cR, &oper, in_cP, false, false, false));
               break;
         }
      }
      else
      {
         MFEM_ABORT("Operator::Type is not supported: " << oper_type);
      }
   }
   else // Parallel() == true
   {
#ifdef MFEM_USE_MPI
      if (oper_type == Operator::Hypre_ParCSR)
      {
         const SparseMatrix *out_R = fes_out.GetRestrictionMatrix();
         const ParFiniteElementSpace *pfes_in =
            dynamic_cast<const ParFiniteElementSpace *>(&fes_in);
         const ParFiniteElementSpace *pfes_out =
            dynamic_cast<const ParFiniteElementSpace *>(&fes_out);
         const SparseMatrix *sp_mat = dynamic_cast<const SparseMatrix *>(&oper);
         const HypreParMatrix *hy_mat;
         if (sp_mat)
         {
            SparseMatrix *RA = mfem::Mult(*out_R, *sp_mat);
            t_oper.Reset(pfes_in->Dof_TrueDof_Matrix()->
                         LeftDiagMult(*RA, pfes_out->GetTrueDofOffsets()));
            delete RA;
         }
         else if ((hy_mat = dynamic_cast<const HypreParMatrix *>(&oper)))
         {
            HypreParMatrix *RA =
               hy_mat->LeftDiagMult(*out_R, pfes_out->GetTrueDofOffsets());
            t_oper.Reset(mfem::ParMult(RA, pfes_in->Dof_TrueDof_Matrix()));
            delete RA;
         }
         else
         {
            MFEM_ABORT("unknown Operator type");
         }
      }
      else if (oper_type == Operator::ANY_TYPE)
      {
         const Operator *out_R = fes_out.GetRestrictionOperator();
         t_oper.Reset(new TripleProductOperator(
                         out_R, &oper, fes_in.GetProlongationMatrix(),
                         false, false, false));
      }
      else
      {
         MFEM_ABORT("Operator::Type is not supported: " << oper_type);
      }
#endif
   }

   return *t_oper.Ptr();
}


InterpolationGridTransfer::~InterpolationGridTransfer()
{
   if (own_mass_integ) { delete mass_integ; }
}

void InterpolationGridTransfer::SetMassIntegrator(
   BilinearFormIntegrator *mass_integ_, bool own_mass_integ_)
{
   if (own_mass_integ) { delete mass_integ; }

   mass_integ = mass_integ_;
   own_mass_integ = own_mass_integ_;
}

const Operator &InterpolationGridTransfer::ForwardOperator()
{
   if (F.Ptr())
   {
      return *F.Ptr();
   }

   // Construct F
   if (oper_type == Operator::ANY_TYPE)
   {
      F.Reset(new FiniteElementSpace::RefinementOperator(&ran_fes, &dom_fes));
   }
   else if (oper_type == Operator::MFEM_SPARSEMAT)
   {
      Mesh::GeometryList elem_geoms(*ran_fes.GetMesh());

      DenseTensor localP[Geometry::NumGeom];
      for (int i = 0; i < elem_geoms.Size(); i++)
      {
         ran_fes.GetLocalRefinementMatrices(dom_fes, elem_geoms[i],
                                            localP[elem_geoms[i]]);
      }
      F.Reset(ran_fes.RefinementMatrix_main(
                 dom_fes.GetNDofs(), dom_fes.GetElementToDofTable(),
                 dom_fes.GetElementToFaceOrientationTable(), localP));
   }
   else
   {
      MFEM_ABORT("Operator::Type is not supported: " << oper_type);
   }

   return *F.Ptr();
}

const Operator &InterpolationGridTransfer::BackwardOperator()
{
   if (B.Ptr())
   {
      return *B.Ptr();
   }

   // Construct B, if not set, define a suitable mass_integ
   if (!mass_integ && ran_fes.GetNE() > 0)
   {
      const FiniteElement *f_fe_0 = ran_fes.GetFE(0);
      const int map_type = f_fe_0->GetMapType();
      if (map_type == FiniteElement::VALUE ||
          map_type == FiniteElement::INTEGRAL)
      {
         mass_integ = new MassIntegrator;
      }
      else if (map_type == FiniteElement::H_DIV ||
               map_type == FiniteElement::H_CURL)
      {
         mass_integ = new VectorFEMassIntegrator;
      }
      else
      {
         MFEM_ABORT("unknown type of FE space");
      }
      own_mass_integ = true;
   }
   if (oper_type == Operator::ANY_TYPE)
   {
      B.Reset(new FiniteElementSpace::DerefinementOperator(
                 &ran_fes, &dom_fes, mass_integ));
   }
   else
   {
      MFEM_ABORT("Operator::Type is not supported: " << oper_type);
   }

   return *B.Ptr();
}


L2ProjectionGridTransfer::L2Projection::L2Projection(
   const FiniteElementSpace &fes_ho_, const FiniteElementSpace &fes_lor_,
   Coefficient* coeff_, MemoryType d_mt_)
   : Operator(fes_lor_.GetVSize(), fes_ho_.GetVSize()),
     fes_ho(fes_ho_), fes_lor(fes_lor_), coeff(coeff_), d_mt(d_mt_)
{ }

void L2ProjectionGridTransfer::L2Projection::BuildHo2Lor(
   int nel_ho, int nel_lor, const CoarseFineTransformations& cf_tr)
{
   // Construct the mapping from HO to LOR
   // ho2lor.GetRow(iho) will give all the LOR elements contained in iho
   ho2lor.MakeI(nel_ho);
   for (int ilor = 0; ilor < nel_lor; ++ilor)
   {
      int iho = cf_tr.embeddings[ilor].parent;
      ho2lor.AddAColumnInRow(iho);
   }
   ho2lor.MakeJ();
   for (int ilor = 0; ilor < nel_lor; ++ilor)
   {
      int iho = cf_tr.embeddings[ilor].parent;
      ho2lor.AddConnection(iho, ilor);
   }
   ho2lor.ShiftUpI();
}

void L2ProjectionGridTransfer::L2Projection::ElemMixedMass(
   Geometry::Type geom, const FiniteElement& fe_ho,
   const FiniteElement& fe_lor, ElementTransformation* tr_ho,
   ElementTransformation* tr_lor,
   IntegrationPointTransformation& ip_tr,
   DenseMatrix& M_mixed_el) const
{
   int order = fe_lor.GetOrder() + fe_ho.GetOrder() + tr_lor->OrderW();
   const IntegrationRule* ir = &IntRules.Get(geom, order);
   M_mixed_el = 0.0;
   for (int i = 0; i < ir->GetNPoints(); i++)
   {
      const IntegrationPoint& ip_lor = ir->IntPoint(i);
      IntegrationPoint ip_ho;
      ip_tr.Transform(ip_lor, ip_ho);
      Vector shape_lor(fe_lor.GetDof());
      fe_lor.CalcShape(ip_lor, shape_lor);
      Vector shape_ho(fe_ho.GetDof());
      tr_ho->SetIntPoint(&ip_ho);
      fe_ho.CalcPhysShape(*tr_ho, shape_ho);
      tr_lor->SetIntPoint(&ip_lor);
      // For now we use the geometry information from the LOR space, which means
      // we won't be mass conservative if the mesh is curved
      real_t w = ip_lor.weight;
      if (fe_lor.GetMapType() == FiniteElement::VALUE)
      {
         w *= tr_lor->Weight();
      }
      shape_lor *= w;
      AddMultVWt(shape_lor, shape_ho, M_mixed_el);
   }
}

void L2ProjectionGridTransfer::L2Projection::ElemMixedMass(
   Geometry::Type geom, const FiniteElement& fe_ho,
   const FiniteElement& fe_lor, ElementTransformation* el_tr,
   IntegrationPointTransformation& ip_tr,
   DenseMatrix& B_L, DenseMatrix& B_H) const
{
   int order = fe_lor.GetOrder() + fe_ho.GetOrder() + el_tr->OrderW();
   const IntegrationRule* ir = &IntRules.Get(geom, order);

   DenseMatrix M_mixed_el(fe_lor.GetDof(), fe_ho.GetDof());
   M_mixed_el = 0.0;

   for (int i = 0; i < ir->GetNPoints(); i++)
   {
      const IntegrationPoint& ip_lor = ir->IntPoint(i);
      IntegrationPoint ip_ho;

      //maps integration point ip_lor -> ip_ho
      ip_tr.Transform(ip_lor, ip_ho);
      Vector shape_lor(fe_lor.GetDof());
      fe_lor.CalcShape(ip_lor, shape_lor);
      Vector shape_ho(fe_ho.GetDof());
      fe_ho.CalcShape(ip_ho, shape_ho);

      for (int j=0; j<shape_lor.Size(); ++j)
      {
         B_L(i, j) = shape_lor(j);
      }

      for (int j=0; j<shape_ho.Size(); ++j)
      {
         B_H(i, j) = shape_ho(j);
      }
   }

}

Vector L2ProjectionGridTransfer::L2Projection::MixedMassEA(
   const FiniteElementSpace& fes_ho,
   const FiniteElementSpace& fes_lor,
   Coefficient *coeff_, MemoryType d_mt_)
{
   Vector M_LH;

   Mesh* mesh_ho = fes_ho.GetMesh();
   Mesh* mesh_lor = fes_lor.GetMesh();
   int nel_ho = mesh_ho->GetNE();
   int nel_lor = mesh_lor->GetNE();
   int ndof_ho = fes_ho.GetNDofs();
   int ndof_lor = fes_lor.GetNDofs();

   QuadratureFunction qfunc;
   IntegrationRule ir;
   if (coeff_ == nullptr)
   {
      Geometry::Type geom = mesh_ho->GetElementBaseGeometry(0);
      const FiniteElement &fe = *fes_ho.GetFE(0);
      const FiniteElement &fe_lor = *fes_lor.GetFE(0);
      ElementTransformation *el_tr = fes_lor.GetElementTransformation(0);
      int qorder = fe_lor.GetOrder() + fe.GetOrder() + el_tr->OrderW();
      ir = IntRules.Get(geom, qorder);

      QuadratureSpace qspace(*mesh_lor, ir);
      qfunc = QuadratureFunction(&qspace);
      qfunc = 1.0;
   }
   else
   {
      // dynamic_cast to check if QuadFuncCoeff; if yes, continue; if no, return error
      auto qfunc_coeff = dynamic_cast<QuadratureFunctionCoefficient*>(coeff_);
      if (qfunc_coeff == NULL)
      {
         mfem_error("Not a QuadratureFunctionCoefficient - for inside H1");
      }
      qfunc = qfunc_coeff->GetQuadFunction();
      // Store the mixed mass matrix integration rule, which is assumed same on all elements
      ir = qfunc.GetIntRule(0);
   }

   const CoarseFineTransformations& cf_tr = mesh_lor->GetRefinementTransforms();

   int nref_max = 0;
   Array<Geometry::Type> geoms;
   mesh_ho->GetGeometries(mesh_ho->Dimension(), geoms);
   for (int ig = 0; ig < geoms.Size(); ++ig)
   {
      Geometry::Type geom = geoms[ig];
      nref_max = std::max(nref_max, cf_tr.point_matrices[geom].SizeK());
   }

   BuildHo2Lor(nel_ho, nel_lor, cf_tr);

   IntegrationPointTransformation ip_tr;
   IsoparametricTransformation &emb_tr = ip_tr.Transf;

   //Gather basis functions (B_L, B_HO)
   //and data at quadrature points
   DenseTensor B_L, B_H, D;
   {
      //Assume all HO elements are LOR in the same way
      const int iho = 0;
      {
         Array<int> lor_els;
         ho2lor.GetRow(iho, lor_els);
         int nref = ho2lor.RowSize(iho);

         Geometry::Type geom = mesh_ho->GetElementBaseGeometry(iho);
         const FiniteElement &fe_ho = *fes_ho.GetFE(iho);
         const FiniteElement &fe_lor = *fes_lor.GetFE(lor_els[0]);

         //Allocate space for DenseTensors
         ElementTransformation *el_tr = fes_lor.GetElementTransformation(0);
         int order = fe_lor.GetOrder() + fe_ho.GetOrder() + el_tr->OrderW();
         const IntegrationRule* ir = &IntRules.Get(geom, order);
         int qPts = ir->GetNPoints();

         //Containers for the basis functions sampled
         //at quadrature points
         B_L.SetSize(qPts, fe_lor.GetDof(), nref, d_mt);
         B_H.SetSize(qPts, fe_ho.GetDof(), nref, d_mt);
         D.SetSize(qPts, nref, nel_ho, d_mt);

         const DofToQuad *maps_lor = &fe_lor.GetDofToQuad(*ir, DofToQuad::TENSOR);

         const GeometricFactors *geo_facts =
            mesh_lor->GetGeometricFactors(*ir, GeometricFactors::DETERMINANTS);

         const int Q1D         = maps_lor->nqpt;

         const int dim = mesh_ho->Dimension();

         MFEM_ASSERT(nel_ho*nref == nel_lor, "we expect nel_ho*nref == nel_lor");
         MFEM_VERIFY(D.TotalSize() == qfunc.Size(),
                     "Dimensions don't match  "<<D.TotalSize()<<" "<<qfunc.Size());

         //*********************************
         // Setup data at quadrature points
         //*********************************
         if (dim == 1)
         {

            const auto W = Reshape(ir->GetWeights().Read(),
                                   Q1D);  // grabbing the weights of the integration rule
            const auto J = Reshape(geo_facts->detJ.Read(), Q1D, nel_lor);  //
            const auto d_D = Reshape(D.Write(), qPts, nref,
                                     nel_ho);  // diagonal at the quadrature points
            const auto d_qfunc = Reshape(qfunc.Read(), qPts, nref, nel_ho);

            mfem::forall(nel_ho, [=] MFEM_HOST_DEVICE (int iho)
            {
               for (int iref = 0; iref < nref; ++iref)
               {
                  const int lo_el_id = iref + nref*iho;
                  for (int qx=0; qx<Q1D; ++qx)
                  {
                     const real_t detJ = J(qx, lo_el_id);
                     d_D(qx, iref, iho) = W(qx) * detJ * d_qfunc(qx, iref, iho);
                  }
               }
            });

         }

         if (dim == 2)
         {

            const auto W = Reshape(ir->GetWeights().Read(), Q1D, Q1D);
            const auto J = Reshape(geo_facts->detJ.Read(), Q1D,Q1D, nel_lor);
            const auto d_D = Reshape(D.Write(), qPts, nref, nel_ho);
            const auto d_qfunc = Reshape(qfunc.Read(), qPts, nref, nel_ho);

            mfem::forall(nel_ho, [=] MFEM_HOST_DEVICE (int iho)
            {
               for (int iref = 0; iref < nref; ++iref)
               {

                  const int lo_el_id = iref + nref*iho;
                  for (int qy=0; qy<Q1D; ++qy)
                  {
                     for (int qx=0; qx<Q1D; ++qx)
                     {
                        const int q = qx + Q1D*qy;
                        const real_t detJ = J(qx, qy, lo_el_id);
                        d_D(q, iref, iho) = W(qx, qy) * detJ * d_qfunc(q, iref, iho);
                     }
                  }

               }
            });
         }

         if (dim == 3)
         {

            const auto W = Reshape(ir->GetWeights().Read(), Q1D, Q1D, Q1D);
            const auto J = Reshape(geo_facts->detJ.Read(), Q1D, Q1D, Q1D, nel_lor);
            const auto d_D = Reshape(D.Write(), qPts, nref, nel_ho);
            const auto d_qfunc = Reshape(qfunc.Read(), qPts, nref, nel_ho);

            mfem::forall(nel_ho, [=] MFEM_HOST_DEVICE (int iho)
            {
               for (int iref = 0; iref < nref; ++iref)
               {

                  const int lo_el_id = iref + nref*iho;

                  for (int qz=0; qz<Q1D; qz++)
                  {
                     for (int qy=0; qy<Q1D; ++qy)
                     {
                        for (int qx=0; qx<Q1D; ++qx)
                        {
                           const int q = qx + Q1D*qy + Q1D*Q1D*qz;
                           const real_t detJ = J(qx, qy, qz, lo_el_id);
                           d_D(q, iref, iho) = W(qx, qy, qz) * detJ * d_qfunc(q, iref, iho);
                        }
                     }
                  }

               }
            });
         }

         emb_tr.SetIdentityTransformation(geom);
         const DenseTensor &pmats = cf_tr.point_matrices[geom];


         //Collect the basis functions
         for (int iref = 0; iref < nref; ++iref)
         {

            int ilor = lor_els[iref];

            // Now assemble the block-row of the mixed mass matrix associated
            // with integrating HO functions against LOR functions on the LOR
            // sub-element.

            // Create the transformation that embeds the fine low-order element
            // within the coarse high-order element in reference space
            emb_tr.SetPointMat(pmats(cf_tr.embeddings[ilor].matrix));

            DenseMatrix &b_lo = B_L(ilor);
            DenseMatrix &b_ho = B_H(ilor);

            ElemMixedMass(geom, fe_ho, fe_lor, el_tr, ip_tr, b_lo, b_ho);

         }//loop over subcells of ho element

         //-------[End of quadrature point setup]-----
      }//

   } //Competed setup of basis function and quadrature point

   //Assemble mixed mass matrix
   {
      int iho = 0;
      Array<int> lor_els;
      ho2lor.GetRow(iho, lor_els);
      int nref = ho2lor.RowSize(iho);

      const FiniteElement &fe_ho = *fes_ho.GetFE(iho);
      const FiniteElement &fe_lor = *fes_lor.GetFE(lor_els[0]);
      ndof_ho = fe_ho.GetDof();
      ndof_lor = fe_lor.GetDof();

      const int qPts = D.SizeI();

      M_LH.SetSize(ndof_lor*ndof_ho*nref*nel_ho, d_mt);
      M_LH = 0.0;

      //Rows x columns
      //Recall MFEM is column major

      //rows x columns is inverted  - matrix is ndof_lor x ndof_ho
      auto v_M_LH = mfem::Reshape(M_LH.Write(), ndof_lor, ndof_ho, nref,
                                  nel_ho);

      const int fe_ho_ndof = fe_ho.GetDof();
      const int fe_lor_ndof = fe_lor.GetDof();

      auto d_B_L = mfem::Reshape(B_L.Read(), qPts, fe_lor_ndof, nref);
      auto d_B_H = mfem::Reshape(B_H.Read(), qPts, fe_ho_ndof, nref);
      auto d_D   = mfem::Reshape(D.Read(), qPts, nref, nel_ho);

      mfem::forall(nel_ho, [=] MFEM_HOST_DEVICE (int iho)
      {

         for (int iref = 0; iref < nref; ++iref)
         {
            // (B_lo_dofs x Q) x (Q x B_ho_dofs)
            for (int bh=0; bh<fe_ho_ndof; ++bh)
            {
               for (int bl=0; bl<fe_lor_ndof; ++bl)
               {

                  real_t dot = 0.0;
                  for (int qi=0; qi<qPts; ++qi)
                  {
                     dot += d_B_L(qi, bl, iref) *  d_D(qi, iref, iho) * d_B_H(qi, bh, iref);
                  }

                  //column major storange
                  v_M_LH(bl, bh, iref, iho) = dot;
               }
            }

         }
      });
   } // end of mixed assembly mass matrix

   return M_LH;
}

L2ProjectionGridTransfer::L2ProjectionL2Space::L2ProjectionL2Space
(const FiniteElementSpace &fes_ho_, const FiniteElementSpace &fes_lor_,
 const bool use_device_, const bool verify_solution_, Coefficient *coeff_,
 MemoryType d_mt_)
   : L2Projection(fes_ho_, fes_lor_, coeff_, d_mt_),
     use_device(use_device_), verify_solution(verify_solution_)
{

   if (use_device || verify_solution)
   {
      DeviceL2ProjectionL2Space(fes_ho_, fes_lor_, coeff_);
      if (!verify_solution) {return;}
   }

   Mesh *mesh_ho = fes_ho.GetMesh();
   Mesh *mesh_lor = fes_lor.GetMesh();
   int nel_ho = mesh_ho->GetNE();
   int nel_lor = mesh_lor->GetNE();

   // The prolongation operation is only well-defined when the LOR space has at
   // least as many DOFs as the high-order space.
   const bool build_P = fes_lor.GetTrueVSize() >= fes_ho.GetTrueVSize();

   // If the local mesh is empty, skip all computations
   if (nel_ho == 0) { return; }

   const CoarseFineTransformations &cf_tr = mesh_lor->GetRefinementTransforms();

   int nref_max = 0;
   Array<Geometry::Type> geoms;
   mesh_ho->GetGeometries(mesh_ho->Dimension(), geoms);
   for (int ig = 0; ig < geoms.Size(); ++ig)
   {
      Geometry::Type geom = geoms[ig];
      nref_max = std::max(nref_max, cf_tr.point_matrices[geom].SizeK());
   }

   BuildHo2Lor(nel_ho, nel_lor, cf_tr);

   offsets.SetSize(nel_ho+1);
   offsets[0] = 0;
   for (int iho = 0; iho < nel_ho; ++iho)
   {
      int nref = ho2lor.RowSize(iho);
      const FiniteElement &fe_ho = *fes_ho.GetFE(iho);
      const FiniteElement &fe_lor = *fes_lor.GetFE(ho2lor.GetRow(iho)[0]);
      offsets[iho+1] = offsets[iho] + fe_ho.GetDof()*fe_lor.GetDof()*nref;
   }
   // R will contain the restriction (L^2 projection operator) defined on each
   // coarse HO element (and corresponding patch of LOR elements)
   R.SetSize(offsets[nel_ho]);
   if (build_P)
   {
      // P will contain the corresponding prolongation operator
      P.SetSize(offsets[nel_ho]);
   }

   IntegrationPointTransformation ip_tr;
   IsoparametricTransformation &emb_tr = ip_tr.Transf;

   for (int iho = 0; iho < nel_ho; ++iho)
   {
      Array<int> lor_els;
      ho2lor.GetRow(iho, lor_els);
      int nref = ho2lor.RowSize(iho);

      Geometry::Type geom = mesh_ho->GetElementBaseGeometry(iho);
      const FiniteElement &fe_ho = *fes_ho.GetFE(iho);
      const FiniteElement &fe_lor = *fes_lor.GetFE(lor_els[0]);
      int ndof_ho = fe_ho.GetDof();
      int ndof_lor = fe_lor.GetDof();

      ElementTransformation *tr_ho = fes_ho.GetElementTransformation(iho);

      emb_tr.SetIdentityTransformation(geom);
      const DenseTensor &pmats = cf_tr.point_matrices[geom];

      DenseMatrix R_iho(&R[offsets[iho]], ndof_lor*nref, ndof_ho);

      DenseMatrix Minv_lor(ndof_lor*nref, ndof_lor*nref);
      DenseMatrix M_mixed(ndof_lor*nref, ndof_ho);

      MassIntegrator mi;
      DenseMatrix M_lor_el(ndof_lor, ndof_lor);
      DenseMatrixInverse Minv_lor_el(&M_lor_el);
      DenseMatrix M_lor(ndof_lor*nref, ndof_lor*nref);
      DenseMatrix M_mixed_el(ndof_lor, ndof_ho);

      Minv_lor = 0.0;
      M_lor = 0.0;

      DenseMatrix RtMlor(ndof_ho, ndof_lor*nref);
      DenseMatrix RtMlorR(ndof_ho, ndof_ho);
      DenseMatrixInverse RtMlorR_inv(&RtMlorR);

      for (int iref = 0; iref < nref; ++iref)
      {
         // Assemble the low-order refined mass matrix and invert locally
         int ilor = lor_els[iref];
         ElementTransformation *tr_lor = fes_lor.GetElementTransformation(ilor);
         mi.AssembleElementMatrix(fe_lor, *tr_lor, M_lor_el);
         M_lor.CopyMN(M_lor_el, iref*ndof_lor, iref*ndof_lor);
         Minv_lor_el.Factor();
         Minv_lor_el.GetInverseMatrix(M_lor_el);
         // Insert into the diagonal of the patch LOR mass matrix
         Minv_lor.CopyMN(M_lor_el, iref*ndof_lor, iref*ndof_lor);

         // Now assemble the block-row of the mixed mass matrix associated
         // with integrating HO functions against LOR functions on the LOR
         // sub-element.

         // Create the transformation that embeds the fine low-order element
         // within the coarse high-order element in reference space
         emb_tr.SetPointMat(pmats(cf_tr.embeddings[ilor].matrix));

         ElemMixedMass(geom, fe_ho, fe_lor, tr_ho, tr_lor, ip_tr, M_mixed_el);

         M_mixed.CopyMN(M_mixed_el, iref*ndof_lor, 0);
      }
      mfem::Mult(Minv_lor, M_mixed, R_iho);

      if (build_P)
      {
         DenseMatrix P_iho(&P[offsets[iho]], ndof_ho, ndof_lor*nref);

         mfem::MultAtB(R_iho, M_lor, RtMlor);
         mfem::Mult(RtMlor, R_iho, RtMlorR);
         RtMlorR_inv.Factor();
         RtMlorR_inv.Mult(RtMlor, P_iho);
      }
   }


   if (verify_solution)
   {
      real_t R_error = 0.0, P_error = 0.0;
      for (int i=0; i<R.Size(); ++i)
      {
         R_error += (R[i] - R_ea.HostRead()[i])*(R[i] - R_ea.HostRead()[i]);
      }
      R_error = std::sqrt(R_error);

      for (int j=0; j<P.Size(); ++j)
      {
         P_error += (P[j] - P_ea.HostRead()[j])*(P[j] - P_ea.HostRead()[j]);
      }
      P_error = std::sqrt(P_error);

      if (R_error > ho_lor_tol || P_error > ho_lor_tol)
      {
         MFEM_VERIFY(false,
                     "Error in operator assembly R_error = "<<R_error<<" P_error ="<<P_error);
      }
   }
}



// START OF DEVICE IMPLEMENTATION

void L2ProjectionGridTransfer::L2ProjectionL2Space::DeviceL2ProjectionL2Space
(const FiniteElementSpace &fes_ho_, const FiniteElementSpace &fes_lor_,
 Coefficient *coeff_) // coeff : coefficient for weighted integration
{
   Mesh *mesh_ho = fes_ho.GetMesh();
   Mesh *mesh_lor = fes_lor.GetMesh();
   int nel_ho = mesh_ho->GetNE();
   int nel_lor = mesh_lor->GetNE();

   // The prolongation operation is only well-defined when the LOR space has at
   // least as many DOFs as the high-order space.
   const bool build_P = fes_lor.GetTrueVSize() >= fes_ho.GetTrueVSize();

   // If the local mesh is empty, skip all computations
   if (nel_ho == 0) { return; }

   QuadratureFunction qfunc;
   IntegrationRule ir;
   if (coeff_ == nullptr)
   {
      Geometry::Type geom = mesh_ho->GetElementBaseGeometry(0);
      const FiniteElement &fe = *fes_ho.GetFE(0);
      const FiniteElement &fe_lor = *fes_lor.GetFE(0);
      ElementTransformation *el_tr = fes_lor.GetElementTransformation(0);
      int qorder = fe_lor.GetOrder() + fe.GetOrder() + el_tr->OrderW();
      ir = IntRules.Get(geom, qorder);

      QuadratureSpace qspace(*mesh_lor, ir);
      qfunc = QuadratureFunction(&qspace);
      qfunc = 1.0;
   }
   else
   {
      // dynamic_cast to check if QuadFuncCoeff; if yes, continue; if no, return error
      auto qfunc_coeff = dynamic_cast<QuadratureFunctionCoefficient*>(coeff_);
      if (qfunc_coeff == NULL)
      {
         mfem_error("Not a QuadratureFunctionCoefficient - for inside H1");
      }
      qfunc = qfunc_coeff->GetQuadFunction();
      // Store the mixed mass matrix integration rule, which is assumed same on all elements
      ir = qfunc.GetIntRule(0);
   }

   const CoarseFineTransformations &cf_tr = mesh_lor->GetRefinementTransforms();

   int nref_max = 0;
   Array<Geometry::Type> geoms;
   mesh_ho->GetGeometries(mesh_ho->Dimension(), geoms);
   for (int ig = 0; ig < geoms.Size(); ++ig)
   {
      Geometry::Type geom = geoms[ig];
      nref_max = std::max(nref_max, cf_tr.point_matrices[geom].SizeK());
   }

   BuildHo2Lor(nel_ho, nel_lor, cf_tr);

   offsets.SetSize(nel_ho+1);
   offsets[0] = 0;
   for (int iho = 0; iho < nel_ho; ++iho)
   {
      int nref = ho2lor.RowSize(iho);
      const FiniteElement &fe_ho = *fes_ho.GetFE(iho);
      const FiniteElement &fe_lor = *fes_lor.GetFE(ho2lor.GetRow(iho)[0]);
      offsets[iho+1] = offsets[iho] + fe_ho.GetDof()*fe_lor.GetDof()*nref;
   }

   // R_ea will contain the restriction (L^2 projection operator) defined on each
   // coarse HO element (and corresponding patch of LOR elements)
   R_ea.SetSize(offsets[nel_ho]);

   if (build_P)
   {
      // P will contain the corresponding prolongation operator
      P_ea.SetSize(offsets[nel_ho]);
   }

   //Assemble mixed mass matrix
   Vector M_mixed_all = MixedMassEA(fes_ho, fes_lor, coeff, d_mt);


   //R = inv(M_L) * M_mixed
   //Need to compute M_L
   //Note: Using user-inputted M_LH IntegrationRule ir (higher order than needed) in order to re-use coeff
   MassIntegrator mi(*coeff, &ir);

   Vector M_ea_lor;
   int ndof_lor;
   int ndof_ho;
   int nref;
   {
      int iho = 0;
      Array<int> lor_els;
      ho2lor.GetRow(iho, lor_els);
      nref = ho2lor.RowSize(iho);

      const FiniteElement &fe_ho = *fes_ho.GetFE(iho);
      const FiniteElement &fe_lor = *fes_lor.GetFE(lor_els[0]);
      ndof_ho = fe_ho.GetDof();
      ndof_lor = fe_lor.GetDof();

      M_ea_lor.SetSize(ndof_lor*ndof_lor*nel_lor, d_mt);
   }

   const bool add = false;
   mi.AssembleEA(fes_lor, M_ea_lor, add);

   BatchSolver batchSolver(BatchSolver::SolveMode::INVERSE);
   batchSolver.AssignMatrices(M_ea_lor, ndof_lor, nel_lor);

   DenseTensor Minv_ear_lor;
   Minv_ear_lor.SetSize(ndof_lor, ndof_lor, nel_lor, d_mt);
   batchSolver.GetInverse(Minv_ear_lor);

   {
      //Recall mfem is column major
      // ndof_lor x ndof_ho
      auto v_M_mixed_all = mfem::Reshape(M_mixed_all.Read(), ndof_lor, ndof_ho, nref,
                                         nel_ho);

      //matrix is symmetric
      auto v_Minv_ear_lor = mfem::Reshape(Minv_ear_lor.Read(), ndof_lor, ndof_lor,
                                          nel_lor);

      //ndof_lor x ndof_ho
      auto v_R_ea = mfem::Reshape(R_ea.Write(), ndof_lor, nref, ndof_ho, nel_ho);

      MFEM_VERIFY(nel_lor==nel_ho*nref, "nel_lor != nel_ho*nref");

      // (ndofs_lor x ndofs_lor) x (ndofs_lor x ndof_ho)
      mfem::forall(nel_ho, [=] MFEM_HOST_DEVICE (int iho)
      {
         for (int j=0; j<ndof_ho; ++j)
         {
            for (int iref = 0; iref < nref; ++iref)
            {
               const int lor_idx = iref + iho * nref;
               for (int i=0; i<ndof_lor; ++i)
               {

                  //matrices are stored in the transpose position
                  real_t dot = 0.0;
                  for (int k=0; k<ndof_lor; ++k)
                  {
                     dot += v_Minv_ear_lor(i, k, lor_idx) * v_M_mixed_all(k, j, iref, iho);
                  }
                  v_R_ea(i, iref, j, iho) = dot;
               }
            }
         }
      });
   }


   if (build_P)
   {
      //P = inv(R^T M_L R) * R^T M_L

      //M_lor is size of ndof_lor x ndof_lor
      //R is size of (ndof_lor x nref x ndof_ho)
      auto v_M_ea_lor = mfem::Reshape(M_ea_lor.Read(), ndof_lor, ndof_lor, nel_lor);
      auto v_R_ea = mfem::Reshape(R_ea.Read(), ndof_lor, nref, ndof_ho, nel_ho);
      //R^T M_LO is of size nref x ndof_lor

      //Compute R^T M_L
      Vector RtM_L(ndof_ho*nref*ndof_lor*nel_ho, d_mt);
      auto v_RtM_L = mfem::Reshape(RtM_L.Write(), ndof_ho, ndof_lor, nref, nel_ho);

      mfem::forall(nel_ho, [=] MFEM_HOST_DEVICE (int e)
      {

         for (int iho=0; iho<ndof_ho; ++iho)
         {
            for (int iref=0; iref<nref; ++iref)
            {
               for (int jlo=0; jlo<ndof_lor; ++jlo)
               {

                  const int lor_idx = iref + e * nref;

                  real_t dot = 0.0;
                  for (int t=0; t<ndof_lor; ++t)
                  {
                     dot += v_R_ea(t, iref, iho, e) * v_M_ea_lor(t, jlo, lor_idx);
                  }

                  v_RtM_L(iho, jlo, iref, e) = dot;

               }
            }
         }
      });

      //resulting matrix should be: ndof_ho x ndof_ho
      //R^T M_L x R
      mfem::Vector RtM_LR(ndof_ho * ndof_ho * nel_ho, d_mt);
      auto v_RtM_LR = mfem::Reshape(RtM_LR.Write(), ndof_ho, ndof_ho, nel_ho);

      mfem::forall(nel_ho, [=] MFEM_HOST_DEVICE (int e)
      {
         for (int iho=0; iho<ndof_ho; ++iho)
         {
            for (int jho=0; jho<ndof_ho; ++jho)
            {
               real_t dot = 0.0;
               for (int iref=0; iref<nref; ++iref)
               {
                  for (int ilo=0; ilo<ndof_lor; ++ilo)
                  {
                     dot += v_RtM_L(iho, ilo, iref, e) *  v_R_ea(ilo, iref, jho, e);
                  }
               }
               v_RtM_LR(iho, jho, e) = dot;
            }
         }
      });

      //recycle batch solver from above
      batchSolver.AssignMatrices(RtM_LR, ndof_ho, nel_ho);

      DenseTensor InvRtM_LR_LU;
      InvRtM_LR_LU.SetSize(ndof_ho, ndof_ho, nel_ho, d_mt);
      batchSolver.GetInverse(InvRtM_LR_LU);


      //Form P_ea
      //P_ea should be of dimension (ndof_ho x ndof_ho) x (ndof_ho x nref*ndof_lor)
      //P_ea ndof_ho x nref*ndof_lor
      auto v_InvRtM_LR_LU = mfem::Reshape(InvRtM_LR_LU.Read(), ndof_ho, ndof_ho,
                                          nel_ho);
      auto v_P_ea = mfem::Reshape(P_ea.Write(), ndof_ho, ndof_lor, nref, nel_ho);

      mfem::forall(nel_ho, [=] MFEM_HOST_DEVICE (int e)
      {
         for (int iho=0; iho<ndof_ho; ++iho)
         {
            for (int iref=0; iref<nref; ++iref)
            {
               for (int ilo=0; ilo<ndof_lor; ++ilo)
               {

                  real_t dot = 0.0;
                  for (int t=0; t<ndof_ho; ++t)
                  {
                     dot += v_InvRtM_LR_LU(iho, t, e) * v_RtM_L(t, ilo, iref, e);
                  }
                  v_P_ea(iho, ilo, iref, e) = dot;

               }
            }

         }

      });

   }
}

void L2ProjectionGridTransfer::L2ProjectionL2Space::Mult(
   const Vector &x, Vector &y) const
{

   if (use_device)
   {
      DeviceMult(x,y);
      if (!verify_solution) {return;}
   }


   int vdim = fes_ho.GetVDim();
   Array<int> vdofs;
   DenseMatrix xel_mat, yel_mat;
   for (int iho = 0; iho < fes_ho.GetNE(); ++iho)
   {
      int nref = ho2lor.RowSize(iho);
      int ndof_ho = fes_ho.GetFE(iho)->GetDof();
      int ndof_lor = fes_lor.GetFE(ho2lor.GetRow(iho)[0])->GetDof();
      xel_mat.SetSize(ndof_ho, vdim);
      yel_mat.SetSize(ndof_lor*nref, vdim);
      DenseMatrix R_iho(&R[offsets[iho]], ndof_lor*nref, ndof_ho);

      fes_ho.GetElementVDofs(iho, vdofs);
      x.GetSubVector(vdofs, xel_mat.GetData());
      mfem::Mult(R_iho, xel_mat, yel_mat);
      // Place result correctly into the low-order vector
      for (int iref = 0; iref < nref; ++iref)
      {
         int ilor = ho2lor.GetRow(iho)[iref];
         for (int vd=0; vd<vdim; ++vd)
         {
            fes_lor.GetElementDofs(ilor, vdofs);
            fes_lor.DofsToVDofs(vd, vdofs);
            y.SetSubVector(vdofs, &yel_mat(iref*ndof_lor,vd));
         }
      }
   }

   if (verify_solution)
   {
      Vector y_temp(y.Size());
      DeviceMult(x, y_temp);
      y_temp -= y;
      real_t error = y_temp.Norml2();
      if (error > ho_lor_tol)
      {
         MFEM_VERIFY(false, "Mult difference too high = "<<error);
      }
   }
}

void L2ProjectionGridTransfer::L2ProjectionL2Space::DeviceMult(
   const Vector &x, Vector &y) const
{
   const int vdim = fes_ho.GetVDim();
   const int iho = 0;
   const int nref = ho2lor.RowSize(iho);
   const int ndof_ho = fes_ho.GetFE(iho)->GetDof();
   const int ndof_lor = fes_lor.GetFE(ho2lor.GetRow(iho)[0])->GetDof();
   const Mesh *mesh_ho = fes_ho.GetMesh();
   const int nel_ho = mesh_ho->GetNE();

   auto v_R_ea = mfem::Reshape(R_ea.Read(), ndof_lor, nref, ndof_ho, nel_ho);
   auto v_x    = mfem::Reshape(x.Read(), ndof_ho, vdim, nel_ho);
   auto v_y    = mfem::Reshape(y.Write(), ndof_lor, nref, vdim, nel_ho);

   mfem::forall(nel_ho, [=] MFEM_HOST_DEVICE (int iho)
   {

      for (int v=0; v<vdim; ++v)
      {

         for (int i=0; i<nref; ++i)
         {
            for (int j=0; j<ndof_lor; ++j)
            {

               real_t dot = 0.0;
               for (int k=0; k<ndof_ho; ++k)
               {
                  dot += v_R_ea(j, i, k, iho) * v_x(k, v, iho);
               }

               v_y(j, i, v, iho) = dot;
            }
         }
      }
   });

}


void L2ProjectionGridTransfer::L2ProjectionL2Space::MultTranspose(
   const Vector &x, Vector &y) const
{

   if (use_device)
   {
      DeviceMultTranspose(x,y);
      if (!verify_solution) {return;}
   }

   int vdim = fes_ho.GetVDim();
   Array<int> vdofs;
   DenseMatrix xel_mat, yel_mat;
   y = 0.0;
   for (int iho = 0; iho < fes_ho.GetNE(); ++iho)
   {
      int nref = ho2lor.RowSize(iho);
      int ndof_ho = fes_ho.GetFE(iho)->GetDof();
      int ndof_lor = fes_lor.GetFE(ho2lor.GetRow(iho)[0])->GetDof();
      xel_mat.SetSize(ndof_lor*nref, vdim);
      yel_mat.SetSize(ndof_ho, vdim);
      DenseMatrix R_iho(&R[offsets[iho]], ndof_lor*nref, ndof_ho);

      // Extract the LOR DOFs
      for (int iref=0; iref<nref; ++iref)
      {
         int ilor = ho2lor.GetRow(iho)[iref];
         for (int vd=0; vd<vdim; ++vd)
         {
            fes_lor.GetElementDofs(ilor, vdofs);
            fes_lor.DofsToVDofs(vd, vdofs);
            x.GetSubVector(vdofs, &xel_mat(iref*ndof_lor, vd));
         }
      }
      // Multiply locally by the transpose
      mfem::MultAtB(R_iho, xel_mat, yel_mat);
      // Place the result in the HO vector
      fes_ho.GetElementVDofs(iho, vdofs);
      y.AddElementVector(vdofs, yel_mat.GetData());
   }

   if (verify_solution)
   {
      Vector y_temp(y.Size());
      DeviceMultTranspose(x, y_temp);
      y_temp -= y;
      real_t error = y_temp.Norml2();
      if (error > ho_lor_tol)
      {
         MFEM_VERIFY(false, "MultTranspose difference too high = "<<error);
      }
   }

}

void L2ProjectionGridTransfer::L2ProjectionL2Space::DeviceMultTranspose(
   const Vector &x, Vector &y) const
{
   const int vdim = fes_ho.GetVDim();

   const int iho = 0;
   const int nref = ho2lor.RowSize(iho);
   const int ndof_ho = fes_ho.GetFE(iho)->GetDof();
   const int ndof_lor = fes_lor.GetFE(ho2lor.GetRow(iho)[0])->GetDof();
   const Mesh *mesh_ho = fes_ho.GetMesh();
   const int nel_ho = mesh_ho->GetNE();

   auto v_R_ea = mfem::Reshape(R_ea.Read(), ndof_lor, nref, ndof_ho, nel_ho);
   auto v_x    = mfem::Reshape(x.Read(), ndof_lor, nref, vdim, nel_ho);
   auto v_y    = mfem::Reshape(y.Write(), ndof_ho, vdim, nel_ho);

   mfem::forall(nel_ho, [=] MFEM_HOST_DEVICE (int iho)
   {
      for (int v=0; v<vdim; ++v)
      {
         for (int k=0; k<ndof_ho; ++k)
         {
            real_t dot = 0.0;
            for (int i=0; i<nref; ++i)
            {
               for (int j=0; j<ndof_lor; ++j)
               {
                  dot += v_R_ea(j, i, k, iho) * v_x(j, i, v, iho);
               }

               v_y(k, v, iho) = dot;
            }
         }
      }
   });
}

void L2ProjectionGridTransfer::L2ProjectionL2Space::Prolongate(
   const Vector &x, Vector &y) const
{

   if (use_device)
   {
      DeviceProlongate(x,y);
      if (!verify_solution) {return;}
   }

   if (fes_ho.GetNE() == 0) { return; }
   MFEM_VERIFY(P.Size() > 0, "Prolongation not supported for these spaces.")
   int vdim = fes_ho.GetVDim();
   Array<int> vdofs;
   DenseMatrix xel_mat,yel_mat;
   y = 0.0;
   for (int iho = 0; iho < fes_ho.GetNE(); ++iho)
   {
      int nref = ho2lor.RowSize(iho);
      int ndof_ho = fes_ho.GetFE(iho)->GetDof();
      int ndof_lor = fes_lor.GetFE(ho2lor.GetRow(iho)[0])->GetDof();
      xel_mat.SetSize(ndof_lor*nref, vdim);
      yel_mat.SetSize(ndof_ho, vdim);
      DenseMatrix P_iho(&P[offsets[iho]], ndof_ho, ndof_lor*nref);

      // Extract the LOR DOFs
      for (int iref = 0; iref < nref; ++iref)
      {
         int ilor = ho2lor.GetRow(iho)[iref];
         for (int vd = 0; vd < vdim; ++vd)
         {
            fes_lor.GetElementDofs(ilor, vdofs);
            fes_lor.DofsToVDofs(vd, vdofs);
            x.GetSubVector(vdofs, &xel_mat(iref*ndof_lor, vd));
         }
      }
      // Locally prolongate
      mfem::Mult(P_iho, xel_mat, yel_mat);
      // Place the result in the HO vector
      fes_ho.GetElementVDofs(iho, vdofs);
      y.AddElementVector(vdofs, yel_mat.GetData());
   }

   if (verify_solution)
   {
      Vector y_temp(y.Size());
      DeviceProlongate(x, y_temp);
      y_temp -= y;
      real_t error = y_temp.Norml2();
      if (error > ho_lor_tol)
      {
         MFEM_VERIFY(false, "Prolongate difference too high = "<<error);
      }
   }

}

void L2ProjectionGridTransfer::L2ProjectionL2Space::DeviceProlongate(
   const Vector &x, Vector &y) const
{

   const int vdim = fes_ho.GetVDim();

   const int iho = 0;
   const int nref = ho2lor.RowSize(iho);
   const int ndof_ho = fes_ho.GetFE(iho)->GetDof();
   const int ndof_lor = fes_lor.GetFE(ho2lor.GetRow(iho)[0])->GetDof();
   const Mesh *mesh_ho = fes_ho.GetMesh();
   const int nel_ho = mesh_ho->GetNE();

   auto v_P_ea = mfem::Reshape(P_ea.Read(), ndof_ho, ndof_lor, nref, nel_ho);
   auto v_x    = mfem::Reshape(x.Read(), ndof_lor, nref, vdim, nel_ho);
   auto v_y    = mfem::Reshape(y.Write(), ndof_ho, vdim, nel_ho);

   mfem::forall(nel_ho, [=] MFEM_HOST_DEVICE (int e)
   {
      for (int v=0; v<vdim; ++v)
      {
         for (int iho=0; iho<ndof_ho; ++iho)
         {
            real_t dot = 0.0;
            for (int iref=0; iref<nref; ++iref)
            {
               for (int ilo=0; ilo<ndof_lor; ++ilo)
               {
                  dot += v_P_ea(iho, ilo, iref, e) * v_x(ilo, iref, v, e);
               }
            }
            v_y(iho, v, e) = dot;
         }
      }
   });

}

void L2ProjectionGridTransfer::L2ProjectionL2Space::ProlongateTranspose(
   const Vector &x, Vector &y) const
{

   if (use_device)
   {
      DeviceProlongateTranspose(x,y);
      if (!verify_solution) {return;}
   }


   if (fes_ho.GetNE() == 0) { return; }
   MFEM_VERIFY(P.Size() > 0, "Prolongation not supported for these spaces.")
   int vdim = fes_ho.GetVDim();
   Array<int> vdofs;
   DenseMatrix xel_mat,yel_mat;
   for (int iho = 0; iho < fes_ho.GetNE(); ++iho)
   {
      int nref = ho2lor.RowSize(iho);
      int ndof_ho = fes_ho.GetFE(iho)->GetDof();
      int ndof_lor = fes_lor.GetFE(ho2lor.GetRow(iho)[0])->GetDof();
      xel_mat.SetSize(ndof_ho, vdim);
      yel_mat.SetSize(ndof_lor*nref, vdim);
      DenseMatrix P_iho(&P[offsets[iho]], ndof_ho, ndof_lor*nref);

      fes_ho.GetElementVDofs(iho, vdofs);
      x.GetSubVector(vdofs, xel_mat.GetData());
      mfem::MultAtB(P_iho, xel_mat, yel_mat);

      // Place result correctly into the low-order vector
      for (int iref = 0; iref < nref; ++iref)
      {
         int ilor = ho2lor.GetRow(iho)[iref];
         for (int vd=0; vd<vdim; ++vd)
         {
            fes_lor.GetElementDofs(ilor, vdofs);
            fes_lor.DofsToVDofs(vd, vdofs);
            y.SetSubVector(vdofs, &yel_mat(iref*ndof_lor,vd));
         }
      }
   }

   if (verify_solution)
   {
      Vector y_temp(y.Size());
      DeviceProlongateTranspose(x, y_temp);
      y_temp -= y;
      real_t error = y_temp.Norml2();
      if (error > ho_lor_tol)
      {
         MFEM_VERIFY(false, "Prolongate transpose difference too high = "<<error);
      }
   }

}

void L2ProjectionGridTransfer::L2ProjectionL2Space::DeviceProlongateTranspose(
   const Vector &x, Vector &y) const
{

   const int vdim = fes_ho.GetVDim();

   const int iho = 0;
   const int nref = ho2lor.RowSize(iho);
   const int ndof_ho = fes_ho.GetFE(iho)->GetDof();
   const int ndof_lor = fes_lor.GetFE(ho2lor.GetRow(iho)[0])->GetDof();
   const Mesh *mesh_ho = fes_ho.GetMesh();
   const int nel_ho = mesh_ho->GetNE();

   auto v_P_ea = mfem::Reshape(P_ea.Read(), ndof_ho, ndof_lor, nref, nel_ho);
   auto v_x    = mfem::Reshape(x.Read(), ndof_ho, vdim, nel_ho);
   auto v_y    = mfem::Reshape(y.Write(), ndof_lor, nref, vdim, nel_ho);

   mfem::forall(nel_ho, [=] MFEM_HOST_DEVICE (int e)
   {
      for (int v=0; v<vdim; ++v)
      {
         for (int iref=0; iref<nref; ++iref)
         {
            for (int ilo=0; ilo<ndof_lor; ++ilo)
            {
               real_t dot = 0.0;
               for (int iho=0; iho<ndof_ho; ++iho)
               {
                  dot += v_P_ea(iho, ilo, iref, e) * v_x(iho, v, e);
               }
               v_y(ilo, iref, v, e) = dot;
            }
         }
      }
   });

}

L2ProjectionGridTransfer::L2ProjectionH1Space::L2ProjectionH1Space(
   const FiniteElementSpace& fes_ho_, const FiniteElementSpace& fes_lor_,
   const bool use_device_, const bool verify_solution_, Coefficient* coeff_,
   MemoryType d_mt_)
   : L2Projection(fes_ho_, fes_lor_, coeff_, d_mt_),
     use_device(use_device_), verify_solution(verify_solution_)
{
   if (use_device || verify_solution)
   {
      DeviceL2ProjectionH1Space(fes_ho_, fes_lor_, coeff_);
      if (!verify_solution) {return;}
   }

   std::unique_ptr<SparseMatrix> R_mat, M_LH_mat;
   bool GetM_LHError = false;
   bool GetML_invError = false;
   if (verify_solution)
   {
      // Check that M_LH is built correctly
      GetM_LHError = true;

      // Check that lumped(inv M_L) is built correctly
      GetML_invError = true;
   }
   std::tie(R_mat, M_LH_mat) = ComputeSparseRAndM_LH(GetM_LHError, GetML_invError);

   FiniteElementSpace fes_ho_scalar(fes_ho.GetMesh(), fes_ho.FEColl(), 1);
   FiniteElementSpace fes_lor_scalar(fes_lor.GetMesh(), fes_lor.FEColl(), 1);

   const SparseMatrix *P_ho = fes_ho_scalar.GetConformingProlongation();
   const SparseMatrix *P_lor = fes_lor_scalar.GetConformingProlongation();

   if (P_ho || P_lor)
   {
      if (P_ho && P_lor)
      {
         R_mat.reset(RAP(*P_lor, *R_mat, *P_ho));
         M_LH_mat.reset(RAP(*P_lor, *M_LH_mat, *P_ho));
      }
      else if (P_ho)
      {
         R_mat.reset(mfem::Mult(*R_mat, *P_ho));
         M_LH_mat.reset(mfem::Mult(*M_LH_mat, *P_ho));
      }
      else // P_lor != nullptr
      {
         R_mat.reset(mfem::Mult(*P_lor, *R_mat));
         M_LH_mat.reset(mfem::Mult(*P_lor, *M_LH_mat));
      }
   }

   SparseMatrix *RTxM_LH_mat = TransposeMult(*R_mat, *M_LH_mat);
   precon.reset(new DSmoother(*RTxM_LH_mat));

   // Set ownership
   RTxM_LH.reset(RTxM_LH_mat);
   R = std::move(R_mat);
   M_LH = std::move(M_LH_mat);

   SetupPCG();
}

#ifdef MFEM_USE_MPI

L2ProjectionGridTransfer::L2ProjectionH1Space::L2ProjectionH1Space(
   const ParFiniteElementSpace& pfes_ho, const ParFiniteElementSpace& pfes_lor,
   const bool use_device_, const bool verify_solution_, Coefficient* coeff_,
   MemoryType d_mt_)
   : L2Projection(pfes_ho, pfes_lor, coeff_, d_mt_),
     use_device(use_device_), verify_solution(verify_solution_),
     pcg(pfes_ho.GetComm()), pcg_vea(pfes_ho.GetComm())
{
   if (use_device || verify_solution)
   {
      DeviceL2ProjectionH1Space(pfes_ho, pfes_lor, coeff_);
      if (!verify_solution) {return;}
   }

   std::tie(R, M_LH) = ComputeSparseRAndM_LH();


   ParFiniteElementSpace pfes_ho_scalar(pfes_ho.GetParMesh(),
                                        pfes_ho.FEColl(), 1);
   ParFiniteElementSpace pfes_lor_scalar(pfes_lor.GetParMesh(),
                                         pfes_lor.FEColl(), 1);

   HypreParMatrix R_local = HypreParMatrix(pfes_ho.GetComm(),
                                           pfes_lor_scalar.GlobalVSize(),
                                           pfes_ho_scalar.GlobalVSize(),
                                           pfes_lor_scalar.GetDofOffsets(),
                                           pfes_ho_scalar.GetDofOffsets(),
                                           static_cast<SparseMatrix*>(R.get()));
   HypreParMatrix M_LH_local = HypreParMatrix(pfes_ho.GetComm(),
                                              pfes_lor_scalar.GlobalVSize(),
                                              pfes_ho_scalar.GlobalVSize(),
                                              pfes_lor_scalar.GetDofOffsets(),
                                              pfes_ho_scalar.GetDofOffsets(),
                                              static_cast<SparseMatrix*>(M_LH.get()));

   HypreParMatrix *R_mat = RAP(pfes_lor_scalar.Dof_TrueDof_Matrix(),
                               &R_local, pfes_ho_scalar.Dof_TrueDof_Matrix());
   HypreParMatrix *M_LH_mat = RAP(pfes_lor_scalar.Dof_TrueDof_Matrix(),
                                  &M_LH_local, pfes_ho_scalar.Dof_TrueDof_Matrix());

   std::unique_ptr<HypreParMatrix> R_T(R_mat->Transpose());
   HypreParMatrix *RTxM_LH_mat = ParMult(R_T.get(), M_LH_mat, true);

   HypreBoomerAMG *amg = new HypreBoomerAMG(*RTxM_LH_mat);
   amg->SetPrintLevel(0);

   R.reset(R_mat);
   M_LH.reset(M_LH_mat);
   RTxM_LH.reset(RTxM_LH_mat);
   precon.reset(amg);
   // Array<int> ess_tdof_list;  // leave empty
   // // RM_H.SetSize(fes_ho.GetTrueVSize());
   // // GetTDofs(fes_ho, M_H, RM_H);
   // precon.reset(new OperatorJacobiSmoother(RM_H, ess_tdof_list));


   SetupPCG();
   pcg.SetPreconditioner(*precon);
   pcg.SetOperator(*RTxM_LH);
}

#endif

void L2ProjectionGridTransfer::L2ProjectionH1Space::SetupPCG()
{
   // Basic PCG solver setup
   pcg.SetPrintLevel(0);
   // pcg.SetPrintLevel(IterativeSolver::PrintLevel().Summary());
   pcg.SetMaxIter(1000);
   // initial values for relative and absolute tolerance
   pcg.SetRelTol(1e-13);
   pcg.SetAbsTol(1e-13);
   pcg.SetPreconditioner(*precon);
   pcg.SetOperator(*RTxM_LH);
}

void L2ProjectionGridTransfer::L2ProjectionH1Space::DeviceL2ProjectionH1Space(
   const FiniteElementSpace &fes_ho_, const FiniteElementSpace &fes_lor_,
   Coefficient *coeff_)
{
   mfem::out<<"L2ProjectionH1Space::DeviceL2ProjectionH1Space"<<std::endl;

   Mesh* mesh_ho = fes_ho.GetMesh();
   Mesh* mesh_lor = fes_lor.GetMesh();
   int nel_ho = mesh_ho->GetNE();
   int nel_lor = mesh_lor->GetNE();
   int ndof_ho = fes_ho.GetNDofs();
   int ndof_lor = fes_lor.GetNDofs();

   // If the local mesh is empty, skip all computations
   if (nel_ho == 0)
   {
      return;
   }

   QuadratureFunction qfunc;
   IntegrationRule ir;
   if (coeff_ == nullptr)
   {
      Geometry::Type geom = mesh_ho->GetElementBaseGeometry(0);
      const FiniteElement &fe = *fes_ho.GetFE(0);
      const FiniteElement &fe_lor = *fes_lor.GetFE(0);
      ElementTransformation *el_tr = fes_lor.GetElementTransformation(0);
      int qorder = fe_lor.GetOrder() + fe.GetOrder() + el_tr->OrderW();
      ir = IntRules.Get(geom, qorder);

      QuadratureSpace qspace(*mesh_lor, ir);
      qfunc = QuadratureFunction(&qspace);
      qfunc = 1.0;
   }
   else
   {
      // dynamic_cast to check if QuadFuncCoeff; if yes, continue; if no, return error
      auto qfunc_coeff = dynamic_cast<QuadratureFunctionCoefficient*>(coeff_);
      if (qfunc_coeff == NULL)
      {
         mfem_error("Not a QuadratureFunctionCoefficient - for inside H1");
      }
      qfunc = qfunc_coeff->GetQuadFunction();
      // Store the mixed mass matrix integration rule, which is assumed same on all elements
      ir = qfunc.GetIntRule(0);
   }

   const CoarseFineTransformations& cf_tr = mesh_lor->GetRefinementTransforms();

   int nref_max = 0;
   Array<Geometry::Type> geoms;
   mesh_ho->GetGeometries(mesh_ho->Dimension(), geoms);
   for (int ig = 0; ig < geoms.Size(); ++ig)
   {
      Geometry::Type geom = geoms[ig];
      nref_max = std::max(nref_max, cf_tr.point_matrices[geom].SizeK());
   }

   BuildHo2Lor(nel_ho, nel_lor, cf_tr);

   // **************************
   // lumped M_H and inv lumped M_L
   // **************************

   // M_H contains the lumped (row sum) high order mass matrix. This is built for
   // preconditioning the inverse needed to build the prolongation operator P
   Vector M_H(ndof_ho);
   M_H = 0.0;
   // ML_inv_ea contains the inverse lumped (row sum) mass matrix. Note that the
   // method will also work with a full (consistent) mass matrix, though this is
   // not implemented here. L refers to the low-order refined mesh
   ML_inv_ea.SetSize(ndof_lor);
   ML_inv_ea = 0.0;

   // Compute ML_inv_ea
   int nref;
   for (int iho = 0; iho < nel_ho; ++iho)
   {
      Array<int> lor_els;
      ho2lor.GetRow(iho, lor_els);
      nref = ho2lor.RowSize(iho);
      Geometry::Type geom = mesh_ho->GetElementBaseGeometry(iho);

      // Instead of using a MassIntegrator, manually loop over integration
      // points so we can row sum and store the diagonal as a Vector.
      const FiniteElement& fe_ho = *fes_ho.GetFE(0);
      int nedof_ho = fe_ho.GetDof();
      Vector MH_el(nedof_ho);
      MH_el = 0.0;
      Vector shape_ho(nedof_ho);
      Array<int> dofs_ho(nedof_ho);

      ElementTransformation* el_tr_ho = fes_ho.GetElementTransformation(iho);
      int order = 2 * fe_ho.GetOrder() + el_tr_ho->OrderW();
      const IntegrationRule* ir_ho = &IntRules.Get(geom, order);
      for (int i = 0; i < ir_ho->GetNPoints(); ++i)
      {
         const IntegrationPoint& ip_ho = ir_ho->IntPoint(i);
         fe_ho.CalcShape(ip_ho, shape_ho);
         el_tr_ho->SetIntPoint(&ip_ho);
         MH_el += (shape_ho *= (el_tr_ho->Weight() * ip_ho.weight));
      }
      fes_ho.GetElementDofs(iho, dofs_ho);
      M_H.AddElementVector(dofs_ho, MH_el);

      // Similarly for LOR mass matrix: loop over every LOR element in each HO element
      const FiniteElement& fe_lor = *fes_lor.GetFE(lor_els[0]);
      int nedof_lor = fe_lor.GetDof();
      Vector ML_el(nedof_lor);
      Vector shape_lor(nedof_lor);
      Array<int> dofs_lor(nedof_lor);
      for (int iref = 0; iref < nref; ++iref)
      {
         int ilor = lor_els[iref];
         ElementTransformation* el_tr = fes_lor.GetElementTransformation(ilor);

         // to re-use coeff, use integration rule from coeff (higher than needed)
         ML_el = 0.0;
         int nqPts = ir.GetNPoints();
         for (int i = 0; i < nqPts; ++i)
         {
            const IntegrationPoint& ip_lor = ir.IntPoint(i);
            fe_lor.CalcShape(ip_lor, shape_lor);
            el_tr->SetIntPoint(&ip_lor);
            ML_el += (shape_lor *= (el_tr->Weight() * ip_lor.weight * qfunc[ilor*nqPts +
                                                                                       i]));
         }
         fes_lor.GetElementDofs(ilor, dofs_lor);
         ML_inv_ea.AddElementVector(dofs_lor, ML_el);
      }
   }
   // DOF by DOF inverse of non-zero entries
   LumpedMassInverse(ML_inv_ea);


   // **************************
   // mixed mass M_LH
   // **************************
   M_LH_ea = MixedMassEA(fes_ho, fes_lor, coeff, d_mt);

   // Set ownership
   M_LH_local_op = new H1SpaceMixedMassOperator(&fes_ho, &fes_lor, &ho2lor,
                                                &M_LH_ea);

   ML_inv_vea.reset(new H1SpaceLumpedMassOperator(&fes_ho, &fes_lor, ML_inv_ea));
   M_LH_vea.reset(M_LH_local_op);
   R_vea.reset(new ProductOperator(ML_inv_vea.get(), M_LH_vea.get(), false,
                                   false));

   Array<int> ess_tdof_list;  // leave empty
   precon_vea.reset(new OperatorJacobiSmoother(M_H, ess_tdof_list));

   TransposeOperator* R_veaT = new TransposeOperator(R_vea.get());
   RTxM_LH_vea.reset(new ProductOperator(R_veaT, M_LH_vea.get(), false, false));

   DeviceSetupPCG();
}

#ifdef MFEM_USE_MPI

void L2ProjectionGridTransfer::L2ProjectionH1Space::DeviceL2ProjectionH1Space(
   const ParFiniteElementSpace& pfes_ho, const ParFiniteElementSpace& pfes_lor,
   Coefficient* coeff_)
{
   mfem::out<<"running MPI version"<<std::endl;
   Mesh* mesh_ho = pfes_ho.GetParMesh();
   Mesh* mesh_lor = pfes_lor.GetParMesh();
   int nel_ho = mesh_ho->GetNE();
   int nel_lor = mesh_lor->GetNE();
   int ndof_ho = pfes_ho.GetNDofs();
   int ndof_lor = pfes_lor.GetNDofs();


   // If the local mesh is empty, skip all computations
   if (nel_ho == 0)
   {
      return;
   }

   // need scalar to keep dimensions matching (operators are built to apply individually on each vdim)
   pfes_ho_scalar = new ParFiniteElementSpace(pfes_ho.GetParMesh(),
                                              pfes_ho.FEColl(), 1);
   pfes_lor_scalar = new ParFiniteElementSpace(pfes_lor.GetParMesh(),
                                               pfes_lor.FEColl(), 1);

   QuadratureFunction qfunc;
   IntegrationRule ir;
   if (coeff_ == nullptr)
   {
      Geometry::Type geom = mesh_ho->GetElementBaseGeometry(0);
      const FiniteElement &fe = *pfes_ho.GetFE(0);
      const FiniteElement &fe_lor = *pfes_lor.GetFE(0);
      ElementTransformation *el_tr = pfes_lor.GetElementTransformation(0);
      int qorder = fe_lor.GetOrder() + fe.GetOrder() + el_tr->OrderW();
      ir = IntRules.Get(geom, qorder);

      QuadratureSpace qspace(*mesh_lor, ir);
      qfunc = QuadratureFunction(&qspace);
      qfunc = 1.0;
   }
   else
   {
      // dynamic_cast to check if QuadFuncCoeff; if yes, continue; if no, return error
      auto qfunc_coeff = dynamic_cast<QuadratureFunctionCoefficient*>(coeff_);
      if (qfunc_coeff == NULL)
      {
         mfem_error("Not a QuadratureFunctionCoefficient - for inside H1");
      }
      qfunc = qfunc_coeff->GetQuadFunction();
      // Store the mixed mass matrix integration rule, which is assumed same on all elements
      ir = qfunc.GetIntRule(0);
   }

   const CoarseFineTransformations& cf_tr = mesh_lor->GetRefinementTransforms();

   int nref_max = 0;
   Array<Geometry::Type> geoms;
   mesh_ho->GetGeometries(mesh_ho->Dimension(), geoms);
   for (int ig = 0; ig < geoms.Size(); ++ig)
   {
      Geometry::Type geom = geoms[ig];
      nref_max = std::max(nref_max, cf_tr.point_matrices[geom].SizeK());
   }

   BuildHo2Lor(nel_ho, nel_lor, cf_tr);

   // **************************
   // lumped M_H and inv lumped M_L
   // **************************

   // M_H contains the lumped (row sum) high order mass matrix. This is built for
   // preconditioning the inverse needed to build the prolongation operator P
   Vector M_H(ndof_ho);
   M_H = 0.0;
   // ML_inv_ea contains the inverse lumped (row sum) mass matrix. Note that the
   // method will also work with a full (consistent) mass matrix, though this is
   // not implemented here. L refers to the low-order refined mesh
   ML_inv_ea.SetSize(ndof_lor);
   ML_inv_ea = 0.0;

   /* ....OLD CPU CODE..... */
   /*
   // Compute M_H_ea  and ML_inv_ea
   int nref;
   for (int iho = 0; iho < nel_ho; ++iho)
   {
      Array<int> lor_els;
      ho2lor.GetRow(iho, lor_els);
      nref = ho2lor.RowSize(iho);
      Geometry::Type geom = mesh_ho->GetElementBaseGeometry(iho);

      // Instead of using a MassIntegrator, manually loop over integration
      // points so we can row sum and store the diagonal as a Vector.
      const FiniteElement& fe_ho = *pfes_ho.GetFE(0);
      int nedof_ho = fe_ho.GetDof();
      Vector MH_el(nedof_ho);
      MH_el = 0.0;
      Vector shape_ho(nedof_ho);
      Array<int> dofs_ho(nedof_ho);

      ElementTransformation* el_tr_ho = pfes_ho.GetElementTransformation(iho);
      int order = 2 * fe_ho.GetOrder() + el_tr_ho->OrderW();
      const IntegrationRule* ir_ho = &IntRules.Get(geom, order);
      for (int i = 0; i < ir_ho->GetNPoints(); ++i)
      {
         const IntegrationPoint& ip_ho = ir_ho->IntPoint(i);
         fe_ho.CalcShape(ip_ho, shape_ho);
         el_tr_ho->SetIntPoint(&ip_ho);
         MH_el += (shape_ho *= (el_tr_ho->Weight() * ip_ho.weight));
      }
      pfes_ho.GetElementDofs(iho, dofs_ho);
      M_H.AddElementVector(dofs_ho, MH_el);

      // Similarly for LOR mass matrix: loop over every LOR element in each HO element
      const FiniteElement& fe_lor = *pfes_lor.GetFE(lor_els[0]);
      int nedof_lor = fe_lor.GetDof();
      Vector ML_el(nedof_lor);
      Vector shape_lor(nedof_lor);
      Array<int> dofs_lor(nedof_lor);
      for (int iref = 0; iref < nref; ++iref)
      {
         int ilor = lor_els[iref];
         ElementTransformation* el_tr = pfes_lor.GetElementTransformation(ilor);

         // to re-use coeff, use integration rule from coeff (higher than needed)
         ML_el = 0.0;
         int nqPts = ir.GetNPoints();
         for (int i = 0; i < nqPts; ++i)
         {
            const IntegrationPoint& ip_lor = ir.IntPoint(i);
            fe_lor.CalcShape(ip_lor, shape_lor);
            el_tr->SetIntPoint(&ip_lor);
            ML_el += (shape_lor *= (el_tr->Weight() * ip_lor.weight * qfunc[ilor*nqPts +
                                                                                       i]));
         }
         pfes_lor.GetElementDofs(ilor, dofs_lor);
         ML_inv_ea.AddElementVector(dofs_lor, ML_el);
      }
   }
   */

   //mfem::out<<"using the integrators to build M_H_ea"<<std::endl;
   //mfem::out<<"Number of elements = "<<nel_ho<<std::endl;
   //mfem::out<<"number of quad points"<<std::endl;

   //ParFiniteElementSpace
   //ParFiniteElementSpace &my_pfes_ho = const_cast<ParFiniteElementSpace &>(pfes_ho);

   const FiniteElement& fe_scalar_ho = *pfes_ho_scalar->GetFE(0);

   BilinearForm pMho(pfes_ho_scalar);
   pMho.SetAssemblyLevel(AssemblyLevel::PARTIAL);
   pMho.AddDomainIntegrator(new MassIntegrator);
   pMho.Assemble();


   //Processor local ranked local lumped Mass
   Vector ones_ho(pMho.Width()); ones_ho = 1.0;
   const FiniteElement& fe_ho = *pfes_ho.GetFE(0);
   const int nedof_ho = fe_ho.GetDof();
   M_H = 0.0;
   pMho.Mult(ones_ho, M_H);


   ParBilinearForm pMlor(pfes_lor_scalar);
   pMlor.SetAssemblyLevel(AssemblyLevel::PARTIAL);
   pMlor.AddDomainIntegrator(new MassIntegrator);
   pMlor.Assemble();

   Vector ones_lor(pMlor.Width()); ones_lor = 1.0;
   pMlor.Mult(ones_lor, ML_inv_ea);


   // DOF by DOF inverse of non-zero entries
   LumpedMassInverse(ML_inv_ea);


   // **************************
   // mixed mass M_LH
   // **************************
   M_LH_ea = MixedMassEA(*pfes_ho_scalar, *pfes_lor_scalar, coeff, d_mt);

   // Set ownership
   M_LH_local_op = new H1SpaceMixedMassOperator(pfes_ho_scalar, pfes_lor_scalar,
                                                &ho2lor, &M_LH_ea);

   const Operator *P_ho = pfes_ho_scalar->GetProlongationMatrix();
   const Operator *P_lor = pfes_lor_scalar->GetProlongationMatrix();

   Array<int> ess_tdof_list;  // leave empty

   if (P_ho || P_lor)
   {
      if (P_ho && P_lor)
      {
         Operator *Pt_lor = new TransposeOperator(P_lor);
         RML_inv.SetSize(pfes_lor_scalar->GetTrueVSize());
         GetTDofs(*pfes_lor_scalar, ML_inv_ea, RML_inv);
         ML_inv_vea.reset(new H1SpaceLumpedMassOperator(pfes_ho_scalar, pfes_lor_scalar,
                                                        RML_inv));
         M_LH_vea.reset(new TripleProductOperator(Pt_lor, M_LH_local_op, P_ho, false,
                                                  false, false));

         Vector RM_H(pfes_ho_scalar->GetTrueVSize());
         GetTDofs(*pfes_ho_scalar, M_H, RM_H);
         precon_vea.reset(new OperatorJacobiSmoother(RM_H, ess_tdof_list));
      }
      else if (P_ho)
      {
         ML_inv_vea.reset(new H1SpaceLumpedMassOperator(pfes_ho_scalar, pfes_lor_scalar,
                                                        ML_inv_ea));
         M_LH_vea.reset(new ProductOperator(M_LH_local_op, P_ho, false, false));

         Vector RM_H(pfes_ho_scalar->GetTrueVSize());
         GetTDofs(*pfes_ho_scalar, M_H, RM_H);
         precon_vea.reset(new OperatorJacobiSmoother(RM_H, ess_tdof_list));
      }
      else if (P_lor)
      {
         Operator *Pt_lor = new TransposeOperator(P_lor);
         RML_inv.SetSize(pfes_lor_scalar->GetTrueVSize());
         GetTDofs(*pfes_lor_scalar, ML_inv_ea, RML_inv);
         ML_inv_vea.reset(new H1SpaceLumpedMassOperator(pfes_ho_scalar, pfes_lor_scalar,
                                                        RML_inv));
         M_LH_vea.reset(new ProductOperator(Pt_lor, M_LH_local_op, false, false));
         R_vea.reset(new ProductOperator(ML_inv_vea.get(), M_LH_vea.get(), false,
                                         false));

         precon_vea.reset(new OperatorJacobiSmoother(M_H, ess_tdof_list));
      }
      else
      {
         ML_inv_vea.reset(new H1SpaceLumpedMassOperator(pfes_ho_scalar, pfes_lor_scalar,
                                                        ML_inv_ea));
         M_LH_vea.reset(M_LH_local_op);

         precon_vea.reset(new OperatorJacobiSmoother(M_H, ess_tdof_list));
      }
   }
   R_vea.reset(new ProductOperator(ML_inv_vea.get(), M_LH_vea.get(), false,
                                   false));

   TransposeOperator* R_veaT = new TransposeOperator(R_vea.get());
   RTxM_LH_vea.reset(new ProductOperator(R_veaT, M_LH_vea.get(), false, false));

   DeviceSetupPCG();
}

#endif

void L2ProjectionGridTransfer::L2ProjectionH1Space::DeviceSetupPCG()
{
   // Basic PCG solver setup
   pcg_vea.SetPrintLevel(0); // 3 : intial & final residual
   // pcg.SetPrintLevel(IterativeSolver::PrintLevel().Summary());
   pcg_vea.SetMaxIter(1000);
   // initial values for relative and absolute tolerance
   pcg_vea.SetRelTol(1e-13);
   pcg_vea.SetAbsTol(1e-13);
   pcg_vea.SetPreconditioner(*precon_vea);
   pcg_vea.SetOperator(*RTxM_LH_vea);
}

void L2ProjectionGridTransfer::L2ProjectionH1Space::Mult(
   const Vector& x, Vector& y) const
{
   if (use_device)
   {
      DeviceMult(x,y);
      if (!verify_solution) {return;}
   }

   Vector X(fes_ho.GetTrueVSize());
   Vector X_dim(R->Width());

   Vector Y_dim(R->Height());
   Vector Y(fes_lor.GetTrueVSize());

   Array<int> vdofs_list;

   GetTDofs(fes_ho, x, X);

   for (int d = 0; d < fes_ho.GetVDim(); ++d)
   {
      TDofsListByVDim(fes_ho, d, vdofs_list);
      X.GetSubVector(vdofs_list, X_dim);
      R->Mult(X_dim, Y_dim);
      TDofsListByVDim(fes_lor, d, vdofs_list);
      Y.SetSubVector(vdofs_list, Y_dim);
   }

   SetFromTDofs(fes_lor, Y, y);

   if (verify_solution)
   {
      Vector y_temp(y.Size());
      DeviceMult(x, y_temp);
      y_temp -= y;
      real_t error = y_temp.Norml2();
      if (error > ho_lor_tol)
      {
         MFEM_VERIFY(false, "Mult difference too high = "<<error);
      }
   }
}

void L2ProjectionGridTransfer::L2ProjectionH1Space::DeviceMult(
   const Vector& x, Vector& y) const
{
   y = 0.0;
   Vector X(fes_ho.GetTrueVSize());

   Vector X_dim(R_vea->Width());

   Vector Y_dim(R_vea->Height());
   Vector Y(fes_lor.GetTrueVSize());

   Array<int> vdofs_list;

   GetTDofs(fes_ho, x, X);

   for (int d = 0; d < fes_ho.GetVDim(); ++d)
   {
      TDofsListByVDim(fes_ho, d, vdofs_list);
      X.GetSubVector(vdofs_list, X_dim);
      R_vea->Mult(X_dim, Y_dim);
      TDofsListByVDim(fes_lor, d, vdofs_list);
      Y.SetSubVector(vdofs_list, Y_dim);
   }

   SetFromTDofs(fes_lor, Y, y);
}

void L2ProjectionGridTransfer::L2ProjectionH1Space::MultTranspose(
   const Vector& x, Vector& y) const
{
   if (use_device)
   {
      DeviceMultTranspose(x,y);
      if (!verify_solution) {return;}
   }
   Vector X(fes_lor.GetTrueVSize());
   Vector X_dim(R->Height());

   Vector Y_dim(R->Width());
   Vector Y(fes_ho.GetTrueVSize());

   Array<int> vdofs_list;

   GetTDofsTranspose(fes_lor, x, X);

   for (int d = 0; d < fes_ho.GetVDim(); ++d)
   {
      TDofsListByVDim(fes_lor, d, vdofs_list);
      X.GetSubVector(vdofs_list, X_dim);
      R->MultTranspose(X_dim, Y_dim);
      TDofsListByVDim(fes_ho, d, vdofs_list);
      Y.SetSubVector(vdofs_list, Y_dim);
   }

   SetFromTDofsTranspose(fes_ho, Y, y);

   if (verify_solution)
   {
      Vector y_temp(y.Size());
      DeviceMultTranspose(x, y_temp);
      y_temp -= y;
      real_t error = y_temp.Norml2();
      if (error > ho_lor_tol)
      {
         MFEM_VERIFY(false, "MultTranspose difference too high = "<<error);
      }
   }
}

void L2ProjectionGridTransfer::L2ProjectionH1Space::DeviceMultTranspose(
   const Vector& x, Vector& y) const
{
   Vector X(fes_lor.GetTrueVSize());
   Vector X_dim(R_vea->Height());

   Vector Y_dim(R_vea->Width());
   Vector Y(fes_ho.GetTrueVSize());

   Array<int> vdofs_list;

   GetTDofsTranspose(fes_lor, x, X);

   for (int d = 0; d < fes_ho.GetVDim(); ++d)
   {
      TDofsListByVDim(fes_lor, d, vdofs_list);
      X.GetSubVector(vdofs_list, X_dim);
      R_vea->MultTranspose(X_dim, Y_dim);
      TDofsListByVDim(fes_ho, d, vdofs_list);
      Y.SetSubVector(vdofs_list, Y_dim);
   }

   SetFromTDofsTranspose(fes_ho, Y, y);
}

void L2ProjectionGridTransfer::L2ProjectionH1Space::Prolongate(
   const Vector& x, Vector& y) const
{
   if (use_device)
   {
      DeviceProlongate(x,y);
      if (!verify_solution) {return;}
   }

   Vector X(fes_lor.GetTrueVSize());
   Vector X_dim(M_LH->Height());
   Vector Xbar(pcg.Width());

   Vector Y_dim(pcg.Height());
   Y_dim = 0.0;
   Vector Y(fes_ho.GetTrueVSize());

   Array<int> vdofs_list;

   GetTDofs(fes_lor, x, X);

   for (int d = 0; d < fes_ho.GetVDim(); ++d)
   {
      TDofsListByVDim(fes_lor, d, vdofs_list);
      X.GetSubVector(vdofs_list, X_dim);
      // Compute y = P x = (R^T M_LH)^(-1) M_LH^T X = (R^T M_LH)^(-1) Xbar
      M_LH->MultTranspose(X_dim, Xbar);
      pcg.Mult(Xbar, Y_dim);
      TDofsListByVDim(fes_ho, d, vdofs_list);
      Y.SetSubVector(vdofs_list, Y_dim);
   }

   SetFromTDofs(fes_ho, Y, y);

   if (verify_solution)
   {
      Vector y_temp(y.Size());
      DeviceProlongate(x, y_temp);
      y_temp -= y;
      real_t error = y_temp.Norml2();
      if (error > ho_lor_tol)
      {
         MFEM_VERIFY(false, "Prolongate difference too high = "<<error);
      }
   }
}

void L2ProjectionGridTransfer::L2ProjectionH1Space::DeviceProlongate(
   const Vector &x, Vector &y) const
{
   Vector X(fes_lor.GetTrueVSize());
   Vector X_dim(M_LH_vea->Height());
   MFEM_ASSERT(M_LH_vea->Width()==pcg_vea.Width(),
               "M_LH and PCG dimensions don't match");
   Vector Xbar(pcg_vea.Width());

   Vector Y_dim(pcg_vea.Height());
   Y_dim = 0.0;
   Vector Y(fes_ho.GetTrueVSize());

   Array<int> vdofs_list;

   GetTDofs(fes_lor, x, X);

   for (int d = 0; d < fes_ho.GetVDim(); ++d)
   {
      TDofsListByVDim(fes_lor, d, vdofs_list);
      X.GetSubVector(vdofs_list, X_dim);

      // Compute y = P x = (R^T M_LH)^(-1) M_LH^T X = (R^T M_LH)^(-1) Xbar
      M_LH_vea->MultTranspose(X_dim, Xbar);
      pcg_vea.Mult(Xbar, Y_dim);
      TDofsListByVDim(fes_ho, d, vdofs_list);
      Y.SetSubVector(vdofs_list, Y_dim);
   }

   SetFromTDofs(fes_ho, Y, y);
}

void L2ProjectionGridTransfer::L2ProjectionH1Space::ProlongateTranspose(
   const Vector& x, Vector& y) const
{
   if (use_device)
   {
      DeviceProlongateTranspose(x,y);
      if (!verify_solution) {return;}
   }

   Vector X(fes_ho.GetTrueVSize());
   Vector X_dim(pcg.Width());
   Vector Xbar(pcg.Height());

   Vector Y_dim(M_LH->Height());
   Vector Y(fes_lor.GetTrueVSize());

   Array<int> vdofs_list;

   GetTDofsTranspose(fes_ho, x, X);

   for (int d = 0; d < fes_ho.GetVDim(); ++d)
   {
      TDofsListByVDim(fes_ho, d, vdofs_list);
      X.GetSubVector(vdofs_list, X_dim);
      // Compute y = P^T x = M_LH (R^T M_LH)^(-1) X = M_LH Xbar
      Xbar = 0.0;
      pcg.Mult(X_dim, Xbar);
      M_LH->Mult(Xbar, Y_dim);
      TDofsListByVDim(fes_lor, d, vdofs_list);
      Y.SetSubVector(vdofs_list, Y_dim);
   }

   SetFromTDofsTranspose(fes_lor, Y, y);

   if (verify_solution)
   {
      Vector y_temp(y.Size());
      DeviceProlongateTranspose(x, y_temp);
      y_temp -= y;
      real_t error = y_temp.Norml2();
      if (error > ho_lor_tol)
      {
         MFEM_VERIFY(false, "Prolongate transpose difference too high = "<<error);
      }
   }
}

void L2ProjectionGridTransfer::L2ProjectionH1Space::DeviceProlongateTranspose(
   const Vector &x, Vector &y) const
{
   Vector X(fes_ho.GetTrueVSize());
   Vector X_dim(pcg_vea.Width());
   Vector Xbar(pcg_vea.Height());

   Vector Y_dim(M_LH_vea->Height());
   Vector Y(fes_lor.GetTrueVSize());

   Array<int> vdofs_list;

   GetTDofsTranspose(fes_ho, x, X);

   for (int d = 0; d < fes_ho.GetVDim(); ++d)
   {
      TDofsListByVDim(fes_ho, d, vdofs_list);
      X.GetSubVector(vdofs_list, X_dim);
      // Compute y = P^T x = M_LH (R^T M_LH)^(-1) X = M_LH Xbar
      Xbar = 0.0;
      pcg_vea.Mult(X_dim, Xbar);
      M_LH_vea->Mult(Xbar, Y_dim);
      TDofsListByVDim(fes_lor, d, vdofs_list);
      Y.SetSubVector(vdofs_list, Y_dim);
   }

   SetFromTDofsTranspose(fes_lor, Y, y);
}

void L2ProjectionGridTransfer::L2ProjectionH1Space::SetRelTol(real_t p_rtol_)
{
   pcg.SetRelTol(p_rtol_);
}

void L2ProjectionGridTransfer::L2ProjectionH1Space::SetAbsTol(real_t p_atol_)
{
   pcg.SetAbsTol(p_atol_);
}

std::pair<
std::unique_ptr<SparseMatrix>,
std::unique_ptr<SparseMatrix>>
                            L2ProjectionGridTransfer::L2ProjectionH1Space::ComputeSparseRAndM_LH(
                               bool GetM_LHError, bool GetML_invError)
{
   std::pair<std::unique_ptr<SparseMatrix>,
       std::unique_ptr<SparseMatrix>> r_and_mlh;

   Mesh* mesh_ho = fes_ho.GetMesh();
   Mesh* mesh_lor = fes_lor.GetMesh();
   int nel_ho = mesh_ho->GetNE();
   int nel_lor = mesh_lor->GetNE();
   int ndof_lor = fes_lor.GetNDofs();

   // If the local mesh is empty, skip all computations
   if (nel_ho == 0)
   {
      return std::make_pair(
                std::unique_ptr<SparseMatrix>(new SparseMatrix),
                std::unique_ptr<SparseMatrix>(new SparseMatrix)
             );
   }

   const CoarseFineTransformations& cf_tr = mesh_lor->GetRefinementTransforms();

   int nref_max = 0;
   Array<Geometry::Type> geoms;
   mesh_ho->GetGeometries(mesh_ho->Dimension(), geoms);
   for (int ig = 0; ig < geoms.Size(); ++ig)
   {
      Geometry::Type geom = geoms[ig];
      nref_max = std::max(nref_max, cf_tr.point_matrices[geom].SizeK());
   }

   BuildHo2Lor(nel_ho, nel_lor, cf_tr);

   // ML_inv contains the inverse lumped (row sum) mass matrix. Note that the
   // method will also work with a full (consistent) mass matrix, though this is
   // not implemented here. L refers to the low-order refined mesh
   Vector ML_inv(ndof_lor);
   ML_inv = 0.0;

   // Compute ML_inv
   for (int iho = 0; iho < nel_ho; ++iho)
   {
      Array<int> lor_els;
      ho2lor.GetRow(iho, lor_els);
      int nref = ho2lor.RowSize(iho);

      Geometry::Type geom = mesh_ho->GetElementBaseGeometry(iho);
      const FiniteElement& fe_lor = *fes_lor.GetFE(lor_els[0]);
      int nedof_lor = fe_lor.GetDof();

      // Instead of using a MassIntegrator, manually loop over integration
      // points so we can row sum and store the diagonal as a Vector.
      Vector ML_el(nedof_lor);
      Vector shape_lor(nedof_lor);
      Array<int> dofs_lor(nedof_lor);

      for (int iref = 0; iref < nref; ++iref)
      {
         int ilor = lor_els[iref];
         ElementTransformation* el_tr = fes_lor.GetElementTransformation(ilor);

         int order = 2 * fe_lor.GetOrder() + el_tr->OrderW();
         const IntegrationRule* ir = &IntRules.Get(geom, order);
         ML_el = 0.0;
         for (int i = 0; i < ir->GetNPoints(); ++i)
         {
            const IntegrationPoint& ip_lor = ir->IntPoint(i);
            fe_lor.CalcShape(ip_lor, shape_lor);
            el_tr->SetIntPoint(&ip_lor);
            ML_el += (shape_lor *= (el_tr->Weight() * ip_lor.weight));
         }
         fes_lor.GetElementDofs(ilor, dofs_lor);
         ML_inv.AddElementVector(dofs_lor, ML_el);
      }
   }
   // DOF by DOF inverse of non-zero entries
   LumpedMassInverse(ML_inv);

   // Compute sparsity pattern for R = M_L^(-1) M_LH and allocate
   r_and_mlh.first = AllocR();
   // Allocate M_LH (same sparsity pattern as R)
   // L refers to the low-order refined mesh (DOFs correspond to rows)
   // H refers to the higher-order mesh (DOFs correspond to columns)
   Memory<int> I(r_and_mlh.first->Height() + 1);
   for (int icol = 0; icol < r_and_mlh.first->Height() + 1; ++icol)
   {
      I[icol] = r_and_mlh.first->GetI()[icol];
   }
   Memory<int> J(r_and_mlh.first->NumNonZeroElems());
   for (int jcol = 0; jcol < r_and_mlh.first->NumNonZeroElems(); ++jcol)
   {
      J[jcol] = r_and_mlh.first->GetJ()[jcol];
   }
   r_and_mlh.second = std::unique_ptr<SparseMatrix>(
                         new SparseMatrix(I, J, NULL, r_and_mlh.first->Height(),
                                          r_and_mlh.first->Width(), true, true, true));

   IntegrationPointTransformation ip_tr;
   IsoparametricTransformation& emb_tr = ip_tr.Transf;

   // Compute M_LH and R
   real_t error = 0.0;
   for (int iho = 0; iho < nel_ho; ++iho)
   {
      Array<int> lor_els;
      ho2lor.GetRow(iho, lor_els);
      int nref = ho2lor.RowSize(iho);

      Geometry::Type geom = mesh_ho->GetElementBaseGeometry(iho);
      const FiniteElement& fe_ho = *fes_ho.GetFE(iho);
      const FiniteElement& fe_lor = *fes_lor.GetFE(lor_els[0]);

      ElementTransformation *tr_ho = fes_ho.GetElementTransformation(iho);

      emb_tr.SetIdentityTransformation(geom);
      const DenseTensor& pmats = cf_tr.point_matrices[geom];

      int nedof_ho = fe_ho.GetDof();
      int nedof_lor = fe_lor.GetDof();
      DenseMatrix M_LH_el(nedof_lor, nedof_ho);
      DenseMatrix R_el(nedof_lor, nedof_ho);

      for (int iref = 0; iref < nref; ++iref)
      {
         int ilor = lor_els[iref];
         ElementTransformation* tr_lor = fes_lor.GetElementTransformation(ilor);

         // Create the transformation that embeds the fine low-order element
         // within the coarse high-order element in reference space
         emb_tr.SetPointMat(pmats(cf_tr.embeddings[ilor].matrix));

<<<<<<< HEAD
         ElemMixedMass(geom, fe_ho, fe_lor, el_tr, ip_tr, M_LH_el);
         // if (iref > 0) {M_LH_el = 0.0;}
=======
         ElemMixedMass(geom, fe_ho, fe_lor, tr_ho, tr_lor, ip_tr, M_LH_el);
>>>>>>> acc8ba9d

         Array<int> dofs_lor(nedof_lor);
         fes_lor.GetElementDofs(ilor, dofs_lor);
         Vector R_row;
         for (int i = 0; i < nedof_lor; ++i)
         {
            M_LH_el.GetRow(i, R_row);
            R_el.SetRow(i, R_row.Set(ML_inv[dofs_lor[i]], R_row));
         }
         Array<int> dofs_ho(nedof_ho);
         fes_ho.GetElementDofs(iho, dofs_ho);
         r_and_mlh.second->AddSubMatrix(dofs_lor, dofs_ho, M_LH_el);
         r_and_mlh.first->AddSubMatrix(dofs_lor, dofs_ho, R_el);

         if (GetM_LHError == true)
         {
            real_t mat_error = 0.0;
            for (int i = 0; i < nedof_lor; ++i)
            {
               for (int j = 0; j < nedof_ho; ++j)
               {
                  mat_error += (M_LH_ea.Read()[i+j*nedof_lor+offsets[iho]+nedof_lor*nedof_ho*iref]
                                - M_LH_el(i,j))*(M_LH_ea.Read()[i+j*nedof_lor+offsets[iho]
                                                                +nedof_lor*nedof_ho*iref] - M_LH_el(i,j));
               }
            }
            error += std::sqrt(mat_error);
            if (error > ho_lor_tol)
            {
               MFEM_VERIFY(false, "error in M_LH difference too high = " << error);
            }
         }
      }
   }

   return r_and_mlh;
}

void L2ProjectionGridTransfer::L2ProjectionH1Space::GetTDofs(
   const FiniteElementSpace& fes, const Vector& x, Vector& X) const
{
   const Operator* res = fes.GetRestrictionOperator();
   if (res)
   {
      res->Mult(x, X);
   }
   else
   {
      X = x;
   }
}

void L2ProjectionGridTransfer::L2ProjectionH1Space::SetFromTDofs(
   const FiniteElementSpace& fes, const Vector &X, Vector& x) const
{
   const Operator* P = fes.GetProlongationMatrix();
   if (P)
   {
      P->Mult(X, x);
   }
   else
   {
      x = X;
   }
}

void L2ProjectionGridTransfer::L2ProjectionH1Space::GetTDofsTranspose(
   const FiniteElementSpace& fes, const Vector& x, Vector& X) const
{
   const Operator* P = fes.GetProlongationMatrix();
   if (P)
   {
      P->MultTranspose(x, X);
   }
   else
   {
      X = x;
   }
}

void L2ProjectionGridTransfer::L2ProjectionH1Space::SetFromTDofsTranspose(
   const FiniteElementSpace& fes, const Vector &X, Vector& x) const
{
   const Operator *R_op = fes.GetRestrictionOperator();
   if (R_op)
   {
      R_op->MultTranspose(X, x);
   }
   else
   {
      x = X;
   }
}

void L2ProjectionGridTransfer::L2ProjectionH1Space::TDofsListByVDim(
   const FiniteElementSpace& fes, int vdim, Array<int>& vdofs_list) const
{
   const SparseMatrix *R_mat = fes.GetRestrictionMatrix();
   if (R_mat)
   {
      Array<int> x_vdofs_list(fes.GetNDofs());
      Array<int> x_vdofs_marker(fes.GetVSize());
      Array<int> X_vdofs_marker(fes.GetTrueVSize());
      fes.GetVDofs(vdim, x_vdofs_list);
      FiniteElementSpace::ListToMarker(x_vdofs_list, fes.GetVSize(), x_vdofs_marker);
      R_mat->BooleanMult(x_vdofs_marker, X_vdofs_marker);
      FiniteElementSpace::MarkerToList(X_vdofs_marker, vdofs_list);
   }
   else
   {
      vdofs_list.SetSize(fes.GetNDofs());
      fes.GetVDofs(vdim, vdofs_list);
   }
}

void L2ProjectionGridTransfer::L2ProjectionH1Space::LumpedMassInverse(
   Vector& ML_inv) const
{
   Vector ML_inv_full(fes_lor.GetVSize());

   // set ML_inv on dofs for vdim = 0
   Array<int> vdofs_list(fes_lor.GetNDofs());

   fes_lor.GetVDofs(0, vdofs_list);
   ML_inv_full.SetSubVector(vdofs_list, ML_inv);

   Vector ML_inv_true(fes_lor.GetTrueVSize());
   const Operator *P = fes_lor.GetProlongationMatrix();
   if (P) { P->MultTranspose(ML_inv_full, ML_inv_true); }
   else { ML_inv_true = ML_inv_full; }

   double *d_ML_inv_true = ML_inv_true.ReadWrite();

   mfem::forall(ML_inv_true.Size(), [=] MFEM_HOST_DEVICE (int i)
   {
      d_ML_inv_true[i] = 1.0 / d_ML_inv_true[i];
   });

   if (P) { P->Mult(ML_inv_true, ML_inv_full); }
   else { ML_inv_full = ML_inv_true; }

   ML_inv_full.GetSubVector(vdofs_list, ML_inv);
}

std::unique_ptr<SparseMatrix>
L2ProjectionGridTransfer::L2ProjectionH1Space::AllocR()
{
   const Table& elem_dof_ho = fes_ho.GetElementToDofTable();
   const Table& elem_dof_lor = fes_lor.GetElementToDofTable();
   const int ndof_ho = fes_ho.GetNDofs();
   const int ndof_lor = fes_lor.GetNDofs();

   Table dof_elem_lor;
   Transpose(elem_dof_lor, dof_elem_lor, ndof_lor);

   Mesh* mesh_lor = fes_lor.GetMesh();
   const CoarseFineTransformations& cf_tr = mesh_lor->GetRefinementTransforms();

   // mfem::Mult but uses ho2lor to map HO elements to LOR elements
   const int* elem_dof_hoI = elem_dof_ho.GetI();
   const int* elem_dof_hoJ = elem_dof_ho.GetJ();
   const int* dof_elem_lorI = dof_elem_lor.GetI();
   const int* dof_elem_lorJ = dof_elem_lor.GetJ();

   Array<int> I(ndof_lor + 1);

   // figure out the size of J
   Array<int> dof_used_ho;
   dof_used_ho.SetSize(ndof_ho, -1);

   int sizeJ = 0;
   for (int ilor = 0; ilor < ndof_lor; ++ilor)
   {
      for (int jlor = dof_elem_lorI[ilor]; jlor < dof_elem_lorI[ilor + 1]; ++jlor)
      {
         int el_lor = dof_elem_lorJ[jlor];
         int iho = cf_tr.embeddings[el_lor].parent;
         for (int jho = elem_dof_hoI[iho]; jho < elem_dof_hoI[iho + 1]; ++jho)
         {
            int dof_ho = elem_dof_hoJ[jho];
            if (dof_used_ho[dof_ho] != ilor)
            {
               dof_used_ho[dof_ho] = ilor;
               ++sizeJ;
            }
         }
      }
   }

   // initialize dof_ho_dof_lor
   Table dof_lor_dof_ho;
   dof_lor_dof_ho.SetDims(ndof_lor, sizeJ);

   for (int i = 0; i < ndof_ho; ++i)
   {
      dof_used_ho[i] = -1;
   }

   // set values of J
   int* dof_dofI = dof_lor_dof_ho.GetI();
   int* dof_dofJ = dof_lor_dof_ho.GetJ();
   sizeJ = 0;
   for (int ilor = 0; ilor < ndof_lor; ++ilor)
   {
      dof_dofI[ilor] = sizeJ;
      for (int jlor = dof_elem_lorI[ilor]; jlor < dof_elem_lorI[ilor + 1]; ++jlor)
      {
         int el_lor = dof_elem_lorJ[jlor];
         int iho = cf_tr.embeddings[el_lor].parent;
         for (int jho = elem_dof_hoI[iho]; jho < elem_dof_hoI[iho + 1]; ++jho)
         {
            int dof_ho = elem_dof_hoJ[jho];
            if (dof_used_ho[dof_ho] != ilor)
            {
               dof_used_ho[dof_ho] = ilor;
               dof_dofJ[sizeJ] = dof_ho;
               ++sizeJ;
            }
         }
      }
   }

   dof_lor_dof_ho.SortRows();
   real_t* data = Memory<real_t>(dof_dofI[ndof_lor]);

   std::unique_ptr<SparseMatrix> R_local(new SparseMatrix(
                                            dof_dofI, dof_dofJ, data, ndof_lor,
                                            ndof_ho, true, true, true));
   (*R_local) = 0.0;

   dof_lor_dof_ho.LoseData();

   return R_local;
}

L2ProjectionGridTransfer::H1SpaceMixedMassOperator::H1SpaceMixedMassOperator(
   const FiniteElementSpace* fes_ho_, const FiniteElementSpace* fes_lor_,
   Table* ho2lor_, Vector* M_LH_ea_) :
   Operator(fes_lor_->GetElementRestriction(ElementDofOrdering::NATIVE)->Width(),
            fes_ho_->GetElementRestriction(ElementDofOrdering::NATIVE)->Width()),
   fes_ho(fes_ho_), fes_lor(fes_lor_), ho2lor(ho2lor_),
   M_LH_ea(M_LH_ea_)
{ }

void L2ProjectionGridTransfer::H1SpaceMixedMassOperator::Mult(const Vector &x,
                                                              Vector &y) const
{
   const Operator* elem_restrict_ho = fes_ho->GetElementRestriction(
                                         ElementDofOrdering::NATIVE);
   const Operator* elem_restrict_lor = fes_lor->GetElementRestriction(
                                          ElementDofOrdering::NATIVE);

   const int vdim = fes_ho->GetVDim();
   const int iho = 0;
   const int nref = ho2lor->RowSize(iho);
   const int ndof_ho = fes_ho->GetFE(iho)->GetDof();
   const int ndof_lor = fes_lor->GetFE(ho2lor->GetRow(iho)[0])->GetDof();
   const Mesh *mesh_ho = fes_ho->GetMesh();
   const int nel_ho = mesh_ho->GetNE();

   Vector tempx(elem_restrict_ho->Height());
   tempx = 0.0;
   elem_restrict_ho->Mult(x, tempx);

   Vector tempy(ndof_lor*nref*vdim*nel_ho);
   tempy = 0.0;

   auto v_M_mixed_ea = mfem::Reshape(M_LH_ea->Read(), ndof_lor, ndof_ho, nref,
                                     nel_ho);
   auto v_tempx    = mfem::Reshape(tempx.Read(), ndof_ho, vdim, nel_ho);
   auto v_tempy    = mfem::Reshape(tempy.Write(), ndof_lor, nref, vdim, nel_ho);


   mfem::forall(nel_ho, [=] MFEM_HOST_DEVICE (int iho)
   {

      for (int v=0; v<vdim; ++v)
      {

         for (int i=0; i<nref; ++i)
         {
            for (int j=0; j<ndof_lor; ++j)
            {

               real_t dot = 0.0;
               for (int k=0; k<ndof_ho; ++k)
               {
                  dot += v_M_mixed_ea(j, k, i, iho) * v_tempx(k, v, iho);
               }

               v_tempy(j, i, v, iho) = dot;
            }
         }
      }
   });

   elem_restrict_lor->MultTranspose(tempy, y);
}

void L2ProjectionGridTransfer::H1SpaceMixedMassOperator::MultTranspose(
   const Vector &x, Vector &y) const
{
   const Operator* elem_restrict_ho = fes_ho->GetElementRestriction(
                                         ElementDofOrdering::NATIVE);
   const Operator* elem_restrict_lor = fes_lor->GetElementRestriction(
                                          ElementDofOrdering::NATIVE);

   const int vdim = fes_ho->GetVDim();
   const int iho = 0;
   const int nref = ho2lor->RowSize(iho);
   const int ndof_ho = fes_ho->GetFE(iho)->GetDof();
   const int ndof_lor = fes_lor->GetFE(ho2lor->GetRow(iho)[0])->GetDof();
   const Mesh *mesh_ho = fes_ho->GetMesh();
   const int nel_ho = mesh_ho->GetNE();

   Vector tempx(elem_restrict_lor->Height());
   tempx = 0.0;
   elem_restrict_lor->Mult(x, tempx);

   Vector tempy(ndof_ho*vdim*nel_ho);
   tempy = 0.0;

   auto v_M_mixed_ea = mfem::Reshape(M_LH_ea->Read(), ndof_lor, ndof_ho, nref,
                                     nel_ho);
   auto v_tempx    = mfem::Reshape(tempx.Read(), ndof_lor, nref, vdim, nel_ho);
   auto v_tempy    = mfem::Reshape(tempy.Write(), ndof_ho, vdim, nel_ho);

   mfem::forall(nel_ho, [=] MFEM_HOST_DEVICE (int iho)
   {
      for (int v=0; v<vdim; ++v)
      {
         for (int k=0; k<ndof_ho; ++k)
         {
            real_t dot = 0.0;
            for (int i=0; i<nref; ++i)
            {
               for (int j=0; j<ndof_lor; ++j)
               {
                  dot += v_M_mixed_ea(j, k, i, iho) * v_tempx(j, i, v, iho);
               }

               v_tempy(k, v, iho) = dot;
            }
         }
      }
   });

   elem_restrict_ho->MultTranspose(tempy, y);
}

L2ProjectionGridTransfer::H1SpaceLumpedMassOperator::H1SpaceLumpedMassOperator(
   const FiniteElementSpace* fes_ho_,
   const FiniteElementSpace* fes_lor_,
   Vector& ML_inv_) :
   Operator(ML_inv_.Size(), ML_inv_.Size()),
   fes_ho(fes_ho_), fes_lor(fes_lor_),
   ML_inv(&ML_inv_)
{ }

void L2ProjectionGridTransfer::H1SpaceLumpedMassOperator::Mult(const Vector &x,
                                                               Vector &y) const
{
   MFEM_ASSERT(ML_inv->Size() == x.Size(), "sizes not the same");
   auto v_ML_inv = mfem::Reshape(ML_inv->Read(), ML_inv->Size());
   auto v_x = mfem::Reshape(x.Read(), x.Size());
   auto v_y = mfem::Reshape(y.Write(), y.Size());

   mfem::forall(ML_inv->Size(), [=] MFEM_HOST_DEVICE(int i)
   { v_y(i) = v_ML_inv(i) * v_x(i); });
}

void L2ProjectionGridTransfer::H1SpaceLumpedMassOperator::MultTranspose(
   const Vector &x, Vector &y) const
{
   this->Mult(x,y); // lumped diagonal has the same Mult and MultTranspose behavior
}

L2ProjectionGridTransfer::~L2ProjectionGridTransfer()
{
   delete F;
   delete B;
}

const Operator &L2ProjectionGridTransfer::ForwardOperator()
{
   if (!F) { BuildF(); }
   return *F;
}

const Operator &L2ProjectionGridTransfer::BackwardOperator()
{
   if (!B)
   {
      if (!F) { BuildF(); }
      B = new L2Prolongation(*F);
   }
   return *B;
}

void L2ProjectionGridTransfer::BuildF()
{
   if (!force_l2_space &&
       dom_fes.FEColl()->GetContType() == FiniteElementCollection::CONTINUOUS)
   {
      if (!Parallel())
      {
         F = new L2ProjectionH1Space(dom_fes, ran_fes,
                                     use_device, verify_solution, coeff, d_mt);
      }
      else
      {
#ifdef MFEM_USE_MPI
         const mfem::ParFiniteElementSpace& dom_pfes =
            static_cast<mfem::ParFiniteElementSpace&>(dom_fes);
         const mfem::ParFiniteElementSpace& ran_pfes =
            static_cast<mfem::ParFiniteElementSpace&>(ran_fes);
         F = new L2ProjectionH1Space(dom_pfes, ran_pfes,
                                     use_device, verify_solution, coeff, d_mt);
#endif
      }
   }
   else
   {
      F = new L2ProjectionL2Space(dom_fes, ran_fes,
                                  use_device, verify_solution, coeff, d_mt);
   }
}

bool L2ProjectionGridTransfer::SupportsBackwardsOperator() const
{
   return ran_fes.GetTrueVSize() >= dom_fes.GetTrueVSize();
}


TransferOperator::TransferOperator(const FiniteElementSpace& lFESpace_,
                                   const FiniteElementSpace& hFESpace_)
   : Operator(hFESpace_.GetVSize(), lFESpace_.GetVSize())
{
   bool isvar_order = lFESpace_.IsVariableOrder() || hFESpace_.IsVariableOrder();
   if (lFESpace_.FEColl() == hFESpace_.FEColl() && !isvar_order)
   {
      OperatorPtr P(Operator::ANY_TYPE);
      hFESpace_.GetTransferOperator(lFESpace_, P);
      P.SetOperatorOwner(false);
      opr = P.Ptr();
   }
   else if (lFESpace_.GetMesh()->GetNE() > 0
            && hFESpace_.GetMesh()->GetNE() > 0
            && lFESpace_.GetVDim() == 1
            && hFESpace_.GetVDim() == 1
            && dynamic_cast<const TensorBasisElement*>(lFESpace_.GetFE(0))
            && dynamic_cast<const TensorBasisElement*>(hFESpace_.GetFE(0))
            && !isvar_order
            && (hFESpace_.FEColl()->GetContType() ==
                mfem::FiniteElementCollection::CONTINUOUS ||
                hFESpace_.FEColl()->GetContType() ==
                mfem::FiniteElementCollection::DISCONTINUOUS))
   {
      opr = new TensorProductPRefinementTransferOperator(lFESpace_, hFESpace_);
   }
   else
   {
      opr = new PRefinementTransferOperator(lFESpace_, hFESpace_);
   }
}

TransferOperator::~TransferOperator() { delete opr; }

void TransferOperator::Mult(const Vector& x, Vector& y) const
{
   opr->Mult(x, y);
}

void TransferOperator::MultTranspose(const Vector& x, Vector& y) const
{
   opr->MultTranspose(x, y);
}


PRefinementTransferOperator::PRefinementTransferOperator(
   const FiniteElementSpace& lFESpace_, const FiniteElementSpace& hFESpace_)
   : Operator(hFESpace_.GetVSize(), lFESpace_.GetVSize()), lFESpace(lFESpace_),
     hFESpace(hFESpace_)
{
   isvar_order = lFESpace_.IsVariableOrder() || hFESpace_.IsVariableOrder();
}

PRefinementTransferOperator::~PRefinementTransferOperator() {}

void PRefinementTransferOperator::Mult(const Vector& x, Vector& y) const
{
   Mesh* mesh = hFESpace.GetMesh();
   Array<int> l_dofs, h_dofs, l_vdofs, h_vdofs;
   DenseMatrix loc_prol;
   Vector subY, subX;

   Geometry::Type cached_geom = Geometry::INVALID;
   const FiniteElement* h_fe = NULL;
   const FiniteElement* l_fe = NULL;
   IsoparametricTransformation T;

   int vdim = lFESpace.GetVDim();

   y = 0.0;

   for (int i = 0; i < mesh->GetNE(); i++)
   {
      DofTransformation * doftrans_h = hFESpace.GetElementDofs(i, h_dofs);
      DofTransformation * doftrans_l = lFESpace.GetElementDofs(i, l_dofs);

      const Geometry::Type geom = mesh->GetElementBaseGeometry(i);
      if (geom != cached_geom || isvar_order)
      {
         h_fe = hFESpace.GetFE(i);
         l_fe = lFESpace.GetFE(i);
         T.SetIdentityTransformation(h_fe->GetGeomType());
         h_fe->GetTransferMatrix(*l_fe, T, loc_prol);
         subY.SetSize(loc_prol.Height());
         cached_geom = geom;
      }

      for (int vd = 0; vd < vdim; vd++)
      {
         l_dofs.Copy(l_vdofs);
         lFESpace.DofsToVDofs(vd, l_vdofs);
         h_dofs.Copy(h_vdofs);
         hFESpace.DofsToVDofs(vd, h_vdofs);
         x.GetSubVector(l_vdofs, subX);
         if (doftrans_l)
         {
            doftrans_l->InvTransformPrimal(subX);
         }
         loc_prol.Mult(subX, subY);
         if (doftrans_h)
         {
            doftrans_h->TransformPrimal(subY);
         }
         y.SetSubVector(h_vdofs, subY);
      }
   }
}

void PRefinementTransferOperator::MultTranspose(const Vector& x,
                                                Vector& y) const
{
   y = 0.0;

   Mesh* mesh = hFESpace.GetMesh();
   Array<int> l_dofs, h_dofs, l_vdofs, h_vdofs;
   DenseMatrix loc_prol;
   Vector subY, subX;

   Array<char> processed(hFESpace.GetVSize());
   processed = 0;

   Geometry::Type cached_geom = Geometry::INVALID;
   const FiniteElement* h_fe = NULL;
   const FiniteElement* l_fe = NULL;
   IsoparametricTransformation T;

   int vdim = lFESpace.GetVDim();

   for (int i = 0; i < mesh->GetNE(); i++)
   {
      DofTransformation * doftrans_h = hFESpace.GetElementDofs(i, h_dofs);
      DofTransformation * doftrans_l = lFESpace.GetElementDofs(i, l_dofs);

      const Geometry::Type geom = mesh->GetElementBaseGeometry(i);
      if (geom != cached_geom || isvar_order)
      {
         h_fe = hFESpace.GetFE(i);
         l_fe = lFESpace.GetFE(i);
         T.SetIdentityTransformation(h_fe->GetGeomType());
         h_fe->GetTransferMatrix(*l_fe, T, loc_prol);
         loc_prol.Transpose();
         subY.SetSize(loc_prol.Height());
         cached_geom = geom;
      }

      for (int vd = 0; vd < vdim; vd++)
      {
         l_dofs.Copy(l_vdofs);
         lFESpace.DofsToVDofs(vd, l_vdofs);
         h_dofs.Copy(h_vdofs);
         hFESpace.DofsToVDofs(vd, h_vdofs);

         x.GetSubVector(h_vdofs, subX);
         if (doftrans_h)
         {
            doftrans_h->InvTransformDual(subX);
         }
         for (int p = 0; p < h_dofs.Size(); ++p)
         {
            if (processed[lFESpace.DecodeDof(h_dofs[p])])
            {
               subX[p] = 0.0;
            }
         }

         loc_prol.Mult(subX, subY);
         if (doftrans_l)
         {
            doftrans_l->TransformDual(subY);
         }
         y.AddElementVector(l_vdofs, subY);
      }

      for (int p = 0; p < h_dofs.Size(); ++p)
      {
         processed[lFESpace.DecodeDof(h_dofs[p])] = 1;
      }
   }
}


TensorProductPRefinementTransferOperator::
TensorProductPRefinementTransferOperator(
   const FiniteElementSpace& lFESpace_,
   const FiniteElementSpace& hFESpace_)
   : Operator(hFESpace_.GetVSize(), lFESpace_.GetVSize()), lFESpace(lFESpace_),
     hFESpace(hFESpace_)
{
   // Assuming the same element type
   Mesh* mesh = lFESpace.GetMesh();
   dim = mesh->Dimension();
   if (mesh->GetNE() == 0)
   {
      return;
   }
   const FiniteElement& el = *lFESpace.GetFE(0);

   const TensorBasisElement* ltel =
      dynamic_cast<const TensorBasisElement*>(&el);
   MFEM_VERIFY(ltel, "Low order FE space must be tensor product space");

   const TensorBasisElement* htel =
      dynamic_cast<const TensorBasisElement*>(hFESpace.GetFE(0));
   MFEM_VERIFY(htel, "High order FE space must be tensor product space");
   const Array<int>& hdofmap = htel->GetDofMap();

   const IntegrationRule& ir = hFESpace.GetFE(0)->GetNodes();
   IntegrationRule irLex = ir;

   // The quadrature points, or equivalently, the dofs of the high order space
   // must be sorted in lexicographical order
   for (int i = 0; i < ir.GetNPoints(); ++i)
   {
      int j = hdofmap[i] >=0 ? hdofmap[i] : -1 - hdofmap[i];
      irLex.IntPoint(i) = ir.IntPoint(j);
   }

   NE = lFESpace.GetNE();
   const DofToQuad& maps = el.GetDofToQuad(irLex, DofToQuad::TENSOR);

   D1D = maps.ndof;
   Q1D = maps.nqpt;
   B = maps.B;
   Bt = maps.Bt;

   elem_restrict_lex_l =
      lFESpace.GetElementRestriction(ElementDofOrdering::LEXICOGRAPHIC);

   MFEM_VERIFY(elem_restrict_lex_l,
               "Low order ElementRestriction not available");

   elem_restrict_lex_h =
      hFESpace.GetElementRestriction(ElementDofOrdering::LEXICOGRAPHIC);

   MFEM_VERIFY(elem_restrict_lex_h,
               "High order ElementRestriction not available");

   localL.SetSize(elem_restrict_lex_l->Height(), Device::GetMemoryType());
   localH.SetSize(elem_restrict_lex_h->Height(), Device::GetMemoryType());
   localL.UseDevice(true);
   localH.UseDevice(true);

   MFEM_VERIFY(dynamic_cast<const ElementRestriction*>(elem_restrict_lex_h),
               "High order element restriction is of unsupported type");

   mask.SetSize(localH.Size(), Device::GetMemoryType());
   static_cast<const ElementRestriction*>(elem_restrict_lex_h)
   ->BooleanMask(mask);
   mask.UseDevice(true);
}

namespace TransferKernels
{
void Prolongation2D(const int NE, const int D1D, const int Q1D,
                    const Vector& localL, Vector& localH,
                    const Array<real_t>& B, const Vector& mask)
{
   auto x_ = Reshape(localL.Read(), D1D, D1D, NE);
   auto y_ = Reshape(localH.Write(), Q1D, Q1D, NE);
   auto B_ = Reshape(B.Read(), Q1D, D1D);
   auto m_ = Reshape(mask.Read(), Q1D, Q1D, NE);

   mfem::forall(NE, [=] MFEM_HOST_DEVICE (int e)
   {
      for (int qy = 0; qy < Q1D; ++qy)
      {
         for (int qx = 0; qx < Q1D; ++qx)
         {
            y_(qx, qy, e) = 0.0;
         }
      }

      for (int dy = 0; dy < D1D; ++dy)
      {
         real_t sol_x[DofQuadLimits::MAX_Q1D];
         for (int qy = 0; qy < Q1D; ++qy)
         {
            sol_x[qy] = 0.0;
         }
         for (int dx = 0; dx < D1D; ++dx)
         {
            const real_t s = x_(dx, dy, e);
            for (int qx = 0; qx < Q1D; ++qx)
            {
               sol_x[qx] += B_(qx, dx) * s;
            }
         }
         for (int qy = 0; qy < Q1D; ++qy)
         {
            const real_t d2q = B_(qy, dy);
            for (int qx = 0; qx < Q1D; ++qx)
            {
               y_(qx, qy, e) += d2q * sol_x[qx];
            }
         }
      }
      for (int qy = 0; qy < Q1D; ++qy)
      {
         for (int qx = 0; qx < Q1D; ++qx)
         {
            y_(qx, qy, e) *= m_(qx, qy, e);
         }
      }
   });
}

void Prolongation3D(const int NE, const int D1D, const int Q1D,
                    const Vector& localL, Vector& localH,
                    const Array<real_t>& B, const Vector& mask)
{
   auto x_ = Reshape(localL.Read(), D1D, D1D, D1D, NE);
   auto y_ = Reshape(localH.Write(), Q1D, Q1D, Q1D, NE);
   auto B_ = Reshape(B.Read(), Q1D, D1D);
   auto m_ = Reshape(mask.Read(), Q1D, Q1D, Q1D, NE);

   mfem::forall(NE, [=] MFEM_HOST_DEVICE (int e)
   {
      for (int qz = 0; qz < Q1D; ++qz)
      {
         for (int qy = 0; qy < Q1D; ++qy)
         {
            for (int qx = 0; qx < Q1D; ++qx)
            {
               y_(qx, qy, qz, e) = 0.0;
            }
         }
      }

      for (int dz = 0; dz < D1D; ++dz)
      {
         real_t sol_xy[DofQuadLimits::MAX_Q1D][DofQuadLimits::MAX_Q1D];
         for (int qy = 0; qy < Q1D; ++qy)
         {
            for (int qx = 0; qx < Q1D; ++qx)
            {
               sol_xy[qy][qx] = 0.0;
            }
         }
         for (int dy = 0; dy < D1D; ++dy)
         {
            real_t sol_x[DofQuadLimits::MAX_Q1D];
            for (int qx = 0; qx < Q1D; ++qx)
            {
               sol_x[qx] = 0;
            }
            for (int dx = 0; dx < D1D; ++dx)
            {
               const real_t s = x_(dx, dy, dz, e);
               for (int qx = 0; qx < Q1D; ++qx)
               {
                  sol_x[qx] += B_(qx, dx) * s;
               }
            }
            for (int qy = 0; qy < Q1D; ++qy)
            {
               const real_t wy = B_(qy, dy);
               for (int qx = 0; qx < Q1D; ++qx)
               {
                  sol_xy[qy][qx] += wy * sol_x[qx];
               }
            }
         }
         for (int qz = 0; qz < Q1D; ++qz)
         {
            const real_t wz = B_(qz, dz);
            for (int qy = 0; qy < Q1D; ++qy)
            {
               for (int qx = 0; qx < Q1D; ++qx)
               {
                  y_(qx, qy, qz, e) += wz * sol_xy[qy][qx];
               }
            }
         }
      }
      for (int qz = 0; qz < Q1D; ++qz)
      {
         for (int qy = 0; qy < Q1D; ++qy)
         {
            for (int qx = 0; qx < Q1D; ++qx)
            {
               y_(qx, qy, qz, e) *= m_(qx, qy, qz, e);
            }
         }
      }
   });
}

void Restriction2D(const int NE, const int D1D, const int Q1D,
                   const Vector& localH, Vector& localL,
                   const Array<real_t>& Bt, const Vector& mask)
{
   auto x_ = Reshape(localH.Read(), Q1D, Q1D, NE);
   auto y_ = Reshape(localL.Write(), D1D, D1D, NE);
   auto Bt_ = Reshape(Bt.Read(), D1D, Q1D);
   auto m_ = Reshape(mask.Read(), Q1D, Q1D, NE);

   mfem::forall(NE, [=] MFEM_HOST_DEVICE (int e)
   {
      for (int dy = 0; dy < D1D; ++dy)
      {
         for (int dx = 0; dx < D1D; ++dx)
         {
            y_(dx, dy, e) = 0.0;
         }
      }

      for (int qy = 0; qy < Q1D; ++qy)
      {
         real_t sol_x[DofQuadLimits::MAX_D1D];
         for (int dx = 0; dx < D1D; ++dx)
         {
            sol_x[dx] = 0.0;
         }
         for (int qx = 0; qx < Q1D; ++qx)
         {
            const real_t s = m_(qx, qy, e) * x_(qx, qy, e);
            for (int dx = 0; dx < D1D; ++dx)
            {
               sol_x[dx] += Bt_(dx, qx) * s;
            }
         }
         for (int dy = 0; dy < D1D; ++dy)
         {
            const real_t q2d = Bt_(dy, qy);
            for (int dx = 0; dx < D1D; ++dx)
            {
               y_(dx, dy, e) += q2d * sol_x[dx];
            }
         }
      }
   });
}
void Restriction3D(const int NE, const int D1D, const int Q1D,
                   const Vector& localH, Vector& localL,
                   const Array<real_t>& Bt, const Vector& mask)
{
   auto x_ = Reshape(localH.Read(), Q1D, Q1D, Q1D, NE);
   auto y_ = Reshape(localL.Write(), D1D, D1D, D1D, NE);
   auto Bt_ = Reshape(Bt.Read(), D1D, Q1D);
   auto m_ = Reshape(mask.Read(), Q1D, Q1D, Q1D, NE);

   mfem::forall(NE, [=] MFEM_HOST_DEVICE (int e)
   {
      for (int dz = 0; dz < D1D; ++dz)
      {
         for (int dy = 0; dy < D1D; ++dy)
         {
            for (int dx = 0; dx < D1D; ++dx)
            {
               y_(dx, dy, dz, e) = 0.0;
            }
         }
      }

      for (int qz = 0; qz < Q1D; ++qz)
      {
         real_t sol_xy[DofQuadLimits::MAX_D1D][DofQuadLimits::MAX_D1D];
         for (int dy = 0; dy < D1D; ++dy)
         {
            for (int dx = 0; dx < D1D; ++dx)
            {
               sol_xy[dy][dx] = 0;
            }
         }
         for (int qy = 0; qy < Q1D; ++qy)
         {
            real_t sol_x[DofQuadLimits::MAX_D1D];
            for (int dx = 0; dx < D1D; ++dx)
            {
               sol_x[dx] = 0;
            }
            for (int qx = 0; qx < Q1D; ++qx)
            {
               const real_t s = m_(qx, qy, qz, e) * x_(qx, qy, qz, e);
               for (int dx = 0; dx < D1D; ++dx)
               {
                  sol_x[dx] += Bt_(dx, qx) * s;
               }
            }
            for (int dy = 0; dy < D1D; ++dy)
            {
               const real_t wy = Bt_(dy, qy);
               for (int dx = 0; dx < D1D; ++dx)
               {
                  sol_xy[dy][dx] += wy * sol_x[dx];
               }
            }
         }
         for (int dz = 0; dz < D1D; ++dz)
         {
            const real_t wz = Bt_(dz, qz);
            for (int dy = 0; dy < D1D; ++dy)
            {
               for (int dx = 0; dx < D1D; ++dx)
               {
                  y_(dx, dy, dz, e) += wz * sol_xy[dy][dx];
               }
            }
         }
      }
   });
}
} // namespace TransferKernels


TensorProductPRefinementTransferOperator::
~TensorProductPRefinementTransferOperator()
{
}

void TensorProductPRefinementTransferOperator::Mult(const Vector& x,
                                                    Vector& y) const
{
   if (lFESpace.GetMesh()->GetNE() == 0)
   {
      return;
   }

   elem_restrict_lex_l->Mult(x, localL);
   if (dim == 2)
   {
      TransferKernels::Prolongation2D(NE, D1D, Q1D, localL, localH, B, mask);
   }
   else if (dim == 3)
   {
      TransferKernels::Prolongation3D(NE, D1D, Q1D, localL, localH, B, mask);
   }
   else
   {
      MFEM_ABORT("TensorProductPRefinementTransferOperator::Mult not "
                 "implemented for dim = "
                 << dim);
   }
   elem_restrict_lex_h->MultTranspose(localH, y);
}

void TensorProductPRefinementTransferOperator::MultTranspose(const Vector& x,
                                                             Vector& y) const
{
   if (lFESpace.GetMesh()->GetNE() == 0)
   {
      return;
   }

   elem_restrict_lex_h->Mult(x, localH);
   if (dim == 2)
   {
      TransferKernels::Restriction2D(NE, D1D, Q1D, localH, localL, Bt, mask);
   }
   else if (dim == 3)
   {
      TransferKernels::Restriction3D(NE, D1D, Q1D, localH, localL, Bt, mask);
   }
   else
   {
      MFEM_ABORT("TensorProductPRefinementTransferOperator::MultTranspose not "
                 "implemented for dim = "
                 << dim);
   }
   elem_restrict_lex_l->MultTranspose(localL, y);
}


TrueTransferOperator::TrueTransferOperator(const FiniteElementSpace& lFESpace_,
                                           const FiniteElementSpace& hFESpace_)
   : Operator(hFESpace_.GetTrueVSize(), lFESpace_.GetTrueVSize()),
     lFESpace(lFESpace_),
     hFESpace(hFESpace_)
{
   localTransferOperator = new TransferOperator(lFESpace_, hFESpace_);

   P = lFESpace.GetProlongationMatrix();
   R = hFESpace.IsVariableOrder() ? hFESpace.GetHpRestrictionMatrix() :
       hFESpace.GetRestrictionMatrix();

   // P and R can be both null
   // P can be null and R not null
   // If P is not null it is assumed that R is not null as well
   if (P) { MFEM_VERIFY(R, "Both P and R have to be not NULL") }

   if (P)
   {
      tmpL.SetSize(lFESpace_.GetVSize());
      tmpH.SetSize(hFESpace_.GetVSize());
   }
   // P can be null and R not null
   else if (R)
   {
      tmpH.SetSize(hFESpace_.GetVSize());
   }
}

TrueTransferOperator::~TrueTransferOperator()
{
   delete localTransferOperator;
}

void TrueTransferOperator::Mult(const Vector& x, Vector& y) const
{
   if (P)
   {
      P->Mult(x, tmpL);
      localTransferOperator->Mult(tmpL, tmpH);
      R->Mult(tmpH, y);
   }
   else if (R)
   {
      localTransferOperator->Mult(x, tmpH);
      R->Mult(tmpH, y);
   }
   else
   {
      localTransferOperator->Mult(x, y);
   }
}

void TrueTransferOperator::MultTranspose(const Vector& x, Vector& y) const
{
   if (P)
   {
      R->MultTranspose(x, tmpH);
      localTransferOperator->MultTranspose(tmpH, tmpL);
      P->MultTranspose(tmpL, y);
   }
   else if (R)
   {
      R->MultTranspose(x, tmpH);
      localTransferOperator->MultTranspose(tmpH, y);
   }
   else
   {
      localTransferOperator->MultTranspose(x, y);
   }
}

} // namespace mfem<|MERGE_RESOLUTION|>--- conflicted
+++ resolved
@@ -2398,12 +2398,7 @@
          // within the coarse high-order element in reference space
          emb_tr.SetPointMat(pmats(cf_tr.embeddings[ilor].matrix));
 
-<<<<<<< HEAD
-         ElemMixedMass(geom, fe_ho, fe_lor, el_tr, ip_tr, M_LH_el);
-         // if (iref > 0) {M_LH_el = 0.0;}
-=======
          ElemMixedMass(geom, fe_ho, fe_lor, tr_ho, tr_lor, ip_tr, M_LH_el);
->>>>>>> acc8ba9d
 
          Array<int> dofs_lor(nedof_lor);
          fes_lor.GetElementDofs(ilor, dofs_lor);
