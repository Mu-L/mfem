--- conflicted
+++ resolved
@@ -1039,17 +1039,8 @@
 
    std::tie(R_mat, M_LH_mat) = ComputeSparseRAndM_LH();
 
-<<<<<<< HEAD
-   // Shadows variables
-   FiniteElementSpace fes_ho_scalar_local(fes_ho.GetMesh(), fes_ho.FEColl(), 1);
-   FiniteElementSpace fes_lor_scalar_local(fes_lor.GetMesh(), fes_lor.FEColl(), 1);
-
-   const SparseMatrix *P_ho = fes_ho_scalar_local.GetConformingProlongation();
-   const SparseMatrix *P_lor = fes_lor_scalar_local.GetConformingProlongation();
-=======
    const SparseMatrix *P_ho = fes_ho_scalar->GetConformingProlongation();
    const SparseMatrix *P_lor = fes_lor_scalar->GetConformingProlongation();
->>>>>>> 2a345ce8
 
    if (P_ho || P_lor)
    {
@@ -1171,16 +1162,6 @@
       return;
    }
 
-<<<<<<< HEAD
-   // need scalar to keep dimensions matching (operators are built to apply
-   // individually on each vdim)
-   fes_ho_scalar.reset(new FiniteElementSpace(fes_ho.GetMesh(),
-                                              fes_ho.FEColl(), 1));
-   fes_lor_scalar.reset(new FiniteElementSpace(fes_lor.GetMesh(),
-                                               fes_lor.FEColl(), 1));
-
-=======
->>>>>>> 2a345ce8
    const CoarseFineTransformations& cf_tr = mesh_lor->GetRefinementTransforms();
 
    int nref_max = 0;
@@ -1270,16 +1251,6 @@
       return;
    }
 
-<<<<<<< HEAD
-   // need scalar to keep dimensions matching (operators are built to apply
-   // individually on each vdim)
-   pfes_ho_scalar.reset(new ParFiniteElementSpace(pfes_ho.GetParMesh(),
-                                                  pfes_ho.FEColl(), 1));
-   pfes_lor_scalar.reset(new ParFiniteElementSpace(pfes_lor.GetParMesh(),
-                                                   pfes_lor.FEColl(), 1));
-
-=======
->>>>>>> 2a345ce8
    const CoarseFineTransformations& cf_tr = mesh_lor->GetRefinementTransforms();
 
    int nref_max = 0;
