--- conflicted
+++ resolved
@@ -1446,23 +1446,6 @@
    // P can be null and R not null
    // If P is not null it is assumed that R is not null as well
    if (P) { MFEM_VERIFY(R, "Both P and R have to be not NULL") }
-<<<<<<< HEAD
-
-   if (P)
-   {
-      tmpL.SetSize(lFESpace_.GetVSize());
-      tmpH.SetSize(hFESpace_.GetVSize());
-      R->BuildTranspose();
-   }
-   // P can be null and R not null
-   else if (R)
-   {
-      tmpH.SetSize(hFESpace_.GetVSize());
-      R->BuildTranspose();
-   }
-
-   hFESpace.GetRestrictionMatrix()->EnsureMultTranspose();
-=======
 
    if (P)
    {
@@ -1476,7 +1459,6 @@
       tmpH.SetSize(hFESpace_.GetVSize());
       R->EnsureMultTranspose();
    }
->>>>>>> e08b2beb
 }
 
 TrueTransferOperator::~TrueTransferOperator()
