--- conflicted
+++ resolved
@@ -2665,10 +2665,7 @@
       }
    });
 }
-<<<<<<< HEAD
-
-=======
->>>>>>> 2d87af44
+
 } // namespace TransferKernels
 
 void TensorProductPRefinementTransferOperator::Mult(const Vector& x,
