// Copyright (c) 2010-2024, Lawrence Livermore National Security, LLC. Produced
// at the Lawrence Livermore National Laboratory. All Rights reserved. See files
// LICENSE and NOTICE for details. LLNL-CODE-806117.
//
// This file is part of the MFEM library. For more information and source code
// availability visit https://mfem.org.
//
// MFEM is free software; you can redistribute it and/or modify it under the
// terms of the BSD-3 license. We welcome feedback and contributions, see file
// CONTRIBUTING.md for details.

#ifndef MFEM_BILININTEG
#define MFEM_BILININTEG

#include "../config/config.hpp"
#include "nonlininteg.hpp"
#include "fespace.hpp"
#include "ceed/interface/util.hpp"
#include "qfunction.hpp"
#include <memory>

namespace mfem
{

/// Abstract base class BilinearFormIntegrator
class BilinearFormIntegrator : public NonlinearFormIntegrator
{
protected:
   BilinearFormIntegrator(const IntegrationRule *ir = NULL)
      : NonlinearFormIntegrator(ir) { }

public:
   // TODO: add support for other assembly levels (in addition to PA) and their
   // actions.

   // TODO: for mixed meshes the quadrature rules to be used by methods like
   // AssemblePA() can be given as a QuadratureSpace, e.g. using a new method:
   // SetQuadratureSpace().

   // TODO: the methods for the various assembly levels make sense even in the
   // base class NonlinearFormIntegrator, except that not all assembly levels
   // make sense for the action of the nonlinear operator (but they all make
   // sense for its Jacobian).

   /// Method defining partial assembly.
   /** The result of the partial assembly is stored internally so that it can be
       used later in the methods AddMultPA() and AddMultTransposePA(). */
   virtual void AssemblePA(const FiniteElementSpace &fes);
   /** Used with BilinearFormIntegrators that have different spaces. */
   virtual void AssemblePA(const FiniteElementSpace &trial_fes,
                           const FiniteElementSpace &test_fes);

   /// Method defining partial assembly on NURBS patches.
   /** The result of the partial assembly is stored internally so that it can be
       used later in the method AddMultNURBSPA(). */
   virtual void AssembleNURBSPA(const FiniteElementSpace &fes);

   virtual void AssemblePABoundary(const FiniteElementSpace &fes);

   virtual void AssemblePAInteriorFaces(const FiniteElementSpace &fes);

   virtual void AssemblePABoundaryFaces(const FiniteElementSpace &fes);

   /// Assemble diagonal and add it to Vector @a diag.
   virtual void AssembleDiagonalPA(Vector &diag);

   /// Assemble diagonal of $A D A^T$ ($A$ is this integrator) and add it to @a diag.
   virtual void AssembleDiagonalPA_ADAt(const Vector &D, Vector &diag);

   /// Method for partially assembled action.
   /** Perform the action of integrator on the input @a x and add the result to
       the output @a y. Both @a x and @a y are E-vectors, i.e. they represent
       the element-wise discontinuous version of the FE space.

       This method can be called only after the method AssemblePA() has been
       called. */
   virtual void AddMultPA(const Vector &x, Vector &y) const;

   /// Method for partially assembled action on NURBS patches.
   virtual void AddMultNURBSPA(const Vector&x, Vector&y) const;

   /// Method for partially assembled transposed action.
   /** Perform the transpose action of integrator on the input @a x and add the
       result to the output @a y. Both @a x and @a y are E-vectors, i.e. they
       represent the element-wise discontinuous version of the FE space.

       This method can be called only after the method AssemblePA() has been
       called. */
   virtual void AddMultTransposePA(const Vector &x, Vector &y) const;

   /// Method defining element assembly.
   /** The result of the element assembly is added to the @a emat Vector if
       @a add is true. Otherwise, if @a add is false, we set @a emat. */
   virtual void AssembleEA(const FiniteElementSpace &fes, Vector &emat,
                           const bool add = true);
   /** Used with BilinearFormIntegrators that have different spaces. */
   // virtual void AssembleEA(const FiniteElementSpace &trial_fes,
   //                         const FiniteElementSpace &test_fes,
   //                         Vector &emat);

   /// Method defining matrix-free assembly.
   /** The result of fully matrix-free assembly is stored internally so that it
       can be used later in the methods AddMultMF() and AddMultTransposeMF(). */
   virtual void AssembleMF(const FiniteElementSpace &fes);

   /** Perform the action of integrator on the input @a x and add the result to
       the output @a y. Both @a x and @a y are E-vectors, i.e. they represent
       the element-wise discontinuous version of the FE space.

       This method can be called only after the method AssembleMF() has been
       called. */
   virtual void AddMultMF(const Vector &x, Vector &y) const;

   /** Perform the transpose action of integrator on the input @a x and add the
       result to the output @a y. Both @a x and @a y are E-vectors, i.e. they
       represent the element-wise discontinuous version of the FE space.

       This method can be called only after the method AssemblePA() has been
       called. */
   virtual void AddMultTransposeMF(const Vector &x, Vector &y) const;

   /// Assemble diagonal and add it to Vector @a diag.
   virtual void AssembleDiagonalMF(Vector &diag);

   virtual void AssembleEAInteriorFaces(const FiniteElementSpace &fes,
                                        Vector &ea_data_int,
                                        Vector &ea_data_ext,
                                        const bool add = true);

   virtual void AssembleEABoundaryFaces(const FiniteElementSpace &fes,
                                        Vector &ea_data_bdr,
                                        const bool add = true);

   /// Given a particular Finite Element computes the element matrix elmat.
   virtual void AssembleElementMatrix(const FiniteElement &el,
                                      ElementTransformation &Trans,
                                      DenseMatrix &elmat);

   /** Compute the local matrix representation of a bilinear form
       $a(u,v)$ defined on different trial (given by $u$) and test
       (given by $v$) spaces. The rows in the local matrix correspond
       to the test dofs and the columns -- to the trial dofs. */
   virtual void AssembleElementMatrix2(const FiniteElement &trial_fe,
                                       const FiniteElement &test_fe,
                                       ElementTransformation &Trans,
                                       DenseMatrix &elmat);

   /** Given a particular NURBS patch, computes the patch matrix as a
       SparseMatrix @a smat.
    */
   virtual void AssemblePatchMatrix(const int patch,
                                    const FiniteElementSpace &fes,
                                    SparseMatrix*& smat);

   virtual void AssembleFaceMatrix(const FiniteElement &el1,
                                   const FiniteElement &el2,
                                   FaceElementTransformations &Trans,
                                   DenseMatrix &elmat);

   virtual void AssembleFaceMatrix(const FiniteElement &trial_fe1,
                                   const FiniteElement &test_fe1,
                                   const FiniteElement &trial_fe2,
                                   const FiniteElement &test_fe2,
                                   FaceElementTransformations &Trans,
                                   DenseMatrix &elmat);

   /** Abstract method used for assembling TraceFaceIntegrators in a
       MixedBilinearForm. */
   virtual void AssembleFaceMatrix(const FiniteElement &trial_face_fe,
                                   const FiniteElement &test_fe1,
                                   const FiniteElement &test_fe2,
                                   FaceElementTransformations &Trans,
                                   DenseMatrix &elmat);

   /** Abstract method used for assembling TraceFaceIntegrators for
       DPG weak formulations. */
   virtual void AssembleTraceFaceMatrix(int elem,
                                        const FiniteElement &trial_face_fe,
                                        const FiniteElement &test_fe,
                                        FaceElementTransformations &Trans,
                                        DenseMatrix &elmat);


   /// @brief Perform the local action of the BilinearFormIntegrator.
   /// Note that the default implementation in the base class is general but not
   /// efficient.
   virtual void AssembleElementVector(const FiniteElement &el,
                                      ElementTransformation &Tr,
                                      const Vector &elfun, Vector &elvect);

   /// @brief Perform the local action of the BilinearFormIntegrator resulting
   /// from a face integral term.
   /// Note that the default implementation in the base class is general but not
   /// efficient.
   virtual void AssembleFaceVector(const FiniteElement &el1,
                                   const FiniteElement &el2,
                                   FaceElementTransformations &Tr,
                                   const Vector &elfun, Vector &elvect);

   virtual void AssembleElementGrad(const FiniteElement &el,
                                    ElementTransformation &Tr,
                                    const Vector &elfun, DenseMatrix &elmat)
   { AssembleElementMatrix(el, Tr, elmat); }

   virtual void AssembleFaceGrad(const FiniteElement &el1,
                                 const FiniteElement &el2,
                                 FaceElementTransformations &Tr,
                                 const Vector &elfun, DenseMatrix &elmat)
   { AssembleFaceMatrix(el1, el2, Tr, elmat); }

   /** @brief Virtual method required for Zienkiewicz-Zhu type error estimators.

       The purpose of the method is to compute a local "flux" finite element
       function given a local finite element solution. The "flux" function has
       to be computed in terms of its coefficients (represented by the Vector
       @a flux) which multiply the basis functions defined by the FiniteElement
       @a fluxelem. Typically, the "flux" function will have more than one
       component and consequently @a flux should be store the coefficients of
       all components: first all coefficient for component 0, then all
       coefficients for component 1, etc. What the "flux" function represents
       depends on the specific integrator. For example, in the case of
       DiffusionIntegrator, the flux is the gradient of the solution multiplied
       by the diffusion coefficient.

       @param[in] el     FiniteElement of the solution.
       @param[in] Trans  The ElementTransformation describing the physical
                         position of the mesh element.
       @param[in] u      Solution coefficients representing the expansion of the
                         solution function in the basis of @a el.
       @param[in] fluxelem  FiniteElement of the "flux".
       @param[out] flux  "Flux" coefficients representing the expansion of the
                         "flux" function in the basis of @a fluxelem. The size
                         of @a flux as a Vector has to be set by this method,
                         e.g. using Vector::SetSize().
       @param[in] with_coef  If zero (the default value is 1) the implementation
                             of the method may choose not to scale the "flux"
                             function by any coefficients describing the
                             integrator.
       @param[in] ir  If passed (the default value is NULL), the implementation
                      of the method will ignore the integration rule provided
                      by the @a fluxelem parameter and, instead, compute the
                      discrete flux at the points specified by the integration
                      rule @a ir.
    */
   virtual void ComputeElementFlux(const FiniteElement &el,
                                   ElementTransformation &Trans,
                                   Vector &u,
                                   const FiniteElement &fluxelem,
                                   Vector &flux, bool with_coef = true,
                                   const IntegrationRule *ir = NULL) { }

   /** @brief Virtual method required for Zienkiewicz-Zhu type error estimators.

       The purpose of this method is to compute a local number that measures the
       energy of a given "flux" function (see ComputeElementFlux() for a
       description of the "flux" function). Typically, the energy of a "flux"
       function should be equal to a_local(u,u), if the "flux" is defined from
       a solution u; here a_local(.,.) denotes the element-local bilinear
       form represented by the integrator.

       @param[in] fluxelem  FiniteElement of the "flux".
       @param[in] Trans  The ElementTransformation describing the physical
                         position of the mesh element.
       @param[in] flux   "Flux" coefficients representing the expansion of the
                         "flux" function in the basis of @a fluxelem.
       @param[out] d_energy  If not NULL, the given Vector should be set to
                             represent directional energy split that can be used
                             for anisotropic error estimation.
       @returns The computed energy.
    */
   virtual real_t ComputeFluxEnergy(const FiniteElement &fluxelem,
                                    ElementTransformation &Trans,
                                    Vector &flux, Vector *d_energy = NULL)
   { return 0.0; }

   /** @brief For bilinear forms on element faces, specifies if the normal
              derivatives are needed on the faces or just the face restriction.

       @details if RequiresFaceNormalDerivatives() == true, then
                AddMultPAFaceNormalDerivatives(...) should be invoked in place
                of AddMultPA(...) and L2NormalDerivativeFaceRestriction should
                be used to compute the normal derivatives. This is used for some
                DG integrators, for example DGDiffusionIntegrator.

       @returns whether normal derivatives appear in the bilinear form.
   */
   virtual bool RequiresFaceNormalDerivatives() const { return false; }

   /// Method for partially assembled action.
   /** @brief For bilinear forms on element faces that depend on the normal
              derivative on the faces, computes the action of integrator to the
              face values @a x and reference-normal derivatives @a dxdn and adds
              the result to @a y and @a dydn.

      @details This method can be called only after the method AssemblePA() has
               been called.

      @param[in]     x E-vector of face values (provided by
                       FaceRestriction::Mult)
      @param[in]     dxdn E-vector of face reference-normal derivatives
                          (provided by FaceRestriction::NormalDerivativeMult)
      @param[in,out] y E-vector of face values to add action to.
      @param[in,out] dydn E-vector of face reference-normal derivative values to
                          add action to.
   */
   virtual void AddMultPAFaceNormalDerivatives(const Vector &x, const Vector &dxdn,
                                               Vector &y, Vector &dydn) const;

   virtual ~BilinearFormIntegrator() { }
};

/** Wraps a given @a BilinearFormIntegrator and transposes the resulting element
    matrices. See for example ex9, ex9p. */
class TransposeIntegrator : public BilinearFormIntegrator
{
private:
   int own_bfi;
   BilinearFormIntegrator *bfi;

   DenseMatrix bfi_elmat;

public:
   TransposeIntegrator(BilinearFormIntegrator *bfi_, int own_bfi_ = 1)
   { bfi = bfi_; own_bfi = own_bfi_; }

   virtual void SetIntRule(const IntegrationRule *ir);

   virtual void AssembleElementMatrix(const FiniteElement &el,
                                      ElementTransformation &Trans,
                                      DenseMatrix &elmat);

   virtual void AssembleElementMatrix2(const FiniteElement &trial_fe,
                                       const FiniteElement &test_fe,
                                       ElementTransformation &Trans,
                                       DenseMatrix &elmat);

   using BilinearFormIntegrator::AssembleFaceMatrix;
   virtual void AssembleFaceMatrix(const FiniteElement &el1,
                                   const FiniteElement &el2,
                                   FaceElementTransformations &Trans,
                                   DenseMatrix &elmat);

<<<<<<< HEAD
   virtual void AssembleFaceMatrix(const FiniteElement &trial_fe1,
                                   const FiniteElement &test_fe1,
                                   const FiniteElement &trial_fe2,
                                   const FiniteElement &test_fe2,
                                   FaceElementTransformations &Trans,
                                   DenseMatrix &elmat);

   using BilinearFormIntegrator::AssemblePA;

=======
>>>>>>> 0b3d15d6
   virtual void AssemblePA(const FiniteElementSpace& fes)
   {
      bfi->AssemblePA(fes);
   }

   virtual void AssemblePA(const FiniteElementSpace &trial_fes,
                           const FiniteElementSpace &test_fes)
   {
      bfi->AssemblePA(test_fes, trial_fes); // Reverse test and trial
   }

   virtual void AssemblePAInteriorFaces(const FiniteElementSpace &fes)
   {
      bfi->AssemblePAInteriorFaces(fes);
   }

   virtual void AssemblePABoundaryFaces(const FiniteElementSpace &fes)
   {
      bfi->AssemblePABoundaryFaces(fes);
   }

   virtual void AddMultTransposePA(const Vector &x, Vector &y) const
   {
      bfi->AddMultPA(x, y);
   }

   virtual void AddMultPA(const Vector& x, Vector& y) const
   {
      bfi->AddMultTransposePA(x, y);
   }

   virtual void AssembleEA(const FiniteElementSpace &fes, Vector &emat,
                           const bool add);

   virtual void AssembleEAInteriorFaces(const FiniteElementSpace &fes,
                                        Vector &ea_data_int,
                                        Vector &ea_data_ext,
                                        const bool add);

   virtual void AssembleEABoundaryFaces(const FiniteElementSpace &fes,
                                        Vector &ea_data_bdr,
                                        const bool add);

   virtual ~TransposeIntegrator() { if (own_bfi) { delete bfi; } }
};

class LumpedIntegrator : public BilinearFormIntegrator
{
private:
   int own_bfi;
   BilinearFormIntegrator *bfi;

public:
   LumpedIntegrator (BilinearFormIntegrator *bfi_, int own_bfi_ = 1)
   { bfi = bfi_; own_bfi = own_bfi_; }

   virtual void SetIntRule(const IntegrationRule *ir);

   virtual void AssembleElementMatrix(const FiniteElement &el,
                                      ElementTransformation &Trans,
                                      DenseMatrix &elmat);

   virtual ~LumpedIntegrator() { if (own_bfi) { delete bfi; } }
};

/// Integrator that inverts the matrix assembled by another integrator.
class InverseIntegrator : public BilinearFormIntegrator
{
private:
   int own_integrator;
   BilinearFormIntegrator *integrator;

public:
   InverseIntegrator(BilinearFormIntegrator *integ, int own_integ = 1)
   { integrator = integ; own_integrator = own_integ; }

   virtual void SetIntRule(const IntegrationRule *ir);

   virtual void AssembleElementMatrix(const FiniteElement &el,
                                      ElementTransformation &Trans,
                                      DenseMatrix &elmat);

   virtual ~InverseIntegrator() { if (own_integrator) { delete integrator; } }
};

/// Integrator defining a sum of multiple Integrators.
class SumIntegrator : public BilinearFormIntegrator
{
private:
   int own_integrators;
   mutable DenseMatrix elem_mat;
   Array<BilinearFormIntegrator*> integrators;

public:
   SumIntegrator(int own_integs = 1) { own_integrators = own_integs; }

   virtual void SetIntRule(const IntegrationRule *ir);

   void AddIntegrator(BilinearFormIntegrator *integ)
   { integrators.Append(integ); }

   virtual void AssembleElementMatrix(const FiniteElement &el,
                                      ElementTransformation &Trans,
                                      DenseMatrix &elmat);
   virtual void AssembleElementMatrix2(const FiniteElement &trial_fe,
                                       const FiniteElement &test_fe,
                                       ElementTransformation &Trans,
                                       DenseMatrix &elmat);

   using BilinearFormIntegrator::AssembleFaceMatrix;
   virtual void AssembleFaceMatrix(const FiniteElement &el1,
                                   const FiniteElement &el2,
                                   FaceElementTransformations &Trans,
                                   DenseMatrix &elmat);

   virtual void AssembleFaceMatrix(const FiniteElement &trial_face_fe,
                                   const FiniteElement &test_fe1,
                                   const FiniteElement &test_fe2,
                                   FaceElementTransformations &Trans,
                                   DenseMatrix &elmat);

   using BilinearFormIntegrator::AssemblePA;
   virtual void AssemblePA(const FiniteElementSpace& fes);

   virtual void AssembleDiagonalPA(Vector &diag);

   virtual void AssemblePAInteriorFaces(const FiniteElementSpace &fes);

   virtual void AssemblePABoundaryFaces(const FiniteElementSpace &fes);

   virtual void AddMultTransposePA(const Vector &x, Vector &y) const;

   virtual void AddMultPA(const Vector& x, Vector& y) const;

   virtual void AssembleMF(const FiniteElementSpace &fes);

   virtual void AddMultMF(const Vector &x, Vector &y) const;

   virtual void AddMultTransposeMF(const Vector &x, Vector &y) const;

   virtual void AssembleDiagonalMF(Vector &diag);

   virtual void AssembleEA(const FiniteElementSpace &fes, Vector &emat,
                           const bool add);

   virtual void AssembleEAInteriorFaces(const FiniteElementSpace &fes,
                                        Vector &ea_data_int,
                                        Vector &ea_data_ext,
                                        const bool add);

   virtual void AssembleEABoundaryFaces(const FiniteElementSpace &fes,
                                        Vector &ea_data_bdr,
                                        const bool add);

   virtual ~SumIntegrator();
};

/** An abstract class for integrating the product of two scalar basis functions
    with an optional scalar coefficient. */
class MixedScalarIntegrator: public BilinearFormIntegrator
{
public:

   virtual void AssembleElementMatrix2(const FiniteElement &trial_fe,
                                       const FiniteElement &test_fe,
                                       ElementTransformation &Trans,
                                       DenseMatrix &elmat);

   /// Support for use in BilinearForm. Can be used only when appropriate.
   virtual void AssembleElementMatrix(const FiniteElement &fe,
                                      ElementTransformation &Trans,
                                      DenseMatrix &elmat)
   { AssembleElementMatrix2(fe, fe, Trans, elmat); }

protected:
   /// This parameter can be set by derived methods to enable single shape
   /// evaluation in case CalcTestShape() and CalcTrialShape() return the same
   /// result if given the same FiniteElement. The default is false.
   bool same_calc_shape;

   MixedScalarIntegrator() : same_calc_shape(false), Q(NULL) {}
   MixedScalarIntegrator(Coefficient &q) : same_calc_shape(false), Q(&q) {}

   inline virtual bool VerifyFiniteElementTypes(
      const FiniteElement & trial_fe,
      const FiniteElement & test_fe) const
   {
      return (trial_fe.GetRangeType() == mfem::FiniteElement::SCALAR &&
              test_fe.GetRangeType()  == mfem::FiniteElement::SCALAR );
   }

   inline virtual const char * FiniteElementTypeFailureMessage() const
   {
      return "MixedScalarIntegrator:  "
             "Trial and test spaces must both be scalar fields.";
   }

   inline virtual int GetIntegrationOrder(const FiniteElement & trial_fe,
                                          const FiniteElement & test_fe,
                                          ElementTransformation &Trans)
   { return trial_fe.GetOrder() + test_fe.GetOrder() + Trans.OrderW(); }


   inline virtual void CalcTestShape(const FiniteElement & test_fe,
                                     ElementTransformation &Trans,
                                     Vector & shape)
   { test_fe.CalcPhysShape(Trans, shape); }

   inline virtual void CalcTrialShape(const FiniteElement & trial_fe,
                                      ElementTransformation &Trans,
                                      Vector & shape)
   { trial_fe.CalcPhysShape(Trans, shape); }

   Coefficient *Q;

private:

#ifndef MFEM_THREAD_SAFE
   Vector test_shape;
   Vector trial_shape;
#endif

};

/** An abstract class for integrating the inner product of two vector basis
    functions with an optional scalar, vector, or matrix coefficient. */
class MixedVectorIntegrator: public BilinearFormIntegrator
{
public:

   virtual void AssembleElementMatrix2(const FiniteElement &trial_fe,
                                       const FiniteElement &test_fe,
                                       ElementTransformation &Trans,
                                       DenseMatrix &elmat);

   /// Support for use in BilinearForm. Can be used only when appropriate.
   virtual void AssembleElementMatrix(const FiniteElement &fe,
                                      ElementTransformation &Trans,
                                      DenseMatrix &elmat)
   { AssembleElementMatrix2(fe, fe, Trans, elmat); }

protected:
   /// This parameter can be set by derived methods to enable single shape
   /// evaluation in case CalcTestShape() and CalcTrialShape() return the same
   /// result if given the same FiniteElement. The default is false.
   bool same_calc_shape;

   MixedVectorIntegrator()
      : same_calc_shape(false), Q(NULL), VQ(NULL), DQ(NULL), MQ(NULL) {}
   MixedVectorIntegrator(Coefficient &q)
      : same_calc_shape(false), Q(&q), VQ(NULL), DQ(NULL), MQ(NULL) {}
   MixedVectorIntegrator(VectorCoefficient &vq, bool diag = true)
      : same_calc_shape(false), Q(NULL), VQ(diag?NULL:&vq), DQ(diag?&vq:NULL),
        MQ(NULL) {}
   MixedVectorIntegrator(MatrixCoefficient &mq)
      : same_calc_shape(false), Q(NULL), VQ(NULL), DQ(NULL), MQ(&mq) {}

   inline virtual bool VerifyFiniteElementTypes(
      const FiniteElement & trial_fe,
      const FiniteElement & test_fe) const
   {
      return (trial_fe.GetRangeType() == mfem::FiniteElement::VECTOR &&
              test_fe.GetRangeType()  == mfem::FiniteElement::VECTOR );
   }

   inline virtual const char * FiniteElementTypeFailureMessage() const
   {
      return "MixedVectorIntegrator:  "
             "Trial and test spaces must both be vector fields";
   }

   inline virtual int GetIntegrationOrder(const FiniteElement & trial_fe,
                                          const FiniteElement & test_fe,
                                          ElementTransformation &Trans)
   { return trial_fe.GetOrder() + test_fe.GetOrder() + Trans.OrderW(); }


   inline virtual int GetTestVDim(const FiniteElement & test_fe)
   { return std::max(space_dim, test_fe.GetRangeDim()); }

   inline virtual void CalcTestShape(const FiniteElement & test_fe,
                                     ElementTransformation &Trans,
                                     DenseMatrix & shape)
   { test_fe.CalcVShape(Trans, shape); }

   inline virtual int GetTrialVDim(const FiniteElement & trial_fe)
   { return std::max(space_dim, trial_fe.GetRangeDim()); }

   inline virtual void CalcTrialShape(const FiniteElement & trial_fe,
                                      ElementTransformation &Trans,
                                      DenseMatrix & shape)
   { trial_fe.CalcVShape(Trans, shape); }

   int space_dim;
   Coefficient *Q;
   VectorCoefficient *VQ;
   DiagonalMatrixCoefficient *DQ;
   MatrixCoefficient *MQ;

private:

#ifndef MFEM_THREAD_SAFE
   Vector V;
   Vector D;
   DenseMatrix M;
   DenseMatrix test_shape;
   DenseMatrix trial_shape;
   DenseMatrix shape_tmp;
#endif

};

/** An abstract class for integrating the product of a scalar basis function and
    the inner product of a vector basis function with a vector coefficient. In
    2D the inner product can be replaced with a cross product. */
class MixedScalarVectorIntegrator: public BilinearFormIntegrator
{
public:

   virtual void AssembleElementMatrix2(const FiniteElement &trial_fe,
                                       const FiniteElement &test_fe,
                                       ElementTransformation &Trans,
                                       DenseMatrix &elmat);

   /// Support for use in BilinearForm. Can be used only when appropriate.
   /** Appropriate use cases are classes derived from
       MixedScalarVectorIntegrator where the trial and test spaces can be the
       same. Examples of such classes are: MixedVectorDivergenceIntegrator,
       MixedScalarWeakDivergenceIntegrator, etc. */
   virtual void AssembleElementMatrix(const FiniteElement &fe,
                                      ElementTransformation &Trans,
                                      DenseMatrix &elmat)
   { AssembleElementMatrix2(fe, fe, Trans, elmat); }

protected:

   MixedScalarVectorIntegrator(VectorCoefficient &vq, bool transpose_ = false,
                               bool cross_2d_ = false)
      : VQ(&vq), transpose(transpose_), cross_2d(cross_2d_) {}

   inline virtual bool VerifyFiniteElementTypes(
      const FiniteElement & trial_fe,
      const FiniteElement & test_fe) const
   {
      return ((transpose &&
               trial_fe.GetRangeType() == mfem::FiniteElement::VECTOR &&
               test_fe.GetRangeType()  == mfem::FiniteElement::SCALAR ) ||
              (!transpose &&
               trial_fe.GetRangeType() == mfem::FiniteElement::SCALAR &&
               test_fe.GetRangeType()  == mfem::FiniteElement::VECTOR )
             );
   }

   inline virtual const char * FiniteElementTypeFailureMessage() const
   {
      if ( transpose )
      {
         return "MixedScalarVectorIntegrator:  "
                "Trial space must be a vector field "
                "and the test space must be a scalar field";
      }
      else
      {
         return "MixedScalarVectorIntegrator:  "
                "Trial space must be a scalar field "
                "and the test space must be a vector field";
      }
   }

   inline virtual int GetIntegrationOrder(const FiniteElement & trial_fe,
                                          const FiniteElement & test_fe,
                                          ElementTransformation &Trans)
   { return trial_fe.GetOrder() + test_fe.GetOrder() + Trans.OrderW(); }


   inline virtual int GetVDim(const FiniteElement & vector_fe)
   { return std::max(space_dim, vector_fe.GetRangeDim()); }

   inline virtual void CalcVShape(const FiniteElement & vector_fe,
                                  ElementTransformation &Trans,
                                  DenseMatrix & shape_)
   { vector_fe.CalcVShape(Trans, shape_); }

   inline virtual void CalcShape(const FiniteElement & scalar_fe,
                                 ElementTransformation &Trans,
                                 Vector & shape_)
   { scalar_fe.CalcPhysShape(Trans, shape_); }

   VectorCoefficient *VQ;
   int space_dim;
   bool transpose;
   bool cross_2d;  // In 2D use a cross product rather than a dot product

private:

#ifndef MFEM_THREAD_SAFE
   Vector V;
   DenseMatrix vshape;
   Vector      shape;
   Vector      vshape_tmp;
#endif

};

/** Class for integrating the bilinear form $a(u,v) := (Q u, v)$ in either 1D, 2D,
    or 3D and where $Q$ is an optional scalar coefficient, $u$ and $v$ are each in $H^1$
    or $L_2$. */
class MixedScalarMassIntegrator : public MixedScalarIntegrator
{
public:
   MixedScalarMassIntegrator() { same_calc_shape = true; }
   MixedScalarMassIntegrator(Coefficient &q)
      : MixedScalarIntegrator(q) { same_calc_shape = true; }
};

/** Class for integrating the bilinear form $a(u,v) := (\vec{V} u, v)$ in either 2D, or
    3D and where $\vec{V}$ is a vector coefficient, $u$ is in $H^1$ or $L_2$ and $v$ is in $H(curl$
    or $H(div)$. */
class MixedVectorProductIntegrator : public MixedScalarVectorIntegrator
{
public:
   MixedVectorProductIntegrator(VectorCoefficient &vq)
      : MixedScalarVectorIntegrator(vq) {}
};

/** Class for integrating the bilinear form $a(u,v) := (Q \nabla u, v)$ in 1D where Q
    is an optional scalar coefficient, $u$ is in $H^1$, and $v$ is in $L_2$. */
class MixedScalarDerivativeIntegrator : public MixedScalarIntegrator
{
public:
   MixedScalarDerivativeIntegrator() {}
   MixedScalarDerivativeIntegrator(Coefficient &q)
      : MixedScalarIntegrator(q) {}

protected:
   inline virtual bool VerifyFiniteElementTypes(
      const FiniteElement & trial_fe,
      const FiniteElement & test_fe) const
   {
      return (trial_fe.GetDim() == 1 && test_fe.GetDim() == 1 &&
              trial_fe.GetDerivType() == mfem::FiniteElement::GRAD  &&
              test_fe.GetRangeType()  == mfem::FiniteElement::SCALAR );
   }

   inline virtual const char * FiniteElementTypeFailureMessage() const
   {
      return "MixedScalarDerivativeIntegrator:  "
             "Trial and test spaces must both be scalar fields in 1D "
             "and the trial space must implement CalcDShape.";
   }

   inline virtual void CalcTrialShape(const FiniteElement & trial_fe,
                                      ElementTransformation &Trans,
                                      Vector & shape)
   {
      DenseMatrix dshape(shape.GetData(), shape.Size(), 1);
      trial_fe.CalcPhysDShape(Trans, dshape);
   }
};

/** Class for integrating the bilinear form $a(u,v) := -(Q u, \nabla v)$ in 1D where $Q$
    is an optional scalar coefficient, $u$ is in $L_2$, and $v$ is in $H^1$. */
class MixedScalarWeakDerivativeIntegrator : public MixedScalarIntegrator
{
public:
   MixedScalarWeakDerivativeIntegrator() {}
   MixedScalarWeakDerivativeIntegrator(Coefficient &q)
      : MixedScalarIntegrator(q) {}

protected:
   inline virtual bool VerifyFiniteElementTypes(
      const FiniteElement & trial_fe,
      const FiniteElement & test_fe) const
   {
      return (trial_fe.GetDim() == 1 && test_fe.GetDim() == 1 &&
              trial_fe.GetRangeType() == mfem::FiniteElement::SCALAR &&
              test_fe.GetDerivType()  == mfem::FiniteElement::GRAD );
   }

   inline virtual const char * FiniteElementTypeFailureMessage() const
   {
      return "MixedScalarWeakDerivativeIntegrator:  "
             "Trial and test spaces must both be scalar fields in 1D "
             "and the test space must implement CalcDShape with "
             "map type \"VALUE\".";
   }

   inline virtual void CalcTestShape(const FiniteElement & test_fe,
                                     ElementTransformation &Trans,
                                     Vector & shape)
   {
      DenseMatrix dshape(shape.GetData(), shape.Size(), 1);
      test_fe.CalcPhysDShape(Trans, dshape);
      shape *= -1.0;
   }
};

/** Class for integrating the bilinear form $a(u,v) := (Q \nabla \cdot u, v)$ in either 2D
    or 3D where $Q$ is an optional scalar coefficient, $u$ is in $H(div)$, and $v$ is a
    scalar field. */
class MixedScalarDivergenceIntegrator : public MixedScalarIntegrator
{
public:
   MixedScalarDivergenceIntegrator() {}
   MixedScalarDivergenceIntegrator(Coefficient &q)
      : MixedScalarIntegrator(q) {}

protected:
   inline virtual bool VerifyFiniteElementTypes(
      const FiniteElement & trial_fe,
      const FiniteElement & test_fe) const
   {
      return (trial_fe.GetDerivType() == mfem::FiniteElement::DIV  &&
              test_fe.GetRangeType()  == mfem::FiniteElement::SCALAR );
   }

   inline virtual const char * FiniteElementTypeFailureMessage() const
   {
      return "MixedScalarDivergenceIntegrator:  "
             "Trial must be $H(div)$ and the test space must be a "
             "scalar field";
   }

   inline virtual int GetIntegrationOrder(const FiniteElement & trial_fe,
                                          const FiniteElement & test_fe,
                                          ElementTransformation &Trans)
   { return trial_fe.GetOrder() + test_fe.GetOrder() + Trans.OrderW() - 1; }

   inline virtual void CalcTrialShape(const FiniteElement & trial_fe,
                                      ElementTransformation &Trans,
                                      Vector & shape)
   { trial_fe.CalcPhysDivShape(Trans, shape); }
};

/** Class for integrating the bilinear form $a(u,v) := (\vec{V} \nabla \cdot u, v)$ in either 2D
    or 3D where $\vec{V}$ is a vector coefficient, $u$ is in $H(div)$, and $v$ is in $H(div)$. */
class MixedVectorDivergenceIntegrator : public MixedScalarVectorIntegrator
{
public:
   MixedVectorDivergenceIntegrator(VectorCoefficient &vq)
      : MixedScalarVectorIntegrator(vq) {}

protected:
   inline virtual bool VerifyFiniteElementTypes(
      const FiniteElement & trial_fe,
      const FiniteElement & test_fe) const
   {
      return (trial_fe.GetDerivType() == mfem::FiniteElement::DIV  &&
              test_fe.GetRangeType()  == mfem::FiniteElement::VECTOR );
   }

   inline virtual const char * FiniteElementTypeFailureMessage() const
   {
      return "MixedVectorDivergenceIntegrator:  "
             "Trial must be H(Div) and the test space must be a "
             "vector field";
   }

   // Subtract one due to the divergence and add one for the coefficient
   // which is assumed to be at least linear.
   inline virtual int GetIntegrationOrder(const FiniteElement & trial_fe,
                                          const FiniteElement & test_fe,
                                          ElementTransformation &Trans)
   { return trial_fe.GetOrder() + test_fe.GetOrder() + Trans.OrderW() - 1 + 1; }

   inline virtual void CalcShape(const FiniteElement & scalar_fe,
                                 ElementTransformation &Trans,
                                 Vector & shape)
   { scalar_fe.CalcPhysDivShape(Trans, shape); }
};

/** Class for integrating the bilinear form $a(u,v) := -(Q u, \nabla \cdot v)$ in either 2D
    or 3D where $Q$ is an optional scalar coefficient, $u$ is in $L_2$ or $H^1$, and $v$ is
    in $H(div)$. */
class MixedScalarWeakGradientIntegrator : public MixedScalarIntegrator
{
public:
   MixedScalarWeakGradientIntegrator() {}
   MixedScalarWeakGradientIntegrator(Coefficient &q)
      : MixedScalarIntegrator(q) {}

protected:
   inline virtual bool VerifyFiniteElementTypes(
      const FiniteElement & trial_fe,
      const FiniteElement & test_fe) const
   {
      return (trial_fe.GetRangeType() == mfem::FiniteElement::SCALAR &&
              test_fe.GetDerivType()  == mfem::FiniteElement::DIV );
   }

   inline virtual const char * FiniteElementTypeFailureMessage() const
   {
      return "MixedScalarWeakGradientIntegrator:  "
             "Trial space must be a scalar field "
             "and the test space must be H(Div)";
   }

   inline virtual int GetIntegrationOrder(const FiniteElement & trial_fe,
                                          const FiniteElement & test_fe,
                                          ElementTransformation &Trans)
   { return trial_fe.GetOrder() + test_fe.GetOrder() + Trans.OrderW() - 1; }

   virtual void CalcTestShape(const FiniteElement & test_fe,
                              ElementTransformation &Trans,
                              Vector & shape)
   {
      test_fe.CalcPhysDivShape(Trans, shape);
      shape *= -1.0;
   }
};

/** Class for integrating the bilinear form $a(u,v) := (Q \mathrm{curl}(u), v)$ in 2D where
    $Q$ is an optional scalar coefficient, $u$ is in $H(curl$, and $v$ is in $L_2$ or
    $H^1$. */
class MixedScalarCurlIntegrator : public MixedScalarIntegrator
{
public:
   MixedScalarCurlIntegrator() {}
   MixedScalarCurlIntegrator(Coefficient &q)
      : MixedScalarIntegrator(q) {}

protected:
   inline virtual bool VerifyFiniteElementTypes(
      const FiniteElement & trial_fe,
      const FiniteElement & test_fe) const
   {
      return (trial_fe.GetDim() == 2 && test_fe.GetDim() == 2 &&
              trial_fe.GetDerivType() == mfem::FiniteElement::CURL &&
              test_fe.GetRangeType()  == mfem::FiniteElement::SCALAR);
   }

   inline virtual const char * FiniteElementTypeFailureMessage() const
   {
      return "MixedScalarCurlIntegrator:  "
             "Trial must be H(Curl) and the test space must be a "
             "scalar field";
   }

   inline virtual int GetIntegrationOrder(const FiniteElement & trial_fe,
                                          const FiniteElement & test_fe,
                                          ElementTransformation &Trans)
   { return trial_fe.GetOrder() + test_fe.GetOrder() + Trans.OrderW() - 1; }

   inline virtual void CalcTrialShape(const FiniteElement & trial_fe,
                                      ElementTransformation &Trans,
                                      Vector & shape)
   {
      DenseMatrix dshape(shape.GetData(), shape.Size(), 1);
      trial_fe.CalcPhysCurlShape(Trans, dshape);
   }

   using BilinearFormIntegrator::AssemblePA;
   virtual void AssemblePA(const FiniteElementSpace &trial_fes,
                           const FiniteElementSpace &test_fes);

   virtual void AddMultPA(const Vector&, Vector&) const;
   virtual void AddMultTransposePA(const Vector &x, Vector &y) const;

   // PA extension
   Vector pa_data;
   const DofToQuad *mapsO;         ///< Not owned. DOF-to-quad map, open.
   const DofToQuad *mapsC;         ///< Not owned. DOF-to-quad map, closed.
   int dim, ne, dofs1D, quad1D, dofs1Dtest;
};

/** Class for integrating the bilinear form $a(u,v) := (Q u, \mathrm{curl}(v))$ in 2D where
    $Q$ is an optional scalar coefficient, $u$ is in $L_2$ or $H^1$, and $v$ is in
    $H(curl$. Partial assembly (PA) is supported but could be further optimized
    by using more efficient threading and shared memory.
*/
class MixedScalarWeakCurlIntegrator : public MixedScalarIntegrator
{
public:
   MixedScalarWeakCurlIntegrator() {}
   MixedScalarWeakCurlIntegrator(Coefficient &q)
      : MixedScalarIntegrator(q) {}

protected:
   inline virtual bool VerifyFiniteElementTypes(
      const FiniteElement & trial_fe,
      const FiniteElement & test_fe) const
   {
      return (trial_fe.GetDim() == 2 && test_fe.GetDim() == 2 &&
              trial_fe.GetRangeType() == mfem::FiniteElement::SCALAR &&
              test_fe.GetDerivType()  == mfem::FiniteElement::CURL );
   }

   inline virtual const char * FiniteElementTypeFailureMessage() const
   {
      return "MixedScalarWeakCurlIntegrator:  "
             "Trial space must be a scalar field "
             "and the test space must be H(Curl)";
   }

   inline virtual void CalcTestShape(const FiniteElement & test_fe,
                                     ElementTransformation &Trans,
                                     Vector & shape)
   {
      DenseMatrix dshape(shape.GetData(), shape.Size(), 1);
      test_fe.CalcPhysCurlShape(Trans, dshape);
   }
};

/** Class for integrating the bilinear form $a(u,v) := (Q u, v)$ in either 2D or
    3D and where $Q$ is an optional coefficient (of type scalar, matrix, or
    diagonal matrix) $u$ and $v$ are each in $H(curl$ or $H(div)$. */
class MixedVectorMassIntegrator : public MixedVectorIntegrator
{
public:
   MixedVectorMassIntegrator() { same_calc_shape = true; }
   MixedVectorMassIntegrator(Coefficient &q)
      : MixedVectorIntegrator(q) { same_calc_shape = true; }
   MixedVectorMassIntegrator(DiagonalMatrixCoefficient &dq)
      : MixedVectorIntegrator(dq, true) { same_calc_shape = true; }
   MixedVectorMassIntegrator(MatrixCoefficient &mq)
      : MixedVectorIntegrator(mq) { same_calc_shape = true; }
};

/** Class for integrating the bilinear form $a(u,v) := (\vec{V} \times u, v)$ in 3D and where
    $\vec{V}$ is a vector coefficient $u$ and $v$ are each in $H(curl$ or $H(div)$. */
class MixedCrossProductIntegrator : public MixedVectorIntegrator
{
public:
   MixedCrossProductIntegrator(VectorCoefficient &vq)
      : MixedVectorIntegrator(vq, false) { same_calc_shape = true; }
};

/** Class for integrating the bilinear form $a(u,v) := (\vec{V} \cdot u, v)$ in 2D or 3D and
    where $\vec{V}$ is a vector coefficient $u$ is in $H(curl$ or $H(div)$ and $v$ is in $H^1$ or
    $L_2$. */
class MixedDotProductIntegrator : public MixedScalarVectorIntegrator
{
public:
   MixedDotProductIntegrator(VectorCoefficient &vq)
      : MixedScalarVectorIntegrator(vq, true) {}

   inline virtual bool VerifyFiniteElementTypes(
      const FiniteElement & trial_fe,
      const FiniteElement & test_fe) const
   {
      return (trial_fe.GetRangeType() == mfem::FiniteElement::VECTOR &&
              test_fe.GetRangeType()  == mfem::FiniteElement::SCALAR );
   }

   inline virtual const char * FiniteElementTypeFailureMessage() const
   {
      return "MixedDotProductIntegrator:  "
             "Trial space must be a vector field "
             "and the test space must be a scalar field";
   }
};

/** Class for integrating the bilinear form $a(u,v) := (-\vec{V} \cdot u, \nabla \cdot v)$ in 2D or
    3D and where $\vec{V}$ is a vector coefficient $u$ is in $H(curl$ or $H(div)$ and $v$ is in
    $H(div)$. */
class MixedWeakGradDotIntegrator : public MixedScalarVectorIntegrator
{
public:
   MixedWeakGradDotIntegrator(VectorCoefficient &vq)
      : MixedScalarVectorIntegrator(vq, true) {}

   inline virtual bool VerifyFiniteElementTypes(
      const FiniteElement & trial_fe,
      const FiniteElement & test_fe) const
   {
      return (trial_fe.GetRangeType() == mfem::FiniteElement::VECTOR &&
              test_fe.GetRangeType()  == mfem::FiniteElement::VECTOR &&
              test_fe.GetDerivType()  == mfem::FiniteElement::DIV );
   }

   inline virtual const char * FiniteElementTypeFailureMessage() const
   {
      return "MixedWeakGradDotIntegrator:  "
             "Trial space must be a vector field "
             "and the test space must be a vector field with a divergence";
   }

   // Subtract one due to the gradient and add one for the coefficient
   // which is assumed to be at least linear.
   inline virtual int GetIntegrationOrder(const FiniteElement & trial_fe,
                                          const FiniteElement & test_fe,
                                          ElementTransformation &Trans)
   { return trial_fe.GetOrder() + test_fe.GetOrder() + Trans.OrderW() - 1 + 1; }

   inline virtual void CalcShape(const FiniteElement & scalar_fe,
                                 ElementTransformation &Trans,
                                 Vector & shape)
   { scalar_fe.CalcPhysDivShape(Trans, shape); shape *= -1.0; }
};

/** Class for integrating the bilinear form $a(u,v) := (v \vec{V} \times u, \nabla v)$ in 3D and
    where $\vec{V}$ is a vector coefficient $u$ is in $H(curl$ or $H(div)$ and $v$ is in $H^1$. */
class MixedWeakDivCrossIntegrator : public MixedVectorIntegrator
{
public:
   MixedWeakDivCrossIntegrator(VectorCoefficient &vq)
      : MixedVectorIntegrator(vq, false) {}

   inline virtual bool VerifyFiniteElementTypes(
      const FiniteElement & trial_fe,
      const FiniteElement & test_fe) const
   {
      return (trial_fe.GetRangeDim() == 3 &&
              trial_fe.GetRangeType() == mfem::FiniteElement::VECTOR &&
              test_fe.GetRangeType()  == mfem::FiniteElement::SCALAR &&
              test_fe.GetDerivType()  == mfem::FiniteElement::GRAD );
   }

   inline virtual const char * FiniteElementTypeFailureMessage() const
   {
      return "MixedWeakDivCrossIntegrator:  "
             "Trial space must be a vector field in 3D "
             "and the test space must be a scalar field with a gradient";
   }

   inline virtual int GetTestVDim(const FiniteElement & test_fe)
   { return space_dim; }

   inline virtual void CalcTestShape(const FiniteElement & test_fe,
                                     ElementTransformation &Trans,
                                     DenseMatrix & shape)
   { test_fe.CalcPhysDShape(Trans, shape); shape *= -1.0; }
};

/** Class for integrating the bilinear form $a(u,v) := (Q \nabla u, \nabla v)$ in 3D
    or in 2D and where $Q$ is a scalar or matrix coefficient $u$ and $v$ are both in
    $H^1$. */
class MixedGradGradIntegrator : public MixedVectorIntegrator
{
public:
   MixedGradGradIntegrator() { same_calc_shape = true; }
   MixedGradGradIntegrator(Coefficient &q)
      : MixedVectorIntegrator(q) { same_calc_shape = true; }
   MixedGradGradIntegrator(DiagonalMatrixCoefficient &dq)
      : MixedVectorIntegrator(dq, true) { same_calc_shape = true; }
   MixedGradGradIntegrator(MatrixCoefficient &mq)
      : MixedVectorIntegrator(mq) { same_calc_shape = true; }

   inline virtual bool VerifyFiniteElementTypes(
      const FiniteElement & trial_fe,
      const FiniteElement & test_fe) const
   {
      return (trial_fe.GetRangeType() == mfem::FiniteElement::SCALAR &&
              trial_fe.GetDerivType() == mfem::FiniteElement::GRAD &&
              test_fe.GetRangeType()  == mfem::FiniteElement::SCALAR &&
              test_fe.GetDerivType()  == mfem::FiniteElement::GRAD );
   }

   inline virtual const char * FiniteElementTypeFailureMessage() const
   {
      return "MixedGradGradIntegrator:  "
             "Trial and test spaces must both be scalar fields "
             "with a gradient operator.";
   }

   inline virtual int GetIntegrationOrder(const FiniteElement & trial_fe,
                                          const FiniteElement & test_fe,
                                          ElementTransformation &Trans)
   {
      // Same as DiffusionIntegrator
      return test_fe.Space() == FunctionSpace::Pk ?
             trial_fe.GetOrder() + test_fe.GetOrder() - 2 :
             trial_fe.GetOrder() + test_fe.GetOrder() + test_fe.GetDim() - 1;
   }

   inline virtual int GetTrialVDim(const FiniteElement & trial_fe)
   { return space_dim; }

   inline virtual void CalcTrialShape(const FiniteElement & trial_fe,
                                      ElementTransformation &Trans,
                                      DenseMatrix & shape)
   { trial_fe.CalcPhysDShape(Trans, shape); }

   inline virtual int GetTestVDim(const FiniteElement & test_fe)
   { return space_dim; }

   inline virtual void CalcTestShape(const FiniteElement & test_fe,
                                     ElementTransformation &Trans,
                                     DenseMatrix & shape)
   { test_fe.CalcPhysDShape(Trans, shape); }
};

/** Class for integrating the bilinear form $a(u,v) := (\vec{V} \times \nabla u, \nabla v)$ in 3D
    or in 2D and where $\vec{V}$ is a vector coefficient $u$ and $v$ are both in $H^1$. */
class MixedCrossGradGradIntegrator : public MixedVectorIntegrator
{
public:
   MixedCrossGradGradIntegrator(VectorCoefficient &vq)
      : MixedVectorIntegrator(vq, false) { same_calc_shape = true; }

   inline virtual bool VerifyFiniteElementTypes(
      const FiniteElement & trial_fe,
      const FiniteElement & test_fe) const
   {
      return (trial_fe.GetRangeType() == mfem::FiniteElement::SCALAR &&
              trial_fe.GetDerivType() == mfem::FiniteElement::GRAD &&
              test_fe.GetRangeType()  == mfem::FiniteElement::SCALAR &&
              test_fe.GetDerivType()  == mfem::FiniteElement::GRAD );
   }

   inline virtual const char * FiniteElementTypeFailureMessage() const
   {
      return "MixedCrossGradGradIntegrator:  "
             "Trial and test spaces must both be scalar fields "
             "with a gradient operator.";
   }

   inline virtual int GetTrialVDim(const FiniteElement & trial_fe)
   { return space_dim; }

   inline virtual void CalcTrialShape(const FiniteElement & trial_fe,
                                      ElementTransformation &Trans,
                                      DenseMatrix & shape)
   { trial_fe.CalcPhysDShape(Trans, shape); }

   inline virtual int GetTestVDim(const FiniteElement & test_fe)
   { return space_dim; }

   inline virtual void CalcTestShape(const FiniteElement & test_fe,
                                     ElementTransformation &Trans,
                                     DenseMatrix & shape)
   { test_fe.CalcPhysDShape(Trans, shape); }
};

/** Class for integrating the bilinear form $a(u,v) := (Q \mathrm{curl}(u), \mathrm{curl}(v))$ in 3D
    and where $Q$ is a scalar or matrix coefficient $u$ and $v$ are both in
    $H(curl$. */
class MixedCurlCurlIntegrator : public MixedVectorIntegrator
{
public:
   MixedCurlCurlIntegrator() { same_calc_shape = true; }
   MixedCurlCurlIntegrator(Coefficient &q)
      : MixedVectorIntegrator(q) { same_calc_shape = true; }
   MixedCurlCurlIntegrator(DiagonalMatrixCoefficient &dq)
      : MixedVectorIntegrator(dq, true) { same_calc_shape = true; }
   MixedCurlCurlIntegrator(MatrixCoefficient &mq)
      : MixedVectorIntegrator(mq) { same_calc_shape = true; }

   inline virtual bool VerifyFiniteElementTypes(
      const FiniteElement & trial_fe,
      const FiniteElement & test_fe) const
   {
      return (trial_fe.GetCurlDim() == 3 && test_fe.GetCurlDim() == 3 &&
              trial_fe.GetRangeType() == mfem::FiniteElement::VECTOR &&
              trial_fe.GetDerivType() == mfem::FiniteElement::CURL &&
              test_fe.GetRangeType()  == mfem::FiniteElement::VECTOR &&
              test_fe.GetDerivType()  == mfem::FiniteElement::CURL );
   }

   inline virtual const char * FiniteElementTypeFailureMessage() const
   {
      return "MixedCurlCurlIntegrator"
             "Trial and test spaces must both be vector fields in 3D "
             "with a curl.";
   }

   inline virtual int GetTrialVDim(const FiniteElement & trial_fe)
   { return trial_fe.GetCurlDim(); }

   inline virtual void CalcTrialShape(const FiniteElement & trial_fe,
                                      ElementTransformation &Trans,
                                      DenseMatrix & shape)
   { trial_fe.CalcPhysCurlShape(Trans, shape); }

   inline virtual int GetTestVDim(const FiniteElement & test_fe)
   { return test_fe.GetCurlDim(); }

   inline virtual void CalcTestShape(const FiniteElement & test_fe,
                                     ElementTransformation &Trans,
                                     DenseMatrix & shape)
   { test_fe.CalcPhysCurlShape(Trans, shape); }
};

/** Class for integrating the bilinear form $a(u,v) := (\vec{V} \times \mathrm{curl}(u), \mathrm{curl}(v))$ in 3D
    and where $\vec{V}$ is a vector coefficient $u$ and $v$ are both in $H(curl$. */
class MixedCrossCurlCurlIntegrator : public MixedVectorIntegrator
{
public:
   MixedCrossCurlCurlIntegrator(VectorCoefficient &vq)
      : MixedVectorIntegrator(vq, false) { same_calc_shape = true; }

   inline virtual bool VerifyFiniteElementTypes(
      const FiniteElement & trial_fe,
      const FiniteElement & test_fe) const
   {
      return (trial_fe.GetCurlDim() == 3 && trial_fe.GetRangeDim() == 3 &&
              test_fe.GetCurlDim() == 3 && test_fe.GetRangeDim() == 3 &&
              trial_fe.GetRangeType() == mfem::FiniteElement::VECTOR &&
              trial_fe.GetDerivType() == mfem::FiniteElement::CURL &&
              test_fe.GetRangeType()  == mfem::FiniteElement::VECTOR &&
              test_fe.GetDerivType()  == mfem::FiniteElement::CURL );
   }

   inline virtual const char * FiniteElementTypeFailureMessage() const
   {
      return "MixedCrossCurlCurlIntegrator:  "
             "Trial and test spaces must both be vector fields in 3D "
             "with a curl.";
   }

   inline virtual int GetTrialVDim(const FiniteElement & trial_fe)
   { return trial_fe.GetCurlDim(); }

   inline virtual void CalcTrialShape(const FiniteElement & trial_fe,
                                      ElementTransformation &Trans,
                                      DenseMatrix & shape)
   { trial_fe.CalcPhysCurlShape(Trans, shape); }

   inline virtual int GetTestVDim(const FiniteElement & test_fe)
   { return test_fe.GetCurlDim(); }

   inline virtual void CalcTestShape(const FiniteElement & test_fe,
                                     ElementTransformation &Trans,
                                     DenseMatrix & shape)
   { test_fe.CalcPhysCurlShape(Trans, shape); }
};

/** Class for integrating the bilinear form $a(u,v) := (\vec{V} \times \mathrm{curl}(u), \nabla \cdot v)$ in 3D
    and where $\vec{V}$ is a vector coefficient $u$ is in $H(curl$ and $v$ is in $H^1$. */
class MixedCrossCurlGradIntegrator : public MixedVectorIntegrator
{
public:
   MixedCrossCurlGradIntegrator(VectorCoefficient &vq)
      : MixedVectorIntegrator(vq, false) {}

   inline virtual bool VerifyFiniteElementTypes(
      const FiniteElement & trial_fe,
      const FiniteElement & test_fe) const
   {
      return (trial_fe.GetCurlDim() == 3 &&
              trial_fe.GetRangeType() == mfem::FiniteElement::VECTOR &&
              trial_fe.GetDerivType() == mfem::FiniteElement::CURL &&
              test_fe.GetRangeType()  == mfem::FiniteElement::SCALAR &&
              test_fe.GetDerivType()  == mfem::FiniteElement::GRAD );
   }

   inline virtual const char * FiniteElementTypeFailureMessage() const
   {
      return "MixedCrossCurlGradIntegrator"
             "Trial space must be a vector field in 3D with a curl"
             "and the test space must be a scalar field with a gradient";
   }

   inline virtual int GetTrialVDim(const FiniteElement & trial_fe)
   { return trial_fe.GetCurlDim(); }

   inline virtual void CalcTrialShape(const FiniteElement & trial_fe,
                                      ElementTransformation &Trans,
                                      DenseMatrix & shape)
   { trial_fe.CalcPhysCurlShape(Trans, shape); }

   inline virtual int GetTestVDim(const FiniteElement & test_fe)
   { return space_dim; }

   inline virtual void CalcTestShape(const FiniteElement & test_fe,
                                     ElementTransformation &Trans,
                                     DenseMatrix & shape)
   { test_fe.CalcPhysDShape(Trans, shape); }
};

/** Class for integrating the bilinear form $a(u,v) := (v \times \nabla \cdot u, \mathrm{curl}(v))$ in 3D
    and where $v$ is a scalar coefficient $u$ is in $H^1$ and $v$ is in $H(curl$. */
class MixedCrossGradCurlIntegrator : public MixedVectorIntegrator
{
public:
   MixedCrossGradCurlIntegrator(VectorCoefficient &vq)
      : MixedVectorIntegrator(vq, false) {}

   inline virtual bool VerifyFiniteElementTypes(
      const FiniteElement & trial_fe,
      const FiniteElement & test_fe) const
   {
      return (test_fe.GetCurlDim() == 3 &&
              trial_fe.GetRangeType()  == mfem::FiniteElement::SCALAR &&
              trial_fe.GetDerivType()  == mfem::FiniteElement::GRAD &&
              test_fe.GetRangeType() == mfem::FiniteElement::VECTOR &&
              test_fe.GetDerivType() == mfem::FiniteElement::CURL );
   }

   inline virtual const char * FiniteElementTypeFailureMessage() const
   {
      return "MixedCrossGradCurlIntegrator"
             "Trial space must be a scalar field in 3D with a gradient"
             "and the test space must be a vector field with a curl";
   }

   inline virtual int GetTrialVDim(const FiniteElement & trial_fe)
   { return space_dim; }

   inline virtual void CalcTrialShape(const FiniteElement & trial_fe,
                                      ElementTransformation &Trans,
                                      DenseMatrix & shape)
   { trial_fe.CalcPhysDShape(Trans, shape); }

   inline virtual int GetTestVDim(const FiniteElement & test_fe)
   { return test_fe.GetCurlDim(); }

   inline virtual void CalcTestShape(const FiniteElement & test_fe,
                                     ElementTransformation &Trans,
                                     DenseMatrix & shape)
   { test_fe.CalcPhysCurlShape(Trans, shape); }
};

/** Class for integrating the bilinear form $a(u,v) := (\vec{V} \times u, \mathrm{curl}(v))$ in 3D and
    where $\vec{V}$ is a vector coefficient $u$ is in $H(curl$ or $H(div)$ and $v$ is in
    $H(curl$. */
class MixedWeakCurlCrossIntegrator : public MixedVectorIntegrator
{
public:
   MixedWeakCurlCrossIntegrator(VectorCoefficient &vq)
      : MixedVectorIntegrator(vq, false) {}

   inline virtual bool VerifyFiniteElementTypes(
      const FiniteElement & trial_fe,
      const FiniteElement & test_fe) const
   {
      return (trial_fe.GetRangeDim() == 3 && test_fe.GetCurlDim() == 3 &&
              trial_fe.GetRangeType() == mfem::FiniteElement::VECTOR &&
              test_fe.GetRangeType()  == mfem::FiniteElement::VECTOR &&
              test_fe.GetDerivType()  == mfem::FiniteElement::CURL );
   }

   inline virtual const char * FiniteElementTypeFailureMessage() const
   {
      return "MixedWeakCurlCrossIntegrator:  "
             "Trial space must be a vector field in 3D "
             "and the test space must be a vector field with a curl";
   }

   inline virtual int GetTestVDim(const FiniteElement & test_fe)
   { return test_fe.GetCurlDim(); }

   inline virtual void CalcTestShape(const FiniteElement & test_fe,
                                     ElementTransformation &Trans,
                                     DenseMatrix & shape)
   { test_fe.CalcPhysCurlShape(Trans, shape); }
};

/** Class for integrating the bilinear form $a(u,v) := (\vec{V} \times u, \mathrm{curl}(v))$ in 2D and
    where $\vec{V}$ is a vector coefficient $u$ is in $H(curl$ or $H(div)$ and $v$ is in
    $H(curl$. */
class MixedScalarWeakCurlCrossIntegrator : public MixedScalarVectorIntegrator
{
public:
   MixedScalarWeakCurlCrossIntegrator(VectorCoefficient &vq)
      : MixedScalarVectorIntegrator(vq, true, true) {}

   inline virtual bool VerifyFiniteElementTypes(
      const FiniteElement & trial_fe,
      const FiniteElement & test_fe) const
   {
      return (trial_fe.GetDim() == 2 && test_fe.GetDim() == 2 &&
              trial_fe.GetRangeType() == mfem::FiniteElement::VECTOR &&
              test_fe.GetRangeType()  == mfem::FiniteElement::VECTOR &&
              test_fe.GetDerivType()  == mfem::FiniteElement::CURL );
   }

   inline virtual const char * FiniteElementTypeFailureMessage() const
   {
      return "MixedScalarWeakCurlCrossIntegrator:  "
             "Trial space must be a vector field in 2D "
             "and the test space must be a vector field with a curl";
   }

   inline virtual void CalcShape(const FiniteElement & scalar_fe,
                                 ElementTransformation &Trans,
                                 Vector & shape)
   {
      DenseMatrix dshape(shape.GetData(), shape.Size(), 1);
      scalar_fe.CalcPhysCurlShape(Trans, dshape);
   }
};

/** Class for integrating the bilinear form $a(u,v) := (\vec{V} \times \nabla \cdot u, v)$ in 3D or
    in 2D and where $\vec{V}$ is a vector coefficient $u$ is in $H^1$ and $v$ is in $H(curl$ or
    $H(div)$. */
class MixedCrossGradIntegrator : public MixedVectorIntegrator
{
public:
   MixedCrossGradIntegrator(VectorCoefficient &vq)
      : MixedVectorIntegrator(vq, false) {}

   inline virtual bool VerifyFiniteElementTypes(
      const FiniteElement & trial_fe,
      const FiniteElement & test_fe) const
   {
      return (test_fe.GetRangeDim() == 3 &&
              trial_fe.GetRangeType() == mfem::FiniteElement::SCALAR &&
              trial_fe.GetDerivType() == mfem::FiniteElement::GRAD &&
              test_fe.GetRangeType()  == mfem::FiniteElement::VECTOR );
   }

   inline virtual const char * FiniteElementTypeFailureMessage() const
   {
      return "MixedCrossGradIntegrator:  "
             "Trial space must be a scalar field with a gradient operator"
             " and the test space must be a vector field both in 3D.";
   }

   inline virtual int GetTrialVDim(const FiniteElement & trial_fe)
   { return space_dim; }

   inline virtual void CalcTrialShape(const FiniteElement & trial_fe,
                                      ElementTransformation &Trans,
                                      DenseMatrix & shape)
   { trial_fe.CalcPhysDShape(Trans, shape); }

   inline virtual void CalcTestShape(const FiniteElement & test_fe,
                                     ElementTransformation &Trans,
                                     DenseMatrix & shape)
   { test_fe.CalcVShape(Trans, shape); }
};

/** Class for integrating the bilinear form $a(u,v) := (\vec{V} \times \mathrm{curl}(u), v)$ in 3D and
    where $\vec{V}$ is a vector coefficient $u$ is in $H(curl$ and $v$ is in $H(curl$ or
    $H(div)$. */
class MixedCrossCurlIntegrator : public MixedVectorIntegrator
{
public:
   MixedCrossCurlIntegrator(VectorCoefficient &vq)
      : MixedVectorIntegrator(vq, false) {}

   inline virtual bool VerifyFiniteElementTypes(
      const FiniteElement & trial_fe,
      const FiniteElement & test_fe) const
   {
      return (trial_fe.GetCurlDim() == 3 && test_fe.GetRangeDim() == 3 &&
              trial_fe.GetRangeType() == mfem::FiniteElement::VECTOR &&
              trial_fe.GetDerivType() == mfem::FiniteElement::CURL   &&
              test_fe.GetRangeType()  == mfem::FiniteElement::VECTOR );
   }

   inline virtual const char * FiniteElementTypeFailureMessage() const
   {
      return "MixedCrossCurlIntegrator:  "
             "Trial space must be a vector field in 3D with a curl "
             "and the test space must be a vector field";
   }

   inline virtual int GetTrialVDim(const FiniteElement & trial_fe)
   { return trial_fe.GetCurlDim(); }

   inline virtual void CalcTrialShape(const FiniteElement & trial_fe,
                                      ElementTransformation &Trans,
                                      DenseMatrix & shape)
   { trial_fe.CalcPhysCurlShape(Trans, shape); }
};

/** Class for integrating the bilinear form $a(u,v) := (\vec{V} \times \mathrm{curl}(u), v)$ in 2D and
    where $\vec{V}$ is a vector coefficient $u$ is in $H(curl$ and $v$ is in $H(curl$ or
    $H(div)$. */
class MixedScalarCrossCurlIntegrator : public MixedScalarVectorIntegrator
{
public:
   MixedScalarCrossCurlIntegrator(VectorCoefficient &vq)
      : MixedScalarVectorIntegrator(vq, false, true) {}

   inline virtual bool VerifyFiniteElementTypes(
      const FiniteElement & trial_fe,
      const FiniteElement & test_fe) const
   {
      return (trial_fe.GetDim() == 2 && test_fe.GetDim() == 2 &&
              trial_fe.GetRangeType() == mfem::FiniteElement::VECTOR &&
              trial_fe.GetDerivType() == mfem::FiniteElement::CURL   &&
              test_fe.GetRangeType()  == mfem::FiniteElement::VECTOR );
   }

   inline virtual const char * FiniteElementTypeFailureMessage() const
   {
      return "MixedCrossCurlIntegrator:  "
             "Trial space must be a vector field in 2D with a curl "
             "and the test space must be a vector field";
   }

   inline virtual void CalcShape(const FiniteElement & scalar_fe,
                                 ElementTransformation &Trans,
                                 Vector & shape)
   {
      DenseMatrix dshape(shape.GetData(), shape.Size(), 1);
      scalar_fe.CalcPhysCurlShape(Trans, dshape); shape *= -1.0;
   }
};

/** Class for integrating the bilinear form $a(u,v) := (\vec{V} \times \nabla \cdot u, v)$ in 2D and
    where $\vec{V}$ is a vector coefficient $u$ is in $H^1$ and $v$ is in $H^1$ or $L_2$. */
class MixedScalarCrossGradIntegrator : public MixedScalarVectorIntegrator
{
public:
   MixedScalarCrossGradIntegrator(VectorCoefficient &vq)
      : MixedScalarVectorIntegrator(vq, true, true) {}

   inline virtual bool VerifyFiniteElementTypes(
      const FiniteElement & trial_fe,
      const FiniteElement & test_fe) const
   {
      return (trial_fe.GetDim() == 2 && test_fe.GetDim() == 2 &&
              trial_fe.GetRangeType() == mfem::FiniteElement::SCALAR &&
              trial_fe.GetDerivType() == mfem::FiniteElement::GRAD   &&
              test_fe.GetRangeType()  == mfem::FiniteElement::SCALAR );
   }

   inline virtual const char * FiniteElementTypeFailureMessage() const
   {
      return "MixedScalarCrossGradIntegrator:  "
             "Trial space must be a scalar field in 2D with a gradient "
             "and the test space must be a scalar field";
   }

   inline int GetVDim(const FiniteElement & vector_fe)
   { return space_dim; }

   inline virtual void CalcVShape(const FiniteElement & vector_fe,
                                  ElementTransformation &Trans,
                                  DenseMatrix & shape)
   { vector_fe.CalcPhysDShape(Trans, shape); }
};

/** Class for integrating the bilinear form $a(u,v) := (\vec{V} \times u, v)$ in 2D and where
    $\vec{V}$ is a vector coefficient $u$ is in $H(curl$ or $H(div)$ and $v$ is in $H^1$ or $L_2$. */
class MixedScalarCrossProductIntegrator : public MixedScalarVectorIntegrator
{
public:
   MixedScalarCrossProductIntegrator(VectorCoefficient &vq)
      : MixedScalarVectorIntegrator(vq, true, true) {}

   inline virtual bool VerifyFiniteElementTypes(
      const FiniteElement & trial_fe,
      const FiniteElement & test_fe) const
   {
      return (trial_fe.GetDim() == 2 && test_fe.GetDim() == 2 &&
              trial_fe.GetRangeType() == mfem::FiniteElement::VECTOR &&
              test_fe.GetRangeType()  == mfem::FiniteElement::SCALAR );
   }

   inline virtual const char * FiniteElementTypeFailureMessage() const
   {
      return "MixedScalarCrossProductIntegrator:  "
             "Trial space must be a vector field in 2D "
             "and the test space must be a scalar field";
   }
};

/** Class for integrating the bilinear form $a(u,v) := (\vec{V} \times u \hat{z}, v)$ in 2D and
    where $\vec{V}$ is a vector coefficient $u$ is in $H^1$ or $L_2$ and $v$ is in $H(curl$ or $H(div)$.

    \todo Documentation what $\hat{z}$ is (also missing in https://mfem.org/bilininteg/).
   */
class MixedScalarWeakCrossProductIntegrator : public MixedScalarVectorIntegrator
{
public:
   MixedScalarWeakCrossProductIntegrator(VectorCoefficient &vq)
      : MixedScalarVectorIntegrator(vq, false, true) {}

   inline virtual bool VerifyFiniteElementTypes(
      const FiniteElement & trial_fe,
      const FiniteElement & test_fe) const
   {
      return (trial_fe.GetDim() == 2 && test_fe.GetDim() == 2 &&
              trial_fe.GetRangeType() == mfem::FiniteElement::SCALAR &&
              test_fe.GetRangeType()  == mfem::FiniteElement::VECTOR );
   }

   inline virtual const char * FiniteElementTypeFailureMessage() const
   {
      return "MixedScalarWeakCrossProductIntegrator:  "
             "Trial space must be a scalar field in 2D "
             "and the test space must be a vector field";
   }

   inline virtual void CalcShape(const FiniteElement & scalar_fe,
                                 ElementTransformation &Trans,
                                 Vector & shape)
   { scalar_fe.CalcPhysShape(Trans, shape); shape *= -1.0; }
};

/** Class for integrating the bilinear form $a(u,v) := (\vec{V} \cdot \nabla u, v)$ in 2D or
    3D and where $\vec{V}$ is a vector coefficient, $u$ is in $H^1$ and $v$ is in $H^1$ or $L_2$. */
class MixedDirectionalDerivativeIntegrator : public MixedScalarVectorIntegrator
{
public:
   MixedDirectionalDerivativeIntegrator(VectorCoefficient &vq)
      : MixedScalarVectorIntegrator(vq, true) {}

   inline virtual bool VerifyFiniteElementTypes(
      const FiniteElement & trial_fe,
      const FiniteElement & test_fe) const
   {
      return (trial_fe.GetRangeType() == mfem::FiniteElement::SCALAR &&
              trial_fe.GetDerivType() == mfem::FiniteElement::GRAD   &&
              test_fe.GetRangeType()  == mfem::FiniteElement::SCALAR );
   }

   inline virtual const char * FiniteElementTypeFailureMessage() const
   {
      return "MixedDirectionalDerivativeIntegrator:  "
             "Trial space must be a scalar field with a gradient "
             "and the test space must be a scalar field";
   }

   inline virtual int GetVDim(const FiniteElement & vector_fe)
   { return space_dim; }

   inline virtual void CalcVShape(const FiniteElement & vector_fe,
                                  ElementTransformation &Trans,
                                  DenseMatrix & shape)
   { vector_fe.CalcPhysDShape(Trans, shape); }
};

/** Class for integrating the bilinear form $a(u,v) := (-\hat{V} \cdot  \nabla \cdot u, \nabla \cdot v)$ in 2D
    or 3D and where $\hat{V}$ is a vector coefficient, $u$ is in $H^1$ and $v$ is in $H(div)$. */
class MixedGradDivIntegrator : public MixedScalarVectorIntegrator
{
public:
   MixedGradDivIntegrator(VectorCoefficient &vq)
      : MixedScalarVectorIntegrator(vq, true) {}

   inline virtual bool VerifyFiniteElementTypes(
      const FiniteElement & trial_fe,
      const FiniteElement & test_fe) const
   {
      return (trial_fe.GetRangeType() == mfem::FiniteElement::SCALAR &&
              trial_fe.GetDerivType() == mfem::FiniteElement::GRAD   &&
              test_fe.GetRangeType()  == mfem::FiniteElement::VECTOR &&
              test_fe.GetDerivType()  == mfem::FiniteElement::DIV   );
   }

   inline virtual const char * FiniteElementTypeFailureMessage() const
   {
      return "MixedGradDivIntegrator:  "
             "Trial space must be a scalar field with a gradient"
             "and the test space must be a vector field with a divergence";
   }

   inline virtual int GetVDim(const FiniteElement & vector_fe)
   { return space_dim; }

   inline virtual void CalcVShape(const FiniteElement & vector_fe,
                                  ElementTransformation &Trans,
                                  DenseMatrix & shape)
   { vector_fe.CalcPhysDShape(Trans, shape); shape *= -1.0; }

   inline virtual void CalcShape(const FiniteElement & scalar_fe,
                                 ElementTransformation &Trans,
                                 Vector & shape)
   { scalar_fe.CalcPhysDivShape(Trans, shape); }
};

/** Class for integrating the bilinear form $a(u,v) := (-\hat{V} \nabla \cdot u, \nabla \cdot v)$ in 2D
    or 3D and where $\hat{V}$ is a vector coefficient, $u$ is in $H(div)$ and $v$ is in $H^1$. */
class MixedDivGradIntegrator : public MixedScalarVectorIntegrator
{
public:
   MixedDivGradIntegrator(VectorCoefficient &vq)
      : MixedScalarVectorIntegrator(vq, false) {}

   inline virtual bool VerifyFiniteElementTypes(
      const FiniteElement & trial_fe,
      const FiniteElement & test_fe) const
   {
      return (trial_fe.GetRangeType() == mfem::FiniteElement::VECTOR &&
              trial_fe.GetDerivType() == mfem::FiniteElement::DIV    &&
              test_fe.GetRangeType()  == mfem::FiniteElement::SCALAR &&
              test_fe.GetDerivType()  == mfem::FiniteElement::GRAD
             );
   }

   inline virtual const char * FiniteElementTypeFailureMessage() const
   {
      return "MixedDivGradIntegrator:  "
             "Trial space must be a vector field with a divergence"
             "and the test space must be a scalar field with a gradient";
   }

   inline virtual int GetVDim(const FiniteElement & vector_fe)
   { return space_dim; }

   inline virtual void CalcVShape(const FiniteElement & vector_fe,
                                  ElementTransformation &Trans,
                                  DenseMatrix & shape)
   { vector_fe.CalcPhysDShape(Trans, shape); shape *= -1.0; }

   inline virtual void CalcShape(const FiniteElement & scalar_fe,
                                 ElementTransformation &Trans,
                                 Vector & shape)
   { scalar_fe.CalcPhysDivShape(Trans, shape); }
};

/** Class for integrating the bilinear form $a(u,v) := (-\hat{V} u, \nabla \cdot v)$ in 2D or 3D
    and where $\hat{V}$ is a vector coefficient, $u$ is in $H^1$ or $L_2$ and $v$ is in $H^1$. */
class MixedScalarWeakDivergenceIntegrator : public MixedScalarVectorIntegrator
{
public:
   MixedScalarWeakDivergenceIntegrator(VectorCoefficient &vq)
      : MixedScalarVectorIntegrator(vq, false) {}

   inline virtual bool VerifyFiniteElementTypes(
      const FiniteElement & trial_fe,
      const FiniteElement & test_fe) const
   {
      return (trial_fe.GetRangeType() == mfem::FiniteElement::SCALAR &&
              test_fe.GetRangeType()  == mfem::FiniteElement::SCALAR &&
              test_fe.GetDerivType()  == mfem::FiniteElement::GRAD   );
   }

   inline virtual const char * FiniteElementTypeFailureMessage() const
   {
      return "MixedScalarWeakDivergenceIntegrator:  "
             "Trial space must be a scalar field "
             "and the test space must be a scalar field with a gradient";
   }

   inline int GetVDim(const FiniteElement & vector_fe)
   { return space_dim; }

   inline virtual void CalcVShape(const FiniteElement & vector_fe,
                                  ElementTransformation &Trans,
                                  DenseMatrix & shape)
   { vector_fe.CalcPhysDShape(Trans, shape); shape *= -1.0; }
};

/** Class for integrating the bilinear form $a(u,v) := (Q \nabla u, v)$ in either 2D
    or 3D and where $Q$ is an optional coefficient (of type scalar, matrix, or
    diagonal matrix) $u$ is in $H^1$ and $v$ is in $H(curl$ or $H(div)$. Partial assembly
    (PA) is supported but could be further optimized by using more efficient
    threading and shared memory.
*/
class MixedVectorGradientIntegrator : public MixedVectorIntegrator
{
public:
   MixedVectorGradientIntegrator() {}
   MixedVectorGradientIntegrator(Coefficient &q)
      : MixedVectorIntegrator(q) {}
   MixedVectorGradientIntegrator(DiagonalMatrixCoefficient &dq)
      : MixedVectorIntegrator(dq, true) {}
   MixedVectorGradientIntegrator(MatrixCoefficient &mq)
      : MixedVectorIntegrator(mq) {}

protected:
   inline virtual bool VerifyFiniteElementTypes(
      const FiniteElement & trial_fe,
      const FiniteElement & test_fe) const
   {
      return (trial_fe.GetDerivType() == mfem::FiniteElement::GRAD &&
              test_fe.GetRangeType()  == mfem::FiniteElement::VECTOR );
   }

   inline virtual const char * FiniteElementTypeFailureMessage() const
   {
      return "MixedVectorGradientIntegrator:  "
             "Trial spaces must be $H^1$ and the test space must be a "
             "vector field in 2D or 3D";
   }

   inline virtual int GetTrialVDim(const FiniteElement & trial_fe)
   { return space_dim; }

   inline virtual void CalcTrialShape(const FiniteElement & trial_fe,
                                      ElementTransformation &Trans,
                                      DenseMatrix & shape)
   {
      trial_fe.CalcPhysDShape(Trans, shape);
   }

   using BilinearFormIntegrator::AssemblePA;
   virtual void AssemblePA(const FiniteElementSpace &trial_fes,
                           const FiniteElementSpace &test_fes);

   virtual void AddMultPA(const Vector&, Vector&) const;
   virtual void AddMultTransposePA(const Vector&, Vector&) const;

private:
   DenseMatrix Jinv;

   // PA extension
   Vector pa_data;
   const DofToQuad *mapsO;         ///< Not owned. DOF-to-quad map, open.
   const DofToQuad *mapsC;         ///< Not owned. DOF-to-quad map, closed.
   const GeometricFactors *geom;   ///< Not owned
   int dim, ne, dofs1D, quad1D;
};

/** Class for integrating the bilinear form $a(u,v) := (Q \mathrm{curl}(u), v)$ in 3D and
    where $Q$ is an optional coefficient (of type scalar, matrix, or diagonal
    matrix) $u$ is in $H(curl$ and $v$ is in $H(div)$ or $H(curl$. */
class MixedVectorCurlIntegrator : public MixedVectorIntegrator
{
public:
   MixedVectorCurlIntegrator() {}
   MixedVectorCurlIntegrator(Coefficient &q)
      : MixedVectorIntegrator(q) {}
   MixedVectorCurlIntegrator(DiagonalMatrixCoefficient &dq)
      : MixedVectorIntegrator(dq, true) {}
   MixedVectorCurlIntegrator(MatrixCoefficient &mq)
      : MixedVectorIntegrator(mq) {}

protected:
   inline virtual bool VerifyFiniteElementTypes(
      const FiniteElement & trial_fe,
      const FiniteElement & test_fe) const
   {
      return (trial_fe.GetCurlDim() == 3 && test_fe.GetRangeDim() == 3 &&
              trial_fe.GetDerivType() == mfem::FiniteElement::CURL  &&
              test_fe.GetRangeType()  == mfem::FiniteElement::VECTOR );
   }

   inline virtual const char * FiniteElementTypeFailureMessage() const
   {
      return "MixedVectorCurlIntegrator:  "
             "Trial space must be H(Curl) and the test space must be a "
             "vector field in 3D";
   }

   inline virtual int GetTrialVDim(const FiniteElement & trial_fe)
   { return trial_fe.GetCurlDim(); }

   inline virtual void CalcTrialShape(const FiniteElement & trial_fe,
                                      ElementTransformation &Trans,
                                      DenseMatrix & shape)
   {
      trial_fe.CalcPhysCurlShape(Trans, shape);
   }

   using BilinearFormIntegrator::AssemblePA;
   virtual void AssemblePA(const FiniteElementSpace &trial_fes,
                           const FiniteElementSpace &test_fes);

   virtual void AddMultPA(const Vector&, Vector&) const;
   virtual void AddMultTransposePA(const Vector&, Vector&) const;

private:
   // PA extension
   Vector pa_data;
   const DofToQuad *mapsO;         ///< Not owned. DOF-to-quad map, open.
   const DofToQuad *mapsC;         ///< Not owned. DOF-to-quad map, closed.
   const DofToQuad *mapsOtest;     ///< Not owned. DOF-to-quad map, open.
   const DofToQuad *mapsCtest;     ///< Not owned. DOF-to-quad map, closed.
   const GeometricFactors *geom;   ///< Not owned
   int dim, ne, dofs1D, dofs1Dtest,quad1D, testType, trialType, coeffDim;
};

/** Class for integrating the bilinear form $a(u,v) := (Q u, \mathrm{curl}(v))$ in 3D and
    where $Q$ is an optional coefficient (of type scalar, matrix, or diagonal
    matrix) $u$ is in $H(div)$ or $H(curl$ and $v$ is in $H(curl$. */
class MixedVectorWeakCurlIntegrator : public MixedVectorIntegrator
{
public:
   MixedVectorWeakCurlIntegrator() {}
   MixedVectorWeakCurlIntegrator(Coefficient &q)
      : MixedVectorIntegrator(q) {}
   MixedVectorWeakCurlIntegrator(DiagonalMatrixCoefficient &dq)
      : MixedVectorIntegrator(dq, true) {}
   MixedVectorWeakCurlIntegrator(MatrixCoefficient &mq)
      : MixedVectorIntegrator(mq) {}

protected:
   inline virtual bool VerifyFiniteElementTypes(
      const FiniteElement & trial_fe,
      const FiniteElement & test_fe) const
   {
      return (trial_fe.GetRangeDim() == 3 && test_fe.GetCurlDim() == 3 &&
              trial_fe.GetRangeType() == mfem::FiniteElement::VECTOR &&
              test_fe.GetDerivType()  == mfem::FiniteElement::CURL );
   }

   inline virtual const char * FiniteElementTypeFailureMessage() const
   {
      return "MixedVectorWeakCurlIntegrator:  "
             "Trial space must be vector field in 3D and the "
             "test space must be H(Curl)";
   }

   inline virtual int GetTestVDim(const FiniteElement & test_fe)
   { return test_fe.GetCurlDim(); }

   inline virtual void CalcTestShape(const FiniteElement & test_fe,
                                     ElementTransformation &Trans,
                                     DenseMatrix & shape)
   {
      test_fe.CalcPhysCurlShape(Trans, shape);
   }

   using BilinearFormIntegrator::AssemblePA;
   virtual void AssemblePA(const FiniteElementSpace &trial_fes,
                           const FiniteElementSpace &test_fes);

   virtual void AddMultPA(const Vector&, Vector&) const;
   virtual void AddMultTransposePA(const Vector&, Vector&) const;

private:
   // PA extension
   Vector pa_data;
   const DofToQuad *mapsO;         ///< Not owned. DOF-to-quad map, open.
   const DofToQuad *mapsC;         ///< Not owned. DOF-to-quad map, closed.
   const GeometricFactors *geom;   ///< Not owned
   int dim, ne, dofs1D, quad1D, testType, trialType, coeffDim;
};

/** Class for integrating the bilinear form $a(u,v) := - (Q u, \nabla v)$ in either
    2D or 3D and where $Q$ is an optional coefficient (of type scalar, matrix, or
    diagonal matrix) $u$ is in $H(div)$ or $H(curl$ and $v$ is in $H^1$. */
class MixedVectorWeakDivergenceIntegrator : public MixedVectorIntegrator
{
public:
   MixedVectorWeakDivergenceIntegrator() {}
   MixedVectorWeakDivergenceIntegrator(Coefficient &q)
      : MixedVectorIntegrator(q) {}
   MixedVectorWeakDivergenceIntegrator(DiagonalMatrixCoefficient &dq)
      : MixedVectorIntegrator(dq, true) {}
   MixedVectorWeakDivergenceIntegrator(MatrixCoefficient &mq)
      : MixedVectorIntegrator(mq) {}

protected:
   inline virtual bool VerifyFiniteElementTypes(
      const FiniteElement & trial_fe,
      const FiniteElement & test_fe) const
   {
      return (trial_fe.GetRangeType() == mfem::FiniteElement::VECTOR &&
              test_fe.GetDerivType()  == mfem::FiniteElement::GRAD );
   }

   inline virtual const char * FiniteElementTypeFailureMessage() const
   {
      return "MixedVectorWeakDivergenceIntegrator:  "
             "Trial space must be vector field and the "
             "test space must be H1";
   }

   inline virtual int GetTestVDim(const FiniteElement & test_fe)
   { return space_dim; }

   inline virtual void CalcTestShape(const FiniteElement & test_fe,
                                     ElementTransformation &Trans,
                                     DenseMatrix & shape)
   {
      test_fe.CalcPhysDShape(Trans, shape);
      shape *= -1.0;
   }
};

/** Class for integrating the bilinear form $a(u,v) := (Q \nabla u, v)$ where $Q$ is a
    scalar coefficient, $u$ is in ($H^1$), and $v$ is a vector with components
    $v_i$ in ($H^1$) or ($L^2$).

    See also MixedVectorGradientIntegrator when $v$ is in $H(curl$. */
class GradientIntegrator : public BilinearFormIntegrator
{
protected:
   Coefficient *Q;

private:
   Vector shape;
   DenseMatrix dshape;
   DenseMatrix gshape;
   DenseMatrix Jadj;
   DenseMatrix elmat_comp;
   // PA extension
   Vector pa_data;
   const DofToQuad *trial_maps, *test_maps; ///< Not owned
   const GeometricFactors *geom;            ///< Not owned
   int dim, ne, nq;
   int trial_dofs1D, test_dofs1D, quad1D;

public:
   GradientIntegrator() :
      Q{NULL}, trial_maps{NULL}, test_maps{NULL}, geom{NULL}
   { }
   GradientIntegrator(Coefficient *q_) :
      Q{q_}, trial_maps{NULL}, test_maps{NULL}, geom{NULL}
   { }
   GradientIntegrator(Coefficient &q) :
      Q{&q}, trial_maps{NULL}, test_maps{NULL}, geom{NULL}
   { }

   virtual void AssembleElementMatrix2(const FiniteElement &trial_fe,
                                       const FiniteElement &test_fe,
                                       ElementTransformation &Trans,
                                       DenseMatrix &elmat);

   using BilinearFormIntegrator::AssemblePA;
   virtual void AssemblePA(const FiniteElementSpace &trial_fes,
                           const FiniteElementSpace &test_fes);

   virtual void AddMultPA(const Vector &x, Vector &y) const;
   virtual void AddMultTransposePA(const Vector &x, Vector &y) const;

   static const IntegrationRule &GetRule(const FiniteElement &trial_fe,
                                         const FiniteElement &test_fe,
                                         ElementTransformation &Trans);
};

/** Class for integrating the bilinear form $a(u,v) := (Q \nabla u, \nabla v)$ where $Q$
    can be a scalar or a matrix coefficient. */
class DiffusionIntegrator: public BilinearFormIntegrator
{
protected:
   Coefficient *Q;
   VectorCoefficient *VQ;
   MatrixCoefficient *MQ;

private:
   Vector vec, vecdxt, pointflux, shape;
#ifndef MFEM_THREAD_SAFE
   DenseMatrix dshape, dshapedxt, invdfdx, M, dshapedxt_m;
   DenseMatrix te_dshape, te_dshapedxt;
   Vector D;
#endif

   // PA extension
   const FiniteElementSpace *fespace;
   const DofToQuad *maps;         ///< Not owned
   const GeometricFactors *geom;  ///< Not owned
   int dim, ne, dofs1D, quad1D;
   Vector pa_data;
   bool symmetric = true; ///< False if using a nonsymmetric matrix coefficient

   // Data for NURBS patch PA

   // Type for a variable-row-length 2D array, used for data related to 1D
   // quadrature rules in each dimension.
   typedef std::vector<std::vector<int>> IntArrayVar2D;

   int numPatches = 0;
   static constexpr int numTypes = 2;  // Number of rule types

   // In the case integrationMode == Mode::PATCHWISE_REDUCED, an approximate
   // integration rule with sparse nonzero weights is computed by NNLSSolver,
   // for each 1D basis function on each patch, in each spatial dimension. For a
   // fixed 1D basis function b_i with DOF index i, in the tensor product basis
   // of patch p, the prescribed exact 1D rule is of the form
   // \sum_k a_{i,j,k} w_k for some integration points indexed by k, with
   // weights w_k and coefficients a_{i,j,k} depending on Q(x), an element
   // transformation, b_i, and b_j, for all 1D basis functions b_j whose support
   // overlaps that of b_i. Define the constraint matrix G = [g_{j,k}] with
   // g_{j,k} = a_{i,j,k} and the vector of exact weights w = [w_k]. A reduced
   // rule should have different weights w_r, many of them zero, and should
   // approximately satisfy Gw_r = Gw. A sparse approximate solution to this
   // underdetermined system is computed by NNLSSolver, and its data is stored
   // in the following members.

   // For each patch p, spatial dimension d (total dim), and rule type t (total
   // numTypes), an std::vector<Vector> of reduced quadrature weights for all
   // basis functions is stored in reducedWeights[t + numTypes * (d + dim * p)],
   // reshaped as rw(t,d,p). Note that nd may vary with respect to the patch and
   // spatial dimension. Array reducedIDs is treated similarly.
   std::vector<std::vector<Vector>> reducedWeights;
   std::vector<IntArrayVar2D> reducedIDs;
   std::vector<Array<int>> pQ1D, pD1D;
   std::vector<std::vector<Array2D<real_t>>> pB, pG;
   std::vector<IntArrayVar2D> pminD, pmaxD, pminQ, pmaxQ, pminDD, pmaxDD;

   std::vector<Array<const IntegrationRule*>> pir1d;

   void SetupPatchPA(const int patch, Mesh *mesh, bool unitWeights=false);

   void SetupPatchBasisData(Mesh *mesh, unsigned int patch);

   /** Called by AssemblePatchMatrix for sparse matrix assembly on a NURBS patch
    with full 1D quadrature rules. */
   void AssemblePatchMatrix_fullQuadrature(const int patch,
                                           const FiniteElementSpace &fes,
                                           SparseMatrix*& smat);

   /** Called by AssemblePatchMatrix for sparse matrix assembly on a NURBS patch
    with reduced 1D quadrature rules. */
   void AssemblePatchMatrix_reducedQuadrature(const int patch,
                                              const FiniteElementSpace &fes,
                                              SparseMatrix*& smat);

public:
   /// Construct a diffusion integrator with coefficient Q = 1
   DiffusionIntegrator(const IntegrationRule *ir = nullptr)
      : BilinearFormIntegrator(ir),
        Q(NULL), VQ(NULL), MQ(NULL), maps(NULL), geom(NULL) { }

   /// Construct a diffusion integrator with a scalar coefficient q
   DiffusionIntegrator(Coefficient &q, const IntegrationRule *ir = nullptr)
      : BilinearFormIntegrator(ir),
        Q(&q), VQ(NULL), MQ(NULL), maps(NULL), geom(NULL) { }

   /// Construct a diffusion integrator with a vector coefficient q
   DiffusionIntegrator(VectorCoefficient &q,
                       const IntegrationRule *ir = nullptr)
      : BilinearFormIntegrator(ir),
        Q(NULL), VQ(&q), MQ(NULL), maps(NULL), geom(NULL) { }

   /// Construct a diffusion integrator with a matrix coefficient q
   DiffusionIntegrator(MatrixCoefficient &q,
                       const IntegrationRule *ir = nullptr)
      : BilinearFormIntegrator(ir),
        Q(NULL), VQ(NULL), MQ(&q), maps(NULL), geom(NULL) { }

   /** Given a particular Finite Element computes the element stiffness matrix
       elmat. */
   virtual void AssembleElementMatrix(const FiniteElement &el,
                                      ElementTransformation &Trans,
                                      DenseMatrix &elmat);
   /** Given a trial and test Finite Element computes the element stiffness
       matrix elmat. */
   virtual void AssembleElementMatrix2(const FiniteElement &trial_fe,
                                       const FiniteElement &test_fe,
                                       ElementTransformation &Trans,
                                       DenseMatrix &elmat);

   virtual void AssemblePatchMatrix(const int patch,
                                    const FiniteElementSpace &fes,
                                    SparseMatrix*& smat);

   virtual void AssembleNURBSPA(const FiniteElementSpace &fes);

   void AssemblePatchPA(const int patch, const FiniteElementSpace &fes);

   /// Perform the local action of the BilinearFormIntegrator
   virtual void AssembleElementVector(const FiniteElement &el,
                                      ElementTransformation &Tr,
                                      const Vector &elfun, Vector &elvect);

   virtual void ComputeElementFlux(const FiniteElement &el,
                                   ElementTransformation &Trans,
                                   Vector &u, const FiniteElement &fluxelem,
                                   Vector &flux, bool with_coef = true,
                                   const IntegrationRule *ir = NULL);

   virtual real_t ComputeFluxEnergy(const FiniteElement &fluxelem,
                                    ElementTransformation &Trans,
                                    Vector &flux, Vector *d_energy = NULL);

   virtual void AssembleMF(const FiniteElementSpace &fes);

   using BilinearFormIntegrator::AssemblePA;
   virtual void AssemblePA(const FiniteElementSpace &fes);

   virtual void AssembleEA(const FiniteElementSpace &fes, Vector &emat,
                           const bool add);

   virtual void AssembleDiagonalPA(Vector &diag);

   virtual void AssembleDiagonalMF(Vector &diag);

   virtual void AddMultMF(const Vector&, Vector&) const;

   virtual void AddMultPA(const Vector&, Vector&) const;

   virtual void AddMultTransposePA(const Vector&, Vector&) const;

   virtual void AddMultNURBSPA(const Vector&, Vector&) const;

   void AddMultPatchPA(const int patch, const Vector &x, Vector &y) const;

   static const IntegrationRule &GetRule(const FiniteElement &trial_fe,
                                         const FiniteElement &test_fe);

   bool SupportsCeed() const { return DeviceCanUseCeed(); }

   Coefficient *GetCoefficient() const { return Q; }
};

/** Class for local mass matrix assembling $a(u,v) := (Q u, v)$ */
class MassIntegrator: public BilinearFormIntegrator
{
   friend class DGMassInverse;
protected:
#ifndef MFEM_THREAD_SAFE
   Vector shape, te_shape;
#endif
   Coefficient *Q;
   // PA extension
   const FiniteElementSpace *fespace;
   Vector pa_data;
   const DofToQuad *maps;                 ///< Not owned
   const GeometricFactors *geom;          ///< Not owned
   const FaceGeometricFactors *face_geom; ///< Not owned
   int dim, ne, nq, dofs1D, quad1D;

public:
   MassIntegrator(const IntegrationRule *ir = NULL)
      : BilinearFormIntegrator(ir), Q(NULL), maps(NULL), geom(NULL) { }

   /// Construct a mass integrator with coefficient q
   MassIntegrator(Coefficient &q, const IntegrationRule *ir = NULL)
      : BilinearFormIntegrator(ir), Q(&q), maps(NULL), geom(NULL) { }

   /** Given a particular Finite Element computes the element mass matrix
       elmat. */
   virtual void AssembleElementMatrix(const FiniteElement &el,
                                      ElementTransformation &Trans,
                                      DenseMatrix &elmat);
   virtual void AssembleElementMatrix2(const FiniteElement &trial_fe,
                                       const FiniteElement &test_fe,
                                       ElementTransformation &Trans,
                                       DenseMatrix &elmat);

   virtual void AssembleMF(const FiniteElementSpace &fes);

   using BilinearFormIntegrator::AssemblePA;
   virtual void AssemblePA(const FiniteElementSpace &fes);

   virtual void AssemblePABoundary(const FiniteElementSpace &fes);

   virtual void AssembleEA(const FiniteElementSpace &fes, Vector &emat,
                           const bool add);

   virtual void AssembleDiagonalPA(Vector &diag);

   virtual void AssembleDiagonalMF(Vector &diag);

   virtual void AddMultMF(const Vector&, Vector&) const;

   virtual void AddMultPA(const Vector&, Vector&) const;

   virtual void AddMultTransposePA(const Vector&, Vector&) const;

   static const IntegrationRule &GetRule(const FiniteElement &trial_fe,
                                         const FiniteElement &test_fe,
                                         ElementTransformation &Trans);

   bool SupportsCeed() const { return DeviceCanUseCeed(); }

   const Coefficient *GetCoefficient() const { return Q; }
};

/** Mass integrator $(u, v)$ restricted to the boundary of a domain */
class BoundaryMassIntegrator : public MassIntegrator
{
public:
   BoundaryMassIntegrator(Coefficient &q) : MassIntegrator(q) { }

   using BilinearFormIntegrator::AssembleFaceMatrix;
   virtual void AssembleFaceMatrix(const FiniteElement &el1,
                                   const FiniteElement &el2,
                                   FaceElementTransformations &Trans,
                                   DenseMatrix &elmat);
};

/// $\alpha (Q \cdot \nabla u, v)$
class ConvectionIntegrator : public BilinearFormIntegrator
{
protected:
   VectorCoefficient *Q;
   real_t alpha;
   // PA extension
   Vector pa_data;
   const DofToQuad *maps;         ///< Not owned
   const GeometricFactors *geom;  ///< Not owned
   int dim, ne, nq, dofs1D, quad1D;

private:
#ifndef MFEM_THREAD_SAFE
   DenseMatrix dshape, adjJ, Q_ir;
   Vector shape, vec2, BdFidxT;
#endif

public:
   ConvectionIntegrator(VectorCoefficient &q, real_t a = 1.0)
      : Q(&q) { alpha = a; }

   virtual void AssembleElementMatrix(const FiniteElement &,
                                      ElementTransformation &,
                                      DenseMatrix &);

   virtual void AssembleMF(const FiniteElementSpace &fes);

   using BilinearFormIntegrator::AssemblePA;
   virtual void AssemblePA(const FiniteElementSpace&);

   virtual void AssembleEA(const FiniteElementSpace &fes, Vector &emat,
                           const bool add);

   virtual void AssembleDiagonalPA(Vector &diag);

   virtual void AssembleDiagonalMF(Vector &diag);

   virtual void AddMultMF(const Vector&, Vector&) const;

   virtual void AddMultPA(const Vector&, Vector&) const;

   virtual void AddMultTransposePA(const Vector &x, Vector &y) const;

   static const IntegrationRule &GetRule(const FiniteElement &el,
                                         ElementTransformation &Trans);

   static const IntegrationRule &GetRule(const FiniteElement &trial_fe,
                                         const FiniteElement &test_fe,
                                         ElementTransformation &Trans);

   bool SupportsCeed() const { return DeviceCanUseCeed(); }
};

// Alias for @ConvectionIntegrator.
using NonconservativeConvectionIntegrator = ConvectionIntegrator;

/// $-\alpha (u, q \cdot \nabla v)$, negative transpose of ConvectionIntegrator
class ConservativeConvectionIntegrator : public TransposeIntegrator
{
public:
   ConservativeConvectionIntegrator(VectorCoefficient &q, real_t a = 1.0)
      : TransposeIntegrator(new ConvectionIntegrator(q, -a)) { }
};

/// $\alpha (Q \cdot \nabla u, v)$ using the "group" FE discretization
class GroupConvectionIntegrator : public BilinearFormIntegrator
{
protected:
   VectorCoefficient *Q;
   real_t alpha;

private:
   DenseMatrix dshape, adjJ, Q_nodal, grad;
   Vector shape;

public:
   GroupConvectionIntegrator(VectorCoefficient &q, real_t a = 1.0)
      : Q(&q) { alpha = a; }
   virtual void AssembleElementMatrix(const FiniteElement &,
                                      ElementTransformation &,
                                      DenseMatrix &);
};

/** Class for integrating the bilinear form $a(u,v) := (Q u, v)$,
    where $u=(u_1,\dots,u_n)$ and $v=(v_1,\dots,v_n)$, $u_i$ and $v_i$ are defined
    by scalar FE through standard transformation. */
class VectorMassIntegrator: public BilinearFormIntegrator
{
private:
   int vdim;
   Vector shape, te_shape, vec;
   DenseMatrix partelmat;
   DenseMatrix mcoeff;
   int Q_order;

protected:
   Coefficient *Q;
   VectorCoefficient *VQ;
   MatrixCoefficient *MQ;
   // PA extension
   Vector pa_data;
   const DofToQuad *maps;         ///< Not owned
   const GeometricFactors *geom;  ///< Not owned
   int dim, ne, nq, dofs1D, quad1D;

public:
   /// Construct an integrator with coefficient 1.0
   VectorMassIntegrator()
      : vdim(-1), Q_order(0), Q(NULL), VQ(NULL), MQ(NULL) { }
   /** Construct an integrator with scalar coefficient q.  If possible, save
       memory by using a scalar integrator since the resulting matrix is block
       diagonal with the same diagonal block repeated. */
   VectorMassIntegrator(Coefficient &q, int qo = 0)
      : vdim(-1), Q_order(qo), Q(&q), VQ(NULL), MQ(NULL) { }
   VectorMassIntegrator(Coefficient &q, const IntegrationRule *ir)
      : BilinearFormIntegrator(ir), vdim(-1), Q_order(0), Q(&q), VQ(NULL),
        MQ(NULL) { }
   /// Construct an integrator with diagonal coefficient q
   VectorMassIntegrator(VectorCoefficient &q, int qo = 0)
      : vdim(q.GetVDim()), Q_order(qo), Q(NULL), VQ(&q), MQ(NULL) { }
   /// Construct an integrator with matrix coefficient q
   VectorMassIntegrator(MatrixCoefficient &q, int qo = 0)
      : vdim(q.GetVDim()), Q_order(qo), Q(NULL), VQ(NULL), MQ(&q) { }

   int GetVDim() const { return vdim; }
   void SetVDim(int vdim_) { vdim = vdim_; }

   virtual void AssembleElementMatrix(const FiniteElement &el,
                                      ElementTransformation &Trans,
                                      DenseMatrix &elmat);
   virtual void AssembleElementMatrix2(const FiniteElement &trial_fe,
                                       const FiniteElement &test_fe,
                                       ElementTransformation &Trans,
                                       DenseMatrix &elmat);
   using BilinearFormIntegrator::AssemblePA;
   virtual void AssemblePA(const FiniteElementSpace &fes);
   virtual void AssembleMF(const FiniteElementSpace &fes);
   virtual void AssembleDiagonalPA(Vector &diag);
   virtual void AssembleDiagonalMF(Vector &diag);
   virtual void AddMultPA(const Vector &x, Vector &y) const;
   virtual void AddMultMF(const Vector &x, Vector &y) const;
   bool SupportsCeed() const { return DeviceCanUseCeed(); }
};


/** Class for integrating $(\nabla \cdot u, p)$ where $u$ is a vector field given by
    VectorFiniteElement through Piola transformation (for Raviart-Thomas elements); $p$ is
    scalar function given by FiniteElement through standard transformation.
    Here, $u$ is the trial function and $p$ is the test function.

    Note: if the test space does not have map type INTEGRAL, then the element
    matrix returned by AssembleElementMatrix2 will not depend on the
    ElementTransformation Trans. */
class VectorFEDivergenceIntegrator : public BilinearFormIntegrator
{
protected:
   Coefficient *Q;

   using BilinearFormIntegrator::AssemblePA;
   virtual void AssemblePA(const FiniteElementSpace &trial_fes,
                           const FiniteElementSpace &test_fes);

   virtual void AddMultPA(const Vector&, Vector&) const;
   virtual void AddMultTransposePA(const Vector&, Vector&) const;

private:
#ifndef MFEM_THREAD_SAFE
   Vector divshape, shape;
#endif

   // PA extension
   Vector pa_data;
   const DofToQuad *mapsO;         ///< Not owned. DOF-to-quad map, open.
   const DofToQuad *L2mapsO;       ///< Not owned. DOF-to-quad map, open.
   const DofToQuad *mapsC;         ///< Not owned. DOF-to-quad map, closed.
   int dim, ne, dofs1D, L2dofs1D, quad1D;

public:
   VectorFEDivergenceIntegrator() { Q = NULL; }
   VectorFEDivergenceIntegrator(Coefficient &q) { Q = &q; }
   virtual void AssembleElementMatrix(const FiniteElement &el,
                                      ElementTransformation &Trans,
                                      DenseMatrix &elmat) { }
   virtual void AssembleElementMatrix2(const FiniteElement &trial_fe,
                                       const FiniteElement &test_fe,
                                       ElementTransformation &Trans,
                                       DenseMatrix &elmat);

   virtual void AssembleDiagonalPA_ADAt(const Vector &D, Vector &diag);
};


/** Integrator for $(-Q u, \nabla v)$ for Nedelec ($u$) and $H^1$ ($v$) elements.
    This is equivalent to a weak divergence of the $H(curl$ basis functions. */
class VectorFEWeakDivergenceIntegrator: public BilinearFormIntegrator
{
protected:
   Coefficient *Q;

private:
#ifndef MFEM_THREAD_SAFE
   DenseMatrix dshape;
   DenseMatrix dshapedxt;
   DenseMatrix vshape;
   DenseMatrix invdfdx;
#endif

public:
   VectorFEWeakDivergenceIntegrator() { Q = NULL; }
   VectorFEWeakDivergenceIntegrator(Coefficient &q) { Q = &q; }
   virtual void AssembleElementMatrix(const FiniteElement &el,
                                      ElementTransformation &Trans,
                                      DenseMatrix &elmat) { }
   virtual void AssembleElementMatrix2(const FiniteElement &trial_fe,
                                       const FiniteElement &test_fe,
                                       ElementTransformation &Trans,
                                       DenseMatrix &elmat);
};

/** Integrator for $(\mathrm{curl}(u), v)$ for Nedelec and Raviart-Thomas elements. If the trial and
    test spaces are switched, assembles the form $(u, \mathrm{curl}(v))$. */
class VectorFECurlIntegrator: public BilinearFormIntegrator
{
protected:
   Coefficient *Q;

private:
#ifndef MFEM_THREAD_SAFE
   DenseMatrix curlshapeTrial;
   DenseMatrix vshapeTest;
   DenseMatrix curlshapeTrial_dFT;
#endif

public:
   VectorFECurlIntegrator() { Q = NULL; }
   VectorFECurlIntegrator(Coefficient &q) { Q = &q; }
   virtual void AssembleElementMatrix(const FiniteElement &el,
                                      ElementTransformation &Trans,
                                      DenseMatrix &elmat) { }
   virtual void AssembleElementMatrix2(const FiniteElement &trial_fe,
                                       const FiniteElement &test_fe,
                                       ElementTransformation &Trans,
                                       DenseMatrix &elmat);
};

/// Class for integrating $ (Q \partial_i(u), v) $ where $u$ and $v$ are scalars
class DerivativeIntegrator : public BilinearFormIntegrator
{
protected:
   Coefficient* Q;

private:
   int xi;
   DenseMatrix dshape, dshapedxt, invdfdx;
   Vector shape, dshapedxi;

public:
   DerivativeIntegrator(Coefficient &q, int i) : Q(&q), xi(i) { }
   virtual void AssembleElementMatrix(const FiniteElement &el,
                                      ElementTransformation &Trans,
                                      DenseMatrix &elmat)
   { AssembleElementMatrix2(el,el,Trans,elmat); }
   virtual void AssembleElementMatrix2(const FiniteElement &trial_fe,
                                       const FiniteElement &test_fe,
                                       ElementTransformation &Trans,
                                       DenseMatrix &elmat);
};

/// Integrator for $(\mathrm{curl}(u), \mathrm{curl}(v))$ for Nedelec elements
class CurlCurlIntegrator: public BilinearFormIntegrator
{
private:
   Vector vec, pointflux;
#ifndef MFEM_THREAD_SAFE
   Vector D;
   DenseMatrix curlshape, curlshape_dFt, M;
   DenseMatrix te_curlshape, te_curlshape_dFt;
   DenseMatrix vshape, projcurl;
#endif

protected:
   Coefficient *Q;
   DiagonalMatrixCoefficient *DQ;
   MatrixCoefficient *MQ;

   // PA extension
   Vector pa_data;
   const DofToQuad *mapsO;         ///< Not owned. DOF-to-quad map, open.
   const DofToQuad *mapsC;         ///< Not owned. DOF-to-quad map, closed.
   const GeometricFactors *geom;   ///< Not owned
   int dim, ne, nq, dofs1D, quad1D;
   bool symmetric = true; ///< False if using a nonsymmetric matrix coefficient

public:
   CurlCurlIntegrator() { Q = NULL; DQ = NULL; MQ = NULL; }
   /// Construct a bilinear form integrator for Nedelec elements
   CurlCurlIntegrator(Coefficient &q, const IntegrationRule *ir = NULL) :
      BilinearFormIntegrator(ir), Q(&q), DQ(NULL), MQ(NULL) { }
   CurlCurlIntegrator(DiagonalMatrixCoefficient &dq,
                      const IntegrationRule *ir = NULL) :
      BilinearFormIntegrator(ir), Q(NULL), DQ(&dq), MQ(NULL) { }
   CurlCurlIntegrator(MatrixCoefficient &mq, const IntegrationRule *ir = NULL) :
      BilinearFormIntegrator(ir), Q(NULL), DQ(NULL), MQ(&mq) { }

   /* Given a particular Finite Element, compute the
      element curl-curl matrix elmat */
   virtual void AssembleElementMatrix(const FiniteElement &el,
                                      ElementTransformation &Trans,
                                      DenseMatrix &elmat);

   virtual void AssembleElementMatrix2(const FiniteElement &trial_fe,
                                       const FiniteElement &test_fe,
                                       ElementTransformation &Trans,
                                       DenseMatrix &elmat);

   virtual void ComputeElementFlux(const FiniteElement &el,
                                   ElementTransformation &Trans,
                                   Vector &u, const FiniteElement &fluxelem,
                                   Vector &flux, bool with_coef,
                                   const IntegrationRule *ir = NULL);

   virtual real_t ComputeFluxEnergy(const FiniteElement &fluxelem,
                                    ElementTransformation &Trans,
                                    Vector &flux, Vector *d_energy = NULL);

   using BilinearFormIntegrator::AssemblePA;
   virtual void AssemblePA(const FiniteElementSpace &fes);
   virtual void AddMultPA(const Vector &x, Vector &y) const;
   virtual void AssembleDiagonalPA(Vector& diag);

   const Coefficient *GetCoefficient() const { return Q; }
};

/** Integrator for $(\mathrm{curl}(u), \mathrm{curl}(v))$ for FE spaces defined by 'dim' copies of a
    scalar FE space. */
class VectorCurlCurlIntegrator: public BilinearFormIntegrator
{
private:
#ifndef MFEM_THREAD_SAFE
   DenseMatrix dshape_hat, dshape, curlshape, Jadj, grad_hat, grad;
#endif

protected:
   Coefficient *Q;

public:
   VectorCurlCurlIntegrator() { Q = NULL; }

   VectorCurlCurlIntegrator(Coefficient &q) : Q(&q) { }

   /// Assemble an element matrix
   virtual void AssembleElementMatrix(const FiniteElement &el,
                                      ElementTransformation &Trans,
                                      DenseMatrix &elmat);
   /// Compute element energy: $ \frac{1}{2} (\mathrm{curl}(u), \mathrm{curl}(u))_E$
   virtual real_t GetElementEnergy(const FiniteElement &el,
                                   ElementTransformation &Tr,
                                   const Vector &elfun);
};

/** Class for integrating the bilinear form $a(u,v) := (Q \mathrm{curl}(u), v)$ where $Q$ is
    an optional scalar coefficient, and $v$ is a vector with components $v_i$ in
    the $L_2$ or $H^1$ space. This integrator handles 3 cases:
    1. u ∈ $H(curl$ in 3D, $v$ is a 3D vector with components $v_i$ in $L^2$ or $H^1$
    2. u ∈ $H(curl$ in 2D, $v$ is a scalar field in $L^2$ or $H^1$
    3. u is a scalar field in $H^1$, i.e, $\mathrm{curl}(u) := \begin{pmatrix} 0 & 1 \\ -1 & 0 \end{pmatrix}$, $\nabla u$ and $v$ is a
        2D vector field with components $v_i$ in $L^2$ or $H^1$ space.

    Note: Case 2 can also be handled by MixedScalarCurlIntegrator  */
class MixedCurlIntegrator : public BilinearFormIntegrator
{
protected:
   Coefficient *Q;

private:
   Vector shape;
   DenseMatrix dshape;
   DenseMatrix curlshape;
   DenseMatrix elmat_comp;
public:
   MixedCurlIntegrator() : Q{NULL} { }
   MixedCurlIntegrator(Coefficient *q_) :  Q{q_} { }
   MixedCurlIntegrator(Coefficient &q) :  Q{&q} { }

   virtual void AssembleElementMatrix2(const FiniteElement &trial_fe,
                                       const FiniteElement &test_fe,
                                       ElementTransformation &Trans,
                                       DenseMatrix &elmat);
};

/** Integrator for $(Q u, v)$, where $Q$ is an optional coefficient (of type scalar,
    vector (diagonal matrix), or matrix), trial function $u$ is in $H(curl$ or
    $H(div)$, and test function $v$ is in $H(curl$, $H(div)$, or $v=(v_1,\dots,v_n)$, where
    $v_i$ are in $H^1$. */
class VectorFEMassIntegrator: public BilinearFormIntegrator
{
private:
   void Init(Coefficient *q, DiagonalMatrixCoefficient *dq, MatrixCoefficient *mq)
   { Q = q; DQ = dq; MQ = mq; }

#ifndef MFEM_THREAD_SAFE
   Vector shape;
   Vector D;
   DenseMatrix K;
   DenseMatrix partelmat;
   DenseMatrix test_vshape;
   DenseMatrix trial_vshape;
#endif

protected:
   Coefficient *Q;
   DiagonalMatrixCoefficient *DQ;
   MatrixCoefficient *MQ;

   // PA extension
   Vector pa_data;
   const DofToQuad *mapsO;         ///< Not owned. DOF-to-quad map, open.
   const DofToQuad *mapsC;         ///< Not owned. DOF-to-quad map, closed.
   const DofToQuad *mapsOtest;     ///< Not owned. DOF-to-quad map, open.
   const DofToQuad *mapsCtest;     ///< Not owned. DOF-to-quad map, closed.
   const GeometricFactors *geom;   ///< Not owned
   int dim, ne, nq, dofs1D, dofs1Dtest, quad1D, trial_fetype, test_fetype;
   bool symmetric = true; ///< False if using a nonsymmetric matrix coefficient

public:
   VectorFEMassIntegrator() { Init(NULL, NULL, NULL); }
   VectorFEMassIntegrator(Coefficient *q_) { Init(q_, NULL, NULL); }
   VectorFEMassIntegrator(Coefficient &q) { Init(&q, NULL, NULL); }
   VectorFEMassIntegrator(DiagonalMatrixCoefficient *dq_) { Init(NULL, dq_, NULL); }
   VectorFEMassIntegrator(DiagonalMatrixCoefficient &dq) { Init(NULL, &dq, NULL); }
   VectorFEMassIntegrator(MatrixCoefficient *mq_) { Init(NULL, NULL, mq_); }
   VectorFEMassIntegrator(MatrixCoefficient &mq) { Init(NULL, NULL, &mq); }

   virtual void AssembleElementMatrix(const FiniteElement &el,
                                      ElementTransformation &Trans,
                                      DenseMatrix &elmat);
   virtual void AssembleElementMatrix2(const FiniteElement &trial_fe,
                                       const FiniteElement &test_fe,
                                       ElementTransformation &Trans,
                                       DenseMatrix &elmat);

   virtual void AssemblePA(const FiniteElementSpace &fes);
   virtual void AssemblePA(const FiniteElementSpace &trial_fes,
                           const FiniteElementSpace &test_fes);
   virtual void AddMultPA(const Vector &x, Vector &y) const;
   virtual void AddMultTransposePA(const Vector &x, Vector &y) const;
   virtual void AssembleDiagonalPA(Vector& diag);

   const Coefficient *GetCoefficient() const { return Q; }
};

/** Integrator for $(Q \nabla \cdot u, v)$ where $u=(u_1,\cdots,u_n)$ and all $u_i$ are in the same
    scalar FE space; $v$ is also in a (different) scalar FE space.  */
class VectorDivergenceIntegrator : public BilinearFormIntegrator
{
protected:
   Coefficient *Q;

private:
   Vector shape;
   Vector divshape;
   DenseMatrix dshape;
   DenseMatrix gshape;
   DenseMatrix Jadj;
   // PA extension
   Vector pa_data;
   const DofToQuad *trial_maps, *test_maps; ///< Not owned
   const GeometricFactors *geom;            ///< Not owned
   int dim, ne, nq;
   int trial_dofs1D, test_dofs1D, quad1D;

public:
   VectorDivergenceIntegrator() :
      Q(NULL), trial_maps(NULL), test_maps(NULL), geom(NULL)
   {  }
   VectorDivergenceIntegrator(Coefficient *q_) :
      Q(q_), trial_maps(NULL), test_maps(NULL), geom(NULL)
   { }
   VectorDivergenceIntegrator(Coefficient &q) :
      Q(&q), trial_maps(NULL), test_maps(NULL), geom(NULL)
   { }

   virtual void AssembleElementMatrix2(const FiniteElement &trial_fe,
                                       const FiniteElement &test_fe,
                                       ElementTransformation &Trans,
                                       DenseMatrix &elmat);

   using BilinearFormIntegrator::AssemblePA;
   virtual void AssemblePA(const FiniteElementSpace &trial_fes,
                           const FiniteElementSpace &test_fes);

   virtual void AddMultPA(const Vector &x, Vector &y) const;
   virtual void AddMultTransposePA(const Vector &x, Vector &y) const;

   static const IntegrationRule &GetRule(const FiniteElement &trial_fe,
                                         const FiniteElement &test_fe,
                                         ElementTransformation &Trans);
};

/// $(Q \nabla \cdot u, \nabla \cdot v)$ for Raviart-Thomas elements
class DivDivIntegrator: public BilinearFormIntegrator
{
protected:
   Coefficient *Q;

   using BilinearFormIntegrator::AssemblePA;
   virtual void AssemblePA(const FiniteElementSpace &fes);
   virtual void AddMultPA(const Vector &x, Vector &y) const;
   virtual void AssembleDiagonalPA(Vector& diag);

private:
#ifndef MFEM_THREAD_SAFE
   Vector divshape, te_divshape;
#endif

   // PA extension
   Vector pa_data;
   const DofToQuad *mapsO;         ///< Not owned. DOF-to-quad map, open.
   const DofToQuad *mapsC;         ///< Not owned. DOF-to-quad map, closed.
   const GeometricFactors *geom;   ///< Not owned
   int dim, ne, dofs1D, quad1D;

public:
   DivDivIntegrator() { Q = NULL; }
   DivDivIntegrator(Coefficient &q, const IntegrationRule *ir = NULL) :
      BilinearFormIntegrator(ir), Q(&q) { }

   virtual void AssembleElementMatrix(const FiniteElement &el,
                                      ElementTransformation &Trans,
                                      DenseMatrix &elmat);

   virtual void AssembleElementMatrix2(const FiniteElement &trial_fe,
                                       const FiniteElement &test_fe,
                                       ElementTransformation &Trans,
                                       DenseMatrix &elmat);

   const Coefficient *GetCoefficient() const { return Q; }
};

/** Integrator for
    $$
      (Q \nabla u, \nabla v) = \sum_i (Q \nabla u_i, \nabla v_i) e_i e_i^{\mathrm{T}}
    $$
    for vector FE spaces, where $e_i$ is the unit vector in the $i$-th direction.
    The resulting local element matrix is square, of size <tt> vdim*dof </tt>,
    where \c vdim is the vector dimension space and \c dof is the local degrees
    of freedom. The integrator is not aware of the true vector dimension and
    must use \c VectorCoefficient, \c MatrixCoefficient, or a caller-specified
    value to determine the vector space. For a scalar coefficient, the caller
    may manually specify the vector dimension or the vector dimension is assumed
    to be the spatial dimension (i.e. 2-dimension or 3-dimension).
*/
class VectorDiffusionIntegrator : public BilinearFormIntegrator
{
protected:
   Coefficient *Q = NULL;
   VectorCoefficient *VQ = NULL;
   MatrixCoefficient *MQ = NULL;

   // PA extension
   const DofToQuad *maps;         ///< Not owned
   const GeometricFactors *geom;  ///< Not owned
   int dim, sdim, ne, dofs1D, quad1D;
   Vector pa_data;

private:
   DenseMatrix dshape, dshapedxt, pelmat;
   int vdim = -1;
   DenseMatrix mcoeff;
   Vector vcoeff;

public:
   VectorDiffusionIntegrator() { }

   /** \brief Integrator with unit coefficient for caller-specified vector
       dimension.

       If the vector dimension does not match the true dimension of the space,
       the resulting element matrix will be mathematically invalid. */
   VectorDiffusionIntegrator(int vector_dimension)
      : vdim(vector_dimension) { }

   VectorDiffusionIntegrator(Coefficient &q)
      : Q(&q) { }

   VectorDiffusionIntegrator(Coefficient &q, const IntegrationRule *ir)
      : BilinearFormIntegrator(ir), Q(&q) { }

   /** \brief Integrator with scalar coefficient for caller-specified vector
       dimension.

       The element matrix is block-diagonal with \c vdim copies of the element
       matrix integrated with the \c Coefficient.

       If the vector dimension does not match the true dimension of the space,
       the resulting element matrix will be mathematically invalid. */
   VectorDiffusionIntegrator(Coefficient &q, int vector_dimension)
      : Q(&q), vdim(vector_dimension) { }

   /** \brief Integrator with \c VectorCoefficient. The vector dimension of the
       \c FiniteElementSpace is assumed to be the same as the dimension of the
       \c Vector.

       The element matrix is block-diagonal and each block is integrated with
       coefficient $q_{i}$.

       If the vector dimension does not match the true dimension of the space,
       the resulting element matrix will be mathematically invalid. */
   VectorDiffusionIntegrator(VectorCoefficient &vq)
      : VQ(&vq), vdim(vq.GetVDim()) { }

   /** \brief Integrator with \c MatrixCoefficient. The vector dimension of the
       \c FiniteElementSpace is assumed to be the same as the dimension of the
       \c Matrix.

       The element matrix is populated in each block. Each block is integrated
       with coefficient $q_{ij}$.

       If the vector dimension does not match the true dimension of the space,
       the resulting element matrix will be mathematically invalid. */
   VectorDiffusionIntegrator(MatrixCoefficient& mq)
      : MQ(&mq), vdim(mq.GetVDim()) { }

   virtual void AssembleElementMatrix(const FiniteElement &el,
                                      ElementTransformation &Trans,
                                      DenseMatrix &elmat);
   virtual void AssembleElementVector(const FiniteElement &el,
                                      ElementTransformation &Tr,
                                      const Vector &elfun, Vector &elvect);
   using BilinearFormIntegrator::AssemblePA;
   virtual void AssemblePA(const FiniteElementSpace &fes);
   virtual void AssembleMF(const FiniteElementSpace &fes);
   virtual void AssembleDiagonalPA(Vector &diag);
   virtual void AssembleDiagonalMF(Vector &diag);
   virtual void AddMultPA(const Vector &x, Vector &y) const;
   virtual void AddMultMF(const Vector &x, Vector &y) const;
   bool SupportsCeed() const { return DeviceCanUseCeed(); }
};

/** Integrator for the linear elasticity form:
    $$
      a(u,v) = (\lambda \mathrm{div}(u), \mathrm{div}(v)) + (2 \mu \varepsilon(u), \varepsilon(v)),
    $$
    where $\varepsilon(v) = \frac{1}{2} (\mathrm{grad}(v) + \mathrm{grad}(v)^{\mathrm{T}})$.
    This is a 'Vector' integrator, i.e. defined for FE spaces
    using multiple copies of a scalar FE space. */
class ElasticityIntegrator : public BilinearFormIntegrator
{
   friend class ElasticityComponentIntegrator;

protected:
   real_t q_lambda, q_mu;
   Coefficient *lambda, *mu;

private:
#ifndef MFEM_THREAD_SAFE
   Vector shape;
   DenseMatrix dshape, gshape, pelmat;
   Vector divshape;
#endif

   // PA extension

   const DofToQuad *maps;         ///< Not owned
   const GeometricFactors *geom;  ///< Not owned
   int vdim, ndofs;
   const FiniteElementSpace *fespace;   ///< Not owned.

   std::unique_ptr<QuadratureSpace> q_space;
   /// Coefficients projected onto q_space
   std::unique_ptr<CoefficientVector> lambda_quad, mu_quad;
   /// Workspace vector
   std::unique_ptr<QuadratureFunction> q_vec;

   /// Set up the quadrature space and project lambda and mu coefficients
   void SetUpQuadratureSpaceAndCoefficients(const FiniteElementSpace &fes);

public:
   ElasticityIntegrator(Coefficient &l, Coefficient &m)
   { lambda = &l; mu = &m; }
   /** With this constructor $\lambda = q_l m$ and $\mu = q_m m$
       if $dim q_l + 2 q_m = 0$ then $tr(\sigma) = 0$. */
   ElasticityIntegrator(Coefficient &m, real_t q_l, real_t q_m)
   { lambda = NULL; mu = &m; q_lambda = q_l; q_mu = q_m; }

   virtual void AssembleElementMatrix(const FiniteElement &el,
                                      ElementTransformation &Tr,
                                      DenseMatrix &elmat);

   using BilinearFormIntegrator::AssemblePA;
   virtual void AssemblePA(const FiniteElementSpace &fes);

   virtual void AssembleDiagonalPA(Vector &diag);

   virtual void AddMultPA(const Vector &x, Vector &y) const;

   virtual void AddMultTransposePA(const Vector &x, Vector &y) const;

   /** Compute the stress corresponding to the local displacement @a $u$ and
       interpolate it at the nodes of the given @a fluxelem. Only the symmetric
       part of the stress is stored, so that the size of @a flux is equal to
       the number of DOFs in @a fluxelem times dim*(dim+1)/2. In 2D, the order
       of the stress components is: $s_xx, s_yy, s_xy$. In 3D, it is: $s_xx, s_yy,
       s_zz, s_xy, s_xz, s_yz$. In other words, @a flux is the local vector for
       a FE space with dim*(dim+1)/2 vector components, based on the finite
       element @a fluxelem. The integration rule is taken from @a fluxelem.
       @a ir exists to specific an alternative integration rule. */
   virtual void ComputeElementFlux(const FiniteElement &el,
                                   ElementTransformation &Trans,
                                   Vector &u,
                                   const FiniteElement &fluxelem,
                                   Vector &flux, bool with_coef = true,
                                   const IntegrationRule *ir = NULL);

   /** Compute the element energy (integral of the strain energy density)
       corresponding to the stress represented by @a flux which is a vector of
       coefficients multiplying the basis functions defined by @a fluxelem. In
       other words, @a flux is the local vector for a FE space with
       dim*(dim+1)/2 vector components, based on the finite element @a fluxelem.
       The number of components, dim*(dim+1)/2 is such that it represents the
       symmetric part of the (symmetric) stress tensor. The order of the
       components is: $s_xx, s_yy, s_xy$ in 2D, and $s_xx, s_yy, s_zz, s_xy, s_xz,
       s_yz$ in 3D. */
   virtual real_t ComputeFluxEnergy(const FiniteElement &fluxelem,
                                    ElementTransformation &Trans,
                                    Vector &flux, Vector *d_energy = NULL);
};

/// @brief Integrator that computes the PA action of one of the blocks in an
/// ElasticityIntegrator, considering the elasticity operator as a dim x dim
/// block operator.
class ElasticityComponentIntegrator : public BilinearFormIntegrator
{
   ElasticityIntegrator &parent;
   const int i_block;
   const int j_block;

   const DofToQuad *maps;         ///< Not owned
   const GeometricFactors *geom;  ///< Not owned
   const FiniteElementSpace *fespace;   ///< Not owned.

public:
   /// @brief Given an ElasticityIntegrator, create an integrator that
   /// represents the $(i,j)$th component block.
   ///
   /// @note The parent ElasticityIntegrator must remain valid throughout the
   /// lifetime of this integrator.
   ElasticityComponentIntegrator(ElasticityIntegrator &parent_, int i_, int j_);

   using BilinearFormIntegrator::AssemblePA;
   virtual void AssemblePA(const FiniteElementSpace &fes);

   virtual void AssembleEA(const FiniteElementSpace &fes, Vector &emat,
                           const bool add = true);

   virtual void AddMultPA(const Vector &x, Vector &y) const;

   virtual void AddMultTransposePA(const Vector &x, Vector &y) const;
};

/** Integrator for the DG form:
    $$
      \alpha \langle \rho_u (u \cdot n) \{v\},[w] \rangle + \beta \langle \rho_u |u \cdot n| [v],[w] \rangle,
    $$
    where $v$ and $w$ are the trial and test variables, respectively, and $\rho$/$u$ are
    given scalar/vector coefficients. $\{v\}$ represents the average value of $v$ on
    the face and $[v]$ is the jump such that $\{v\}=(v_1+v_2)/2$ and $[v]=(v_1-v_2)$ for the
    face between elements $1$ and $2$. For boundary elements, $v2=0$. The vector
    coefficient, $u$, is assumed to be continuous across the faces and when given
    the scalar coefficient, $\rho$, is assumed to be discontinuous. The integrator
    uses the upwind value of $\rho$, denoted by $\rho_u$, which is value from the side into which
    the vector coefficient, $u$, points.

    One use case for this integrator is to discretize the operator $-u \cdot \nabla v$
    with a DG formulation. The resulting formulation uses the
    ConvectionIntegrator (with coefficient $u$, and parameter $\alpha = -1$) and the
    transpose of the DGTraceIntegrator (with coefficient $u$, and parameters $\alpha = 1$,
    $\beta = -1/2$ to use the upwind face flux, see also
    NonconservativeDGTraceIntegrator). This discretization and the handling of
    the inflow and outflow boundaries is illustrated in Example 9/9p.

    Another use case for this integrator is to discretize the operator $-\mathrm{div}(u v)$
    with a DG formulation. The resulting formulation is conservative and
    consists of the ConservativeConvectionIntegrator (with coefficient $u$, and
    parameter $\alpha = -1$) plus the DGTraceIntegrator (with coefficient $u$, and
    parameters $\alpha = -1$, $\beta = -1/2$ to use the upwind face flux).
    */
class DGTraceIntegrator : public BilinearFormIntegrator
{
protected:
   Coefficient *rho;
   VectorCoefficient *u;
   real_t alpha, beta;
   // PA extension
   Vector pa_data;
   const DofToQuad *maps;             ///< Not owned
   const FaceGeometricFactors *geom;  ///< Not owned
   int dim, nf, nq, dofs1D, quad1D;

private:
   Vector shape1, shape2;
   Vector tr_shape1, te_shape1, tr_shape2, te_shape2;

public:
   /// Construct integrator with $\rho = 1$, $\beta = \alpha/2$.
   DGTraceIntegrator(VectorCoefficient &u_, real_t a)
   { rho = NULL; u = &u_; alpha = a; beta = 0.5*a; }

   /// Construct integrator with $\rho = 1$.
   DGTraceIntegrator(VectorCoefficient &u_, real_t a, real_t b)
   { rho = NULL; u = &u_; alpha = a; beta = b; }

   DGTraceIntegrator(Coefficient &rho_, VectorCoefficient &u_,
                     real_t a, real_t b)
   { rho = &rho_; u = &u_; alpha = a; beta = b; }

   using BilinearFormIntegrator::AssembleFaceMatrix;
   virtual void AssembleFaceMatrix(const FiniteElement &el1,
                                   const FiniteElement &el2,
                                   FaceElementTransformations &Trans,
                                   DenseMatrix &elmat);
   virtual void AssembleFaceMatrix(const FiniteElement &trial_fe1,
                                   const FiniteElement &test_fe1,
                                   const FiniteElement &trial_fe2,
                                   const FiniteElement &test_fe2,
                                   FaceElementTransformations &Trans,
                                   DenseMatrix &elmat);

   virtual void AssemblePAInteriorFaces(const FiniteElementSpace &fes);

   virtual void AssemblePABoundaryFaces(const FiniteElementSpace &fes);

   virtual void AddMultTransposePA(const Vector &x, Vector &y) const;

   virtual void AddMultPA(const Vector&, Vector&) const;

   virtual void AssembleEAInteriorFaces(const FiniteElementSpace& fes,
                                        Vector &ea_data_int,
                                        Vector &ea_data_ext,
                                        const bool add);

   virtual void AssembleEABoundaryFaces(const FiniteElementSpace& fes,
                                        Vector &ea_data_bdr,
                                        const bool add);

   static const IntegrationRule &GetRule(Geometry::Type geom, int order,
                                         FaceElementTransformations &T);

private:
   void SetupPA(const FiniteElementSpace &fes, FaceType type);
};

// Alias for @a DGTraceIntegrator.
using ConservativeDGTraceIntegrator = DGTraceIntegrator;

/** Integrator that represents the face terms used for the non-conservative
    DG discretization of the convection equation:
    $$
      -\alpha \langle \rho_u (u \cdot n) \{v\},[w] \rangle + \beta \langle \rho_u |u \cdot n| [v],[w] \rangle.
    $$
    This integrator can be used with together with ConvectionIntegrator to
    implement an upwind DG discretization in non-conservative form, see ex9 and
    ex9p. */
class NonconservativeDGTraceIntegrator : public TransposeIntegrator
{
public:
   NonconservativeDGTraceIntegrator(VectorCoefficient &u, real_t a)
      : TransposeIntegrator(new DGTraceIntegrator(u, -a, 0.5*a)) { }

   NonconservativeDGTraceIntegrator(VectorCoefficient &u, real_t a, real_t b)
      : TransposeIntegrator(new DGTraceIntegrator(u, -a, b)) { }

   NonconservativeDGTraceIntegrator(Coefficient &rho, VectorCoefficient &u,
                                    real_t a, real_t b)
      : TransposeIntegrator(new DGTraceIntegrator(rho, u, -a, b)) { }
};

/** Integrator for the DG form:
    $$
        - \langle \{(Q \nabla u) \cdot n\}, [v] \rangle + \sigma \langle [u], \{(Q \nabla v) \cdot n \} \rangle
        + \kappa \langle \{h^{-1} Q\} [u], [v] \rangle
    $$
    where $Q$ is a scalar or matrix diffusion coefficient and $u$, $v$ are the trial
    and test spaces, respectively. The parameters $\sigma$ and $\kappa$ determine the
    DG method to be used (when this integrator is added to the "broken"
    DiffusionIntegrator):
    - $\sigma = -1$, $\kappa \geq \kappa_0$: symm. interior penalty (IP or SIPG) method,
    - $\sigma = +1$, $\kappa > 0$: non-symmetric interior penalty (NIPG) method,
    - $\sigma = +1$, $\kappa = 0$: the method of Baumann and Oden.

    \todo Clarify used notation. */
class DGDiffusionIntegrator : public BilinearFormIntegrator
{
protected:
   Coefficient *Q;
   MatrixCoefficient *MQ;
   real_t sigma, kappa;

   // these are not thread-safe!
   Vector shape1, shape2, dshape1dn, dshape2dn, nor, nh, ni;
   DenseMatrix jmat, dshape1, dshape2, mq, adjJ;


   // PA extension
   Vector pa_data; // (Q, h, dot(n,J)|el0, dot(n,J)|el1)
   const DofToQuad *maps; ///< Not owned
   int dim, nf, nq, dofs1D, quad1D;
   IntegrationRules irs{0, Quadrature1D::GaussLobatto};

public:
   DGDiffusionIntegrator(const real_t s, const real_t k)
      : Q(NULL), MQ(NULL), sigma(s), kappa(k) { }
   DGDiffusionIntegrator(Coefficient &q, const real_t s, const real_t k)
      : Q(&q), MQ(NULL), sigma(s), kappa(k) { }
   DGDiffusionIntegrator(MatrixCoefficient &q, const real_t s, const real_t k)
      : Q(NULL), MQ(&q), sigma(s), kappa(k) { }
   using BilinearFormIntegrator::AssembleFaceMatrix;
   void AssembleFaceMatrix(const FiniteElement &el1,
                           const FiniteElement &el2,
                           FaceElementTransformations &Trans,
                           DenseMatrix &elmat) override;

   bool RequiresFaceNormalDerivatives() const override { return true; }

   using BilinearFormIntegrator::AssemblePA;

   void AssemblePAInteriorFaces(const FiniteElementSpace &fes) override;

   void AssemblePABoundaryFaces(const FiniteElementSpace &fes) override;

   void AddMultPAFaceNormalDerivatives(const Vector &x, const Vector &dxdn,
                                       Vector &y, Vector &dydn) const override;

   const IntegrationRule &GetRule(int order, FaceElementTransformations &T);

private:
   void SetupPA(const FiniteElementSpace &fes, FaceType type);
};

/** Integrator for the "BR2" diffusion stabilization term
    $$
      \sum_e \eta (r_e([u]), r_e([v]))
    $$
    where $r_e$ is the lifting operator defined on each edge $e$ (potentially
    weighted by a coefficient $Q$). The parameter eta can be chosen to be one to
    obtain a stable discretization. The constructor for this integrator requires
    the finite element space because the lifting operator depends on the
    element-wise inverse mass matrix.

    BR2 stands for the second method of Bassi and Rebay:

    - F. Bassi and S. Rebay. A high order discontinuous Galerkin method for
      compressible turbulent flows. In B. Cockburn, G. E. Karniadakis, and
      C.-W. Shu, editors, Discontinuous Galerkin Methods, pages 77-88. Springer
      Berlin Heidelberg, 2000.
    - D. N. Arnold, F. Brezzi, B. Cockburn, and L. D. Marini. Unified analysis
      of discontinuous Galerkin methods for elliptic problems. SIAM Journal on
      Numerical Analysis, 39(5):1749-1779, 2002.
*/
class DGDiffusionBR2Integrator : public BilinearFormIntegrator
{
protected:
   real_t eta;

   // Block factorizations of local mass matrices, with offsets for the case of
   // not equally sized blocks (mixed meshes, p-refinement)
   Array<real_t> Minv;
   Array<int> ipiv;
   Array<int> ipiv_offsets, Minv_offsets;

   Coefficient *Q;

   Vector shape1, shape2;

   DenseMatrix R11, R12, R21, R22;
   DenseMatrix MinvR11, MinvR12, MinvR21, MinvR22;
   DenseMatrix Re, MinvRe;

   /// Precomputes the inverses (LU factorizations) of the local mass matrices.
   /** @a fes must be a DG space, so the mass matrix is block diagonal, and its
       inverse can be computed locally. This is required for the computation of
       the lifting operators @a r_e.
   */
   void PrecomputeMassInverse(class FiniteElementSpace &fes);

public:
   DGDiffusionBR2Integrator(class FiniteElementSpace &fes, real_t e = 1.0);
   DGDiffusionBR2Integrator(class FiniteElementSpace &fes, Coefficient &Q_,
                            real_t e = 1.0);
   MFEM_DEPRECATED DGDiffusionBR2Integrator(class FiniteElementSpace *fes,
                                            real_t e = 1.0);

   using BilinearFormIntegrator::AssembleFaceMatrix;
   virtual void AssembleFaceMatrix(const FiniteElement &el1,
                                   const FiniteElement &el2,
                                   FaceElementTransformations &Trans,
                                   DenseMatrix &elmat);
};

/** Integrator for the DG elasticity form, for the formulations see:
    - PhD Thesis of Jonas De Basabe, High-Order Finite %Element Methods for
      Seismic Wave Propagation, UT Austin, 2009, p. 23, and references therein
    - Peter Hansbo and Mats G. Larson, Discontinuous Galerkin and the
      Crouzeix-Raviart %Element: Application to Elasticity, PREPRINT 2000-09,
      p.3

    $$
    - \left< \{ \tau(u) \}, [v] \right> + \alpha \left< \{ \tau(v) \}, [u]
        \right> + \kappa \left< h^{-1} \{ \lambda + 2 \mu \} [u], [v] \right>
    $$

    where $ \left<u, v\right> = \int_{F} u \cdot v $, and $ F $ is a
    face which is either a boundary face $ F_b $ of an element $ K $ or
    an interior face $ F_i $ separating elements $ K_1 $ and $ K_2 $.

    In the bilinear form above $ \tau(u) $ is traction, and it's also
    $ \tau(u) = \sigma(u) \cdot \vec{n} $, where $ \sigma(u) $ is
    stress, and $ \vec{n} $ is the unit normal vector w.r.t. to $ F $.

    In other words, we have
    $$
    - \left< \{ \sigma(u) \cdot \vec{n} \}, [v] \right> + \alpha \left< \{
        \sigma(v) \cdot \vec{n} \}, [u] \right> + \kappa \left< h^{-1} \{
        \lambda + 2 \mu \} [u], [v] \right>
    $$

    For isotropic media
    $$
    \begin{split}
    \sigma(u) &= \lambda \nabla \cdot u I + 2 \mu \varepsilon(u) \\
              &= \lambda \nabla \cdot u I + 2 \mu \frac{1}{2} (\nabla u + \nabla
                 u^{\mathrm{T}}) \\
              &= \lambda \nabla \cdot u I + \mu (\nabla u + \nabla u^{\mathrm{T}})
    \end{split}
    $$

    where $ I $ is identity matrix, $ \lambda $ and $ \mu $ are Lame
    coefficients (see ElasticityIntegrator), $ u, v $ are the trial and test
    functions, respectively.

    The parameters $ \alpha $ and $ \kappa $ determine the DG method to
    use (when this integrator is added to the "broken" ElasticityIntegrator):

    - IIPG, $\alpha = 0$,
      C. Dawson, S. Sun, M. Wheeler, Compatible algorithms for coupled flow and
      transport, Comp. Meth. Appl. Mech. Eng., 193(23-26), 2565-2580, 2004.

    - SIPG, $\alpha = -1$,
      M. Grote, A. Schneebeli, D. Schotzau, Discontinuous Galerkin Finite
      %Element Method for the Wave Equation, SINUM, 44(6), 2408-2431, 2006.

    - NIPG, $\alpha = 1$,
      B. Riviere, M. Wheeler, V. Girault, A Priori Error Estimates for Finite
      %Element Methods Based on Discontinuous Approximation Spaces for Elliptic
      Problems, SINUM, 39(3), 902-931, 2001.

    This is a '%Vector' integrator, i.e. defined for FE spaces using multiple
    copies of a scalar FE space.
 */
class DGElasticityIntegrator : public BilinearFormIntegrator
{
public:
   DGElasticityIntegrator(real_t alpha_, real_t kappa_)
      : lambda(NULL), mu(NULL), alpha(alpha_), kappa(kappa_) { }

   DGElasticityIntegrator(Coefficient &lambda_, Coefficient &mu_,
                          real_t alpha_, real_t kappa_)
      : lambda(&lambda_), mu(&mu_), alpha(alpha_), kappa(kappa_) { }

   using BilinearFormIntegrator::AssembleFaceMatrix;
   virtual void AssembleFaceMatrix(const FiniteElement &el1,
                                   const FiniteElement &el2,
                                   FaceElementTransformations &Trans,
                                   DenseMatrix &elmat);

protected:
   Coefficient *lambda, *mu;
   real_t alpha, kappa;

#ifndef MFEM_THREAD_SAFE
   // values of all scalar basis functions for one component of u (which is a
   // vector) at the integration point in the reference space
   Vector shape1, shape2;
   // values of derivatives of all scalar basis functions for one component
   // of u (which is a vector) at the integration point in the reference space
   DenseMatrix dshape1, dshape2;
   // Adjugate of the Jacobian of the transformation: adjJ = det(J) J^{-1}
   DenseMatrix adjJ;
   // gradient of shape functions in the real (physical, not reference)
   // coordinates, scaled by det(J):
   //    dshape_ps(jdof,jm) = sum_{t} adjJ(t,jm)*dshape(jdof,t)
   DenseMatrix dshape1_ps, dshape2_ps;
   Vector nor;  // nor = |weight(J_face)| n
   Vector nL1, nL2;  // nL1 = (lambda1 * ip.weight / detJ1) nor
   Vector nM1, nM2;  // nM1 = (mu1     * ip.weight / detJ1) nor
   Vector dshape1_dnM, dshape2_dnM; // dshape1_dnM = dshape1_ps . nM1
   // 'jmat' corresponds to the term: kappa <h^{-1} {lambda + 2 mu} [u], [v]>
   DenseMatrix jmat;
#endif

   static void AssembleBlock(
      const int dim, const int row_ndofs, const int col_ndofs,
      const int row_offset, const int col_offset,
      const real_t jmatcoef, const Vector &col_nL, const Vector &col_nM,
      const Vector &row_shape, const Vector &col_shape,
      const Vector &col_dshape_dnM, const DenseMatrix &col_dshape,
      DenseMatrix &elmat, DenseMatrix &jmat);
};

/** Integrator for the DPG form:$ \langle v, [w] \rangle $ over all faces (the interface) where
    the trial variable $v$ is defined on the interface and the test variable $w$ is
    defined inside the elements, generally in a DG space. */
class TraceJumpIntegrator : public BilinearFormIntegrator
{
private:
   Vector face_shape, shape1, shape2;

public:
   TraceJumpIntegrator() { }
   using BilinearFormIntegrator::AssembleFaceMatrix;
   virtual void AssembleFaceMatrix(const FiniteElement &trial_face_fe,
                                   const FiniteElement &test_fe1,
                                   const FiniteElement &test_fe2,
                                   FaceElementTransformations &Trans,
                                   DenseMatrix &elmat);
};

/** Integrator for the form:$ \langle v, [w \cdot n] \rangle $ over all faces (the interface) where
    the trial variable $v$ is defined on the interface and the test variable $w$ is
    in an $H(div)$-conforming space. */
class NormalTraceJumpIntegrator : public BilinearFormIntegrator
{
private:
   Vector face_shape, normal, shape1_n, shape2_n;
   DenseMatrix shape1, shape2;

public:
   NormalTraceJumpIntegrator() { }
   using BilinearFormIntegrator::AssembleFaceMatrix;
   virtual void AssembleFaceMatrix(const FiniteElement &trial_face_fe,
                                   const FiniteElement &test_fe1,
                                   const FiniteElement &test_fe2,
                                   FaceElementTransformations &Trans,
                                   DenseMatrix &elmat);
};

/** Integrator for the DPG form:$ \langle v, w \rangle $ over a face (the interface) where
    the trial variable $v$ is defined on the interface
    ($H^{-1/2}$ i.e., $v := u \cdot n$ normal trace of $H(div)$)
    and the test variable $w$ is in an $H^1$-conforming space. */
class TraceIntegrator : public BilinearFormIntegrator
{
private:
   Vector face_shape, shape;
public:
   TraceIntegrator() { }
   void AssembleTraceFaceMatrix(int elem,
                                const FiniteElement &trial_face_fe,
                                const FiniteElement &test_fe,
                                FaceElementTransformations &Trans,
                                DenseMatrix &elmat);
};

/** Integrator for the form: $ \langle v, w \cdot n \rangle $ over a face (the interface) where
    the trial variable $v$ is defined on the interface ($H^{1/2}$, i.e., trace of $H^1$)
    and the test variable $w$ is in an $H(div)$-conforming space. */
class NormalTraceIntegrator : public BilinearFormIntegrator
{
private:
   Vector face_shape, normal, shape_n;
   DenseMatrix shape;

public:
   NormalTraceIntegrator() { }
   virtual void AssembleTraceFaceMatrix(int ielem,
                                        const FiniteElement &trial_face_fe,
                                        const FiniteElement &test_fe,
                                        FaceElementTransformations &Trans,
                                        DenseMatrix &elmat);
};


/** Integrator for the form: $\langle v, w \times n \rangle$ over a face (the interface)
 *  In 3D the trial variable $v$ is defined on the interface ($H^{-1/2}$(curl), trace of $H(curl$)
 *  In 2D it's defined on the interface ($H^{1/2}$, trace of $H^1$)
 *  The test variable $w$ is in an $H(curl$-conforming space. */
class TangentTraceIntegrator : public BilinearFormIntegrator
{
private:
   DenseMatrix face_shape, shape, shape_n;
   Vector normal;
   Vector temp;

   void cross_product(const Vector & x, const DenseMatrix & Y, DenseMatrix & Z)
   {
      int dim = x.Size();
      MFEM_VERIFY(Y.Width() == dim, "Size mismatch");
      int dimc = dim == 3 ? dim : 1;
      int h = Y.Height();
      Z.SetSize(h,dimc);
      if (dim == 3)
      {
         for (int i = 0; i<h; i++)
         {
            Z(i,0) = x(2) * Y(i,1) - x(1) * Y(i,2);
            Z(i,1) = x(0) * Y(i,2) - x(2) * Y(i,0);
            Z(i,2) = x(1) * Y(i,0) - x(0) * Y(i,1);
         }
      }
      else
      {
         for (int i = 0; i<h; i++)
         {
            Z(i,0) = x(1) * Y(i,0) - x(0) * Y(i,1);
         }
      }
   }

public:
   TangentTraceIntegrator() { }
   void AssembleTraceFaceMatrix(int elem,
                                const FiniteElement &trial_face_fe,
                                const FiniteElement &test_fe,
                                FaceElementTransformations &Trans,
                                DenseMatrix &elmat);
};

/** Abstract class to serve as a base for local interpolators to be used in the
    DiscreteLinearOperator class. */
class DiscreteInterpolator : public BilinearFormIntegrator { };


/** Class for constructing the gradient as a DiscreteLinearOperator from an
    $H^1$-conforming space to an $H(curl$-conforming space. The range space can be
    vector $L_2$ space as well. */
class GradientInterpolator : public DiscreteInterpolator
{
public:
   GradientInterpolator() : dofquad_fe(NULL) { }
   virtual ~GradientInterpolator() { delete dofquad_fe; }

   virtual void AssembleElementMatrix2(const FiniteElement &h1_fe,
                                       const FiniteElement &nd_fe,
                                       ElementTransformation &Trans,
                                       DenseMatrix &elmat)
   { nd_fe.ProjectGrad(h1_fe, Trans, elmat); }

   using BilinearFormIntegrator::AssemblePA;

   /** @brief Setup method for PA data.

       @param[in] trial_fes   $H^1$ Lagrange space
       @param[in] test_fes    $H(curl$ Nedelec space
    */
   virtual void AssemblePA(const FiniteElementSpace &trial_fes,
                           const FiniteElementSpace &test_fes);

   virtual void AddMultPA(const Vector &x, Vector &y) const;
   virtual void AddMultTransposePA(const Vector &x, Vector &y) const;

private:
   /// 1D finite element that generates and owns the 1D DofToQuad maps below
   FiniteElement *dofquad_fe;

   bool B_id; // is the B basis operator (maps_C_C) the identity?
   const DofToQuad *maps_C_C; // one-d map with Lobatto rows, Lobatto columns
   const DofToQuad *maps_O_C; // one-d map with Legendre rows, Lobatto columns
   int dim, ne, o_dofs1D, c_dofs1D;
};


/** Class for constructing the identity map as a DiscreteLinearOperator. This
    is the discrete embedding matrix when the domain space is a subspace of
    the range space. Otherwise, a dof projection matrix is constructed. */
class IdentityInterpolator : public DiscreteInterpolator
{
public:
   IdentityInterpolator(): dofquad_fe(NULL) { }

   virtual void AssembleElementMatrix2(const FiniteElement &dom_fe,
                                       const FiniteElement &ran_fe,
                                       ElementTransformation &Trans,
                                       DenseMatrix &elmat)
   { ran_fe.Project(dom_fe, Trans, elmat); }

   using BilinearFormIntegrator::AssemblePA;
   virtual void AssemblePA(const FiniteElementSpace &trial_fes,
                           const FiniteElementSpace &test_fes);

   virtual void AddMultPA(const Vector &x, Vector &y) const;
   virtual void AddMultTransposePA(const Vector &x, Vector &y) const;

   virtual ~IdentityInterpolator() { delete dofquad_fe; }

private:
   /// 1D finite element that generates and owns the 1D DofToQuad maps below
   FiniteElement *dofquad_fe;

   const DofToQuad *maps_C_C; // one-d map with Lobatto rows, Lobatto columns
   const DofToQuad *maps_O_C; // one-d map with Legendre rows, Lobatto columns
   int dim, ne, o_dofs1D, c_dofs1D;

   Vector pa_data;
};


/** Class for constructing the (local) discrete curl matrix which can be used
    as an integrator in a DiscreteLinearOperator object to assemble the global
    discrete curl matrix. */
class CurlInterpolator : public DiscreteInterpolator
{
public:
   virtual void AssembleElementMatrix2(const FiniteElement &dom_fe,
                                       const FiniteElement &ran_fe,
                                       ElementTransformation &Trans,
                                       DenseMatrix &elmat)
   { ran_fe.ProjectCurl(dom_fe, Trans, elmat); }
};


/** Class for constructing the (local) discrete divergence matrix which can
    be used as an integrator in a DiscreteLinearOperator object to assemble
    the global discrete divergence matrix.

    Note: Since the dofs in the L2_FECollection are nodal values, the local
    discrete divergence matrix (with an $H(div)$-type domain space) will depend on
    the transformation. On the other hand, the local matrix returned by
    VectorFEDivergenceIntegrator is independent of the transformation. */
class DivergenceInterpolator : public DiscreteInterpolator
{
public:
   virtual void AssembleElementMatrix2(const FiniteElement &dom_fe,
                                       const FiniteElement &ran_fe,
                                       ElementTransformation &Trans,
                                       DenseMatrix &elmat)
   { ran_fe.ProjectDiv(dom_fe, Trans, elmat); }
};


/** A trace face interpolator class for interpolating the normal component of
    the domain space, e.g. vector $H^1$, into the range space, e.g. the trace of
    $H(div)$ which uses FiniteElement::INTEGRAL map type. */
class NormalInterpolator : public DiscreteInterpolator
{
public:
   virtual void AssembleElementMatrix2(const FiniteElement &dom_fe,
                                       const FiniteElement &ran_fe,
                                       ElementTransformation &Trans,
                                       DenseMatrix &elmat);
};

/** Interpolator of a scalar coefficient multiplied by a scalar field onto
    another scalar field. Note that this can produce inaccurate fields unless
    the target is sufficiently high order. */
class ScalarProductInterpolator : public DiscreteInterpolator
{
public:
   ScalarProductInterpolator(Coefficient & sc) : Q(&sc) { }

   virtual void AssembleElementMatrix2(const FiniteElement &dom_fe,
                                       const FiniteElement &ran_fe,
                                       ElementTransformation &Trans,
                                       DenseMatrix &elmat);

protected:
   Coefficient *Q;
};

/** Interpolator of a scalar coefficient multiplied by a vector field onto
    another vector field. Note that this can produce inaccurate fields unless
    the target is sufficiently high order. */
class ScalarVectorProductInterpolator : public DiscreteInterpolator
{
public:
   ScalarVectorProductInterpolator(Coefficient & sc)
      : Q(&sc) { }

   virtual void AssembleElementMatrix2(const FiniteElement &dom_fe,
                                       const FiniteElement &ran_fe,
                                       ElementTransformation &Trans,
                                       DenseMatrix &elmat);
protected:
   Coefficient *Q;
};

/** Interpolator of a vector coefficient multiplied by a scalar field onto
    another vector field. Note that this can produce inaccurate fields unless
    the target is sufficiently high order. */
class VectorScalarProductInterpolator : public DiscreteInterpolator
{
public:
   VectorScalarProductInterpolator(VectorCoefficient & vc)
      : VQ(&vc) { }

   virtual void AssembleElementMatrix2(const FiniteElement &dom_fe,
                                       const FiniteElement &ran_fe,
                                       ElementTransformation &Trans,
                                       DenseMatrix &elmat);
protected:
   VectorCoefficient *VQ;
};

/** Interpolator of the 2D cross product between a vector coefficient and an
    $H(curl$-conforming field onto an $L_2$-conforming field. */
class ScalarCrossProductInterpolator : public DiscreteInterpolator
{
public:
   ScalarCrossProductInterpolator(VectorCoefficient & vc)
      : VQ(&vc) { }

   virtual void AssembleElementMatrix2(const FiniteElement &nd_fe,
                                       const FiniteElement &l2_fe,
                                       ElementTransformation &Trans,
                                       DenseMatrix &elmat);
protected:
   VectorCoefficient *VQ;
};

/** Interpolator of the cross product between a vector coefficient and an
    $H(curl$-conforming field onto an $H(div)$-conforming field. The range space
    can also be vector $L_2$. */
class VectorCrossProductInterpolator : public DiscreteInterpolator
{
public:
   VectorCrossProductInterpolator(VectorCoefficient & vc)
      : VQ(&vc) { }

   virtual void AssembleElementMatrix2(const FiniteElement &nd_fe,
                                       const FiniteElement &rt_fe,
                                       ElementTransformation &Trans,
                                       DenseMatrix &elmat);
protected:
   VectorCoefficient *VQ;
};

/** Interpolator of the inner product between a vector coefficient and an
    $H(div)$-conforming field onto an $L_2$-conforming field. The range space can
    also be $H^1$. */
class VectorInnerProductInterpolator : public DiscreteInterpolator
{
public:
   VectorInnerProductInterpolator(VectorCoefficient & vc) : VQ(&vc) { }

   virtual void AssembleElementMatrix2(const FiniteElement &rt_fe,
                                       const FiniteElement &l2_fe,
                                       ElementTransformation &Trans,
                                       DenseMatrix &elmat);
protected:
   VectorCoefficient *VQ;
};

}
#endif<|MERGE_RESOLUTION|>--- conflicted
+++ resolved
@@ -340,7 +340,6 @@
                                    FaceElementTransformations &Trans,
                                    DenseMatrix &elmat);
 
-<<<<<<< HEAD
    virtual void AssembleFaceMatrix(const FiniteElement &trial_fe1,
                                    const FiniteElement &test_fe1,
                                    const FiniteElement &trial_fe2,
@@ -348,10 +347,6 @@
                                    FaceElementTransformations &Trans,
                                    DenseMatrix &elmat);
 
-   using BilinearFormIntegrator::AssemblePA;
-
-=======
->>>>>>> 0b3d15d6
    virtual void AssemblePA(const FiniteElementSpace& fes)
    {
       bfi->AssemblePA(fes);
