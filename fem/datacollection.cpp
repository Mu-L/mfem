// Copyright (c) 2010-2025, Lawrence Livermore National Security, LLC. Produced
// at the Lawrence Livermore National Laboratory. All Rights reserved. See files
// LICENSE and NOTICE for details. LLNL-CODE-806117.
//
// This file is part of the MFEM library. For more information and source code
// availability visit https://mfem.org.
//
// MFEM is free software; you can redistribute it and/or modify it under the
// terms of the BSD-3 license. We welcome feedback and contributions, see file
// CONTRIBUTING.md for details.

#include "fem.hpp"
#include "../mesh/nurbs.hpp"
#include "../mesh/vtk.hpp"
#include "../mesh/vtkhdf.hpp"
#include "../general/binaryio.hpp"
#include "../general/text.hpp"
#include "picojson.h"

#include <cerrno>      // errno
#include <sstream>
#include <regex>

#ifndef _WIN32
#include <sys/stat.h>  // mkdir
#else
#include <direct.h>    // _mkdir
#define mkdir(dir, mode) _mkdir(dir)
#endif

namespace mfem
{

// static method
int DataCollection::create_directory(const std::string &dir_name,
                                     const Mesh *mesh, int myid)
{
   // create directories recursively
   const char path_delim = '/';
   std::string::size_type pos = 0;
   int err_flag;
#ifdef MFEM_USE_MPI
   const ParMesh *pmesh = dynamic_cast<const ParMesh*>(mesh);
#endif

   do
   {
      pos = dir_name.find(path_delim, pos+1);
      std::string subdir = dir_name.substr(0, pos);

#ifndef MFEM_USE_MPI
      err_flag = mkdir(subdir.c_str(), 0777);
      err_flag = (err_flag && (errno != EEXIST)) ? 1 : 0;
#else
      if (myid == 0 || pmesh == NULL)
      {
         err_flag = mkdir(subdir.c_str(), 0777);
         err_flag = (err_flag && (errno != EEXIST)) ? 1 : 0;
      }
#endif
   }
   while ( pos != std::string::npos );

#ifdef MFEM_USE_MPI
   if (pmesh)
   {
      MPI_Bcast(&err_flag, 1, MPI_INT, 0, pmesh->GetComm());
   }
#endif

   return err_flag;
}

// class DataCollection implementation

DataCollection::DataCollection(const std::string& collection_name, Mesh *mesh_)
{
   std::string::size_type pos = collection_name.find_last_of('/');
   if (pos == std::string::npos)
   {
      name = collection_name;
      // leave prefix_path empty
   }
   else
   {
      prefix_path = collection_name.substr(0, pos+1);
      name = collection_name.substr(pos+1);
   }
   mesh = mesh_;
   myid = 0;
   num_procs = 1;
   serial = true;
   appendRankToFileName = false;

#ifdef MFEM_USE_MPI
   m_comm = MPI_COMM_NULL;
   ParMesh *par_mesh = dynamic_cast<ParMesh*>(mesh);
   if (par_mesh)
   {
      myid = par_mesh->GetMyRank();
      num_procs = par_mesh->GetNRanks();
      m_comm = par_mesh->GetComm();
      serial = false;
      appendRankToFileName = true;
   }
#endif
   own_data = false;
   cycle = -1;
   time = 0.0;
   time_step = 0.0;
   precision = precision_default;
   pad_digits_cycle = pad_digits_rank = pad_digits_default;
   format = SERIAL_FORMAT; // use serial mesh format
   compression = 0;
   error = No_Error;
}

void DataCollection::SetMesh(Mesh *new_mesh)
{
   if (own_data && new_mesh != mesh) { delete mesh; }
   mesh = new_mesh;
   myid = 0;
   num_procs = 1;
   serial = true;
   appendRankToFileName = false;

#ifdef MFEM_USE_MPI
   m_comm = MPI_COMM_NULL;
   ParMesh *par_mesh = dynamic_cast<ParMesh*>(mesh);
   if (par_mesh)
   {
      myid = par_mesh->GetMyRank();
      num_procs = par_mesh->GetNRanks();
      m_comm = par_mesh->GetComm();
      serial = false;
      appendRankToFileName = true;
   }
#endif
}

#ifdef MFEM_USE_MPI
void DataCollection::SetMesh(MPI_Comm comm, Mesh *new_mesh)
{
   // This seems to be the cleanest way to accomplish this
   // and avoid duplicating fine grained details:

   SetMesh(new_mesh);

   m_comm = comm;
   MPI_Comm_rank(comm, &myid);
   MPI_Comm_size(comm, &num_procs);
}
#endif

void DataCollection::SetFormat(int fmt)
{
   switch (fmt)
   {
      case SERIAL_FORMAT: break;
#ifdef MFEM_USE_MPI
      case PARALLEL_FORMAT: break;
#endif
      default: MFEM_ABORT("unknown format: " << fmt);
   }
   format = fmt;
}

void DataCollection::SetCompression(bool comp)
{
   compression = comp;
#ifndef MFEM_USE_ZLIB
   MFEM_VERIFY(!compression, "ZLib not enabled in MFEM build.");
#endif
}

void DataCollection::SetPrefixPath(const std::string& prefix)
{
   if (!prefix.empty())
   {
      prefix_path = prefix;
      if (!prefix_path.empty() && prefix_path[prefix_path.size()-1] != '/')
      {
         prefix_path += '/';
      }
   }
   else
   {
      prefix_path.clear();
   }
}

void DataCollection::Load(int cycle_)
{
   MFEM_ABORT("this method is not implemented");
}

void DataCollection::Save()
{
   SaveMesh();

   if (error) { return; }

   for (FieldMapIterator it = field_map.begin(); it != field_map.end(); ++it)
   {
      SaveOneField(it);
      // Even if there is an error, try saving the other fields
   }

   for (QFieldMapIterator it = q_field_map.begin(); it != q_field_map.end();
        ++it)
   {
      SaveOneQField(it);
   }

   MFEM_VERIFY(coeff_field_map.begin() == coeff_field_map.end() &&
               vcoeff_field_map.begin() == vcoeff_field_map.end(),
               "Coefficient/VectorCoefficient output is not supported for "
               "DataCollection class!");
}

void DataCollection::SaveMesh()
{
   std::string dir_name = prefix_path + name;
   if (cycle != -1)
   {
      dir_name += "_" + to_padded_string(cycle, pad_digits_cycle);
   }
   int error_code = create_directory(dir_name, mesh, myid);
   if (error_code)
   {
      error = WRITE_ERROR;
      MFEM_WARNING("Error creating directory: " << dir_name);
      return; // do not even try to write the mesh
   }

   std::string mesh_name = GetMeshFileName();
   mfem::ofgzstream mesh_file(mesh_name, compression);
   mesh_file.precision(precision);
#ifdef MFEM_USE_MPI
   const ParMesh *pmesh = dynamic_cast<const ParMesh*>(mesh);
   if (pmesh && format == PARALLEL_FORMAT)
   {
      pmesh->ParPrint(mesh_file);
   }
   else
#endif
   {
      mesh->Print(mesh_file);
   }
   if (!mesh_file)
   {
      error = WRITE_ERROR;
      MFEM_WARNING("Error writing mesh to file: " << mesh_name);
   }
}

std::string DataCollection::GetMeshShortFileName() const
{
   return (serial || format == SERIAL_FORMAT) ? "mesh" : "pmesh";
}

std::string DataCollection::GetMeshFileName() const
{
   return GetFieldFileName(GetMeshShortFileName());
}

std::string DataCollection::GetFieldFileName(const std::string &field_name)
const
{
   std::string dir_name = prefix_path + name;
   if (cycle != -1)
   {
      dir_name += "_" + to_padded_string(cycle, pad_digits_cycle);
   }
   std::string file_name = dir_name + "/" + field_name;
   if (appendRankToFileName)
   {
      file_name += "." + to_padded_string(myid, pad_digits_rank);
   }
   return file_name;
}

void DataCollection::SaveOneField(const FieldMapIterator &it)
{
   mfem::ofgzstream field_file(GetFieldFileName(it->first), compression);

   field_file.precision(precision);
   (it->second)->Save(field_file);
   if (!field_file)
   {
      error = WRITE_ERROR;
      MFEM_WARNING("Error writing field to file: " << it->first);
   }
}

void DataCollection::SaveOneQField(const QFieldMapIterator &it)
{
   mfem::ofgzstream q_field_file(GetFieldFileName(it->first), compression);

   q_field_file.precision(precision);
   (it->second)->Save(q_field_file);
   if (!q_field_file)
   {
      error = WRITE_ERROR;
      MFEM_WARNING("Error writing q-field to file: " << it->first);
   }
}

void DataCollection::SaveField(const std::string &field_name)
{
   FieldMapIterator it = field_map.find(field_name);
   if (it != field_map.end())
   {
      SaveOneField(it);
   }
}

void DataCollection::SaveQField(const std::string &field_name)
{
   QFieldMapIterator it = q_field_map.find(field_name);
   if (it != q_field_map.end())
   {
      SaveOneQField(it);
   }
}

void DataCollection::DeleteData()
{
   if (own_data) { delete mesh; }
   mesh = NULL;

   field_map.DeleteData(own_data);
   q_field_map.DeleteData(own_data);
   own_data = false;
}

void DataCollection::DeleteAll()
{
   DeleteData();
   field_map.clear();
   q_field_map.clear();
}

DataCollection::~DataCollection()
{
   DeleteData();
}


// class VisItDataCollection implementation

void VisItDataCollection::UpdateMeshInfo()
{
   if (mesh)
   {
      spatial_dim = mesh->SpaceDimension();
      topo_dim = mesh->Dimension();
      if (mesh->NURBSext)
      {
         visit_levels_of_detail =
            std::max(visit_levels_of_detail, mesh->NURBSext->GetOrder());
      }
   }
   else
   {
      spatial_dim = 0;
      topo_dim = 0;
   }
}

VisItDataCollection::VisItDataCollection(const std::string& collection_name,
                                         Mesh *mesh)
   : DataCollection(collection_name, mesh)
{
   appendRankToFileName = true; // always include rank in file names
   cycle = 0;                   // always include cycle in directory names

   visit_levels_of_detail = 1;
   visit_max_levels_of_detail = 32;

   UpdateMeshInfo();
}

#ifdef MFEM_USE_MPI
VisItDataCollection::VisItDataCollection(MPI_Comm comm,
                                         const std::string& collection_name,
                                         Mesh *mesh)
   : DataCollection(collection_name, mesh)
{
   m_comm = comm;
   MPI_Comm_rank(comm, &myid);
   MPI_Comm_size(comm, &num_procs);
   appendRankToFileName = true; // always include rank in file names
   cycle = 0;                   // always include cycle in directory names

   visit_levels_of_detail = 1;
   visit_max_levels_of_detail = 32;

   UpdateMeshInfo();
}
#endif

void VisItDataCollection::SetMesh(Mesh *new_mesh)
{
   DataCollection::SetMesh(new_mesh);
   appendRankToFileName = true;
   UpdateMeshInfo();
}

#ifdef MFEM_USE_MPI
void VisItDataCollection::SetMesh(MPI_Comm comm, Mesh *new_mesh)
{
   // use VisItDataCollection's custom SetMesh, then set MPI info
   SetMesh(new_mesh);
   m_comm = comm;
   MPI_Comm_rank(comm, &myid);
   MPI_Comm_size(comm, &num_procs);
}
#endif

void VisItDataCollection::RegisterField(const std::string& name,
                                        GridFunction *gf)
{
   int LOD = 1;
   if (gf->FESpace()->GetNURBSext())
   {
      LOD = gf->FESpace()->GetNURBSext()->GetOrder();
   }
   else
   {
      for (int e=0; e<gf->FESpace()->GetNE(); e++)
      {
         LOD = std::max(LOD,gf->FESpace()->GetFE(e)->GetOrder());
      }
   }

   DataCollection::RegisterField(name, gf);
   field_info_map[name] = VisItFieldInfo("nodes", gf->VectorDim(), LOD);
   visit_levels_of_detail = std::max(visit_levels_of_detail, LOD);
}

void VisItDataCollection::RegisterQField(const std::string& name,
                                         QuadratureFunction *qf)
{
   int LOD = -1;
   Mesh *mesh = qf->GetSpace()->GetMesh();
   for (int e=0; e<qf->GetSpace()->GetNE(); e++)
   {
      int locLOD = GlobGeometryRefiner.GetRefinementLevelFromElems(
                      mesh->GetElementBaseGeometry(e),
                      qf->GetIntRule(e).GetNPoints());

      LOD = std::max(LOD,locLOD);
   }

   DataCollection::RegisterQField(name, qf);
   field_info_map[name] = VisItFieldInfo("elements", 1, LOD);
   visit_levels_of_detail = std::max(visit_levels_of_detail, LOD);
}

void VisItDataCollection::SetLevelsOfDetail(int levels_of_detail)
{
   visit_levels_of_detail = levels_of_detail;
}

void VisItDataCollection::SetMaxLevelsOfDetail(int max_levels_of_detail)
{
   visit_max_levels_of_detail = max_levels_of_detail;
}

void VisItDataCollection::DeleteAll()
{
   field_info_map.clear();
   DataCollection::DeleteAll();
}

void VisItDataCollection::Save()
{
   DataCollection::Save();
   SaveRootFile();
}

void VisItDataCollection::SaveRootFile()
{
   if (myid != 0) { return; }

   std::string root_name = prefix_path + name + "_" +
                           to_padded_string(cycle, pad_digits_cycle) +
                           ".mfem_root";
   std::ofstream root_file(root_name);
   root_file << GetVisItRootString();
   if (!root_file)
   {
      error = WRITE_ERROR;
      MFEM_WARNING("Error writing VisIt root file: " << root_name);
   }
}

void VisItDataCollection::Load(int cycle_)
{
   DeleteAll();
   time_step = 0.0;
   error = No_Error;
   cycle = cycle_;
   std::string root_name = prefix_path + name + "_" +
                           to_padded_string(cycle, pad_digits_cycle) +
                           ".mfem_root";
   LoadVisItRootFile(root_name);
   if (format != SERIAL_FORMAT || num_procs > 1)
   {
#ifndef MFEM_USE_MPI
      MFEM_WARNING("Cannot load parallel VisIt root file in serial.");
      error = READ_ERROR;
#else
      if (m_comm == MPI_COMM_NULL)
      {
         MFEM_WARNING("Cannot load parallel VisIt root file without MPI"
                      " communicator");
         error = READ_ERROR;
      }
      else
      {
         // num_procs was read from the root file, check for consistency with
         // the associated MPI_Comm, m_comm:
         int comm_size;
         MPI_Comm_size(m_comm, &comm_size);
         if (comm_size != num_procs)
         {
            MFEM_WARNING("Processor number mismatch: VisIt root file: "
                         << num_procs << ", MPI_comm: " << comm_size);
            error = READ_ERROR;
         }
         else
         {
            // myid was set when setting m_comm
         }
      }
#endif
   }
   if (!error)
   {
      LoadMesh(); // sets own_data to true, when there is no error
   }
   if (!error)
   {
      LoadFields();
   }
   if (error)
   {
      DeleteAll();
   }
}

void VisItDataCollection::LoadVisItRootFile(const std::string& root_name)
{
   std::ifstream root_file(root_name);
   std::stringstream buffer;
   buffer << root_file.rdbuf();
   if (!buffer)
   {
      error = READ_ERROR;
      MFEM_WARNING("Error reading the VisIt root file: " << root_name);
   }
   else
   {
      ParseVisItRootString(buffer.str());
   }
}

void VisItDataCollection::LoadMesh()
{
   // GetMeshFileName() uses 'serial', so we need to set it in advance.
   serial = (format == SERIAL_FORMAT);
   std::string mesh_fname = GetMeshFileName();
   named_ifgzstream file(mesh_fname);
   // TODO: in parallel, check for errors on all processors
   if (!file)
   {
      error = READ_ERROR;
      MFEM_WARNING("Unable to open mesh file: " << mesh_fname);
      return;
   }
   // TODO: 1) load parallel mesh on one processor
   if (format == SERIAL_FORMAT)
   {
      mesh = new Mesh(file, 1, 0, false);
      serial = true;
   }
   else
   {
#ifdef MFEM_USE_MPI
      mesh = new ParMesh(m_comm, file);
      serial = false;
#else
      error = READ_ERROR;
      MFEM_WARNING("Reading parallel format in serial is not supported");
      return;
#endif
   }
   spatial_dim = mesh->SpaceDimension();
   topo_dim = mesh->Dimension();
   own_data = true;
}

void VisItDataCollection::LoadFields()
{
   std::string path_left = prefix_path + name + "_" +
                           to_padded_string(cycle, pad_digits_cycle) + "/";
   std::string path_right = "." + to_padded_string(myid, pad_digits_rank);

   field_map.clear();
   for (FieldInfoMapIterator it = field_info_map.begin();
        it != field_info_map.end(); ++it)
   {
      std::string fname = path_left + it->first + path_right;
      mfem::ifgzstream file(fname);
      // TODO: in parallel, check for errors on all processors
      if (!file)
      {
         error = READ_ERROR;
         MFEM_WARNING("Unable to open field file: " << fname);
         return;
      }
      // TODO: 1) load parallel GridFunction on one processor
      if (serial)
      {
         if ((it->second).association == "nodes")
         {
            field_map.Register(it->first, new GridFunction(mesh, file), own_data);
         }
         else if ((it->second).association == "elements")
         {
            q_field_map.Register(it->first, new QuadratureFunction(mesh, file), own_data);
         }
      }
      else
      {
#ifdef MFEM_USE_MPI
         if ((it->second).association == "nodes")
         {
            field_map.Register(
               it->first,
               new ParGridFunction(dynamic_cast<ParMesh*>(mesh), file), own_data);
         }
         else if ((it->second).association == "elements")
         {
            q_field_map.Register(it->first, new QuadratureFunction(mesh, file), own_data);
         }
#else
         error = READ_ERROR;
         MFEM_WARNING("Reading parallel format in serial is not supported");
         return;
#endif
      }
   }
}

std::string VisItDataCollection::GetVisItRootString()
{
   // Get the path string (relative to where the root file is, i.e. no prefix).
   std::string path_str =
      name + "_" + to_padded_string(cycle, pad_digits_cycle) + "/";

   // We have to build the json tree inside out to get all the values in there
   picojson::object top, dsets, main, mesh, fields, field, mtags, ftags;

   // Build the mesh data
   std::string file_ext_format = ".%0" + to_string(pad_digits_rank) + "d";
   mtags["spatial_dim"] = picojson::value(to_string(spatial_dim));
   mtags["topo_dim"] = picojson::value(to_string(topo_dim));
   mtags["max_lods"] = picojson::value(to_string(visit_max_levels_of_detail));
   mesh["path"] = picojson::value(path_str + GetMeshShortFileName() +
                                  file_ext_format);
   mesh["tags"] = picojson::value(mtags);
   mesh["format"] = picojson::value(to_string(format));

   // Build the fields data entries
   for (FieldInfoMapIterator it = field_info_map.begin();
        it != field_info_map.end(); ++it)
   {
      ftags["assoc"] = picojson::value((it->second).association);
      ftags["comps"] = picojson::value(to_string((it->second).num_components));
      ftags["lod"] = picojson::value(to_string((it->second).lod));
      field["path"] = picojson::value(path_str + it->first + file_ext_format);
      field["tags"] = picojson::value(ftags);
      fields[it->first] = picojson::value(field);
   }

   main["cycle"] = picojson::value(double(cycle));
   main["time"] = picojson::value(time);
   main["time_step"] = picojson::value(time_step);
   main["domains"] = picojson::value(double(num_procs));
   main["mesh"] = picojson::value(mesh);
   if (!field_info_map.empty())
   {
      main["fields"] = picojson::value(fields);
   }

   dsets["main"] = picojson::value(main);
   top["dsets"] = picojson::value(dsets);

   return picojson::value(top).serialize(true);
}

void VisItDataCollection::ParseVisItRootString(const std::string& json)
{
   picojson::value top, dsets, main, mesh, fields;
   std::string parse_err = picojson::parse(top, json);
   if (!parse_err.empty())
   {
      error = READ_ERROR;
      MFEM_WARNING("Unable to parse VisIt root data.");
      return;
   }

   // Process "main"
   dsets = top.get("dsets");
   main = dsets.get("main");
   cycle = int(main.get("cycle").get<double>());
   time = main.get("time").get<double>();
   if (main.contains("time_step"))
   {
      time_step = main.get("time_step").get<double>();
   }
   num_procs = int(main.get("domains").get<double>());
   mesh = main.get("mesh");
   fields = main.get("fields");

   // ... Process "mesh"

   // Set the DataCollection::name using the mesh path
   std::string path = mesh.get("path").get<std::string>();
   size_t right_sep = path.rfind('_');
   if (right_sep == std::string::npos)
   {
      error = READ_ERROR;
      MFEM_WARNING("Unable to parse VisIt root data.");
      return;
   }
   name = path.substr(0, right_sep);

   if (mesh.contains("format"))
   {
      format = to_int(mesh.get("format").get<std::string>());
   }
   spatial_dim = to_int(mesh.get("tags").get("spatial_dim").get<std::string>());
   topo_dim = to_int(mesh.get("tags").get("topo_dim").get<std::string>());
   visit_max_levels_of_detail =
      to_int(mesh.get("tags").get("max_lods").get<std::string>());

   // ... Process "fields"
   field_info_map.clear();
   if (fields.is<picojson::object>())
   {
      picojson::object fields_obj = fields.get<picojson::object>();
      for (picojson::object::iterator it = fields_obj.begin();
           it != fields_obj.end(); ++it)
      {
         picojson::value tags = it->second.get("tags");
         field_info_map[it->first] =
            VisItFieldInfo(tags.get("assoc").get<std::string>(),
                           to_int(tags.get("comps").get<std::string>()));
      }
   }
}

<<<<<<< HEAD
ParaViewDataCollection::ParaViewDataCollection(const std::string&
                                               collection_name,
                                               Mesh *mesh_)
   : DataCollection(collection_name, mesh_),
     levels_of_detail(1),
     pv_data_format(VTKFormat::BINARY),
     high_order_output(false),
     restart_mode(false),
     bdr_output(false)
=======
ParaViewDataCollectionBase::ParaViewDataCollectionBase(
   const std::string &name, Mesh *mesh) : DataCollection(name, mesh)
>>>>>>> 90a68678
{
   cycle = 0;
#ifdef MFEM_USE_ZLIB
   compression = true; // if we have zlib, enable compression
#else
   compression = false; // otherwise, disable compression
#endif
}

void ParaViewDataCollectionBase::SetLevelsOfDetail(int levels_of_detail_)
{
   levels_of_detail = levels_of_detail_;
}

void ParaViewDataCollectionBase::SetHighOrderOutput(bool high_order_output_)
{
   high_order_output = high_order_output_;
}

void ParaViewDataCollectionBase::SetCompressionLevel(int compression_level_)
{
   MFEM_ASSERT(compression_level_ >= -1 && compression_level_ <= 9,
               "Compression level must be between -1 and 9 (inclusive).");
   compression_level = compression_level_;
   compression = compression_level_ != 0;
}

void ParaViewDataCollectionBase::SetCompression(bool compression_)
{
   compression = compression_;
}

int ParaViewDataCollectionBase::GetCompressionLevel() const
{
   return compression ? compression_level : 0;
}

void ParaViewDataCollectionBase::SetDataFormat(VTKFormat fmt)
{
   pv_data_format = fmt;
}

bool ParaViewDataCollectionBase::IsBinaryFormat() const
{
   return pv_data_format != VTKFormat::ASCII;
}

void ParaViewDataCollectionBase::UseRestartMode(bool restart_mode_)
{
   restart_mode = restart_mode_;
}

ParaViewDataCollection::ParaViewDataCollection(
   const std::string& collection_name, Mesh *mesh_)
   : ParaViewDataCollectionBase(collection_name, mesh_) { }

std::string ParaViewDataCollection::GenerateCollectionPath()
{
   return prefix_path + DataCollection::GetCollectionName();
}

std::string ParaViewDataCollection::GeneratePVTUPath()
{
   return "Cycle" + to_padded_string(cycle,pad_digits_cycle);
}

std::string ParaViewDataCollection::GenerateVTUPath()
{
   return GeneratePVTUPath();
}

std::string ParaViewDataCollection::GeneratePVDFileName()
{
   return GetCollectionName() + ".pvd";
}

std::string ParaViewDataCollection::GeneratePVTUFileName(
   const std::string &prefix)
{
   return prefix + ".pvtu";
}

std::string ParaViewDataCollection::GenerateVTUFileName(
   const std::string &prefix, int rank)
{
   return prefix + to_padded_string(rank, pad_digits_rank) + ".vtu";
}

void ParaViewDataCollection::Save()
{
   // add a new collection to the PDV file

   std::string col_path = GenerateCollectionPath();
   // check if the directories are created
   {
      std::string path = col_path + "/" + GenerateVTUPath();
      int error_code = create_directory(path, mesh, myid);
      if (error_code)
      {
         error = WRITE_ERROR;
         MFEM_WARNING("Error creating directory: " << path);
         return; // do not even try to write the mesh
      }
   }
   // the directory is created

   // create pvd file if needed. If we are not in restart mode, a new pvd file
   // is always created. In restart mode, we keep any previously defined
   // timestep values as long as they are less than the currently defined time.

   if (myid == 0 && !pvd_stream.is_open())
   {
      std::string pvdname = col_path + "/" + GeneratePVDFileName();

      bool write_header = true;
      std::ifstream pvd_in;
      if (restart_mode && (pvd_in.open(pvdname,std::ios::binary),pvd_in.good()))
      {
         // PVD file exists and restart mode enabled: preserve existing time
         // steps less than the current time.
         std::fstream::pos_type pos_begin = pvd_in.tellg();
         std::fstream::pos_type pos_end = pos_begin;

         std::regex regexp("timestep=\"([^[:space:]]+)\".*file=\"Cycle(\\d+)");
         std::smatch match;

         std::string line;
         while (getline(pvd_in,line))
         {
            if (regex_search(line,match,regexp))
            {
               MFEM_ASSERT(match.size() == 3, "Unable to parse DataSet");
               double tvalue = std::stod(match[1]);
               if (tvalue >= GetTime()) { break; }
               int cvalue = std::stoi(match[2]);
               MFEM_VERIFY(cvalue < GetCycle(), "Cycle " << GetCycle() <<
                           " is too small for restart mode: trying to overwrite"
                           " existing data.");
               pos_end = pvd_in.tellg();
            }
         }
         // Since pvd_in is opened in binary mode, count will store the number
         // of bytes from the beginning of the file until the desired insertion
         // point (in text mode on Windows this is not the case).
         size_t count = pos_end - pos_begin;
         if (count != 0)
         {
            write_header = false;
            std::vector<char> buf(count);
            // Read the contents of the PVD file, from the beginning to the
            // insertion point.
            pvd_in.clear();
            pvd_in.seekg(pos_begin);
            pvd_in.read(buf.data(), count);
            pvd_in.close();
            // Open the PVD file in truncate mode to delete the previous
            // contents. Open in binary mode to write the data buffer without
            // converting \r\n to \r\r\n on Windows.
            pvd_stream.open(pvdname,std::ios::out|std::ios::trunc|std::ios::binary);
            pvd_stream.write(buf.data(), count);
            // Close and reopen the file in text mode, appending to the end.
            pvd_stream.close();
            pvd_stream.open(pvdname,std::ios::in|std::ios::out|std::ios::ate);
         }
      }
      if (write_header)
      {
         // Initialize new pvd file.
         pvd_stream.open(pvdname,std::ios::out|std::ios::trunc);
         pvd_stream << "<?xml version=\"1.0\"?>\n";
         pvd_stream << "<VTKFile type=\"Collection\" version=\"2.2\"";
         pvd_stream << " byte_order=\"" << VTKByteOrder() << "\">\n";
         pvd_stream << "<Collection>" << std::endl;
      }
   }

   std::string vtu_prefix = col_path + "/" + GenerateVTUPath() + "/";

   // Save the local part of the mesh and grid functions fields to the local
   // VTU file. Also save coefficient fields.
   {
      std::ofstream os(vtu_prefix + GenerateVTUFileName("proc", myid));
      os.precision(precision);
      SaveDataVTU(os, levels_of_detail);
   }

   // Save the local part of the quadrature function fields.
   for (const auto &qfield : q_field_map)
   {
      MFEM_VERIFY(!bdr_output,
                  "QuadratureFunction output is not supported for "
                  "ParaViewDataCollection on domain boundary!");
      const std::string &field_name = qfield.first;
      std::ofstream os(vtu_prefix + GenerateVTUFileName(field_name, myid));
      qfield.second->SaveVTU(os, pv_data_format, GetCompressionLevel(), field_name);
   }

   // MPI rank 0 also creates a "PVTU" file that points to all of the separately
   // written VTU files.
   // This file path is then appended to the PVD file.
   if (myid == 0)
   {
      // Create the main PVTU file
      {
         std::ofstream pvtu_out(vtu_prefix + GeneratePVTUFileName("data"));
         WritePVTUHeader(pvtu_out);

         // Grid function fields and coefficient fields
         pvtu_out << "<PPointData>\n";
         for (auto &field_it : field_map)
         {
            int vec_dim = field_it.second->VectorDim();
            pvtu_out << "<PDataArray type=\"" << GetDataTypeString()
                     << "\" Name=\"" << field_it.first
                     << "\" NumberOfComponents=\"" << vec_dim << "\" "
                     << VTKComponentLabels(vec_dim) << " "
                     << "format=\"" << GetDataFormatString() << "\" />\n";
         }
         for (auto &field_it : coeff_field_map)
         {
            int vec_dim = 1;
            pvtu_out << "<PDataArray type=\"" << GetDataTypeString()
                     << "\" Name=\"" << field_it.first
                     << "\" NumberOfComponents=\"" << vec_dim << "\" "
                     << "format=\"" << GetDataFormatString() << "\" />\n";
         }
         for (auto &field_it : vcoeff_field_map)
         {
            int vec_dim = field_it.second->GetVDim();
            pvtu_out << "<PDataArray type=\"" << GetDataTypeString()
                     << "\" Name=\"" << field_it.first
                     << "\" NumberOfComponents=\"" << vec_dim << "\" "
                     << "format=\"" << GetDataFormatString() << "\" />\n";
         }
         pvtu_out << "</PPointData>\n";

         // Element attributes
         pvtu_out << "<PCellData>\n";
         pvtu_out << "\t<PDataArray type=\"Int32\" Name=\"" << "attribute"
                  << "\" NumberOfComponents=\"1\""
                  << " format=\"" << GetDataFormatString() << "\"/>\n";
         pvtu_out << "</PCellData>\n";

         WritePVTUFooter(pvtu_out, "proc");
      }

      // Add the latest PVTU to the PVD
      pvd_stream << "<DataSet timestep=\"" << GetTime()
                 << "\" group=\"\" part=\"" << 0 << "\" file=\""
                 << GeneratePVTUPath() + "/" + GeneratePVTUFileName("data")
                 << "\" name=\"mesh\"/>\n";

      // Create PVTU files for each quadrature field and add them to the PVD
      // file
      for (auto &q_field : q_field_map)
      {
         const std::string &q_field_name = q_field.first;
         std::string q_fname = GeneratePVTUPath() + "/"
                               + GeneratePVTUFileName(q_field_name);

         std::ofstream pvtu_out(col_path + "/" + q_fname);
         WritePVTUHeader(pvtu_out);
         int vec_dim = q_field.second->GetVDim();
         pvtu_out << "<PPointData>\n";
         pvtu_out << "<PDataArray type=\"" << GetDataTypeString()
                  << "\" Name=\"" << q_field_name
                  << "\" NumberOfComponents=\"" << vec_dim << "\" "
                  << VTKComponentLabels(vec_dim) << " "
                  << "format=\"" << GetDataFormatString() << "\" />\n";
         pvtu_out << "</PPointData>\n";
         WritePVTUFooter(pvtu_out, q_field_name);

         pvd_stream << "<DataSet timestep=\"" << GetTime()
                    << "\" group=\"\" part=\"" << 0 << "\" file=\""
                    << q_fname << "\" name=\"" << q_field_name << "\"/>\n";
      }
      pvd_stream.flush();
      // Move the insertion point before the closing collection tag, so that
      // the PVD file is valid even when writing incrementally.
      std::fstream::pos_type pos = pvd_stream.tellp();
      pvd_stream << "</Collection>\n";
      pvd_stream << "</VTKFile>" << std::endl;
      pvd_stream.seekp(pos);
   }
}

void ParaViewDataCollection::WritePVTUHeader(std::ostream &os)
{
   os << "<?xml version=\"1.0\"?>\n";
   os << "<VTKFile type=\"PUnstructuredGrid\"";
   os << " version =\"2.2\" byte_order=\"" << VTKByteOrder() << "\">\n";
   os << "<PUnstructuredGrid GhostLevel=\"0\">\n";

   os << "<PPoints>\n";
   os << "\t<PDataArray type=\"" << GetDataTypeString() << "\" ";
   os << " Name=\"Points\" NumberOfComponents=\"3\""
      << " format=\"" << GetDataFormatString() << "\"/>\n";
   os << "</PPoints>\n";

   os << "<PCells>\n";
   os << "\t<PDataArray type=\"Int32\" ";
   os << " Name=\"connectivity\" NumberOfComponents=\"1\""
      << " format=\"" << GetDataFormatString() << "\"/>\n";
   os << "\t<PDataArray type=\"Int32\" ";
   os << " Name=\"offsets\"      NumberOfComponents=\"1\""
      << " format=\"" << GetDataFormatString() << "\"/>\n";
   os << "\t<PDataArray type=\"UInt8\" ";
   os << " Name=\"types\"        NumberOfComponents=\"1\""
      << " format=\"" << GetDataFormatString() << "\"/>\n";
   os << "</PCells>\n";
}

void ParaViewDataCollection::WritePVTUFooter(std::ostream &os,
                                             const std::string &vtu_prefix)
{
   for (int ii=0; ii<num_procs; ii++)
   {
      std::string vtu_filename = GenerateVTUFileName(vtu_prefix, ii);
      os << "<Piece Source=\"" << vtu_filename << "\"/>\n";
   }
   os << "</PUnstructuredGrid>\n";
   os << "</VTKFile>\n";
}

void ParaViewDataCollection::SaveDataVTU(std::ostream &os, int ref)
{
   os << "<VTKFile type=\"UnstructuredGrid\"";
   if (GetCompressionLevel() != 0)
   {
      os << " compressor=\"vtkZLibDataCompressor\"";
   }
   os << " version=\"2.2\" byte_order=\"" << VTKByteOrder() << "\">\n";
   os << "<UnstructuredGrid>\n";
   mesh->PrintVTU(os,ref,pv_data_format,high_order_output,GetCompressionLevel(),
                  bdr_output);

   // dump out the grid functions as point data
   os << "<PointData >\n";
   // save the grid functions
   // iterate over all grid functions
   for (FieldMapIterator it=field_map.begin(); it!=field_map.end(); ++it)
   {
      MFEM_VERIFY(!bdr_output,
                  "GridFunction output is not supported for "
                  "ParaViewDataCollection on domain boundary!");
      SaveGFieldVTU(os,ref,it);
   }
   // save the coefficient functions
   // iterate over all Coefficient and VectorCoefficient functions
   for (CoeffFieldMapIterator it=coeff_field_map.begin();
        it!=coeff_field_map.end(); ++it)
   {
      SaveCoeffFieldVTU(os,ref,it);
   }
   for (VCoeffFieldMapIterator it=vcoeff_field_map.begin();
        it!=vcoeff_field_map.end(); ++it)
   {
      SaveVCoeffFieldVTU(os,ref,it);
   }
   os << "</PointData>\n";
   // close the mesh
   os << "</Piece>\n"; // close the piece open in the PrintVTU method
   os << "</UnstructuredGrid>\n";
   os << "</VTKFile>" << std::endl;
}

void ParaViewDataCollection::SaveGFieldVTU(std::ostream &os, int ref_,
                                           const FieldMapIterator &it)
{
   RefinedGeometry *RefG;
   Vector val;
   DenseMatrix vval, pmat;
   std::vector<char> buf;
   int vec_dim = it->second->VectorDim();
   os << "<DataArray type=\"" << GetDataTypeString()
      << "\" Name=\"" << it->first
      << "\" NumberOfComponents=\"" << vec_dim << "\" "
      << VTKComponentLabels(vec_dim) << " "
      << "format=\"" << GetDataFormatString() << "\" >" << '\n';
   if (vec_dim == 1)
   {
      for (int i = 0; i < mesh->GetNE(); i++)
      {
         RefG = GlobGeometryRefiner.Refine(
                   mesh->GetElementBaseGeometry(i), ref_, 1);
         it->second->GetValues(i, RefG->RefPts, val, pmat);
         for (int j = 0; j < val.Size(); j++)
         {
            WriteBinaryOrASCII(os, buf, val(j), "\n", pv_data_format);
         }
      }
   }
   else
   {
      // vector data
      for (int i = 0; i < mesh->GetNE(); i++)
      {
         RefG = GlobGeometryRefiner.Refine(
                   mesh->GetElementBaseGeometry(i), ref_, 1);
         it->second->GetVectorValues(i, RefG->RefPts, vval, pmat);
         for (int jj = 0; jj < vval.Width(); jj++)
         {
            for (int ii = 0; ii < vval.Height(); ii++)
            {
               WriteBinaryOrASCII(os, buf, vval(ii,jj), " ", pv_data_format);
            }
            if (pv_data_format == VTKFormat::ASCII) { os << '\n'; }
         }
      }
   }
   if (pv_data_format != VTKFormat::ASCII)
   {
      WriteBase64WithSizeAndClear(os, buf, GetCompressionLevel());
   }
   os << "</DataArray>" << std::endl;
}

void ParaViewDataCollection::SaveCoeffFieldVTU(std::ostream &os, int ref_,
                                               const CoeffFieldMapIterator &it)
{
   RefinedGeometry *RefG;
   real_t val;
   std::vector<char> buf;
   int vec_dim = 1;
   os << "<DataArray type=\"" << GetDataTypeString()
      << "\" Name=\"" << it->first
      << "\" NumberOfComponents=\"" << vec_dim << "\""
      << " format=\"" << GetDataFormatString() << "\" >" << '\n';
   {
      // scalar data
      if (!bdr_output)
      {
         for (int i = 0; i < mesh->GetNE(); i++)
         {
            RefG = GlobGeometryRefiner.Refine(
                      mesh->GetElementBaseGeometry(i), ref_, 1);

            ElementTransformation *eltrans = mesh->GetElementTransformation(i);
            const IntegrationRule *ir = &RefG->RefPts;
            for (int j = 0; j < ir->GetNPoints(); j++)
            {
               const IntegrationPoint &ip = ir->IntPoint(j);
               eltrans->SetIntPoint(&ip);
               val = it->second->Eval(*eltrans, ip);
               WriteBinaryOrASCII(os, buf, val, "\n", pv_data_format);
            }
         }
      }
      else
      {
         for (int i = 0; i < mesh->GetNBE(); i++)
         {
            RefG = GlobGeometryRefiner.Refine(
                      mesh->GetBdrElementBaseGeometry(i), ref_, 1);

            ElementTransformation *eltrans = mesh->GetBdrElementTransformation(i);
            const IntegrationRule *ir = &RefG->RefPts;
            for (int j = 0; j < ir->GetNPoints(); j++)
            {
               const IntegrationPoint &ip = ir->IntPoint(j);
               eltrans->SetIntPoint(&ip);
               val = it->second->Eval(*eltrans, ip);
               WriteBinaryOrASCII(os, buf, val, "\n", pv_data_format);
            }
         }
      }
   }
   if (pv_data_format != VTKFormat::ASCII)
   {
      WriteBase64WithSizeAndClear(os, buf, GetCompressionLevel());
   }
   os << "</DataArray>" << std::endl;
}

void ParaViewDataCollection::SaveVCoeffFieldVTU(std::ostream &os, int ref_,
                                                const VCoeffFieldMapIterator &it)
{
   RefinedGeometry *RefG;
   Vector val;
   std::vector<char> buf;
   int vec_dim = it->second->GetVDim();
   os << "<DataArray type=\"" << GetDataTypeString()
      << "\" Name=\"" << it->first
      << "\" NumberOfComponents=\"" << vec_dim << "\""
      << " format=\"" << GetDataFormatString() << "\" >" << '\n';
   {
      // vector data
      if (!bdr_output)
      {
         for (int i = 0; i < mesh->GetNE(); i++)
         {
            RefG = GlobGeometryRefiner.Refine(
                      mesh->GetElementBaseGeometry(i), ref_, 1);

            ElementTransformation *eltrans = mesh->GetElementTransformation(i);
            const IntegrationRule *ir = &RefG->RefPts;
            for (int j = 0; j < ir->GetNPoints(); j++)
            {
               const IntegrationPoint &ip = ir->IntPoint(j);
               eltrans->SetIntPoint(&ip);
               it->second->Eval(val, *eltrans, ip);
               for (int jj = 0; jj < val.Size(); jj++)
               {
                  WriteBinaryOrASCII(os, buf, val(jj), " ", pv_data_format);
               }
               if (pv_data_format == VTKFormat::ASCII) { os << '\n'; }
            }
         }
      }
      else
      {
         for (int i = 0; i < mesh->GetNBE(); i++)
         {
            RefG = GlobGeometryRefiner.Refine(
                      mesh->GetBdrElementBaseGeometry(i), ref_, 1);

            ElementTransformation *eltrans = mesh->GetBdrElementTransformation(i);
            const IntegrationRule *ir = &RefG->RefPts;
            for (int j = 0; j < ir->GetNPoints(); j++)
            {
               const IntegrationPoint &ip = ir->IntPoint(j);
               eltrans->SetIntPoint(&ip);
               it->second->Eval(val, *eltrans, ip);
               for (int jj = 0; jj < val.Size(); jj++)
               {
                  WriteBinaryOrASCII(os, buf, val(jj), " ", pv_data_format);
               }
               if (pv_data_format == VTKFormat::ASCII) { os << '\n'; }
            }
         }
      }
   }
   if (pv_data_format != VTKFormat::ASCII)
   {
      WriteBase64WithSizeAndClear(os, buf, GetCompressionLevel());
   }
   os << "</DataArray>" << std::endl;
}

<<<<<<< HEAD
void ParaViewDataCollection::SetDataFormat(VTKFormat fmt)
{
   pv_data_format = fmt;
}

bool ParaViewDataCollection::IsBinaryFormat() const
{
   return pv_data_format != VTKFormat::ASCII;
}

void ParaViewDataCollection::SetHighOrderOutput(bool high_order_output_)
{
   high_order_output = high_order_output_;
}

void ParaViewDataCollection::SetCompressionLevel(int compression_level_)
{
   MFEM_ASSERT(compression_level_ >= -1 && compression_level_ <= 9,
               "Compression level must be between -1 and 9 (inclusive).");
   compression_level = compression_level_;
   compression = compression_level_ != 0;
}

void ParaViewDataCollection::SetCompression(bool compression_)
{
   compression = compression_;
}

void ParaViewDataCollection::SetBoundaryOutput(bool bdr_output_)
{
   bdr_output = bdr_output_;
}

void ParaViewDataCollection::UseRestartMode(bool restart_mode_)
{
   restart_mode = restart_mode_;
}

=======
>>>>>>> 90a68678
const char *ParaViewDataCollection::GetDataFormatString() const
{
   if (pv_data_format == VTKFormat::ASCII)
   {
      return "ascii";
   }
   else
   {
      return "binary";
   }
}

const char *ParaViewDataCollection::GetDataTypeString() const
{
   if (pv_data_format==VTKFormat::ASCII || pv_data_format==VTKFormat::BINARY)
   {
      return "Float64";
   }
   else
   {
      return "Float32";
   }
}

#ifdef MFEM_USE_HDF5

ParaViewHDFDataCollection::ParaViewHDFDataCollection(
   const std::string &collection_name, Mesh *mesh)
   : ParaViewDataCollectionBase(collection_name, mesh)
{ }

void ParaViewHDFDataCollection::EnsureVTKHDF()
{
   if (!vtkhdf)
   {
      if (!prefix_path.empty())
      {
         const int error_code = create_directory(prefix_path, mesh, myid);
         MFEM_VERIFY(error_code == 0, "Error creating directory " << prefix_path);
      }

      std::string fname = prefix_path + name + ".vtkhdf";
      bool use_mpi = false;
#ifdef MFEM_USE_MPI
      if (ParMesh *pmesh = dynamic_cast<ParMesh*>(mesh))
      {
         use_mpi = true;
#ifdef MFEM_PARALLEL_HDF5
         vtkhdf.reset(new VTKHDF(fname, pmesh->GetComm(), {restart_mode, time}));
#else
         MFEM_ABORT("Requires HDF5 library with parallel support enabled");
#endif
      }
#endif
      if (!use_mpi)
      {
         vtkhdf.reset(new VTKHDF(fname, {restart_mode, time}));
      }
   }
}

template <typename FP_T>
void ParaViewHDFDataCollection::TSave()
{
   EnsureVTKHDF();

   if (compression)
   {
      vtkhdf->EnableCompression(compression_level >= 0 ? compression_level : 6);
   }
   else
   {
      vtkhdf->DisableCompression();
   }

   vtkhdf->SaveMesh<FP_T>(*mesh, high_order_output, levels_of_detail);
   for (const auto &field : field_map)
   {
      vtkhdf->SaveGridFunction<FP_T>(*field.second, field.first);
   }
   vtkhdf->UpdateSteps(time);
   vtkhdf->Flush();
}

void ParaViewHDFDataCollection::Save()
{
   switch (pv_data_format)
   {
      case VTKFormat::BINARY32: TSave<float>(); break;
      case VTKFormat::BINARY: TSave<double>(); break;
      default: MFEM_ABORT("Unsupported VTK format.");
   }
}

ParaViewHDFDataCollection::~ParaViewHDFDataCollection() = default;

#endif

}  // end namespace MFEM<|MERGE_RESOLUTION|>--- conflicted
+++ resolved
@@ -764,20 +764,8 @@
    }
 }
 
-<<<<<<< HEAD
-ParaViewDataCollection::ParaViewDataCollection(const std::string&
-                                               collection_name,
-                                               Mesh *mesh_)
-   : DataCollection(collection_name, mesh_),
-     levels_of_detail(1),
-     pv_data_format(VTKFormat::BINARY),
-     high_order_output(false),
-     restart_mode(false),
-     bdr_output(false)
-=======
 ParaViewDataCollectionBase::ParaViewDataCollectionBase(
    const std::string &name, Mesh *mesh) : DataCollection(name, mesh)
->>>>>>> 90a68678
 {
    cycle = 0;
 #ifdef MFEM_USE_ZLIB
@@ -795,6 +783,11 @@
 void ParaViewDataCollectionBase::SetHighOrderOutput(bool high_order_output_)
 {
    high_order_output = high_order_output_;
+}
+
+void ParaViewDataCollectionBase::SetBoundaryOutput(bool bdr_output_)
+{
+   bdr_output = bdr_output_;
 }
 
 void ParaViewDataCollectionBase::SetCompressionLevel(int compression_level_)
@@ -1317,47 +1310,6 @@
    os << "</DataArray>" << std::endl;
 }
 
-<<<<<<< HEAD
-void ParaViewDataCollection::SetDataFormat(VTKFormat fmt)
-{
-   pv_data_format = fmt;
-}
-
-bool ParaViewDataCollection::IsBinaryFormat() const
-{
-   return pv_data_format != VTKFormat::ASCII;
-}
-
-void ParaViewDataCollection::SetHighOrderOutput(bool high_order_output_)
-{
-   high_order_output = high_order_output_;
-}
-
-void ParaViewDataCollection::SetCompressionLevel(int compression_level_)
-{
-   MFEM_ASSERT(compression_level_ >= -1 && compression_level_ <= 9,
-               "Compression level must be between -1 and 9 (inclusive).");
-   compression_level = compression_level_;
-   compression = compression_level_ != 0;
-}
-
-void ParaViewDataCollection::SetCompression(bool compression_)
-{
-   compression = compression_;
-}
-
-void ParaViewDataCollection::SetBoundaryOutput(bool bdr_output_)
-{
-   bdr_output = bdr_output_;
-}
-
-void ParaViewDataCollection::UseRestartMode(bool restart_mode_)
-{
-   restart_mode = restart_mode_;
-}
-
-=======
->>>>>>> 90a68678
 const char *ParaViewDataCollection::GetDataFormatString() const
 {
    if (pv_data_format == VTKFormat::ASCII)
