--- conflicted
+++ resolved
@@ -299,7 +299,6 @@
    Array<Array<int>*> *GetBFBFI_Marker()
    { return &boundary_face_integs_marker; }
 
-<<<<<<< HEAD
    /* HDG */
    // Array of the HDG type bilinear form integrators, right now there is only one
    Array<BilinearFormIntegrator*> *GetHDGIntBFI() { return &hdgintbfi; }
@@ -308,12 +307,8 @@
    // Array of the HDG type bilinear form integrators, right now there is only one
    Array<BilinearFormIntegrator*> *GetHDGBdrBFI() { return &hdgbdrbfi; }
 
-   /// Returns a reference to: \f$ M_{ij} \f$
-   const double &operator()(int i, int j) { return (*mat)(i,j); }
-=======
    /// Returns a reference to: $ M_{ij} $
    const real_t &operator()(int i, int j) { return (*mat)(i,j); }
->>>>>>> 9343ffad
 
    /// Returns a reference to: $ M_{ij} $
    virtual real_t &Elem(int i, int j);
@@ -461,7 +456,6 @@
    void AddBdrFaceIntegrator(BilinearFormIntegrator *bfi,
                              Array<int> &bdr_marker);
 
-<<<<<<< HEAD
    /* HDG */
    /// Adds HDG Interior Integrator.
    void AddHDGInteriorFaceIntegrator(BilinearFormIntegrator *bfi);
@@ -473,12 +467,8 @@
    void AddHDGBoundaryFaceIntegrator(BilinearFormIntegrator *bfi,
                                      Array<int> &bdr_marker);
 
-   /// Sets all sparse values of \f$ M \f$ and \f$ M_e \f$ to 'a'.
-   void operator=(const double a)
-=======
    /// Sets all sparse values of $ M $ and $ M_e $ to 'a'.
    void operator=(const real_t a)
->>>>>>> 9343ffad
    {
       if (mat != NULL) { *mat = a; }
       if (mat_e != NULL) { *mat_e = a; }
