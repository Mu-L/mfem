--- conflicted
+++ resolved
@@ -119,7 +119,6 @@
    Array<BilinearFormIntegrator*> boundary_face_integs;
    Array<Array<int>*> boundary_face_integs_marker; ///< Entries are not owned.
 
-<<<<<<< HEAD
    /* HDG */
    /// Set of HDG skeleton face Integrators over interior face to be applied.
    Array<BilinearFormIntegrator*> hdgintbfi;
@@ -129,12 +128,8 @@
    Array<BilinearFormIntegrator*> hdgbdrbfi;
    Array<Array<int>*> skeleton_boundary_face_integs_marker;
 
-   DenseMatrix elemmat;
-   Array<int>  vdofs;
-=======
    mutable DenseMatrix elemmat;
    mutable Array<int>  vdofs;
->>>>>>> dfc2dfeb
 
    std::unique_ptr<DenseTensor> element_matrices;
 
