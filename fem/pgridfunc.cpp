--- conflicted
+++ resolved
@@ -711,14 +711,9 @@
    int *nfdofs = new int[NRanks];
    int *nrdofs = new int[NRanks];
 
-<<<<<<< HEAD
    HostReadWrite();
    values[0] = data;
-=======
-   double * h_data = const_cast<double *>(this->HostRead());
-
-   values[0] = h_data;
->>>>>>> 840ff992
+
    nv[0]     = pfes -> GetVSize();
    nvdofs[0] = pfes -> GetNVDofs();
    nedofs[0] = pfes -> GetNEDofs();
