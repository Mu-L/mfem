--- conflicted
+++ resolved
@@ -116,14 +116,9 @@
 public:
    /// Constructor.
    Hybridization(FiniteElementSpace *fespace, FiniteElementSpace *c_fespace);
-<<<<<<< HEAD
-   /// Destructor
+
+   /// Destructor.
    virtual ~Hybridization();
-=======
-
-   /// Destructor.
-   ~Hybridization();
->>>>>>> 5e32ae87
 
    /// Turns on device execution.
    void EnableDeviceExecution();
@@ -194,34 +189,9 @@
    void SetOperatorType(Operator::Type tid) { pH.SetType(tid); }
 #endif
 
-<<<<<<< HEAD
-   /** Perform the reduction of the given r.h.s. vector, b, to a r.h.s vector,
-       b_r, for the hybridized system. */
-   virtual void ReduceRHS(const Vector &b, Vector &b_r) const;
-
-   /** Reconstruct the solution of the original system, sol, from solution of
-       the hybridized system, sol_r, and the original r.h.s. vector, b.
-       It is assumed that the vector sol has the right essential b.c. */
-   virtual void ComputeSolution(const Vector &b, const Vector &sol_r,
-                                Vector &sol) const;
-
-   /** @brief Destroy the current hybridization matrix while preserving the
-       computed constraint matrix and the set of essential true dofs. After
-       Reset(), a new hybridized matrix can be assembled via AssembleMatrix()
-       and Finalize(). The Mesh and FiniteElementSpace objects are assumed to be
-       un-modified. If that is not the case, a new Hybridization object must be
-       created. */
-   virtual void Reset();
-
-   /// Return the constraint FE space associated with the Hybridization.
-   FiniteElementSpace *ConstraintFESpace() { return c_fes; }
-
-   /// Read-only access to the associated constraint FE space.
-   const FiniteElementSpace *ConstraintFESpace() const { return c_fes; }
-=======
    /// @brief Perform the reduction of the given right-hand side @a b to a
    /// right-hand side vector @a b_r for the hybridized system.
-   void ReduceRHS(const Vector &b, Vector &b_r) const;
+   virtual void ReduceRHS(const Vector &b, Vector &b_r) const;
 
    /// @brief Reconstruct the solution of the original system @a sol from
    /// solution of the hybridized system @a sol_r and the original right-hand
@@ -229,8 +199,8 @@
    ///
    /// It is assumed that the vector sol has the correct essential boundary
    /// conditions.
-   void ComputeSolution(const Vector &b, const Vector &sol_r,
-                        Vector &sol) const;
+   virtual void ComputeSolution(const Vector &b, const Vector &sol_r,
+                                Vector &sol) const;
 
    /// @brief Destroy the current hybridization matrix while preserving the
    /// computed constraint matrix and the set of essential true dofs.
@@ -239,8 +209,13 @@
    /// AssembleMatrix() and Finalize(). The Mesh and FiniteElementSpace objects
    /// are assumed to be unmodified. If that is not the case, a new
    /// Hybridization object must be created.
-   void Reset();
->>>>>>> 5e32ae87
+   virtual void Reset();
+
+   /// Return the constraint FE space associated with the Hybridization.
+   FiniteElementSpace *ConstraintFESpace() { return &c_fes; }
+
+   /// Read-only access to the associated constraint FE space.
+   const FiniteElementSpace *ConstraintFESpace() const { return &c_fes; }
 };
 
 }
