// Copyright (c) 2010-2024, Lawrence Livermore National Security, LLC. Produced
// at the Lawrence Livermore National Laboratory. All Rights reserved. See files
// LICENSE and NOTICE for details. LLNL-CODE-806117.
//
// This file is part of the MFEM library. For more information and source code
// availability visit https://mfem.org.
//
// MFEM is free software; you can redistribute it and/or modify it under the
// terms of the BSD-3 license. We welcome feedback and contributions, see file
// CONTRIBUTING.md for details.

#ifndef MFEM_COEFFICIENT
#define MFEM_COEFFICIENT

#include <functional>

#include "../config/config.hpp"
#include "../linalg/linalg.hpp"
#include "intrules.hpp"
#include "eltrans.hpp"

namespace mfem
{

class Mesh;
class QuadratureSpaceBase;
class QuadratureFunction;

#ifdef MFEM_USE_MPI
class ParMesh;
#endif


/** @brief Base class Coefficients that optionally depend on space and time.
    These are used by the BilinearFormIntegrator, LinearFormIntegrator, and
    NonlinearFormIntegrator classes to represent the physical coefficients in
    the PDEs that are being discretized. This class can also be used in a more
    general way to represent functions that don't necessarily belong to a FE
    space, e.g., to project onto GridFunctions to use as initial conditions,
    exact solutions, etc. See, e.g., ex4 or ex22 for these uses. */
class Coefficient
{
protected:
   real_t time;

public:
   Coefficient() { time = 0.; }

   /// Set the time for time dependent coefficients
   virtual void SetTime(real_t t) { time = t; }

   /// Get the time for time dependent coefficients
   real_t GetTime() { return time; }

   /** @brief Evaluate the coefficient in the element described by @a T at the
       point @a ip. */
   /** @note When this method is called, the caller must make sure that the
       IntegrationPoint associated with @a T is the same as @a ip. This can be
       achieved by calling T.SetIntPoint(&ip). */
   virtual real_t Eval(ElementTransformation &T,
                       const IntegrationPoint &ip) = 0;

   /** @brief Evaluate the coefficient in the element described by @a T at the
       point @a ip at time @a t. */
   /** @note When this method is called, the caller must make sure that the
       IntegrationPoint associated with @a T is the same as @a ip. This can be
       achieved by calling T.SetIntPoint(&ip). */
   real_t Eval(ElementTransformation &T,
               const IntegrationPoint &ip, real_t t)
   {
      SetTime(t);
      return Eval(T, ip);
   }

   /// @brief Fill the QuadratureFunction @a qf by evaluating the coefficient at
   /// the quadrature points.
   virtual void Project(QuadratureFunction &qf);

   virtual ~Coefficient() { }
};


/// A coefficient that is constant across space and time
class ConstantCoefficient : public Coefficient
{
public:
   real_t constant;

   /// c is value of constant function
   explicit ConstantCoefficient(real_t c = 1.0) { constant=c; }

   /// Evaluate the coefficient at @a ip.
   virtual real_t Eval(ElementTransformation &T,
                       const IntegrationPoint &ip)
   { return (constant); }

   /// Fill the QuadratureFunction @a qf with the constant value.
   void Project(QuadratureFunction &qf);
};

/** @brief A piecewise constant coefficient with the constants keyed
    off the element attribute numbers. */
class PWConstCoefficient : public Coefficient
{
private:
   Vector constants;

public:

   /// Constructs a piecewise constant coefficient in NumOfSubD subdomains
   explicit PWConstCoefficient(int NumOfSubD = 0) : constants(NumOfSubD)
   { constants = 0.0; }

   /// Construct the constant coefficient using a vector of constants.
   /** @a c should be a vector defined by attributes, so for region with
       attribute @a i @a c[i-1] is the coefficient in that region */
   PWConstCoefficient(Vector &c)
   { constants.SetSize(c.Size()); constants=c; }

   /// Update the constants with vector @a c.
   void UpdateConstants(Vector &c) { constants.SetSize(c.Size()); constants=c; }

   /// Return a reference to the i-th constant
   real_t &operator()(int i) { return constants(i-1); }

   /// Set the constants for all attributes to constant @a c.
   void operator=(real_t c) { constants = c; }

   /// Returns the number of constants representing different attributes.
   int GetNConst() { return constants.Size(); }

   /// Evaluate the coefficient.
   virtual real_t Eval(ElementTransformation &T,
                       const IntegrationPoint &ip);
};

/** @brief A piecewise coefficient with the pieces keyed off the element
    attribute numbers.

    A value of zero will be returned for any missing attribute numbers.

    This object will not assume ownership of any Coefficient objects
    passed to it. Consequently, the caller must ensure that the
    individual Coefficient objects are not deleted while this
    PWCoefficient is still in use.

    \note The keys may either be domain attribute numbers or boundary
    attribute numbers. If the PWCoefficient is used with a domain
    integrator the keys are assumed to be domain attribute
    numbers. Similarly, if the PWCoefficient is used with a boundary
    integrator the keys are assumed to be boundary attribute numbers.
*/
class PWCoefficient : public Coefficient
{
private:
   /** Internal data structure to store pointers to the appropriate
       coefficients for different regions of the mesh. The keys used
       in the map are the mesh attribute numbers (either element
       attribute or boundary element attribute depending upon
       context). The values returned for any missing attributes will
       be zero. The coefficient pointers may be NULL in which case a
       value of zero is returned.

       The Coefficient objects contained in this map are NOT owned by
       this PWCoefficient object. This means that they will not be
       deleted when this object is deleted also the caller must ensure
       that the various Coefficient objects are not deleted while this
       PWCoefficient is still needed.
   */
   std::map<int, Coefficient*> pieces;

   /** Convenience function to check for compatible array lengths,
       loop over the arrays, and add their attribute/Coefficient pairs
       to the internal data structure.
   */
   void InitMap(const Array<int> & attr,
                const Array<Coefficient*> & coefs);

public:

   /// Constructs a piecewise coefficient
   explicit PWCoefficient() {}

   /// Construct the coefficient using arrays describing the pieces
   /** \param attr - an array of attribute numbers for each piece
       \param coefs - the corresponding array of Coefficient pointers
       Any missing attributes or NULL coefficient pointers will result in a
       value of zero being returned for that attribute.

       \note Ownership of the Coefficient objects will NOT be
       transferred to this object.
   */
   PWCoefficient(const Array<int> & attr,
                 const Array<Coefficient*> & coefs)
   { InitMap(attr, coefs); }

   /// Set the time for time dependent coefficients
   virtual void SetTime(real_t t);

   /// Replace a set of coefficients
   void UpdateCoefficients(const Array<int> & attr,
                           const Array<Coefficient*> & coefs)
   { InitMap(attr, coefs); }

   /// Replace a single Coefficient for a particular attribute
   void UpdateCoefficient(int attr, Coefficient & coef)
   { pieces[attr] = &coef; }

   /// Remove a single Coefficient for a particular attribute
   void ZeroCoefficient(int attr)
   { pieces.erase(attr); }

   /// Evaluate the coefficient.
   virtual real_t Eval(ElementTransformation &T,
                       const IntegrationPoint &ip);
};

/// A general function coefficient
class FunctionCoefficient : public Coefficient
{
protected:
   std::function<real_t(const Vector &)> Function;
   std::function<real_t(const Vector &, real_t)> TDFunction;

public:
   /// Define a time-independent coefficient from a std function
   /** \param F time-independent std::function */
   FunctionCoefficient(std::function<real_t(const Vector &)> F)
      : Function(std::move(F))
   { }

   /// Define a time-dependent coefficient from a std function
   /** \param TDF time-dependent function */
   FunctionCoefficient(std::function<real_t(const Vector &, real_t)> TDF)
      : TDFunction(std::move(TDF))
   { }

   /// (DEPRECATED) Define a time-independent coefficient from a C-function
   /** @deprecated Use the method where the C-function, @a f, uses a const
       Vector argument instead of Vector. */
   MFEM_DEPRECATED FunctionCoefficient(real_t (*f)(Vector &))
   {
      Function = reinterpret_cast<real_t(*)(const Vector&)>(f);
      TDFunction = NULL;
   }

   /// (DEPRECATED) Define a time-dependent coefficient from a C-function
   /** @deprecated Use the method where the C-function, @a tdf, uses a const
       Vector argument instead of Vector. */
   MFEM_DEPRECATED FunctionCoefficient(real_t (*tdf)(Vector &, real_t))
   {
      Function = NULL;
      TDFunction = reinterpret_cast<real_t(*)(const Vector&,real_t)>(tdf);
   }

   /// Evaluate the coefficient at @a ip.
   virtual real_t Eval(ElementTransformation &T,
                       const IntegrationPoint &ip);

   const std::function<double(const Vector &)>& GetFunction() const { return Function; }
   const std::function<double(const Vector &,double)>& GetTDFunction() const { return TDFunction; }
};

/// A common base class for returning individual components of the domain's
/// Cartesian coordinates.
class CartesianCoefficient : public Coefficient
{
protected:
   int comp;
   mutable Vector transip;

   /// @a comp_ index of the desired component (0 -> x, 1 -> y, 2 -> z)
   CartesianCoefficient(int comp_) : comp(comp_), transip(3) {}

public:
   /// Evaluate the coefficient at @a ip.
   virtual real_t Eval(ElementTransformation &T,
                       const IntegrationPoint &ip);
};

/// Scalar coefficient which returns the x-component of the evaluation point
class CartesianXCoefficient : public CartesianCoefficient
{
public:
   CartesianXCoefficient() : CartesianCoefficient(0) {}
};

/// Scalar coefficient which returns the y-component of the evaluation point
class CartesianYCoefficient : public CartesianCoefficient
{
public:
   CartesianYCoefficient() : CartesianCoefficient(1) {}
};

/// Scalar coefficient which returns the z-component of the evaluation point
class CartesianZCoefficient : public CartesianCoefficient
{
public:
   CartesianZCoefficient() : CartesianCoefficient(2) {}
};

/// Scalar coefficient which returns the radial distance from the axis of
/// the evaluation point in the cylindrical coordinate system
class CylindricalRadialCoefficient : public Coefficient
{
private:
   mutable Vector transip;

public:
   CylindricalRadialCoefficient() : transip(3) {}

   /// Evaluate the coefficient at @a ip.
   virtual real_t Eval(ElementTransformation &T,
                       const IntegrationPoint &ip);
};

/// Scalar coefficient which returns the angular position or azimuth (often
/// denoted by theta) of the evaluation point in the cylindrical coordinate
/// system
class CylindricalAzimuthalCoefficient : public Coefficient
{
private:
   mutable Vector transip;

public:
   CylindricalAzimuthalCoefficient() : transip(3) {}

   /// Evaluate the coefficient at @a ip.
   virtual real_t Eval(ElementTransformation &T,
                       const IntegrationPoint &ip);
};

/// Scalar coefficient which returns the height or altitude of
/// the evaluation point in the cylindrical coordinate system
typedef CartesianZCoefficient CylindricalZCoefficient;

/// Scalar coefficient which returns the radial distance from the origin of
/// the evaluation point in the spherical coordinate system
class SphericalRadialCoefficient : public Coefficient
{
private:
   mutable Vector transip;

public:
   SphericalRadialCoefficient() : transip(3) {}

   /// Evaluate the coefficient at @a ip.
   virtual real_t Eval(ElementTransformation &T,
                       const IntegrationPoint &ip);
};

/// Scalar coefficient which returns the azimuthal angle (often denoted by phi)
/// of the evaluation point in the spherical coordinate system
class SphericalAzimuthalCoefficient : public Coefficient
{
private:
   mutable Vector transip;

public:
   SphericalAzimuthalCoefficient() : transip(3) {}

   /// Evaluate the coefficient at @a ip.
   virtual real_t Eval(ElementTransformation &T,
                       const IntegrationPoint &ip);
};

/// Scalar coefficient which returns the polar angle (often denoted by theta)
/// of the evaluation point in the spherical coordinate system
class SphericalPolarCoefficient : public Coefficient
{
private:
   mutable Vector transip;

public:
   SphericalPolarCoefficient() : transip(3) {}

   /// Evaluate the coefficient at @a ip.
   virtual real_t Eval(ElementTransformation &T,
                       const IntegrationPoint &ip);
};

class GridFunction;

/// Coefficient defined by a GridFunction. This coefficient is mesh dependent.
class GridFunctionCoefficient : public Coefficient
{
private:
   const GridFunction *GridF;
   int Component;

public:
   GridFunctionCoefficient() : GridF(NULL), Component(1) { }
   /** Construct GridFunctionCoefficient from a given GridFunction, and
       optionally specify a component to use if it is a vector GridFunction. */
   GridFunctionCoefficient (const GridFunction *gf, int comp = 1)
   { GridF = gf; Component = comp; }

   /// Set the internal GridFunction
   void SetGridFunction(const GridFunction *gf) { GridF = gf; }

   /// Get the internal GridFunction
   const GridFunction * GetGridFunction() const { return GridF; }

   /// Evaluate the coefficient at @a ip.
   virtual real_t Eval(ElementTransformation &T,
                       const IntegrationPoint &ip);

   /// @brief Fill the QuadratureFunction @a qf by evaluating the coefficient at
   /// the quadrature points.
   ///
   /// This function uses the efficient QuadratureFunction::ProjectGridFunction
   /// to fill the QuadratureFunction.
   virtual void Project(QuadratureFunction &qf);
};


/** @brief A coefficient that depends on 1 or 2 parent coefficients and a
    transformation rule represented by a C-function.

    $ C(x,t) = T(Q1(x,t)) $ or $ C(x,t) = T(Q1(x,t), Q2(x,t)) $

    where T is the transformation rule, and Q1/Q2 are the parent coefficients.*/
class TransformedCoefficient : public Coefficient
{
private:
   Coefficient * Q1;
   Coefficient * Q2;
   std::function<real_t(real_t)> Transform1;
   std::function<real_t(real_t, real_t)> Transform2;

public:
   TransformedCoefficient (Coefficient * q, std::function<real_t(real_t)> F)
      : Q1(q), Transform1(std::move(F)) { Q2 = 0; Transform2 = 0; }
   TransformedCoefficient (Coefficient * q1,Coefficient * q2,
                           std::function<real_t(real_t, real_t)> F)
      : Q1(q1), Q2(q2), Transform2(std::move(F)) { Transform1 = 0; }

   /// Set the time for internally stored coefficients
   void SetTime(real_t t);

   /// Evaluate the coefficient at @a ip.
   virtual real_t Eval(ElementTransformation &T, const IntegrationPoint &ip);
};

/** @brief Delta function coefficient optionally multiplied by a weight
    coefficient and a scaled time dependent C-function.

    $ F(x,t) = w(x,t) s T(t) d(x - xc) $

    where w is the optional weight coefficient, @a s is a scale factor
    T is an optional time-dependent function and d is a delta function.

    WARNING this cannot be used as a normal coefficient.  The usual Eval
    method is disabled. */
class DeltaCoefficient : public Coefficient
{
protected:
   real_t center[3], scale, tol;
   Coefficient *weight;
   int sdim;
   real_t (*tdf)(real_t);

public:

   /// Construct a unit delta function centered at (0.0,0.0,0.0)
   DeltaCoefficient()
   {
      center[0] = center[1] = center[2] = 0.; scale = 1.; tol = 1e-12;
      weight = NULL; sdim = 0; tdf = NULL;
   }

   /// Construct a delta function scaled by @a s and centered at (x,0.0,0.0)
   DeltaCoefficient(real_t x, real_t s)
   {
      center[0] = x; center[1] = 0.; center[2] = 0.; scale = s; tol = 1e-12;
      weight = NULL; sdim = 1; tdf = NULL;
   }

   /// Construct a delta function scaled by @a s and centered at (x,y,0.0)
   DeltaCoefficient(real_t x, real_t y, real_t s)
   {
      center[0] = x; center[1] = y; center[2] = 0.; scale = s; tol = 1e-12;
      weight = NULL; sdim = 2; tdf = NULL;
   }

   /// Construct a delta function scaled by @a s and centered at (x,y,z)
   DeltaCoefficient(real_t x, real_t y, real_t z, real_t s)
   {
      center[0] = x; center[1] = y; center[2] = z; scale = s; tol = 1e-12;
      weight = NULL; sdim = 3; tdf = NULL;
   }

   /// Set the time for internally stored coefficients
   void SetTime(real_t t);

   /// Set the center location of the delta function.
   void SetDeltaCenter(const Vector& center);

   /// Set the scale value multiplying the delta function.
   void SetScale(real_t s_) { scale = s_; }

   /// Set a time-dependent function that multiplies the Scale().
   void SetFunction(real_t (*f)(real_t)) { tdf = f; }

   /** @brief Set the tolerance used during projection onto GridFunction to
       identify the Mesh vertex where the Center() of the delta function
       lies. (default 1e-12)*/
   void SetTol(real_t tol_) { tol = tol_; }

   /// Set a weight Coefficient that multiplies the DeltaCoefficient.
   /** The weight Coefficient multiplies the value returned by EvalDelta() but
       not the value returned by Scale().
       The weight Coefficient is also used as the L2-weight function when
       projecting the DeltaCoefficient onto a GridFunction, so that the weighted
       integral of the projection is exactly equal to the Scale(). */
   void SetWeight(Coefficient *w) { weight = w; }

   /// Return a pointer to a c-array representing the center of the delta
   /// function.
   const real_t *Center() { return center; }

   /** @brief Return the scale factor times the optional time dependent
       function.  Returns $ s T(t) $ with $ T(t) = 1 $ when
       not set by the user. */
   real_t Scale() { return tdf ? (*tdf)(GetTime())*scale : scale; }

   /// Return the tolerance used to identify the mesh vertices
   real_t Tol() { return tol; }

   /// See SetWeight() for description of the weight Coefficient.
   Coefficient *Weight() { return weight; }

   /// Write the center of the delta function into @a center.
   void GetDeltaCenter(Vector& center);

   /// The value of the function assuming we are evaluating at the delta center.
   virtual real_t EvalDelta(ElementTransformation &T, const IntegrationPoint &ip);
   /** @brief A DeltaFunction cannot be evaluated. Calling this method will
       cause an MFEM error, terminating the application. */
   virtual real_t Eval(ElementTransformation &T, const IntegrationPoint &ip)
   { mfem_error("DeltaCoefficient::Eval"); return 0.; }
   virtual ~DeltaCoefficient() { delete weight; }
};

/** @brief Derived coefficient that takes the value of the parent coefficient
    for the active attributes and is zero otherwise. */
class RestrictedCoefficient : public Coefficient
{
private:
   Coefficient *c;
   Array<int> active_attr;

public:
   /** @brief Construct with a parent coefficient and an array with
       ones marking the attributes on which this coefficient should be
       active. */
   RestrictedCoefficient(Coefficient &c_, Array<int> &attr)
   { c = &c_; attr.Copy(active_attr); }

   /// Set the time for internally stored coefficients
   void SetTime(real_t t);

   /// Evaluate the coefficient at @a ip.
   virtual real_t Eval(ElementTransformation &T, const IntegrationPoint &ip)
   { return active_attr[T.Attribute-1] ? c->Eval(T, ip, GetTime()) : 0.0; }
};

/// Base class for vector Coefficients that optionally depend on time and space.
class VectorCoefficient
{
protected:
   int vdim;
   real_t time;

public:
   /// Initialize the VectorCoefficient with vector dimension @a vd.
   VectorCoefficient(int vd) { vdim = vd; time = 0.; }

   /// Set the time for time dependent coefficients
   virtual void SetTime(real_t t) { time = t; }

   /// Get the time for time dependent coefficients
   real_t GetTime() { return time; }

   /// Returns dimension of the vector.
   int GetVDim() { return vdim; }

   /** @brief Evaluate the vector coefficient in the element described by @a T
       at the point @a ip, storing the result in @a V. */
   /** @note When this method is called, the caller must make sure that the
       IntegrationPoint associated with @a T is the same as @a ip. This can be
       achieved by calling T.SetIntPoint(&ip). */
   virtual void Eval(Vector &V, ElementTransformation &T,
                     const IntegrationPoint &ip) = 0;

   /** @brief Evaluate the vector coefficient in the element described by @a T
       at all points of @a ir, storing the result in @a M. */
   /** The dimensions of @a M are GetVDim() by ir.GetNPoints() and they must be
       set by the implementation of this method.

       The general implementation provided by the base class (using the Eval
       method for one IntegrationPoint at a time) can be overloaded for more
       efficient implementation.

       @note The IntegrationPoint associated with @a T is not used, and this
       method will generally modify this IntegrationPoint associated with @a T.
   */
   virtual void Eval(DenseMatrix &M, ElementTransformation &T,
                     const IntegrationRule &ir);

   /// @brief Fill the QuadratureFunction @a qf by evaluating the coefficient at
   /// the quadrature points.
   ///
   /// The @a vdim of the VectorCoefficient should be equal to the @a vdim of
   /// the QuadratureFunction.
   virtual void Project(QuadratureFunction &qf);

   virtual ~VectorCoefficient() { }
};


/// Vector coefficient that is constant in space and time.
class VectorConstantCoefficient : public VectorCoefficient
{
private:
   Vector vec;
public:
   /// Construct the coefficient with constant vector @a v.
   VectorConstantCoefficient(const Vector &v)
      : VectorCoefficient(v.Size()), vec(v) { }
   using VectorCoefficient::Eval;

   ///  Evaluate the vector coefficient at @a ip.
   virtual void Eval(Vector &V, ElementTransformation &T,
                     const IntegrationPoint &ip) { V = vec; }

   /// Return a reference to the constant vector in this class.
   const Vector& GetVec() const { return vec; }
};

/** @brief A piecewise vector-valued coefficient with the pieces keyed off the
    element attribute numbers.

    A value of zero will be returned for any missing attribute numbers.

    This object will not assume ownership of any VectorCoefficient
    objects passed to it. Consequently, the caller must ensure that
    the individual VectorCoefficient objects are not deleted while
    this PWVectorCoefficient is still in use.

    \note The keys may either be domain attribute numbers or boundary
    attribute numbers. If the PWVectorCoefficient is used with a
    domain integrator the keys are assumed to be domain attribute
    numbers. Similarly, if the PWVectorCoefficient is used with a
    boundary integrator the keys are assumed to be boundary attribute
    numbers.
*/
class PWVectorCoefficient : public VectorCoefficient
{
private:
   /** Internal data structure to store pointers to the appropriate
       coefficients for different regions of the mesh. The keys used
       in the map are the mesh attribute numbers (either element
       attribute or boundary element attribute depending upon
       context). The values returned for any missing attributes will
       be zero. The coefficient pointers may be NULL in which case a
       value of zero is returned.

       The VectorCoefficient objects contained in this map are NOT
       owned by this PWVectorCoefficient object. This means that they
       will not be deleted when this object is deleted also the caller
       must ensure that the various VectorCoefficient objects are not
       deleted while this PWVectorCoefficient is still needed.
   */
   std::map<int, VectorCoefficient*> pieces;

   /** Convenience function to check for compatible array lengths,
       loop over the arrays, and add their attribute/VectorCoefficient
       pairs to the internal data structure.
   */
   void InitMap(const Array<int> & attr,
                const Array<VectorCoefficient*> & coefs);

public:

   /// Constructs a piecewise vector coefficient of dimension vd
   explicit PWVectorCoefficient(int vd): VectorCoefficient(vd) {}

   /// Construct the coefficient using arrays describing the pieces
   /** \param vd - dimension of the vector-valued result
       \param attr - an array of attribute numbers for each piece
       \param coefs - the corresponding array of VectorCoefficient pointers
       Any missing attributes or NULL coefficient pointers will result in a
       zero vector being returned for that attribute.

       \note Ownership of the VectorCoefficient objects will NOT be
       transferred to this object.
   */
   PWVectorCoefficient(int vd, const Array<int> & attr,
                       const Array<VectorCoefficient*> & coefs)
      : VectorCoefficient(vd) { InitMap(attr, coefs); }

   /// Set the time for time dependent coefficients
   virtual void SetTime(real_t t);

   /// Replace a set of coefficients
   void UpdateCoefficients(const Array<int> & attr,
                           const Array<VectorCoefficient*> & coefs)
   { InitMap(attr, coefs); }

   /// Replace a single Coefficient for a particular attribute
   void UpdateCoefficient(int attr, VectorCoefficient & coef);

   /// Remove a single VectorCoefficient for a particular attribute
   void ZeroCoefficient(int attr)
   { pieces.erase(attr); }

   /// Evaluate the coefficient.
   virtual void Eval(Vector &V, ElementTransformation &T,
                     const IntegrationPoint &ip);
   using VectorCoefficient::Eval;
};

/// A vector coefficient which returns the physical location of the
/// evaluation point in the Cartesian coordinate system.
class PositionVectorCoefficient : public VectorCoefficient
{
public:

   PositionVectorCoefficient(int dim) : VectorCoefficient(dim) {}

   using VectorCoefficient::Eval;
   /// Evaluate the vector coefficient at @a ip.
   virtual void Eval(Vector &V, ElementTransformation &T,
                     const IntegrationPoint &ip);

   virtual ~PositionVectorCoefficient() { }
};

/// A general vector function coefficient
class VectorFunctionCoefficient : public VectorCoefficient
{
private:
   std::function<void(const Vector &, Vector &)> Function;
   std::function<void(const Vector &, real_t, Vector &)> TDFunction;
   Coefficient *Q;

public:
   /// Define a time-independent vector coefficient from a std function
   /** \param dim - the size of the vector
       \param F - time-independent function
       \param q - optional scalar Coefficient to scale the vector coefficient */
   VectorFunctionCoefficient(int dim,
                             std::function<void(const Vector &, Vector &)> F,
                             Coefficient *q = nullptr)
      : VectorCoefficient(dim), Function(std::move(F)), Q(q)
   { }

   /// Define a time-dependent vector coefficient from a std function
   /** \param dim - the size of the vector
       \param TDF - time-dependent function
       \param q - optional scalar Coefficient to scale the vector coefficient */
   VectorFunctionCoefficient(int dim,
                             std::function<void(const Vector &, real_t, Vector &)> TDF,
                             Coefficient *q = nullptr)
      : VectorCoefficient(dim), TDFunction(std::move(TDF)), Q(q)
   { }

   using VectorCoefficient::Eval;
   /// Evaluate the vector coefficient at @a ip.
   virtual void Eval(Vector &V, ElementTransformation &T,
                     const IntegrationPoint &ip);

   const std::function<void(const Vector &, Vector &)>& GetFunction() const { return Function; }
   const std::function<void(const Vector &, double, Vector &)>& GetTDFunction()
   const { return TDFunction; }

   virtual ~VectorFunctionCoefficient() { }
};

/** @brief Vector coefficient defined by an array of scalar coefficients.
    Coefficients that are not set will evaluate to zero in the vector. This
    object takes ownership of the array of coefficients inside it and deletes
    them at object destruction. */
class VectorArrayCoefficient : public VectorCoefficient
{
private:
   Array<Coefficient*> Coeff;
   Array<bool> ownCoeff;

public:
   /** @brief Construct vector of dim coefficients.  The actual coefficients
       still need to be added with Set(). */
   explicit VectorArrayCoefficient(int dim);

   /// Set the time for internally stored coefficients
   void SetTime(real_t t);

   /// Returns i'th coefficient.
   Coefficient* GetCoeff(int i) { return Coeff[i]; }

   /// Returns the entire array of coefficients.
   Coefficient **GetCoeffs() { return Coeff; }

   /// Sets coefficient in the vector.
   void Set(int i, Coefficient *c, bool own=true);

   /// Evaluates i'th component of the vector of coefficients and returns the
   /// value.
   real_t Eval(int i, ElementTransformation &T, const IntegrationPoint &ip)
   { return Coeff[i] ? Coeff[i]->Eval(T, ip, GetTime()) : 0.0; }

   using VectorCoefficient::Eval;
   /** @brief Evaluate the coefficient. Each element of vector V comes from the
       associated array of scalar coefficients. */
   virtual void Eval(Vector &V, ElementTransformation &T,
                     const IntegrationPoint &ip);

   /// Destroys vector coefficient.
   virtual ~VectorArrayCoefficient();
};

/// Vector coefficient defined by a vector GridFunction
class VectorGridFunctionCoefficient : public VectorCoefficient
{
protected:
   const GridFunction *GridFunc;

public:
   /** @brief Construct an empty coefficient.  Calling Eval() before the grid
       function is set will cause a segfault. */
   VectorGridFunctionCoefficient() : VectorCoefficient(0), GridFunc(NULL) { }

   /** @brief  Construct the coefficient with grid function @a gf.  The
       grid function is not owned by the coefficient. */
   VectorGridFunctionCoefficient(const GridFunction *gf);

   /** @brief Set the grid function for this coefficient. Also sets the Vector
       dimension to match that of the @a gf. */
   void SetGridFunction(const GridFunction *gf);

   ///  Returns a pointer to the grid function in this Coefficient
   const GridFunction * GetGridFunction() const { return GridFunc; }

   /// Evaluate the vector coefficient at @a ip.
   virtual void Eval(Vector &V, ElementTransformation &T,
                     const IntegrationPoint &ip);

   /** @brief Evaluate the vector coefficients at all of the locations in the
       integration rule and write the vectors into the columns of matrix @a
       M. */
   virtual void Eval(DenseMatrix &M, ElementTransformation &T,
                     const IntegrationRule &ir);

   /// @brief Fill the QuadratureFunction @a qf by evaluating the coefficient at
   /// the quadrature points.
   ///
   /// This function uses the efficient QuadratureFunction::ProjectGridFunction
   /// to fill the QuadratureFunction.
   virtual void Project(QuadratureFunction &qf);

   virtual ~VectorGridFunctionCoefficient() { }
};

/// Vector coefficient defined as the Gradient of a scalar GridFunction
class GradientGridFunctionCoefficient : public VectorCoefficient
{
protected:
   const GridFunction *GridFunc;

public:

   /** @brief Construct the coefficient with a scalar grid function @a gf. The
       grid function is not owned by the coefficient. */
   GradientGridFunctionCoefficient(const GridFunction *gf);

   ///Set the scalar grid function.
   void SetGridFunction(const GridFunction *gf);

   ///Get the scalar grid function.
   const GridFunction * GetGridFunction() const { return GridFunc; }

   /// Evaluate the gradient vector coefficient at @a ip.
   virtual void Eval(Vector &V, ElementTransformation &T,
                     const IntegrationPoint &ip);

   /** @brief Evaluate the gradient vector coefficient at all of the locations
       in the integration rule and write the vectors into columns of matrix @a
       M. */
   virtual void Eval(DenseMatrix &M, ElementTransformation &T,
                     const IntegrationRule &ir);

   virtual ~GradientGridFunctionCoefficient() { }
};

/// Vector coefficient defined as the Curl of a vector GridFunction
class CurlGridFunctionCoefficient : public VectorCoefficient
{
protected:
   const GridFunction *GridFunc;

public:
   /** @brief Construct the coefficient with a vector grid function @a gf. The
       grid function is not owned by the coefficient. */
   CurlGridFunctionCoefficient(const GridFunction *gf);

   /// Set the vector grid function.
   void SetGridFunction(const GridFunction *gf);

   /// Get the vector grid function.
   const GridFunction * GetGridFunction() const { return GridFunc; }

   using VectorCoefficient::Eval;
   /// Evaluate the vector curl coefficient at @a ip.
   virtual void Eval(Vector &V, ElementTransformation &T,
                     const IntegrationPoint &ip);

   virtual ~CurlGridFunctionCoefficient() { }
};

/// Scalar coefficient defined as the Divergence of a vector GridFunction
class DivergenceGridFunctionCoefficient : public Coefficient
{
protected:
   const GridFunction *GridFunc;

public:
   /** @brief Construct the coefficient with a vector grid function @a gf. The
       grid function is not owned by the coefficient. */
   DivergenceGridFunctionCoefficient(const GridFunction *gf);

   /// Set the vector grid function.
   void SetGridFunction(const GridFunction *gf) { GridFunc = gf; }

   /// Get the vector grid function.
   const GridFunction * GetGridFunction() const { return GridFunc; }

   /// Evaluate the scalar divergence coefficient at @a ip.
   virtual real_t Eval(ElementTransformation &T,
                       const IntegrationPoint &ip);

   virtual ~DivergenceGridFunctionCoefficient() { }
};

/** @brief Vector coefficient defined by a scalar DeltaCoefficient and a
    constant vector direction.

    WARNING this cannot be used as a normal coefficient. The usual Eval method
    is disabled. */
class VectorDeltaCoefficient : public VectorCoefficient
{
protected:
   Vector dir;
   DeltaCoefficient d;

public:
   /// Construct with a vector of dimension @a vdim_.
   VectorDeltaCoefficient(int vdim_)
      : VectorCoefficient(vdim_), dir(vdim_), d() { }

   /** @brief Construct with a Vector object representing the direction and a
       unit delta function centered at (0.0,0.0,0.0) */
   VectorDeltaCoefficient(const Vector& dir_)
      : VectorCoefficient(dir_.Size()), dir(dir_), d() { }

   /** @brief Construct with a Vector object representing the direction and a
       delta function scaled by @a s and centered at (x,0.0,0.0) */
   VectorDeltaCoefficient(const Vector& dir_, real_t x, real_t s)
      : VectorCoefficient(dir_.Size()), dir(dir_), d(x,s) { }

   /** @brief Construct with a Vector object representing the direction and a
       delta function scaled by @a s and centered at (x,y,0.0) */
   VectorDeltaCoefficient(const Vector& dir_, real_t x, real_t y, real_t s)
      : VectorCoefficient(dir_.Size()), dir(dir_), d(x,y,s) { }

   /** @brief Construct with a Vector object representing the direction and a
       delta function scaled by @a s and centered at (x,y,z) */
   VectorDeltaCoefficient(const Vector& dir_, real_t x, real_t y, real_t z,
                          real_t s)
      : VectorCoefficient(dir_.Size()), dir(dir_), d(x,y,z,s) { }

   /// Set the time for internally stored coefficients
   void SetTime(real_t t);

   /// Replace the associated DeltaCoefficient with a new DeltaCoefficient.
   /** The new DeltaCoefficient cannot have a specified weight Coefficient, i.e.
       DeltaCoefficient::Weight() should return NULL. */
   void SetDeltaCoefficient(const DeltaCoefficient& d_) { d = d_; }

   /// Return the associated scalar DeltaCoefficient.
   DeltaCoefficient& GetDeltaCoefficient() { return d; }

<<<<<<< HEAD
   void SetScale(double s) { d.SetScale(s); }
   void SetTol(double tol) { d.SetTol(tol); }

=======
   void SetScale(real_t s) { d.SetScale(s); }
>>>>>>> 7c296d00
   void SetDirection(const Vector& d_);
   void GetDirection(Vector &d_) { d_ = dir; }

   void SetDeltaCenter(const Vector& center) { d.SetDeltaCenter(center); }
   void GetDeltaCenter(Vector& center) { d.GetDeltaCenter(center); }

   /** @brief Return the specified direction vector multiplied by the value
       returned by DeltaCoefficient::EvalDelta() of the associated scalar
       DeltaCoefficient. */
   virtual void EvalDelta(Vector &V, ElementTransformation &T,
                          const IntegrationPoint &ip);

   using VectorCoefficient::Eval;
   /** @brief A VectorDeltaFunction cannot be evaluated. Calling this method
       will cause an MFEM error, terminating the application. */
   virtual void Eval(Vector &V, ElementTransformation &T,
                     const IntegrationPoint &ip)
   { mfem_error("VectorDeltaCoefficient::Eval"); }
   virtual ~VectorDeltaCoefficient() { }
};

/** @brief Derived vector coefficient that has the value of the parent vector
    where it is active and is zero otherwise. */
class VectorRestrictedCoefficient : public VectorCoefficient
{
private:
   VectorCoefficient *c;
   Array<int> active_attr;

public:
   /** @brief Construct with a parent vector coefficient and an array of zeros
       and ones representing the attributes for which this coefficient should be
       active. */
   VectorRestrictedCoefficient(VectorCoefficient &vc, Array<int> &attr)
      : VectorCoefficient(vc.GetVDim())
   { c = &vc; attr.Copy(active_attr); }

   /// Set the time for internally stored coefficients
   void SetTime(real_t t);

   /// Evaluate the vector coefficient at @a ip.
   virtual void Eval(Vector &V, ElementTransformation &T,
                     const IntegrationPoint &ip);

   /** @brief Evaluate the vector coefficient at all of the locations in the
       integration rule and write the vectors into the columns of matrix @a
       M. */
   virtual void Eval(DenseMatrix &M, ElementTransformation &T,
                     const IntegrationRule &ir);
};

typedef VectorCoefficient DiagonalMatrixCoefficient;

/// Base class for Matrix Coefficients that optionally depend on time and space.
class MatrixCoefficient
{
protected:
   int height, width;
   real_t time;
   bool symmetric;  // deprecated

public:
   /// Construct a dim x dim matrix coefficient.
   explicit MatrixCoefficient(int dim, bool symm=false)
   { height = width = dim; time = 0.; symmetric = symm; }

   /// Construct a h x w matrix coefficient.
   MatrixCoefficient(int h, int w, bool symm=false) :
      height(h), width(w), time(0.), symmetric(symm) { }

   /// Set the time for time dependent coefficients
   virtual void SetTime(real_t t) { time = t; }

   /// Get the time for time dependent coefficients
   real_t GetTime() { return time; }

   /// Get the height of the matrix.
   int GetHeight() const { return height; }

   /// Get the width of the matrix.
   int GetWidth() const { return width; }

   /// For backward compatibility get the width of the matrix.
   int GetVDim() const { return width; }

   /** @deprecated Use SymmetricMatrixCoefficient instead */
   bool IsSymmetric() const { return symmetric; }

   /** @brief Evaluate the matrix coefficient in the element described by @a T
       at the point @a ip, storing the result in @a K. */
   /** @note When this method is called, the caller must make sure that the
       IntegrationPoint associated with @a T is the same as @a ip. This can be
       achieved by calling T.SetIntPoint(&ip). */
   virtual void Eval(DenseMatrix &K, ElementTransformation &T,
                     const IntegrationPoint &ip) = 0;

   /// @brief Fill the QuadratureFunction @a qf by evaluating the coefficient at
   /// the quadrature points. The matrix will be transposed or not according to
   /// the boolean argument @a transpose.
   ///
   /// The @a vdim of the QuadratureFunction should be equal to the height times
   /// the width of the matrix.
   virtual void Project(QuadratureFunction &qf, bool transpose=false);

   /// (DEPRECATED) Evaluate a symmetric matrix coefficient.
   /** @brief Evaluate the upper triangular entries of the matrix coefficient
       in the symmetric case, similarly to Eval. Matrix entry (i,j) is stored
       in K[j - i + os_i] for 0 <= i <= j < width, os_0 = 0,
       os_{i+1} = os_i + width - i. That is, K = {M(0,0), ..., M(0,w-1),
       M(1,1), ..., M(1,w-1), ..., M(w-1,w-1) with w = width.
       @deprecated Use Eval() instead. */
   virtual void EvalSymmetric(Vector &K, ElementTransformation &T,
                              const IntegrationPoint &ip)
   { mfem_error("MatrixCoefficient::EvalSymmetric"); }

   virtual ~MatrixCoefficient() { }
};


/// A matrix coefficient that is constant in space and time.
class MatrixConstantCoefficient : public MatrixCoefficient
{
private:
   DenseMatrix mat;
public:
   ///Construct using matrix @a m for the constant.
   MatrixConstantCoefficient(const DenseMatrix &m)
      : MatrixCoefficient(m.Height(), m.Width()), mat(m) { }
   using MatrixCoefficient::Eval;
   /// Evaluate the matrix coefficient at @a ip.
   virtual void Eval(DenseMatrix &M, ElementTransformation &T,
                     const IntegrationPoint &ip) { M = mat; }
   /// Return a reference to the constant matrix.
   const DenseMatrix& GetMatrix() { return mat; }
};


/** @brief A piecewise matrix-valued coefficient with the pieces keyed off the
    element attribute numbers.

    A value of zero will be returned for any missing attribute numbers.

    This object will not assume ownership of any MatrixCoefficient
    objects passed to it. Consequently, the caller must ensure that
    the individual MatrixCoefficient objects are not deleted while
    this PWMatrixCoefficient is still in use.

    \note The keys may either be domain attribute numbers or boundary
    attribute numbers. If the PWMatrixCoefficient is used with a
    domain integrator the keys are assumed to be domain attribute
    numbers. Similarly, if the PWMatrixCoefficient is used with a
    boundary integrator the keys are assumed to be boundary attribute
    numbers.
*/
class PWMatrixCoefficient : public MatrixCoefficient
{
private:
   /** Internal data structure to store pointers to the appropriate
       coefficients for different regions of the mesh. The keys used
       in the map are the mesh attribute numbers (either element
       attribute or boundary element attribute depending upon
       context). The values returned for any missing attributes will
       be zero. The coefficient pointers may be NULL in which case a
       value of zero is returned.

       The MatrixCoefficient objects contained in this map are NOT
       owned by this PWMatrixCoefficient object. This means that they
       will not be deleted when this object is deleted also the caller
       must ensure that the various MatrixCoefficient objects are not
       deleted while this PWMatrixCoefficient is still needed.
   */
   std::map<int, MatrixCoefficient*> pieces;

   /** Convenience function to check for compatible array lengths,
       loop over the arrays, and add their attribute/MatrixCoefficient
       pairs to the internal data structure.
   */
   void InitMap(const Array<int> & attr,
                const Array<MatrixCoefficient*> & coefs);

public:

   /// Constructs a piecewise matrix coefficient of dimension dim by dim
   explicit PWMatrixCoefficient(int dim, bool symm = false)
      : MatrixCoefficient(dim, symm) {}

   /// Constructs a piecewise matrix coefficient of dimension h by w
   explicit PWMatrixCoefficient(int h, int w, bool symm = false)
      : MatrixCoefficient(h, w, symm) {}

   /// Construct the coefficient using arrays describing the pieces
   /** \param dim - size of the square matrix-valued result
       \param attr - an array of attribute numbers for each piece
       \param coefs - the corresponding array of MatrixCoefficient pointers
       \param symm - true if the result will be symmetric, false otherwise
       Any missing attributes or NULL coefficient pointers will result in a
       zero matrix being returned.

       \note Ownership of the MatrixCoefficient objects will NOT be
       transferred to this object.
   */
   PWMatrixCoefficient(int dim, const Array<int> & attr,
                       const Array<MatrixCoefficient*> & coefs,
                       bool symm=false)
      : MatrixCoefficient(dim, symm) { InitMap(attr, coefs); }

   /// Construct the coefficient using arrays describing the pieces
   /** \param h - height of the matrix-valued result
       \param w - width of the matrix-valued result
       \param attr - an array of attribute numbers for each piece
       \param coefs - the corresponding array of MatrixCoefficient pointers
       \param symm - true if the result will be symmetric, false otherwise
       Any missing attributes or NULL coefficient pointers will result in a
       zero matrix being returned for that attribute.

       \note Ownership of the MatrixCoefficient objects will NOT be
       transferred to this object.
   */
   PWMatrixCoefficient(int h, int w, const Array<int> & attr,
                       const Array<MatrixCoefficient*> & coefs,
                       bool symm=false)
      : MatrixCoefficient(h, w, symm) { InitMap(attr, coefs); }

   /// Set the time for time dependent coefficients
   virtual void SetTime(real_t t);

   /// Replace a set of coefficients
   void UpdateCoefficients(const Array<int> & attr,
                           const Array<MatrixCoefficient*> & coefs)
   { InitMap(attr, coefs); }

   /// Replace a single coefficient for a particular attribute
   void UpdateCoefficient(int attr, MatrixCoefficient & coef);

   /// Remove a single MatrixCoefficient for a particular attribute
   void ZeroCoefficient(int attr)
   { pieces.erase(attr); }

   /// Evaluate the coefficient.
   virtual void Eval(DenseMatrix &K, ElementTransformation &T,
                     const IntegrationPoint &ip);
};

/** @brief A matrix coefficient with an optional scalar coefficient multiplier
    \a q.  The matrix function can either be represented by a std function or
    a constant matrix provided when constructing this object.  */
class MatrixFunctionCoefficient : public MatrixCoefficient
{
private:
   std::function<void(const Vector &, DenseMatrix &)> Function;
   std::function<void(const Vector &, Vector &)> SymmFunction;  // deprecated
   std::function<void(const Vector &, real_t, DenseMatrix &)> TDFunction;

   Coefficient *Q;
   DenseMatrix mat;

public:
   /// Define a time-independent square matrix coefficient from a std function
   /** \param dim - the size of the matrix
       \param F - time-independent function
       \param q - optional scalar Coefficient to scale the matrix coefficient */
   MatrixFunctionCoefficient(int dim,
                             std::function<void(const Vector &, DenseMatrix &)> F,
                             Coefficient *q = nullptr)
      : MatrixCoefficient(dim), Function(std::move(F)), Q(q), mat(0)
   { }

   /// Define a constant matrix coefficient times a scalar Coefficient
   /** \param m - constant matrix
       \param q - optional scalar Coefficient to scale the matrix coefficient */
   MatrixFunctionCoefficient(const DenseMatrix &m, Coefficient &q)
      : MatrixCoefficient(m.Height(), m.Width()), Q(&q), mat(m)
   { }

   /** @brief Define a time-independent symmetric square matrix coefficient from
       a std function */
   /** \param dim - the size of the matrix
       \param SymmF - function used in EvalSymmetric
       \param q - optional scalar Coefficient to scale the matrix coefficient
       @deprecated Use another constructor without setting SymmFunction. */
   MatrixFunctionCoefficient(int dim,
                             std::function<void(const Vector &, Vector &)> SymmF,
                             Coefficient *q = NULL)
      : MatrixCoefficient(dim, true), SymmFunction(std::move(SymmF)), Q(q), mat(0)
   { }

   /// Define a time-dependent square matrix coefficient from a std function
   /** \param dim - the size of the matrix
       \param TDF - time-dependent function
       \param q - optional scalar Coefficient to scale the matrix coefficient */
   MatrixFunctionCoefficient(int dim,
                             std::function<void(const Vector &, real_t, DenseMatrix &)> TDF,
                             Coefficient *q = nullptr)
      : MatrixCoefficient(dim), TDFunction(std::move(TDF)), Q(q)
   { }

   /// Set the time for internally stored coefficients
   void SetTime(real_t t);

   /// Evaluate the matrix coefficient at @a ip.
   virtual void Eval(DenseMatrix &K, ElementTransformation &T,
                     const IntegrationPoint &ip);

   /// (DEPRECATED) Evaluate the symmetric matrix coefficient at @a ip.
   /** @deprecated Use Eval() instead. */
   virtual void EvalSymmetric(Vector &K, ElementTransformation &T,
                              const IntegrationPoint &ip);

   virtual ~MatrixFunctionCoefficient() { }
};


/** @brief Matrix coefficient defined by a matrix of scalar coefficients.
    Coefficients that are not set will evaluate to zero in the vector. The
    coefficient is stored as a flat Array with indexing (i,j) -> i*width+j. */
class MatrixArrayCoefficient : public MatrixCoefficient
{
private:
   Array<Coefficient *> Coeff;
   Array<bool> ownCoeff;

public:
   /** @brief Construct a coefficient matrix of dimensions @a dim * @a dim. The
       actual coefficients still need to be added with Set(). */
   explicit MatrixArrayCoefficient (int dim);

   /// Set the time for internally stored coefficients
   void SetTime(real_t t);

   /// Get the coefficient located at (i,j) in the matrix.
   Coefficient* GetCoeff (int i, int j) { return Coeff[i*width+j]; }

   /** @brief Set the coefficient located at (i,j) in the matrix.  By default by
       default this will take ownership of the Coefficient passed in, but this
       can be overridden with the @a own parameter. */
   void Set(int i, int j, Coefficient * c, bool own=true);

   using MatrixCoefficient::Eval;

   /// Evaluate coefficient located at (i,j) in the matrix using integration
   /// point @a ip.
   real_t Eval(int i, int j, ElementTransformation &T, const IntegrationPoint &ip)
   { return Coeff[i*width+j] ? Coeff[i*width+j] -> Eval(T, ip, GetTime()) : 0.0; }

   /// Evaluate the matrix coefficient @a ip.
   virtual void Eval(DenseMatrix &K, ElementTransformation &T,
                     const IntegrationPoint &ip);

   virtual ~MatrixArrayCoefficient();
};


/** @brief Derived matrix coefficient that has the value of the parent matrix
    coefficient where it is active and is zero otherwise. */
class MatrixRestrictedCoefficient : public MatrixCoefficient
{
private:
   MatrixCoefficient *c;
   Array<int> active_attr;

public:
   /** @brief Construct with a parent matrix coefficient and an array of zeros
       and ones representing the attributes for which this coefficient should be
       active. */
   MatrixRestrictedCoefficient(MatrixCoefficient &mc, Array<int> &attr)
      : MatrixCoefficient(mc.GetHeight(), mc.GetWidth())
   { c = &mc; attr.Copy(active_attr); }

   /// Set the time for internally stored coefficients
   void SetTime(real_t t);

   /// Evaluate the matrix coefficient at @a ip.
   virtual void Eval(DenseMatrix &K, ElementTransformation &T,
                     const IntegrationPoint &ip);
};

/// Coefficients based on sums, products, or other functions of coefficients.
///@{
/** @brief Scalar coefficient defined as the linear combination of two scalar
    coefficients or a scalar and a scalar coefficient */
class SumCoefficient : public Coefficient
{
private:
   real_t aConst;
   Coefficient * a;
   Coefficient * b;

   real_t alpha;
   real_t beta;

public:
   /// Constructor with one coefficient.  Result is alpha_ * A + beta_ * B
   SumCoefficient(real_t A, Coefficient &B,
                  real_t alpha_ = 1.0, real_t beta_ = 1.0)
      : aConst(A), a(NULL), b(&B), alpha(alpha_), beta(beta_) { }

   /// Constructor with two coefficients.  Result is alpha_ * A + beta_ * B.
   SumCoefficient(Coefficient &A, Coefficient &B,
                  real_t alpha_ = 1.0, real_t beta_ = 1.0)
      : aConst(0.0), a(&A), b(&B), alpha(alpha_), beta(beta_) { }

   /// Set the time for internally stored coefficients
   void SetTime(real_t t);

   /// Reset the first term in the linear combination as a constant
   void SetAConst(real_t A) { a = NULL; aConst = A; }
   /// Return the first term in the linear combination
   real_t GetAConst() const { return aConst; }

   /// Reset the first term in the linear combination
   void SetACoef(Coefficient &A) { a = &A; }
   /// Return the first term in the linear combination
   Coefficient * GetACoef() const { return a; }

   /// Reset the second term in the linear combination
   void SetBCoef(Coefficient &B) { b = &B; }
   /// Return the second term in the linear combination
   Coefficient * GetBCoef() const { return b; }

   /// Reset the factor in front of the first term in the linear combination
   void SetAlpha(real_t alpha_) { alpha = alpha_; }
   /// Return the factor in front of the first term in the linear combination
   real_t GetAlpha() const { return alpha; }

   /// Reset the factor in front of the second term in the linear combination
   void SetBeta(real_t beta_) { beta = beta_; }
   /// Return the factor in front of the second term in the linear combination
   real_t GetBeta() const { return beta; }

   /// Evaluate the coefficient at @a ip.
   virtual real_t Eval(ElementTransformation &T,
                       const IntegrationPoint &ip)
   {
      return alpha * ((a == NULL ) ? aConst : a->Eval(T, ip) )
             + beta * b->Eval(T, ip);
   }
};


/// Base class for symmetric matrix coefficients that optionally depend on time and space.
class SymmetricMatrixCoefficient : public MatrixCoefficient
{
protected:
   /// Internal matrix used when evaluating this coefficient as a DenseMatrix.
   DenseSymmetricMatrix mat;
public:
   /// Construct a dim x dim matrix coefficient.
   explicit SymmetricMatrixCoefficient(int dimension)
      : MatrixCoefficient(dimension, true) { }

   /// Get the size of the matrix.
   int GetSize() const { return height; }

   /// @brief Fill the QuadratureFunction @a qf by evaluating the coefficient at
   /// the quadrature points.
   ///
   /// @note As opposed to MatrixCoefficient::Project, this function stores only
   /// the @a symmetric part of the matrix at each quadrature point.
   ///
   /// The @a vdim of the coefficient should be equal to height*(height+1)/2.
   virtual void ProjectSymmetric(QuadratureFunction &qf);

   /** @brief Evaluate the matrix coefficient in the element described by @a T
       at the point @a ip, storing the result as a symmetric matrix @a K. */
   /** @note When this method is called, the caller must make sure that the
       IntegrationPoint associated with @a T is the same as @a ip. This can be
       achieved by calling T.SetIntPoint(&ip). */
   virtual void Eval(DenseSymmetricMatrix &K, ElementTransformation &T,
                     const IntegrationPoint &ip) = 0;

   /** @brief Evaluate the matrix coefficient in the element described by @a T
       at the point @a ip, storing the result as a dense matrix @a K. */
   /** This function allows the use of SymmetricMatrixCoefficient in situations
       where the symmetry is not taken advantage of.

       @note When this method is called, the caller must make sure that the
       IntegrationPoint associated with @a T is the same as @a ip. This can be
       achieved by calling T.SetIntPoint(&ip). */
   virtual void Eval(DenseMatrix &K, ElementTransformation &T,
                     const IntegrationPoint &ip);

   /// Return a reference to the constant matrix.
   const DenseSymmetricMatrix& GetMatrix() { return mat; }

   virtual ~SymmetricMatrixCoefficient() { }
};


/// A matrix coefficient that is constant in space and time.
class SymmetricMatrixConstantCoefficient : public SymmetricMatrixCoefficient
{
private:
   DenseSymmetricMatrix mat;

public:
   ///Construct using matrix @a m for the constant.
   SymmetricMatrixConstantCoefficient(const DenseSymmetricMatrix &m)
      : SymmetricMatrixCoefficient(m.Height()), mat(m) { }
   using SymmetricMatrixCoefficient::Eval;
   /// Evaluate the matrix coefficient at @a ip.
   virtual void Eval(DenseSymmetricMatrix &M, ElementTransformation &T,
                     const IntegrationPoint &ip) { M = mat; }
};


/** @brief A matrix coefficient with an optional scalar coefficient multiplier
    \a q.  The matrix function can either be represented by a std function or
    a constant matrix provided when constructing this object.  */
class SymmetricMatrixFunctionCoefficient : public SymmetricMatrixCoefficient
{
private:
   std::function<void(const Vector &, DenseSymmetricMatrix &)> Function;
   std::function<void(const Vector &, real_t, DenseSymmetricMatrix &)> TDFunction;

   Coefficient *Q;
   DenseSymmetricMatrix mat;

public:
   /// Define a time-independent symmetric matrix coefficient from a std function
   /** \param dim - the size of the matrix
       \param F - time-independent function
       \param q - optional scalar Coefficient to scale the matrix coefficient */
   SymmetricMatrixFunctionCoefficient(int dim,
                                      std::function<void(const Vector &, DenseSymmetricMatrix &)> F,
                                      Coefficient *q = nullptr)
      : SymmetricMatrixCoefficient(dim), Function(std::move(F)), Q(q), mat(0)
   { }

   /// Define a constant matrix coefficient times a scalar Coefficient
   /** \param m - constant matrix
       \param q - optional scalar Coefficient to scale the matrix coefficient */
   SymmetricMatrixFunctionCoefficient(const DenseSymmetricMatrix &m,
                                      Coefficient &q)
      : SymmetricMatrixCoefficient(m.Height()), Q(&q), mat(m)
   { }

   /// Define a time-dependent square matrix coefficient from a std function
   /** \param dim - the size of the matrix
       \param TDF - time-dependent function
       \param q - optional scalar Coefficient to scale the matrix coefficient */
   SymmetricMatrixFunctionCoefficient(int dim,
                                      std::function<void(const Vector &, real_t, DenseSymmetricMatrix &)> TDF,
                                      Coefficient *q = nullptr)
      : SymmetricMatrixCoefficient(dim), TDFunction(std::move(TDF)), Q(q)
   { }

   /// Set the time for internally stored coefficients
   void SetTime(real_t t);

   using SymmetricMatrixCoefficient::Eval;
   /// Evaluate the matrix coefficient at @a ip.
   virtual void Eval(DenseSymmetricMatrix &K, ElementTransformation &T,
                     const IntegrationPoint &ip);

   virtual ~SymmetricMatrixFunctionCoefficient() { }
};


/** @brief Scalar coefficient defined as the product of two scalar coefficients
    or a scalar and a scalar coefficient. */
class ProductCoefficient : public Coefficient
{
private:
   real_t aConst;
   Coefficient * a;
   Coefficient * b;

public:
   /// Constructor with one coefficient.  Result is A * B.
   ProductCoefficient(real_t A, Coefficient &B)
      : aConst(A), a(NULL), b(&B) { }

   /// Constructor with two coefficients.  Result is A * B.
   ProductCoefficient(Coefficient &A, Coefficient &B)
      : aConst(0.0), a(&A), b(&B) { }

   /// Set the time for internally stored coefficients
   void SetTime(real_t t);

   /// Reset the first term in the product as a constant
   void SetAConst(real_t A) { a = NULL; aConst = A; }
   /// Return the first term in the product
   real_t GetAConst() const { return aConst; }

   /// Reset the first term in the product
   void SetACoef(Coefficient &A) { a = &A; }
   /// Return the first term in the product
   Coefficient * GetACoef() const { return a; }

   /// Reset the second term in the product
   void SetBCoef(Coefficient &B) { b = &B; }
   /// Return the second term in the product
   Coefficient * GetBCoef() const { return b; }

   /// Evaluate the coefficient at @a ip.
   virtual real_t Eval(ElementTransformation &T,
                       const IntegrationPoint &ip)
   { return ((a == NULL ) ? aConst : a->Eval(T, ip) ) * b->Eval(T, ip); }
};

/** @brief Scalar coefficient defined as the ratio of two scalars where one or
    both scalars are scalar coefficients. */
class RatioCoefficient : public Coefficient
{
private:
   real_t aConst;
   real_t bConst;
   Coefficient * a;
   Coefficient * b;

public:
   /** Initialize a coefficient which returns A / B where @a A is a
       constant and @a B is a scalar coefficient */
   RatioCoefficient(real_t A, Coefficient &B)
      : aConst(A), bConst(1.0), a(NULL), b(&B) { }
   /** Initialize a coefficient which returns A / B where @a A and @a B are both
       scalar coefficients */
   RatioCoefficient(Coefficient &A, Coefficient &B)
      : aConst(0.0), bConst(1.0), a(&A), b(&B) { }
   /** Initialize a coefficient which returns A / B where @a A is a
       scalar coefficient and @a B is a constant */
   RatioCoefficient(Coefficient &A, real_t B)
      : aConst(0.0), bConst(B), a(&A), b(NULL) { }

   /// Set the time for internally stored coefficients
   void SetTime(real_t t);

   /// Reset the numerator in the ratio as a constant
   void SetAConst(real_t A) { a = NULL; aConst = A; }
   /// Return the numerator of the ratio
   real_t GetAConst() const { return aConst; }

   /// Reset the denominator in the ratio as a constant
   void SetBConst(real_t B) { b = NULL; bConst = B; }
   /// Return the denominator of the ratio
   real_t GetBConst() const { return bConst; }

   /// Reset the numerator in the ratio
   void SetACoef(Coefficient &A) { a = &A; }
   /// Return the numerator of the ratio
   Coefficient * GetACoef() const { return a; }

   /// Reset the denominator in the ratio
   void SetBCoef(Coefficient &B) { b = &B; }
   /// Return the denominator of the ratio
   Coefficient * GetBCoef() const { return b; }

   /// Evaluate the coefficient
   virtual real_t Eval(ElementTransformation &T,
                       const IntegrationPoint &ip)
   {
      real_t den = (b == NULL ) ? bConst : b->Eval(T, ip);
      MFEM_ASSERT(den != 0.0, "Division by zero in RatioCoefficient");
      return ((a == NULL ) ? aConst : a->Eval(T, ip) ) / den;
   }
};

/// Scalar coefficient defined as a scalar raised to a power
class PowerCoefficient : public Coefficient
{
private:
   Coefficient * a;

   real_t p;

public:
   /// Construct with a coefficient and a constant power @a p_.  Result is A^p.
   PowerCoefficient(Coefficient &A, real_t p_)
      : a(&A), p(p_) { }

   /// Set the time for internally stored coefficients
   void SetTime(real_t t);

   /// Reset the base coefficient
   void SetACoef(Coefficient &A) { a = &A; }
   /// Return the base coefficient
   Coefficient * GetACoef() const { return a; }

   /// Reset the exponent
   void SetExponent(real_t p_) { p = p_; }
   /// Return the exponent
   real_t GetExponent() const { return p; }

   /// Evaluate the coefficient at @a ip.
   virtual real_t Eval(ElementTransformation &T,
                       const IntegrationPoint &ip)
   { return pow(a->Eval(T, ip), p); }
};


/// Scalar coefficient defined as the inner product of two vector coefficients
class InnerProductCoefficient : public Coefficient
{
private:
   VectorCoefficient * a;
   VectorCoefficient * b;

   mutable Vector va;
   mutable Vector vb;
public:
   /// Construct with the two vector coefficients.  Result is $ A \cdot B $.
   InnerProductCoefficient(VectorCoefficient &A, VectorCoefficient &B);

   /// Set the time for internally stored coefficients
   void SetTime(real_t t);

   /// Reset the first vector in the inner product
   void SetACoef(VectorCoefficient &A) { a = &A; }
   /// Return the first vector coefficient in the inner product
   VectorCoefficient * GetACoef() const { return a; }

   /// Reset the second vector in the inner product
   void SetBCoef(VectorCoefficient &B) { b = &B; }
   /// Return the second vector coefficient in the inner product
   VectorCoefficient * GetBCoef() const { return b; }

   /// Evaluate the coefficient at @a ip.
   virtual real_t Eval(ElementTransformation &T,
                       const IntegrationPoint &ip);
};

/// Scalar coefficient defined as a cross product of two vectors in the xy-plane.
class VectorRotProductCoefficient : public Coefficient
{
private:
   VectorCoefficient * a;
   VectorCoefficient * b;

   mutable Vector va;
   mutable Vector vb;

public:
   /// Constructor with two vector coefficients.  Result is $ A_x B_y - A_y * B_x; $.
   VectorRotProductCoefficient(VectorCoefficient &A, VectorCoefficient &B);

   /// Set the time for internally stored coefficients
   void SetTime(real_t t);

   /// Reset the first vector in the product
   void SetACoef(VectorCoefficient &A) { a = &A; }
   /// Return the first vector of the product
   VectorCoefficient * GetACoef() const { return a; }

   /// Reset the second vector in the product
   void SetBCoef(VectorCoefficient &B) { b = &B; }
   /// Return the second vector of the product
   VectorCoefficient * GetBCoef() const { return b; }

   /// Evaluate the coefficient at @a ip.
   virtual real_t Eval(ElementTransformation &T,
                       const IntegrationPoint &ip);
};

/// Scalar coefficient defined as the determinant of a matrix coefficient
class DeterminantCoefficient : public Coefficient
{
private:
   MatrixCoefficient * a;

   mutable DenseMatrix ma;

public:
   /// Construct with the matrix.
   DeterminantCoefficient(MatrixCoefficient &A);

   /// Set the time for internally stored coefficients
   void SetTime(real_t t);

   /// Reset the matrix coefficient
   void SetACoef(MatrixCoefficient &A) { a = &A; }
   /// Return the matrix coefficient
   MatrixCoefficient * GetACoef() const { return a; }

   /// Evaluate the determinant coefficient at @a ip.
   virtual real_t Eval(ElementTransformation &T,
                       const IntegrationPoint &ip);
};

/// Vector coefficient defined as the linear combination of two vectors
class VectorSumCoefficient : public VectorCoefficient
{
private:
   VectorCoefficient * ACoef;
   VectorCoefficient * BCoef;

   Vector A;
   Vector B;

   Coefficient * alphaCoef;
   Coefficient * betaCoef;

   real_t alpha;
   real_t beta;

   mutable Vector va;

public:
   /** Constructor with no coefficients.
       To be used with the various "Set" methods */
   VectorSumCoefficient(int dim);

   /** Constructor with two vector coefficients.
       Result is alpha_ * A + beta_ * B */
   VectorSumCoefficient(VectorCoefficient &A, VectorCoefficient &B,
                        real_t alpha_ = 1.0, real_t beta_ = 1.0);

   /** Constructor with scalar coefficients.
       Result is alpha_ * A_ + beta_ * B_ */
   VectorSumCoefficient(VectorCoefficient &A_, VectorCoefficient &B_,
                        Coefficient &alpha_, Coefficient &beta_);

   /// Set the time for internally stored coefficients
   void SetTime(real_t t);

   /// Reset the first vector coefficient
   void SetACoef(VectorCoefficient &A_) { ACoef = &A_; }
   /// Return the first vector coefficient
   VectorCoefficient * GetACoef() const { return ACoef; }

   /// Reset the second vector coefficient
   void SetBCoef(VectorCoefficient &B_) { BCoef = &B_; }
   /// Return the second vector coefficient
   VectorCoefficient * GetBCoef() const { return BCoef; }

   /// Reset the factor in front of the first vector coefficient
   void SetAlphaCoef(Coefficient &A_) { alphaCoef = &A_; }
   /// Return the factor in front of the first vector coefficient
   Coefficient * GetAlphaCoef() const { return alphaCoef; }

   /// Reset the factor in front of the second vector coefficient
   void SetBetaCoef(Coefficient &B_) { betaCoef = &B_; }
   /// Return the factor in front of the second vector coefficient
   Coefficient * GetBetaCoef() const { return betaCoef; }

   /// Reset the first vector as a constant
   void SetA(const Vector &A_) { A = A_; ACoef = NULL; }
   /// Return the first vector constant
   const Vector & GetA() const { return A; }

   /// Reset the second vector as a constant
   void SetB(const Vector &B_) { B = B_; BCoef = NULL; }
   /// Return the second vector constant
   const Vector & GetB() const { return B; }

   /// Reset the factor in front of the first vector coefficient as a constant
   void SetAlpha(real_t alpha_) { alpha = alpha_; alphaCoef = NULL; }
   /// Return the factor in front of the first vector coefficient
   real_t GetAlpha() const { return alpha; }

   /// Reset the factor in front of the second vector coefficient as a constant
   void SetBeta(real_t beta_) { beta = beta_; betaCoef = NULL; }
   /// Return the factor in front of the second vector coefficient
   real_t GetBeta() const { return beta; }

   /// Evaluate the coefficient at @a ip.
   virtual void Eval(Vector &V, ElementTransformation &T,
                     const IntegrationPoint &ip);
   using VectorCoefficient::Eval;
};

/// Vector coefficient defined as a product of scalar and vector coefficients.
class ScalarVectorProductCoefficient : public VectorCoefficient
{
private:
   real_t aConst;
   Coefficient * a;
   VectorCoefficient * b;

public:
   /// Constructor with constant and vector coefficient.  Result is A * B.
   ScalarVectorProductCoefficient(real_t A, VectorCoefficient &B);

   /// Constructor with two coefficients.  Result is A * B.
   ScalarVectorProductCoefficient(Coefficient &A, VectorCoefficient &B);

   /// Set the time for internally stored coefficients
   void SetTime(real_t t);

   /// Reset the scalar factor as a constant
   void SetAConst(real_t A) { a = NULL; aConst = A; }
   /// Return the scalar factor
   real_t GetAConst() const { return aConst; }

   /// Reset the scalar factor
   void SetACoef(Coefficient &A) { a = &A; }
   /// Return the scalar factor
   Coefficient * GetACoef() const { return a; }

   /// Reset the vector factor
   void SetBCoef(VectorCoefficient &B) { b = &B; }
   /// Return the vector factor
   VectorCoefficient * GetBCoef() const { return b; }

   /// Evaluate the coefficient at @a ip.
   virtual void Eval(Vector &V, ElementTransformation &T,
                     const IntegrationPoint &ip);
   using VectorCoefficient::Eval;
};

/// Vector coefficient defined as a normalized vector field (returns v/|v|)
class NormalizedVectorCoefficient : public VectorCoefficient
{
private:
   VectorCoefficient * a;

   real_t tol;

public:
   /** @brief Return a vector normalized to a length of one

       This class evaluates the vector coefficient @a A and, if |A| > @a tol,
       returns the normalized vector A / |A|.  If |A| <= @a tol, the zero
       vector is returned.
   */
   NormalizedVectorCoefficient(VectorCoefficient &A, real_t tol = 1e-6);

   /// Set the time for internally stored coefficients
   void SetTime(real_t t);

   /// Reset the vector coefficient
   void SetACoef(VectorCoefficient &A) { a = &A; }
   /// Return the vector coefficient
   VectorCoefficient * GetACoef() const { return a; }

   /// Evaluate the coefficient at @a ip.
   virtual void Eval(Vector &V, ElementTransformation &T,
                     const IntegrationPoint &ip);
   using VectorCoefficient::Eval;
};

/// Vector coefficient defined as a cross product of two vectors
class VectorCrossProductCoefficient : public VectorCoefficient
{
private:
   VectorCoefficient * a;
   VectorCoefficient * b;

   mutable Vector va;
   mutable Vector vb;

public:
   /// Construct with the two coefficients.  Result is A x B.
   VectorCrossProductCoefficient(VectorCoefficient &A, VectorCoefficient &B);

   /// Set the time for internally stored coefficients
   void SetTime(real_t t);

   /// Reset the first term in the product
   void SetACoef(VectorCoefficient &A) { a = &A; }
   /// Return the first term in the product
   VectorCoefficient * GetACoef() const { return a; }

   /// Reset the second term in the product
   void SetBCoef(VectorCoefficient &B) { b = &B; }
   /// Return the second term in the product
   VectorCoefficient * GetBCoef() const { return b; }

   /// Evaluate the coefficient at @a ip.
   virtual void Eval(Vector &V, ElementTransformation &T,
                     const IntegrationPoint &ip);
   using VectorCoefficient::Eval;
};

/** @brief Vector coefficient defined as a product of a matrix coefficient and
    a vector coefficient. */
class MatrixVectorProductCoefficient : public VectorCoefficient
{
private:
   MatrixCoefficient * a;
   VectorCoefficient * b;

   mutable DenseMatrix ma;
   mutable Vector vb;

public:
   /// Constructor with two coefficients.  Result is A*B.
   MatrixVectorProductCoefficient(MatrixCoefficient &A, VectorCoefficient &B);

   /// Set the time for internally stored coefficients
   void SetTime(real_t t);

   /// Reset the matrix coefficient
   void SetACoef(MatrixCoefficient &A) { a = &A; }
   /// Return the matrix coefficient
   MatrixCoefficient * GetACoef() const { return a; }

   /// Reset the vector coefficient
   void SetBCoef(VectorCoefficient &B) { b = &B; }
   /// Return the vector coefficient
   VectorCoefficient * GetBCoef() const { return b; }

   /// Evaluate the vector coefficient at @a ip.
   virtual void Eval(Vector &V, ElementTransformation &T,
                     const IntegrationPoint &ip);
   using VectorCoefficient::Eval;
};

/// Convenient alias for the MatrixVectorProductCoefficient
typedef MatrixVectorProductCoefficient MatVecCoefficient;

/// Constant matrix coefficient defined as the identity of dimension d
class IdentityMatrixCoefficient : public MatrixCoefficient
{
private:
   int dim;

public:
   /// Construct with the dimension of the square identity matrix.
   IdentityMatrixCoefficient(int d)
      : MatrixCoefficient(d, d), dim(d) { }

   /// Evaluate the matrix coefficient at @a ip.
   virtual void Eval(DenseMatrix &M, ElementTransformation &T,
                     const IntegrationPoint &ip);
};

/// Matrix coefficient defined as the linear combination of two matrices
class MatrixSumCoefficient : public MatrixCoefficient
{
private:
   MatrixCoefficient * a;
   MatrixCoefficient * b;

   real_t alpha;
   real_t beta;

   mutable DenseMatrix ma;

public:
   /// Construct with the two coefficients.  Result is alpha_ * A + beta_ * B.
   MatrixSumCoefficient(MatrixCoefficient &A, MatrixCoefficient &B,
                        real_t alpha_ = 1.0, real_t beta_ = 1.0);

   /// Set the time for internally stored coefficients
   void SetTime(real_t t);

   /// Reset the first matrix coefficient
   void SetACoef(MatrixCoefficient &A) { a = &A; }
   /// Return the first matrix coefficient
   MatrixCoefficient * GetACoef() const { return a; }

   /// Reset the second matrix coefficient
   void SetBCoef(MatrixCoefficient &B) { b = &B; }
   /// Return the second matrix coefficient
   MatrixCoefficient * GetBCoef() const { return b; }

   /// Reset the factor in front of the first matrix coefficient
   void SetAlpha(real_t alpha_) { alpha = alpha_; }
   /// Return the factor in front of the first matrix coefficient
   real_t GetAlpha() const { return alpha; }

   /// Reset the factor in front of the second matrix coefficient
   void SetBeta(real_t beta_) { beta = beta_; }
   /// Return the factor in front of the second matrix coefficient
   real_t GetBeta() const { return beta; }

   /// Evaluate the matrix coefficient at @a ip.
   virtual void Eval(DenseMatrix &M, ElementTransformation &T,
                     const IntegrationPoint &ip);
};

/// Matrix coefficient defined as the product of two matrices
class MatrixProductCoefficient : public MatrixCoefficient
{
private:
   MatrixCoefficient * a;
   MatrixCoefficient * b;

   mutable DenseMatrix ma;
   mutable DenseMatrix mb;

public:
   /// Construct with the two coefficients.  Result is A * B.
   MatrixProductCoefficient(MatrixCoefficient &A, MatrixCoefficient &B);

   /// Reset the first matrix coefficient
   void SetACoef(MatrixCoefficient &A) { a = &A; }
   /// Return the first matrix coefficient
   MatrixCoefficient * GetACoef() const { return a; }

   /// Reset the second matrix coefficient
   void SetBCoef(MatrixCoefficient &B) { b = &B; }
   /// Return the second matrix coefficient
   MatrixCoefficient * GetBCoef() const { return b; }

   /// Evaluate the matrix coefficient at @a ip.
   virtual void Eval(DenseMatrix &M, ElementTransformation &T,
                     const IntegrationPoint &ip);
};

/** @brief Matrix coefficient defined as a product of a scalar coefficient and a
    matrix coefficient.*/
class ScalarMatrixProductCoefficient : public MatrixCoefficient
{
private:
   real_t aConst;
   Coefficient * a;
   MatrixCoefficient * b;

public:
   /// Constructor with one coefficient.  Result is A*B.
   ScalarMatrixProductCoefficient(real_t A, MatrixCoefficient &B);

   /// Constructor with two coefficients.  Result is A*B.
   ScalarMatrixProductCoefficient(Coefficient &A, MatrixCoefficient &B);

   /// Set the time for internally stored coefficients
   void SetTime(real_t t);

   /// Reset the scalar factor as a constant
   void SetAConst(real_t A) { a = NULL; aConst = A; }
   /// Return the scalar factor
   real_t GetAConst() const { return aConst; }

   /// Reset the scalar factor
   void SetACoef(Coefficient &A) { a = &A; }
   /// Return the scalar factor
   Coefficient * GetACoef() const { return a; }

   /// Reset the matrix factor
   void SetBCoef(MatrixCoefficient &B) { b = &B; }
   /// Return the matrix factor
   MatrixCoefficient * GetBCoef() const { return b; }

   /// Evaluate the matrix coefficient at @a ip.
   virtual void Eval(DenseMatrix &M, ElementTransformation &T,
                     const IntegrationPoint &ip);
};

/// Matrix coefficient defined as the transpose a matrix coefficient
class TransposeMatrixCoefficient : public MatrixCoefficient
{
private:
   MatrixCoefficient * a;

public:
   /// Construct with the matrix coefficient.  Result is $ A^T $.
   TransposeMatrixCoefficient(MatrixCoefficient &A);

   /// Set the time for internally stored coefficients
   void SetTime(real_t t);

   /// Reset the matrix coefficient
   void SetACoef(MatrixCoefficient &A) { a = &A; }
   /// Return the matrix coefficient
   MatrixCoefficient * GetACoef() const { return a; }

   /// Evaluate the matrix coefficient at @a ip.
   virtual void Eval(DenseMatrix &M, ElementTransformation &T,
                     const IntegrationPoint &ip);
};

/// Matrix coefficient defined as the inverse a matrix coefficient.
class InverseMatrixCoefficient : public MatrixCoefficient
{
private:
   MatrixCoefficient * a;

public:
   /// Construct with the matrix coefficient.  Result is $ A^{-1} $.
   InverseMatrixCoefficient(MatrixCoefficient &A);

   /// Set the time for internally stored coefficients
   void SetTime(real_t t);

   /// Reset the matrix coefficient
   void SetACoef(MatrixCoefficient &A) { a = &A; }
   /// Return the matrix coefficient
   MatrixCoefficient * GetACoef() const { return a; }

   /// Evaluate the matrix coefficient at @a ip.
   virtual void Eval(DenseMatrix &M, ElementTransformation &T,
                     const IntegrationPoint &ip);
};

/// Matrix coefficient defined as the outer product of two vector coefficients.
class OuterProductCoefficient : public MatrixCoefficient
{
private:
   VectorCoefficient * a;
   VectorCoefficient * b;

   mutable Vector va;
   mutable Vector vb;

public:
   /// Construct with two vector coefficients.  Result is $ A B^T $.
   OuterProductCoefficient(VectorCoefficient &A, VectorCoefficient &B);

   /// Set the time for internally stored coefficients
   void SetTime(real_t t);

   /// Reset the first vector in the outer product
   void SetACoef(VectorCoefficient &A) { a = &A; }
   /// Return the first vector coefficient in the outer product
   VectorCoefficient * GetACoef() const { return a; }

   /// Reset the second vector in the outer product
   void SetBCoef(VectorCoefficient &B) { b = &B; }
   /// Return the second vector coefficient in the outer product
   VectorCoefficient * GetBCoef() const { return b; }

   /// Evaluate the matrix coefficient at @a ip.
   virtual void Eval(DenseMatrix &M, ElementTransformation &T,
                     const IntegrationPoint &ip);
};

/** @brief Matrix coefficient defined as -a k x k x, for a vector k and scalar a

    This coefficient returns $a * (|k|^2 I - k \otimes k)$, where I is
    the identity matrix and $\otimes$ indicates the outer product.  This
    can be evaluated for vectors of any dimension but in three
    dimensions it corresponds to computing the cross product with k twice.
*/
class CrossCrossCoefficient : public MatrixCoefficient
{
private:
   real_t aConst;
   Coefficient * a;
   VectorCoefficient * k;

   mutable Vector vk;

public:
   CrossCrossCoefficient(real_t A, VectorCoefficient &K);
   CrossCrossCoefficient(Coefficient &A, VectorCoefficient &K);

   /// Set the time for internally stored coefficients
   void SetTime(real_t t);

   /// Reset the scalar factor as a constant
   void SetAConst(real_t A) { a = NULL; aConst = A; }
   /// Return the scalar factor
   real_t GetAConst() const { return aConst; }

   /// Reset the scalar factor
   void SetACoef(Coefficient &A) { a = &A; }
   /// Return the scalar factor
   Coefficient * GetACoef() const { return a; }

   /// Reset the vector factor
   void SetKCoef(VectorCoefficient &K) { k = &K; }
   /// Return the vector factor
   VectorCoefficient * GetKCoef() const { return k; }

   /// Evaluate the matrix coefficient at @a ip.
   virtual void Eval(DenseMatrix &M, ElementTransformation &T,
                     const IntegrationPoint &ip);
};
///@}

/** @brief Vector quadrature function coefficient which requires that the
    quadrature rules used for this vector coefficient be the same as those that
    live within the supplied QuadratureFunction. */
class VectorQuadratureFunctionCoefficient : public VectorCoefficient
{
private:
   const QuadratureFunction &QuadF; //do not own
   int index;

public:
   /// Constructor with a quadrature function as input
   VectorQuadratureFunctionCoefficient(const QuadratureFunction &qf);

   /** Set the starting index within the QuadFunc that'll be used to project
       outwards as well as the corresponding length. The projected length should
       have the bounds of 1 <= length <= (length QuadFunc - index). */
   void SetComponent(int index_, int length_);

   const QuadratureFunction& GetQuadFunction() const { return QuadF; }

   using VectorCoefficient::Eval;
   virtual void Eval(Vector &V, ElementTransformation &T,
                     const IntegrationPoint &ip);

   virtual void Project(QuadratureFunction &qf);

   virtual ~VectorQuadratureFunctionCoefficient() { }
};

/** @brief Quadrature function coefficient which requires that the quadrature
    rules used for this coefficient be the same as those that live within the
    supplied QuadratureFunction. */
class QuadratureFunctionCoefficient : public Coefficient
{
private:
   const QuadratureFunction &QuadF;

public:
   /// Constructor with a quadrature function as input
   QuadratureFunctionCoefficient(const QuadratureFunction &qf);

   const QuadratureFunction& GetQuadFunction() const { return QuadF; }

   virtual real_t Eval(ElementTransformation &T, const IntegrationPoint &ip);

   virtual void Project(QuadratureFunction &qf);

   virtual ~QuadratureFunctionCoefficient() { }
};

/// Flags that determine what storage optimizations to use in CoefficientVector
enum class CoefficientStorage : int
{
   FULL = 0, ///< Store the coefficient as a full QuadratureFunction.
   CONSTANTS = 1 << 0, ///< Store constants using only @a vdim entries.
   SYMMETRIC = 1 << 1, ///< Store the triangular part of symmetric matrices.
   COMPRESSED = CONSTANTS | SYMMETRIC ///< Enable all above compressions.
};

inline CoefficientStorage operator|(CoefficientStorage a, CoefficientStorage b)
{
   return CoefficientStorage(int(a) | int(b));
}

inline int operator&(CoefficientStorage a, CoefficientStorage b)
{
   return int(a) & int(b);
}


/// @brief Class to represent a coefficient evaluated at quadrature points.
///
/// In the general case, a CoefficientVector is the same as a QuadratureFunction
/// with a coefficient projected onto it.
///
/// This class allows for some "compression" of the coefficient data, according
/// to the storage flags given by CoefficientStorage. For example, constant
/// coefficients can be stored using only @a vdim values, and symmetric matrices
/// can be stored using e.g. the upper triangular part of the matrix.
class CoefficientVector : public Vector
{
protected:
   CoefficientStorage storage; ///< Storage optimizations (see CoefficientStorage).
   int vdim; ///< Number of values per quadrature point.
   QuadratureSpaceBase &qs; ///< Associated QuadratureSpaceBase.
   QuadratureFunction *qf; ///< Internal QuadratureFunction (owned, may be NULL).
public:
   /// Create an empty CoefficientVector.
   CoefficientVector(QuadratureSpaceBase &qs_,
                     CoefficientStorage storage_ = CoefficientStorage::FULL);

   /// @brief Create a CoefficientVector from the given Coefficient and
   /// QuadratureSpaceBase.
   ///
   /// If @a coeff is NULL, it will be interpreted as a constant with value one.
   /// @sa CoefficientStorage for a description of @a storage_.
   CoefficientVector(Coefficient *coeff, QuadratureSpaceBase &qs,
                     CoefficientStorage storage_ = CoefficientStorage::FULL);

   /// @brief Create a CoefficientVector from the given Coefficient and
   /// QuadratureSpaceBase.
   ///
   /// @sa CoefficientStorage for a description of @a storage_.
   CoefficientVector(Coefficient &coeff, QuadratureSpaceBase &qs,
                     CoefficientStorage storage_ = CoefficientStorage::FULL);

   /// @brief Create a CoefficientVector from the given VectorCoefficient and
   /// QuadratureSpaceBase.
   ///
   /// @sa CoefficientStorage for a description of @a storage_.
   CoefficientVector(VectorCoefficient &coeff, QuadratureSpaceBase &qs,
                     CoefficientStorage storage_ = CoefficientStorage::FULL);

   /// @brief Create a CoefficientVector from the given MatrixCoefficient and
   /// QuadratureSpaceBase.
   ///
   /// @sa CoefficientStorage for a description of @a storage_.
   CoefficientVector(MatrixCoefficient &coeff, QuadratureSpaceBase &qs,
                     CoefficientStorage storage_ = CoefficientStorage::FULL);

   /// @brief Evaluate the given Coefficient at the quadrature points defined by
   /// @ref qs.
   void Project(Coefficient &coeff);

   /// @brief Evaluate the given VectorCoefficient at the quadrature points
   /// defined by @ref qs.
   ///
   /// @sa CoefficientVector for a description of the @a compress argument.
   void Project(VectorCoefficient &coeff);

   /// @brief Evaluate the given MatrixCoefficient at the quadrature points
   /// defined by @ref qs.
   ///
   /// @sa CoefficientVector for a description of the @a compress argument.
   void Project(MatrixCoefficient &coeff, bool transpose=false);

   /// @brief Project the transpose of @a coeff.
   ///
   /// @sa Project(MatrixCoefficient&, QuadratureSpace&, bool, bool)
   void ProjectTranspose(MatrixCoefficient &coeff);

   /// Make this vector a reference to the given QuadratureFunction.
   void MakeRef(const QuadratureFunction &qf_);

   /// Set this vector to the given constant.
   void SetConstant(real_t constant);

   /// Set this vector to the given constant vector.
   void SetConstant(const Vector &constant);

   /// Set this vector to the given constant matrix.
   void SetConstant(const DenseMatrix &constant);

   /// Set this vector to the given constant symmetric matrix.
   void SetConstant(const DenseSymmetricMatrix &constant);

   /// Return the number of values per quadrature point.
   int GetVDim() const;

   ~CoefficientVector();
};

/** @brief Compute the Lp norm of a function f.
    $ \| f \|_{Lp} = ( \int_\Omega | f |^p d\Omega)^{1/p} $ */
real_t ComputeLpNorm(real_t p, Coefficient &coeff, Mesh &mesh,
                     const IntegrationRule *irs[]);

/** @brief Compute the Lp norm of a vector function f = {f_i}_i=1...N.
    $ \| f \|_{Lp} = ( \sum_i \| f_i \|_{Lp}^p )^{1/p} $ */
real_t ComputeLpNorm(real_t p, VectorCoefficient &coeff, Mesh &mesh,
                     const IntegrationRule *irs[]);

#ifdef MFEM_USE_MPI
/** @brief Compute the global Lp norm of a function f.
    $ \| f \|_{Lp} = ( \int_\Omega | f |^p d\Omega)^{1/p} $ */
real_t ComputeGlobalLpNorm(real_t p, Coefficient &coeff, ParMesh &pmesh,
                           const IntegrationRule *irs[]);

/** @brief Compute the global Lp norm of a vector function f = {f_i}_i=1...N.
    $ \| f \|_{Lp} = ( \sum_i \| f_i \|_{Lp}^p )^{1/p} $ */
real_t ComputeGlobalLpNorm(real_t p, VectorCoefficient &coeff, ParMesh &pmesh,
                           const IntegrationRule *irs[]);
#endif

}

#endif<|MERGE_RESOLUTION|>--- conflicted
+++ resolved
@@ -990,13 +990,9 @@
    /// Return the associated scalar DeltaCoefficient.
    DeltaCoefficient& GetDeltaCoefficient() { return d; }
 
-<<<<<<< HEAD
-   void SetScale(double s) { d.SetScale(s); }
-   void SetTol(double tol) { d.SetTol(tol); }
-
-=======
    void SetScale(real_t s) { d.SetScale(s); }
->>>>>>> 7c296d00
+   void SetTol(real_t tol) { d.SetTol(tol); }
+
    void SetDirection(const Vector& d_);
    void GetDirection(Vector &d_) { d_ = dir; }
 
