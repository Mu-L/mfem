--- conflicted
+++ resolved
@@ -1334,7 +1334,6 @@
    virtual ~MatrixArrayCoefficient();
 };
 
-<<<<<<< HEAD
 /** @brief A matrix coefficient defined using a long vector grid function that
     will have it's vector components interpreted as an m x n matrix in column
     major order.  */
@@ -1363,7 +1362,8 @@
                      const IntegrationPoint &ip);
 
    virtual ~MatrixGridFunctionCoefficient() { }
-=======
+};
+
 /** @brief Matrix coefficient defined row-wise by an array of vector
     coefficients. Rows that are not set will evaluate to zero. The
     matrix coefficient is stored as an array indexing the rows of
@@ -1402,7 +1402,6 @@
              const IntegrationPoint &ip) override;
 
    virtual ~MatrixArrayVectorCoefficient();
->>>>>>> ab024fa6
 };
 
 
