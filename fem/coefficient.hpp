// Copyright (c) 2010-2024, Lawrence Livermore National Security, LLC. Produced
// at the Lawrence Livermore National Laboratory. All Rights reserved. See files
// LICENSE and NOTICE for details. LLNL-CODE-806117.
//
// This file is part of the MFEM library. For more information and source code
// availability visit https://mfem.org.
//
// MFEM is free software; you can redistribute it and/or modify it under the
// terms of the BSD-3 license. We welcome feedback and contributions, see file
// CONTRIBUTING.md for details.

#ifndef MFEM_COEFFICIENT
#define MFEM_COEFFICIENT

#include <functional>

#include "../config/config.hpp"
#include "../linalg/linalg.hpp"
#include "intrules.hpp"
#include "eltrans.hpp"

namespace mfem
{

class Mesh;
class QuadratureSpaceBase;
class QuadratureFunction;

#ifdef MFEM_USE_MPI
class ParMesh;
#endif


/** @brief Base class Coefficients that optionally depend on space and time.
    These are used by the BilinearFormIntegrator, LinearFormIntegrator, and
    NonlinearFormIntegrator classes to represent the physical coefficients in
    the PDEs that are being discretized. This class can also be used in a more
    general way to represent functions that don't necessarily belong to a FE
    space, e.g., to project onto GridFunctions to use as initial conditions,
    exact solutions, etc. See, e.g., ex4 or ex22 for these uses. */
class Coefficient
{
protected:
   real_t time;

public:
   Coefficient() { time = 0.; }

   /// Set the time for time dependent coefficients
   virtual void SetTime(real_t t) { time = t; }

   /// Get the time for time dependent coefficients
   real_t GetTime() { return time; }

   /** @brief Evaluate the coefficient in the element described by @a T at the
       point @a ip. */
   /** @note When this method is called, the caller must make sure that the
       IntegrationPoint associated with @a T is the same as @a ip. This can be
       achieved by calling T.SetIntPoint(&ip). */
   virtual real_t Eval(ElementTransformation &T,
                       const IntegrationPoint &ip) = 0;

   /** @brief Reverse-mode differentiation of Eval w.r.t. the mesh node
       locations in the element described by @a T, accumulating the result in
       @a PointMat_bar */
   /** @param[in] Q_bar - derivative of some output w.r.t. result of Eval */
   /** @param[in] T - an element transformation */
   /** @param[in] ip - defines location in reference space */
   /** @param[inout] PointMat_bar - derivative of output w.r.t. mesh nodes */
   /** @note When this method is called, the caller must make sure that the
       IntegrationPoint associated with @a T is the same as @a ip. This can be
       achieved by calling T.SetIntPoint(&ip). */
   virtual void EvalRevDiff(const double Q_bar,
                            ElementTransformation &T,
                            const IntegrationPoint &ip,
                            DenseMatrix &PointMat_bar);

   /** @brief Evaluate the coefficient in the element described by @a T at the
       point @a ip at time @a t. */
   /** @note When this method is called, the caller must make sure that the
       IntegrationPoint associated with @a T is the same as @a ip. This can be
       achieved by calling T.SetIntPoint(&ip). */
   real_t Eval(ElementTransformation &T,
               const IntegrationPoint &ip, real_t t)
   {
      SetTime(t);
      return Eval(T, ip);
   }

   /// @brief Fill the QuadratureFunction @a qf by evaluating the coefficient at
   /// the quadrature points.
   virtual void Project(QuadratureFunction &qf);

   virtual ~Coefficient() { }
};


/// A coefficient that is constant across space and time
class ConstantCoefficient : public Coefficient
{
public:
   real_t constant;

   /// c is value of constant function
   explicit ConstantCoefficient(real_t c = 1.0) { constant=c; }

   /// Evaluate the coefficient at @a ip.
   real_t Eval(ElementTransformation &T,
               const IntegrationPoint &ip) override
   { return (constant); }

   virtual void EvalRevDiff(const double Q_bar,
                            ElementTransformation &T,
                            const IntegrationPoint &ip,
                            DenseMatrix &PointMat_bar) {};

   /// Fill the QuadratureFunction @a qf with the constant value.
   void Project(QuadratureFunction &qf) override;
};

/** @brief A piecewise constant coefficient with the constants keyed
    off the element attribute numbers. */
class PWConstCoefficient : public Coefficient
{
private:
   Vector constants;

public:

   /// Constructs a piecewise constant coefficient in NumOfSubD subdomains
   explicit PWConstCoefficient(int NumOfSubD = 0) : constants(NumOfSubD)
   { constants = 0.0; }

   /// Construct the constant coefficient using a vector of constants.
   /** @a c should be a vector defined by attributes, so for region with
       attribute @a i @a c[i-1] is the coefficient in that region */
   PWConstCoefficient(Vector &c)
   { constants.SetSize(c.Size()); constants=c; }

   /// Update the constants with vector @a c.
   void UpdateConstants(Vector &c) { constants.SetSize(c.Size()); constants=c; }

   /// Return a reference to the i-th constant
   real_t &operator()(int i) { return constants(i-1); }

   /// Set the constants for all attributes to constant @a c.
   void operator=(real_t c) { constants = c; }

   /// Returns the number of constants representing different attributes.
   int GetNConst() { return constants.Size(); }

   /// Evaluate the coefficient.
   real_t Eval(ElementTransformation &T,
               const IntegrationPoint &ip) override;
};

/** @brief A piecewise coefficient with the pieces keyed off the element
    attribute numbers.

    A value of zero will be returned for any missing attribute numbers.

    This object will not assume ownership of any Coefficient objects
    passed to it. Consequently, the caller must ensure that the
    individual Coefficient objects are not deleted while this
    PWCoefficient is still in use.

    \note The keys may either be domain attribute numbers or boundary
    attribute numbers. If the PWCoefficient is used with a domain
    integrator the keys are assumed to be domain attribute
    numbers. Similarly, if the PWCoefficient is used with a boundary
    integrator the keys are assumed to be boundary attribute numbers.
*/
class PWCoefficient : public Coefficient
{
private:
   /** Internal data structure to store pointers to the appropriate
       coefficients for different regions of the mesh. The keys used
       in the map are the mesh attribute numbers (either element
       attribute or boundary element attribute depending upon
       context). The values returned for any missing attributes will
       be zero. The coefficient pointers may be NULL in which case a
       value of zero is returned.

       The Coefficient objects contained in this map are NOT owned by
       this PWCoefficient object. This means that they will not be
       deleted when this object is deleted also the caller must ensure
       that the various Coefficient objects are not deleted while this
       PWCoefficient is still needed.
   */
   std::map<int, Coefficient*> pieces;

   /** Convenience function to check for compatible array lengths,
       loop over the arrays, and add their attribute/Coefficient pairs
       to the internal data structure.
   */
   void InitMap(const Array<int> & attr,
                const Array<Coefficient*> & coefs);

public:

   /// Constructs a piecewise coefficient
   explicit PWCoefficient() {}

   /// Construct the coefficient using arrays describing the pieces
   /** \param attr - an array of attribute numbers for each piece
       \param coefs - the corresponding array of Coefficient pointers
       Any missing attributes or NULL coefficient pointers will result in a
       value of zero being returned for that attribute.

       \note Ownership of the Coefficient objects will NOT be
       transferred to this object.
   */
   PWCoefficient(const Array<int> & attr,
                 const Array<Coefficient*> & coefs)
   { InitMap(attr, coefs); }

   /// Set the time for time dependent coefficients
   void SetTime(real_t t) override;

   /// Replace a set of coefficients
   void UpdateCoefficients(const Array<int> & attr,
                           const Array<Coefficient*> & coefs)
   { InitMap(attr, coefs); }

   /// Replace a single Coefficient for a particular attribute
   void UpdateCoefficient(int attr, Coefficient & coef)
   { pieces[attr] = &coef; }

   /// Remove a single Coefficient for a particular attribute
   void ZeroCoefficient(int attr)
   { pieces.erase(attr); }

   /// Evaluate the coefficient.
   real_t Eval(ElementTransformation &T,
               const IntegrationPoint &ip) override;
};

/// A general function coefficient
class FunctionCoefficient : public Coefficient
{
protected:
<<<<<<< HEAD
   std::function<double(const Vector &)> Function;
   std::function<void(const Vector &,
                      const double,
                      Vector &)> FunctionRevDiff;

   std::function<double(const Vector &, double)> TDFunction;
   std::function<void(const Vector &,
                      double,
                      const double,
                      Vector &)> TDFunctionRevDiff;
=======
   std::function<real_t(const Vector &)> Function;
   std::function<real_t(const Vector &, real_t)> TDFunction;
>>>>>>> 8ed11a5c

public:
   /// Define a time-independent coefficient from a std function
   /** \param F time-independent std::function */
   FunctionCoefficient(std::function<real_t(const Vector &)> F)
      : Function(std::move(F))
   { }

   /// Define a time-dependent coefficient from a std function
   /** \param TDF time-dependent function */
   FunctionCoefficient(std::function<real_t(const Vector &, real_t)> TDF)
      : TDFunction(std::move(TDF))
   { }

   /// Construct time-independent coefficient that can be differentiated
   FunctionCoefficient(std::function<double(const Vector &)> F,
                       std::function<void(const Vector &,
                                          const double,
                                          Vector &)> dF)
      : Function(F), FunctionRevDiff(dF)
   { }

   /// Construct time-dependent coefficient that can be differentiated
   FunctionCoefficient(std::function<double(const Vector &, double)> TDF,
                       std::function<void(const Vector &,
                                          double,
                                          const double,
                                          Vector &)> dTDF)
      : TDFunction(TDF), TDFunctionRevDiff(dTDF)
   { }

   /// (DEPRECATED) Define a time-independent coefficient from a C-function
   /** @deprecated Use the method where the C-function, @a f, uses a const
       Vector argument instead of Vector. */
   MFEM_DEPRECATED FunctionCoefficient(real_t (*f)(Vector &))
   {
      Function = reinterpret_cast<real_t(*)(const Vector&)>(f);
      TDFunction = NULL;
   }

   /// (DEPRECATED) Define a time-dependent coefficient from a C-function
   /** @deprecated Use the method where the C-function, @a tdf, uses a const
       Vector argument instead of Vector. */
   MFEM_DEPRECATED FunctionCoefficient(real_t (*tdf)(Vector &, real_t))
   {
      Function = NULL;
      TDFunction = reinterpret_cast<real_t(*)(const Vector&,real_t)>(tdf);
   }

   /// Evaluate the coefficient at @a ip.
<<<<<<< HEAD
   virtual double Eval(ElementTransformation &T,
                       const IntegrationPoint &ip);

   virtual void EvalRevDiff(const double Q_bar,
                            ElementTransformation &T,
                            const IntegrationPoint &ip,
                            DenseMatrix &PointMat_bar);
=======
   real_t Eval(ElementTransformation &T,
               const IntegrationPoint &ip) override;
>>>>>>> 8ed11a5c
};

/// A common base class for returning individual components of the domain's
/// Cartesian coordinates.
class CartesianCoefficient : public Coefficient
{
protected:
   int comp;
   mutable Vector transip;

   /// @a comp_ index of the desired component (0 -> x, 1 -> y, 2 -> z)
   CartesianCoefficient(int comp_) : comp(comp_), transip(3) {}

public:
   /// Evaluate the coefficient at @a ip.
   real_t Eval(ElementTransformation &T,
               const IntegrationPoint &ip) override;
};

/// Scalar coefficient which returns the x-component of the evaluation point
class CartesianXCoefficient : public CartesianCoefficient
{
public:
   CartesianXCoefficient() : CartesianCoefficient(0) {}
};

/// Scalar coefficient which returns the y-component of the evaluation point
class CartesianYCoefficient : public CartesianCoefficient
{
public:
   CartesianYCoefficient() : CartesianCoefficient(1) {}
};

/// Scalar coefficient which returns the z-component of the evaluation point
class CartesianZCoefficient : public CartesianCoefficient
{
public:
   CartesianZCoefficient() : CartesianCoefficient(2) {}
};

/// Scalar coefficient which returns the radial distance from the axis of
/// the evaluation point in the cylindrical coordinate system
class CylindricalRadialCoefficient : public Coefficient
{
private:
   mutable Vector transip;

public:
   CylindricalRadialCoefficient() : transip(3) {}

   /// Evaluate the coefficient at @a ip.
   real_t Eval(ElementTransformation &T,
               const IntegrationPoint &ip) override;
};

/// Scalar coefficient which returns the angular position or azimuth (often
/// denoted by theta) of the evaluation point in the cylindrical coordinate
/// system
class CylindricalAzimuthalCoefficient : public Coefficient
{
private:
   mutable Vector transip;

public:
   CylindricalAzimuthalCoefficient() : transip(3) {}

   /// Evaluate the coefficient at @a ip.
   real_t Eval(ElementTransformation &T,
               const IntegrationPoint &ip) override;
};

/// Scalar coefficient which returns the height or altitude of
/// the evaluation point in the cylindrical coordinate system
typedef CartesianZCoefficient CylindricalZCoefficient;

/// Scalar coefficient which returns the radial distance from the origin of
/// the evaluation point in the spherical coordinate system
class SphericalRadialCoefficient : public Coefficient
{
private:
   mutable Vector transip;

public:
   SphericalRadialCoefficient() : transip(3) {}

   /// Evaluate the coefficient at @a ip.
   real_t Eval(ElementTransformation &T,
               const IntegrationPoint &ip) override;
};

/// Scalar coefficient which returns the azimuthal angle (often denoted by phi)
/// of the evaluation point in the spherical coordinate system
class SphericalAzimuthalCoefficient : public Coefficient
{
private:
   mutable Vector transip;

public:
   SphericalAzimuthalCoefficient() : transip(3) {}

   /// Evaluate the coefficient at @a ip.
   real_t Eval(ElementTransformation &T,
               const IntegrationPoint &ip) override;
};

/// Scalar coefficient which returns the polar angle (often denoted by theta)
/// of the evaluation point in the spherical coordinate system
class SphericalPolarCoefficient : public Coefficient
{
private:
   mutable Vector transip;

public:
   SphericalPolarCoefficient() : transip(3) {}

   /// Evaluate the coefficient at @a ip.
   real_t Eval(ElementTransformation &T,
               const IntegrationPoint &ip) override;
};

class GridFunction;

/// Coefficient defined by a GridFunction. This coefficient is mesh dependent.
class GridFunctionCoefficient : public Coefficient
{
private:
   const GridFunction *GridF;
   int Component;

public:
   GridFunctionCoefficient() : GridF(NULL), Component(1) { }
   /** Construct GridFunctionCoefficient from a given GridFunction, and
       optionally specify a component to use if it is a vector GridFunction. */
   GridFunctionCoefficient (const GridFunction *gf, int comp = 1)
   { GridF = gf; Component = comp; }

   /// Set the internal GridFunction
   void SetGridFunction(const GridFunction *gf) { GridF = gf; }

   /// Get the internal GridFunction
   const GridFunction * GetGridFunction() const { return GridF; }

   /// Evaluate the coefficient at @a ip.
   real_t Eval(ElementTransformation &T,
               const IntegrationPoint &ip) override;

   /// @brief Fill the QuadratureFunction @a qf by evaluating the coefficient at
   /// the quadrature points.
   ///
   /// This function uses the efficient QuadratureFunction::ProjectGridFunction
   /// to fill the QuadratureFunction.
   void Project(QuadratureFunction &qf) override;
};


/** @brief A coefficient that depends on 1 or 2 parent coefficients and a
    transformation rule represented by a C-function.

    $ C(x,t) = T(Q1(x,t)) $ or $ C(x,t) = T(Q1(x,t), Q2(x,t)) $

    where T is the transformation rule, and Q1/Q2 are the parent coefficients.*/
class TransformedCoefficient : public Coefficient
{
private:
   Coefficient * Q1;
   Coefficient * Q2;
   std::function<real_t(real_t)> Transform1;
   std::function<real_t(real_t, real_t)> Transform2;

public:
   TransformedCoefficient (Coefficient * q, std::function<real_t(real_t)> F)
      : Q1(q), Transform1(std::move(F)) { Q2 = 0; Transform2 = 0; }
   TransformedCoefficient (Coefficient * q1,Coefficient * q2,
                           std::function<real_t(real_t, real_t)> F)
      : Q1(q1), Q2(q2), Transform2(std::move(F)) { Transform1 = 0; }

   /// Set the time for internally stored coefficients
   void SetTime(real_t t) override;

   /// Evaluate the coefficient at @a ip.
   real_t Eval(ElementTransformation &T, const IntegrationPoint &ip) override;
};

/** @brief Delta function coefficient optionally multiplied by a weight
    coefficient and a scaled time dependent C-function.

    $ F(x,t) = w(x,t) s T(t) d(x - xc) $

    where w is the optional weight coefficient, @a s is a scale factor
    T is an optional time-dependent function and d is a delta function.

    WARNING this cannot be used as a normal coefficient.  The usual Eval
    method is disabled. */
class DeltaCoefficient : public Coefficient
{
protected:
   real_t center[3], scale, tol;
   Coefficient *weight;
   int sdim;
   real_t (*tdf)(real_t);

public:

   /// Construct a unit delta function centered at (0.0,0.0,0.0)
   DeltaCoefficient()
   {
      center[0] = center[1] = center[2] = 0.; scale = 1.; tol = 1e-12;
      weight = NULL; sdim = 0; tdf = NULL;
   }

   /// Construct a delta function scaled by @a s and centered at (x,0.0,0.0)
   DeltaCoefficient(real_t x, real_t s)
   {
      center[0] = x; center[1] = 0.; center[2] = 0.; scale = s; tol = 1e-12;
      weight = NULL; sdim = 1; tdf = NULL;
   }

   /// Construct a delta function scaled by @a s and centered at (x,y,0.0)
   DeltaCoefficient(real_t x, real_t y, real_t s)
   {
      center[0] = x; center[1] = y; center[2] = 0.; scale = s; tol = 1e-12;
      weight = NULL; sdim = 2; tdf = NULL;
   }

   /// Construct a delta function scaled by @a s and centered at (x,y,z)
   DeltaCoefficient(real_t x, real_t y, real_t z, real_t s)
   {
      center[0] = x; center[1] = y; center[2] = z; scale = s; tol = 1e-12;
      weight = NULL; sdim = 3; tdf = NULL;
   }

   /// Set the time for internally stored coefficients
   void SetTime(real_t t) override;

   /// Set the center location of the delta function.
   void SetDeltaCenter(const Vector& center);

   /// Set the scale value multiplying the delta function.
   void SetScale(real_t s_) { scale = s_; }

   /// Set a time-dependent function that multiplies the Scale().
   void SetFunction(real_t (*f)(real_t)) { tdf = f; }

   /** @brief Set the tolerance used during projection onto GridFunction to
       identify the Mesh vertex where the Center() of the delta function
       lies. (default 1e-12)*/
   void SetTol(real_t tol_) { tol = tol_; }

   /// Set a weight Coefficient that multiplies the DeltaCoefficient.
   /** The weight Coefficient multiplies the value returned by EvalDelta() but
       not the value returned by Scale().
       The weight Coefficient is also used as the L2-weight function when
       projecting the DeltaCoefficient onto a GridFunction, so that the weighted
       integral of the projection is exactly equal to the Scale(). */
   void SetWeight(Coefficient *w) { weight = w; }

   /// Return a pointer to a c-array representing the center of the delta
   /// function.
   const real_t *Center() { return center; }

   /** @brief Return the scale factor times the optional time dependent
       function.  Returns $ s T(t) $ with $ T(t) = 1 $ when
       not set by the user. */
   real_t Scale() { return tdf ? (*tdf)(GetTime())*scale : scale; }

   /// Return the tolerance used to identify the mesh vertices
   real_t Tol() { return tol; }

   /// See SetWeight() for description of the weight Coefficient.
   Coefficient *Weight() { return weight; }

   /// Write the center of the delta function into @a center.
   void GetDeltaCenter(Vector& center);

   /// The value of the function assuming we are evaluating at the delta center.
   virtual real_t EvalDelta(ElementTransformation &T, const IntegrationPoint &ip);
   /** @brief A DeltaFunction cannot be evaluated. Calling this method will
       cause an MFEM error, terminating the application. */
   real_t Eval(ElementTransformation &T, const IntegrationPoint &ip) override
   { mfem_error("DeltaCoefficient::Eval"); return 0.; }
   virtual ~DeltaCoefficient() { delete weight; }
};

/** @brief Derived coefficient that takes the value of the parent coefficient
    for the active attributes and is zero otherwise. */
class RestrictedCoefficient : public Coefficient
{
private:
   Coefficient *c;
   Array<int> active_attr;

public:
   /** @brief Construct with a parent coefficient and an array with
       ones marking the attributes on which this coefficient should be
       active. */
   RestrictedCoefficient(Coefficient &c_, Array<int> &attr)
   { c = &c_; attr.Copy(active_attr); }

   /// Set the time for internally stored coefficients
   void SetTime(real_t t) override;

   /// Evaluate the coefficient at @a ip.
   real_t Eval(ElementTransformation &T, const IntegrationPoint &ip) override
   { return active_attr[T.Attribute-1] ? c->Eval(T, ip, GetTime()) : 0.0; }
};

/// Base class for vector Coefficients that optionally depend on time and space.
class VectorCoefficient
{
protected:
   int vdim;
   real_t time;

public:
   /// Initialize the VectorCoefficient with vector dimension @a vd.
   VectorCoefficient(int vd) { vdim = vd; time = 0.; }

   /// Set the time for time dependent coefficients
   virtual void SetTime(real_t t) { time = t; }

   /// Get the time for time dependent coefficients
   real_t GetTime() { return time; }

   /// Returns dimension of the vector.
   int GetVDim() { return vdim; }

   /** @brief Evaluate the vector coefficient in the element described by @a T
       at the point @a ip, storing the result in @a V. */
   /** @note When this method is called, the caller must make sure that the
       IntegrationPoint associated with @a T is the same as @a ip. This can be
       achieved by calling T.SetIntPoint(&ip). */
   virtual void Eval(Vector &V, ElementTransformation &T,
                     const IntegrationPoint &ip) = 0;

   /** @brief Reverse-mode differentiation of Eval w.r.t. the mesh node
       locations in the element described by @a T, accumulating the result in
       @a PointMat_bar */
   /** @param[in] V_bar - derivative of some output with respect to `V` */
   /** @param[in] T - an element transformation */
   /** @param[in] ip - defines location in reference space */
   /** @param[inout] PointMat_bar - derivative of output w.r.t. mesh nodes */
   /** @note When this method is called, the caller must make sure that the
       IntegrationPoint associated with @a T is the same as @a ip. This can be
       achieved by calling T.SetIntPoint(&ip). */
   virtual void EvalRevDiff(const Vector &V_bar, ElementTransformation &T,
                            const IntegrationPoint &ip,
                            DenseMatrix &PointMat_bar);

   /** @brief Evaluate the vector coefficient in the element described by @a T
       at all points of @a ir, storing the result in @a M. */
   /** The dimensions of @a M are GetVDim() by ir.GetNPoints() and they must be
       set by the implementation of this method.

       The general implementation provided by the base class (using the Eval
       method for one IntegrationPoint at a time) can be overloaded for more
       efficient implementation.

       @note The IntegrationPoint associated with @a T is not used, and this
       method will generally modify this IntegrationPoint associated with @a T.
   */
   virtual void Eval(DenseMatrix &M, ElementTransformation &T,
                     const IntegrationRule &ir);

   /// @brief Fill the QuadratureFunction @a qf by evaluating the coefficient at
   /// the quadrature points.
   ///
   /// The @a vdim of the VectorCoefficient should be equal to the @a vdim of
   /// the QuadratureFunction.
   virtual void Project(QuadratureFunction &qf);

   virtual ~VectorCoefficient() { }
};


/// Vector coefficient that is constant in space and time.
class VectorConstantCoefficient : public VectorCoefficient
{
private:
   Vector vec;
public:
   /// Construct the coefficient with constant vector @a v.
   VectorConstantCoefficient(const Vector &v)
      : VectorCoefficient(v.Size()), vec(v) { }
   using VectorCoefficient::Eval;

   ///  Evaluate the vector coefficient at @a ip.
   void Eval(Vector &V, ElementTransformation &T,
             const IntegrationPoint &ip) override { V = vec; }

   virtual void EvalRevDiff(const Vector &V_bar, ElementTransformation &T,
                            const IntegrationPoint &ip,
                            DenseMatrix &PointMat_bar) { }

   /// Return a reference to the constant vector in this class.
   const Vector& GetVec() const { return vec; }
};

/** @brief A piecewise vector-valued coefficient with the pieces keyed off the
    element attribute numbers.

    A value of zero will be returned for any missing attribute numbers.

    This object will not assume ownership of any VectorCoefficient
    objects passed to it. Consequently, the caller must ensure that
    the individual VectorCoefficient objects are not deleted while
    this PWVectorCoefficient is still in use.

    \note The keys may either be domain attribute numbers or boundary
    attribute numbers. If the PWVectorCoefficient is used with a
    domain integrator the keys are assumed to be domain attribute
    numbers. Similarly, if the PWVectorCoefficient is used with a
    boundary integrator the keys are assumed to be boundary attribute
    numbers.
*/
class PWVectorCoefficient : public VectorCoefficient
{
private:
   /** Internal data structure to store pointers to the appropriate
       coefficients for different regions of the mesh. The keys used
       in the map are the mesh attribute numbers (either element
       attribute or boundary element attribute depending upon
       context). The values returned for any missing attributes will
       be zero. The coefficient pointers may be NULL in which case a
       value of zero is returned.

       The VectorCoefficient objects contained in this map are NOT
       owned by this PWVectorCoefficient object. This means that they
       will not be deleted when this object is deleted also the caller
       must ensure that the various VectorCoefficient objects are not
       deleted while this PWVectorCoefficient is still needed.
   */
   std::map<int, VectorCoefficient*> pieces;

   /** Convenience function to check for compatible array lengths,
       loop over the arrays, and add their attribute/VectorCoefficient
       pairs to the internal data structure.
   */
   void InitMap(const Array<int> & attr,
                const Array<VectorCoefficient*> & coefs);

public:

   /// Constructs a piecewise vector coefficient of dimension vd
   explicit PWVectorCoefficient(int vd): VectorCoefficient(vd) {}

   /// Construct the coefficient using arrays describing the pieces
   /** \param vd - dimension of the vector-valued result
       \param attr - an array of attribute numbers for each piece
       \param coefs - the corresponding array of VectorCoefficient pointers
       Any missing attributes or NULL coefficient pointers will result in a
       zero vector being returned for that attribute.

       \note Ownership of the VectorCoefficient objects will NOT be
       transferred to this object.
   */
   PWVectorCoefficient(int vd, const Array<int> & attr,
                       const Array<VectorCoefficient*> & coefs)
      : VectorCoefficient(vd) { InitMap(attr, coefs); }

   /// Set the time for time dependent coefficients
   void SetTime(real_t t) override;

   /// Replace a set of coefficients
   void UpdateCoefficients(const Array<int> & attr,
                           const Array<VectorCoefficient*> & coefs)
   { InitMap(attr, coefs); }

   /// Replace a single Coefficient for a particular attribute
   void UpdateCoefficient(int attr, VectorCoefficient & coef);

   /// Remove a single VectorCoefficient for a particular attribute
   void ZeroCoefficient(int attr)
   { pieces.erase(attr); }

   /// Evaluate the coefficient.
   void Eval(Vector &V, ElementTransformation &T,
             const IntegrationPoint &ip) override;
   using VectorCoefficient::Eval;
};

/// A vector coefficient which returns the physical location of the
/// evaluation point in the Cartesian coordinate system.
class PositionVectorCoefficient : public VectorCoefficient
{
public:

   PositionVectorCoefficient(int dim) : VectorCoefficient(dim) {}

   using VectorCoefficient::Eval;
   /// Evaluate the vector coefficient at @a ip.
   void Eval(Vector &V, ElementTransformation &T,
             const IntegrationPoint &ip) override;

   virtual ~PositionVectorCoefficient() { }
};

/// A general vector function coefficient
class VectorFunctionCoefficient : public VectorCoefficient
{
private:
   std::function<void(const Vector &, Vector &)> Function;
<<<<<<< HEAD
   std::function<void(const Vector &,
                      const Vector &,
                      Vector &)> FunctionRevDiff;

   std::function<void(const Vector &, double, Vector &)> TDFunction;
   std::function<void(const Vector &,
                      double,
                      const Vector &,
                      Vector &)> TDFunctionRevDiff;
=======
   std::function<void(const Vector &, real_t, Vector &)> TDFunction;
>>>>>>> 8ed11a5c
   Coefficient *Q;
   // Coefficient *dQ;

public:
   /// Define a time-independent vector coefficient from a std function
   /** \param dim - the size of the vector
       \param F - time-independent function
       \param q - optional scalar Coefficient to scale the vector coefficient */
   VectorFunctionCoefficient(int dim,
                             std::function<void(const Vector &, Vector &)> F,
                             Coefficient *q = nullptr)
      : VectorCoefficient(dim), Function(std::move(F)), Q(q)
   { }

   /// Define a time-dependent vector coefficient from a std function
   /** \param dim - the size of the vector
       \param TDF - time-dependent function
       \param q - optional scalar Coefficient to scale the vector coefficient */
   VectorFunctionCoefficient(int dim,
                             std::function<void(const Vector &, real_t, Vector &)> TDF,
                             Coefficient *q = nullptr)
      : VectorCoefficient(dim), TDFunction(std::move(TDF)), Q(q)
   { }

   /// Construct time-independent vector coefficient that can be differentiated
   VectorFunctionCoefficient(int dim,
                             std::function<void(const Vector &,
                                                Vector &)> F,
                             std::function<void(const Vector &,
                                                const Vector &,
                                                Vector &)> dF)
      : VectorCoefficient(dim), Function(std::move(F)),
        FunctionRevDiff(std::move(dF)), Q(NULL)
   { }

   /// Construct time-dependent vector coefficient that can be differentiated
   VectorFunctionCoefficient(int dim,
                             std::function<void(const Vector &,
                                                double,
                                                Vector &)> TDF,
                             std::function<void(const Vector &,
                                                double, const Vector &, Vector &)> dTDF)
      : VectorCoefficient(dim), TDFunction(std::move(TDF)),
        TDFunctionRevDiff(std::move(dTDF)), Q(NULL)
   { }

   using VectorCoefficient::Eval;
   /// Evaluate the vector coefficient at @a ip.
   void Eval(Vector &V, ElementTransformation &T,
             const IntegrationPoint &ip) override;

   virtual void EvalRevDiff(const Vector &V_bar, ElementTransformation &T,
                            const IntegrationPoint &ip,
                            DenseMatrix &PointMat_bar);

   virtual ~VectorFunctionCoefficient() { }
};

/** @brief Vector coefficient defined by an array of scalar coefficients.
    Coefficients that are not set will evaluate to zero in the vector. This
    object takes ownership of the array of coefficients inside it and deletes
    them at object destruction. */
class VectorArrayCoefficient : public VectorCoefficient
{
private:
   Array<Coefficient*> Coeff;
   Array<bool> ownCoeff;

public:
   /** @brief Construct vector of dim coefficients.  The actual coefficients
       still need to be added with Set(). */
   explicit VectorArrayCoefficient(int dim);

   /// Set the time for internally stored coefficients
   void SetTime(real_t t) override;

   /// Returns i'th coefficient.
   Coefficient* GetCoeff(int i) { return Coeff[i]; }

   /// Returns the entire array of coefficients.
   Coefficient **GetCoeffs() { return Coeff; }

   /// Sets coefficient in the vector.
   void Set(int i, Coefficient *c, bool own=true);

   /// Evaluates i'th component of the vector of coefficients and returns the
   /// value.
   real_t Eval(int i, ElementTransformation &T, const IntegrationPoint &ip)
   { return Coeff[i] ? Coeff[i]->Eval(T, ip, GetTime()) : 0.0; }

   using VectorCoefficient::Eval;
   /** @brief Evaluate the coefficient. Each element of vector V comes from the
       associated array of scalar coefficients. */
   void Eval(Vector &V, ElementTransformation &T,
             const IntegrationPoint &ip) override;

   /// Destroys vector coefficient.
   virtual ~VectorArrayCoefficient();
};

/// Vector coefficient defined by a vector GridFunction
class VectorGridFunctionCoefficient : public VectorCoefficient
{
protected:
   const GridFunction *GridFunc;

public:
   /** @brief Construct an empty coefficient.  Calling Eval() before the grid
       function is set will cause a segfault. */
   VectorGridFunctionCoefficient() : VectorCoefficient(0), GridFunc(NULL) { }

   /** @brief  Construct the coefficient with grid function @a gf.  The
       grid function is not owned by the coefficient. */
   VectorGridFunctionCoefficient(const GridFunction *gf);

   /** @brief Set the grid function for this coefficient. Also sets the Vector
       dimension to match that of the @a gf. */
   void SetGridFunction(const GridFunction *gf);

   ///  Returns a pointer to the grid function in this Coefficient
   const GridFunction * GetGridFunction() const { return GridFunc; }

   /// Evaluate the vector coefficient at @a ip.
   void Eval(Vector &V, ElementTransformation &T,
             const IntegrationPoint &ip) override;

   /** @brief Evaluate the vector coefficients at all of the locations in the
       integration rule and write the vectors into the columns of matrix @a
       M. */
   void Eval(DenseMatrix &M, ElementTransformation &T,
             const IntegrationRule &ir) override;

   /// @brief Fill the QuadratureFunction @a qf by evaluating the coefficient at
   /// the quadrature points.
   ///
   /// This function uses the efficient QuadratureFunction::ProjectGridFunction
   /// to fill the QuadratureFunction.
   void Project(QuadratureFunction &qf) override;

   virtual ~VectorGridFunctionCoefficient() { }
};

/// Vector coefficient defined as the Gradient of a scalar GridFunction
class GradientGridFunctionCoefficient : public VectorCoefficient
{
protected:
   const GridFunction *GridFunc;

public:

   /** @brief Construct the coefficient with a scalar grid function @a gf. The
       grid function is not owned by the coefficient. */
   GradientGridFunctionCoefficient(const GridFunction *gf);

   ///Set the scalar grid function.
   void SetGridFunction(const GridFunction *gf);

   ///Get the scalar grid function.
   const GridFunction * GetGridFunction() const { return GridFunc; }

   /// Evaluate the gradient vector coefficient at @a ip.
   void Eval(Vector &V, ElementTransformation &T,
             const IntegrationPoint &ip) override;

   /** @brief Evaluate the gradient vector coefficient at all of the locations
       in the integration rule and write the vectors into columns of matrix @a
       M. */
   void Eval(DenseMatrix &M, ElementTransformation &T,
             const IntegrationRule &ir) override;

   virtual ~GradientGridFunctionCoefficient() { }
};

/// Vector coefficient defined as the Curl of a vector GridFunction
class CurlGridFunctionCoefficient : public VectorCoefficient
{
protected:
   const GridFunction *GridFunc;

public:
   /** @brief Construct the coefficient with a vector grid function @a gf. The
       grid function is not owned by the coefficient. */
   CurlGridFunctionCoefficient(const GridFunction *gf);

   /// Set the vector grid function.
   void SetGridFunction(const GridFunction *gf);

   /// Get the vector grid function.
   const GridFunction * GetGridFunction() const { return GridFunc; }

   using VectorCoefficient::Eval;
   /// Evaluate the vector curl coefficient at @a ip.
   void Eval(Vector &V, ElementTransformation &T,
             const IntegrationPoint &ip) override;

   virtual ~CurlGridFunctionCoefficient() { }
};

/// Scalar coefficient defined as the Divergence of a vector GridFunction
class DivergenceGridFunctionCoefficient : public Coefficient
{
protected:
   const GridFunction *GridFunc;

public:
   /** @brief Construct the coefficient with a vector grid function @a gf. The
       grid function is not owned by the coefficient. */
   DivergenceGridFunctionCoefficient(const GridFunction *gf);

   /// Set the vector grid function.
   void SetGridFunction(const GridFunction *gf) { GridFunc = gf; }

   /// Get the vector grid function.
   const GridFunction * GetGridFunction() const { return GridFunc; }

   /// Evaluate the scalar divergence coefficient at @a ip.
   real_t Eval(ElementTransformation &T,
               const IntegrationPoint &ip) override;

   virtual ~DivergenceGridFunctionCoefficient() { }
};

/** @brief Vector coefficient defined by a scalar DeltaCoefficient and a
    constant vector direction.

    WARNING this cannot be used as a normal coefficient. The usual Eval method
    is disabled. */
class VectorDeltaCoefficient : public VectorCoefficient
{
protected:
   Vector dir;
   DeltaCoefficient d;

public:
   /// Construct with a vector of dimension @a vdim_.
   VectorDeltaCoefficient(int vdim_)
      : VectorCoefficient(vdim_), dir(vdim_), d() { }

   /** @brief Construct with a Vector object representing the direction and a
       unit delta function centered at (0.0,0.0,0.0) */
   VectorDeltaCoefficient(const Vector& dir_)
      : VectorCoefficient(dir_.Size()), dir(dir_), d() { }

   /** @brief Construct with a Vector object representing the direction and a
       delta function scaled by @a s and centered at (x,0.0,0.0) */
   VectorDeltaCoefficient(const Vector& dir_, real_t x, real_t s)
      : VectorCoefficient(dir_.Size()), dir(dir_), d(x,s) { }

   /** @brief Construct with a Vector object representing the direction and a
       delta function scaled by @a s and centered at (x,y,0.0) */
   VectorDeltaCoefficient(const Vector& dir_, real_t x, real_t y, real_t s)
      : VectorCoefficient(dir_.Size()), dir(dir_), d(x,y,s) { }

   /** @brief Construct with a Vector object representing the direction and a
       delta function scaled by @a s and centered at (x,y,z) */
   VectorDeltaCoefficient(const Vector& dir_, real_t x, real_t y, real_t z,
                          real_t s)
      : VectorCoefficient(dir_.Size()), dir(dir_), d(x,y,z,s) { }

   /// Set the time for internally stored coefficients
   void SetTime(real_t t) override;

   /// Replace the associated DeltaCoefficient with a new DeltaCoefficient.
   /** The new DeltaCoefficient cannot have a specified weight Coefficient, i.e.
       DeltaCoefficient::Weight() should return NULL. */
   void SetDeltaCoefficient(const DeltaCoefficient& d_) { d = d_; }

   /// Return the associated scalar DeltaCoefficient.
   DeltaCoefficient& GetDeltaCoefficient() { return d; }

   void SetScale(real_t s) { d.SetScale(s); }
   void SetDirection(const Vector& d_);

   void SetDeltaCenter(const Vector& center) { d.SetDeltaCenter(center); }
   void GetDeltaCenter(Vector& center) { d.GetDeltaCenter(center); }

   /** @brief Return the specified direction vector multiplied by the value
       returned by DeltaCoefficient::EvalDelta() of the associated scalar
       DeltaCoefficient. */
   virtual void EvalDelta(Vector &V, ElementTransformation &T,
                          const IntegrationPoint &ip);

   using VectorCoefficient::Eval;
   /** @brief A VectorDeltaFunction cannot be evaluated. Calling this method
       will cause an MFEM error, terminating the application. */
   void Eval(Vector &V, ElementTransformation &T,
             const IntegrationPoint &ip) override
   { mfem_error("VectorDeltaCoefficient::Eval"); }
   virtual ~VectorDeltaCoefficient() { }
};

/** @brief Derived vector coefficient that has the value of the parent vector
    where it is active and is zero otherwise. */
class VectorRestrictedCoefficient : public VectorCoefficient
{
private:
   VectorCoefficient *c;
   Array<int> active_attr;

public:
   /** @brief Construct with a parent vector coefficient and an array of zeros
       and ones representing the attributes for which this coefficient should be
       active. */
   VectorRestrictedCoefficient(VectorCoefficient &vc, Array<int> &attr)
      : VectorCoefficient(vc.GetVDim())
   { c = &vc; attr.Copy(active_attr); }

   /// Set the time for internally stored coefficients
   void SetTime(real_t t) override;

   /// Evaluate the vector coefficient at @a ip.
   void Eval(Vector &V, ElementTransformation &T,
             const IntegrationPoint &ip) override;

   /** @brief Evaluate the vector coefficient at all of the locations in the
       integration rule and write the vectors into the columns of matrix @a
       M. */
   void Eval(DenseMatrix &M, ElementTransformation &T,
             const IntegrationRule &ir) override;
};

typedef VectorCoefficient DiagonalMatrixCoefficient;

/// Base class for Matrix Coefficients that optionally depend on time and space.
class MatrixCoefficient
{
protected:
   int height, width;
   real_t time;
   bool symmetric;  // deprecated

public:
   /// Construct a dim x dim matrix coefficient.
   explicit MatrixCoefficient(int dim, bool symm=false)
   { height = width = dim; time = 0.; symmetric = symm; }

   /// Construct a h x w matrix coefficient.
   MatrixCoefficient(int h, int w, bool symm=false) :
      height(h), width(w), time(0.), symmetric(symm) { }

   /// Set the time for time dependent coefficients
   virtual void SetTime(real_t t) { time = t; }

   /// Get the time for time dependent coefficients
   real_t GetTime() { return time; }

   /// Get the height of the matrix.
   int GetHeight() const { return height; }

   /// Get the width of the matrix.
   int GetWidth() const { return width; }

   /// For backward compatibility get the width of the matrix.
   int GetVDim() const { return width; }

   /** @deprecated Use SymmetricMatrixCoefficient instead */
   bool IsSymmetric() const { return symmetric; }

   /** @brief Evaluate the matrix coefficient in the element described by @a T
       at the point @a ip, storing the result in @a K. */
   /** @note When this method is called, the caller must make sure that the
       IntegrationPoint associated with @a T is the same as @a ip. This can be
       achieved by calling T.SetIntPoint(&ip). */
   virtual void Eval(DenseMatrix &K, ElementTransformation &T,
                     const IntegrationPoint &ip) = 0;

   /// @brief Fill the QuadratureFunction @a qf by evaluating the coefficient at
   /// the quadrature points. The matrix will be transposed or not according to
   /// the boolean argument @a transpose.
   ///
   /// The @a vdim of the QuadratureFunction should be equal to the height times
   /// the width of the matrix.
   virtual void Project(QuadratureFunction &qf, bool transpose=false);

   /// (DEPRECATED) Evaluate a symmetric matrix coefficient.
   /** @brief Evaluate the upper triangular entries of the matrix coefficient
       in the symmetric case, similarly to Eval. Matrix entry (i,j) is stored
       in K[j - i + os_i] for 0 <= i <= j < width, os_0 = 0,
       os_{i+1} = os_i + width - i. That is, K = {M(0,0), ..., M(0,w-1),
       M(1,1), ..., M(1,w-1), ..., M(w-1,w-1) with w = width.
       @deprecated Use Eval() instead. */
   virtual void EvalSymmetric(Vector &K, ElementTransformation &T,
                              const IntegrationPoint &ip)
   { mfem_error("MatrixCoefficient::EvalSymmetric"); }

   virtual ~MatrixCoefficient() { }
};


/// A matrix coefficient that is constant in space and time.
class MatrixConstantCoefficient : public MatrixCoefficient
{
private:
   DenseMatrix mat;
public:
   ///Construct using matrix @a m for the constant.
   MatrixConstantCoefficient(const DenseMatrix &m)
      : MatrixCoefficient(m.Height(), m.Width()), mat(m) { }
   using MatrixCoefficient::Eval;
   /// Evaluate the matrix coefficient at @a ip.
   void Eval(DenseMatrix &M, ElementTransformation &T,
             const IntegrationPoint &ip) override { M = mat; }
   /// Return a reference to the constant matrix.
   const DenseMatrix& GetMatrix() { return mat; }
};


/** @brief A piecewise matrix-valued coefficient with the pieces keyed off the
    element attribute numbers.

    A value of zero will be returned for any missing attribute numbers.

    This object will not assume ownership of any MatrixCoefficient
    objects passed to it. Consequently, the caller must ensure that
    the individual MatrixCoefficient objects are not deleted while
    this PWMatrixCoefficient is still in use.

    \note The keys may either be domain attribute numbers or boundary
    attribute numbers. If the PWMatrixCoefficient is used with a
    domain integrator the keys are assumed to be domain attribute
    numbers. Similarly, if the PWMatrixCoefficient is used with a
    boundary integrator the keys are assumed to be boundary attribute
    numbers.
*/
class PWMatrixCoefficient : public MatrixCoefficient
{
private:
   /** Internal data structure to store pointers to the appropriate
       coefficients for different regions of the mesh. The keys used
       in the map are the mesh attribute numbers (either element
       attribute or boundary element attribute depending upon
       context). The values returned for any missing attributes will
       be zero. The coefficient pointers may be NULL in which case a
       value of zero is returned.

       The MatrixCoefficient objects contained in this map are NOT
       owned by this PWMatrixCoefficient object. This means that they
       will not be deleted when this object is deleted also the caller
       must ensure that the various MatrixCoefficient objects are not
       deleted while this PWMatrixCoefficient is still needed.
   */
   std::map<int, MatrixCoefficient*> pieces;

   /** Convenience function to check for compatible array lengths,
       loop over the arrays, and add their attribute/MatrixCoefficient
       pairs to the internal data structure.
   */
   void InitMap(const Array<int> & attr,
                const Array<MatrixCoefficient*> & coefs);

public:

   /// Constructs a piecewise matrix coefficient of dimension dim by dim
   explicit PWMatrixCoefficient(int dim, bool symm = false)
      : MatrixCoefficient(dim, symm) {}

   /// Constructs a piecewise matrix coefficient of dimension h by w
   explicit PWMatrixCoefficient(int h, int w, bool symm = false)
      : MatrixCoefficient(h, w, symm) {}

   /// Construct the coefficient using arrays describing the pieces
   /** \param dim - size of the square matrix-valued result
       \param attr - an array of attribute numbers for each piece
       \param coefs - the corresponding array of MatrixCoefficient pointers
       \param symm - true if the result will be symmetric, false otherwise
       Any missing attributes or NULL coefficient pointers will result in a
       zero matrix being returned.

       \note Ownership of the MatrixCoefficient objects will NOT be
       transferred to this object.
   */
   PWMatrixCoefficient(int dim, const Array<int> & attr,
                       const Array<MatrixCoefficient*> & coefs,
                       bool symm=false)
      : MatrixCoefficient(dim, symm) { InitMap(attr, coefs); }

   /// Construct the coefficient using arrays describing the pieces
   /** \param h - height of the matrix-valued result
       \param w - width of the matrix-valued result
       \param attr - an array of attribute numbers for each piece
       \param coefs - the corresponding array of MatrixCoefficient pointers
       \param symm - true if the result will be symmetric, false otherwise
       Any missing attributes or NULL coefficient pointers will result in a
       zero matrix being returned for that attribute.

       \note Ownership of the MatrixCoefficient objects will NOT be
       transferred to this object.
   */
   PWMatrixCoefficient(int h, int w, const Array<int> & attr,
                       const Array<MatrixCoefficient*> & coefs,
                       bool symm=false)
      : MatrixCoefficient(h, w, symm) { InitMap(attr, coefs); }

   /// Set the time for time dependent coefficients
   void SetTime(real_t t) override;

   /// Replace a set of coefficients
   void UpdateCoefficients(const Array<int> & attr,
                           const Array<MatrixCoefficient*> & coefs)
   { InitMap(attr, coefs); }

   /// Replace a single coefficient for a particular attribute
   void UpdateCoefficient(int attr, MatrixCoefficient & coef);

   /// Remove a single MatrixCoefficient for a particular attribute
   void ZeroCoefficient(int attr)
   { pieces.erase(attr); }

   /// Evaluate the coefficient.
   void Eval(DenseMatrix &K, ElementTransformation &T,
             const IntegrationPoint &ip) override;
};

/** @brief A matrix coefficient with an optional scalar coefficient multiplier
    \a q.  The matrix function can either be represented by a std function or
    a constant matrix provided when constructing this object.  */
class MatrixFunctionCoefficient : public MatrixCoefficient
{
private:
   std::function<void(const Vector &, DenseMatrix &)> Function;
   std::function<void(const Vector &, Vector &)> SymmFunction;  // deprecated
   std::function<void(const Vector &, real_t, DenseMatrix &)> TDFunction;

   Coefficient *Q;
   DenseMatrix mat;

public:
   /// Define a time-independent square matrix coefficient from a std function
   /** \param dim - the size of the matrix
       \param F - time-independent function
       \param q - optional scalar Coefficient to scale the matrix coefficient */
   MatrixFunctionCoefficient(int dim,
                             std::function<void(const Vector &, DenseMatrix &)> F,
                             Coefficient *q = nullptr)
      : MatrixCoefficient(dim), Function(std::move(F)), Q(q), mat(0)
   { }

   /// Define a constant matrix coefficient times a scalar Coefficient
   /** \param m - constant matrix
       \param q - optional scalar Coefficient to scale the matrix coefficient */
   MatrixFunctionCoefficient(const DenseMatrix &m, Coefficient &q)
      : MatrixCoefficient(m.Height(), m.Width()), Q(&q), mat(m)
   { }

   /** @brief Define a time-independent symmetric square matrix coefficient from
       a std function */
   /** \param dim - the size of the matrix
       \param SymmF - function used in EvalSymmetric
       \param q - optional scalar Coefficient to scale the matrix coefficient
       @deprecated Use another constructor without setting SymmFunction. */
   MatrixFunctionCoefficient(int dim,
                             std::function<void(const Vector &, Vector &)> SymmF,
                             Coefficient *q = NULL)
      : MatrixCoefficient(dim, true), SymmFunction(std::move(SymmF)), Q(q), mat(0)
   { }

   /// Define a time-dependent square matrix coefficient from a std function
   /** \param dim - the size of the matrix
       \param TDF - time-dependent function
       \param q - optional scalar Coefficient to scale the matrix coefficient */
   MatrixFunctionCoefficient(int dim,
                             std::function<void(const Vector &, real_t, DenseMatrix &)> TDF,
                             Coefficient *q = nullptr)
      : MatrixCoefficient(dim), TDFunction(std::move(TDF)), Q(q)
   { }

   /// Set the time for internally stored coefficients
   void SetTime(real_t t) override;

   /// Evaluate the matrix coefficient at @a ip.
   void Eval(DenseMatrix &K, ElementTransformation &T,
             const IntegrationPoint &ip) override;

   /// (DEPRECATED) Evaluate the symmetric matrix coefficient at @a ip.
   /** @deprecated Use Eval() instead. */
   void EvalSymmetric(Vector &K, ElementTransformation &T,
                      const IntegrationPoint &ip) override;

   virtual ~MatrixFunctionCoefficient() { }
};


/** @brief Matrix coefficient defined by a matrix of scalar coefficients.
    Coefficients that are not set will evaluate to zero in the vector. The
    coefficient is stored as a flat Array with indexing (i,j) -> i*width+j. */
class MatrixArrayCoefficient : public MatrixCoefficient
{
private:
   Array<Coefficient *> Coeff;
   Array<bool> ownCoeff;

public:
   /** @brief Construct a coefficient matrix of dimensions @a dim * @a dim. The
       actual coefficients still need to be added with Set(). */
   explicit MatrixArrayCoefficient (int dim);

   /// Set the time for internally stored coefficients
   void SetTime(real_t t) override;

   /// Get the coefficient located at (i,j) in the matrix.
   Coefficient* GetCoeff (int i, int j) { return Coeff[i*width+j]; }

   /** @brief Set the coefficient located at (i,j) in the matrix.  By default by
       default this will take ownership of the Coefficient passed in, but this
       can be overridden with the @a own parameter. */
   void Set(int i, int j, Coefficient * c, bool own=true);

   using MatrixCoefficient::Eval;

   /// Evaluate coefficient located at (i,j) in the matrix using integration
   /// point @a ip.
   real_t Eval(int i, int j, ElementTransformation &T, const IntegrationPoint &ip)
   { return Coeff[i*width+j] ? Coeff[i*width+j] -> Eval(T, ip, GetTime()) : 0.0; }

   /// Evaluate the matrix coefficient @a ip.
   void Eval(DenseMatrix &K, ElementTransformation &T,
             const IntegrationPoint &ip) override;

   virtual ~MatrixArrayCoefficient();
};

/** @brief Matrix coefficient defined row-wise by an array of vector
    coefficients. Rows that are not set will evaluate to zero. The
    matrix coefficient is stored as an array indexing the rows of
    the matrix. */
class MatrixArrayVectorCoefficient : public MatrixCoefficient
{
private:
   Array<VectorCoefficient *> Coeff;
   Array<bool> ownCoeff;

public:
   /** @brief Construct a coefficient matrix of dimensions @a dim * @a dim. The
       actual coefficients still need to be added with Set(). */
   explicit MatrixArrayVectorCoefficient (int dim);

   /// Set the time for internally stored coefficients
   void SetTime(real_t t) override;

   /// Get the vector coefficient located at the i-th row of the matrix
   VectorCoefficient* GetCoeff (int i) { return Coeff[i]; }

   /** @brief Set the coefficient located at the i-th row of the matrix.
       By this will take ownership of the Coefficient passed in, but this
       can be overridden with the @a own parameter. */
   void Set(int i, VectorCoefficient * c, bool own=true);

   using MatrixCoefficient::Eval;

   /// Evaluate coefficient located at the i-th row of the matrix using integration
   /// point @a ip.
   void Eval(int i, Vector &V, ElementTransformation &T,
             const IntegrationPoint &ip);

   /// Evaluate the matrix coefficient @a ip.
   void Eval(DenseMatrix &K, ElementTransformation &T,
             const IntegrationPoint &ip) override;

   virtual ~MatrixArrayVectorCoefficient();
};


/** @brief Derived matrix coefficient that has the value of the parent matrix
    coefficient where it is active and is zero otherwise. */
class MatrixRestrictedCoefficient : public MatrixCoefficient
{
private:
   MatrixCoefficient *c;
   Array<int> active_attr;

public:
   /** @brief Construct with a parent matrix coefficient and an array of zeros
       and ones representing the attributes for which this coefficient should be
       active. */
   MatrixRestrictedCoefficient(MatrixCoefficient &mc, Array<int> &attr)
      : MatrixCoefficient(mc.GetHeight(), mc.GetWidth())
   { c = &mc; attr.Copy(active_attr); }

   /// Set the time for internally stored coefficients
   void SetTime(real_t t) override;

   /// Evaluate the matrix coefficient at @a ip.
   void Eval(DenseMatrix &K, ElementTransformation &T,
             const IntegrationPoint &ip) override;
};

/// Coefficients based on sums, products, or other functions of coefficients.
///@{
/** @brief Scalar coefficient defined as the linear combination of two scalar
    coefficients or a scalar and a scalar coefficient */
class SumCoefficient : public Coefficient
{
private:
   real_t aConst;
   Coefficient * a;
   Coefficient * b;

   real_t alpha;
   real_t beta;

public:
   /// Constructor with one coefficient.  Result is alpha_ * A + beta_ * B
   SumCoefficient(real_t A, Coefficient &B,
                  real_t alpha_ = 1.0, real_t beta_ = 1.0)
      : aConst(A), a(NULL), b(&B), alpha(alpha_), beta(beta_) { }

   /// Constructor with two coefficients.  Result is alpha_ * A + beta_ * B.
   SumCoefficient(Coefficient &A, Coefficient &B,
                  real_t alpha_ = 1.0, real_t beta_ = 1.0)
      : aConst(0.0), a(&A), b(&B), alpha(alpha_), beta(beta_) { }

   /// Set the time for internally stored coefficients
   void SetTime(real_t t) override;

   /// Reset the first term in the linear combination as a constant
   void SetAConst(real_t A) { a = NULL; aConst = A; }
   /// Return the first term in the linear combination
   real_t GetAConst() const { return aConst; }

   /// Reset the first term in the linear combination
   void SetACoef(Coefficient &A) { a = &A; }
   /// Return the first term in the linear combination
   Coefficient * GetACoef() const { return a; }

   /// Reset the second term in the linear combination
   void SetBCoef(Coefficient &B) { b = &B; }
   /// Return the second term in the linear combination
   Coefficient * GetBCoef() const { return b; }

   /// Reset the factor in front of the first term in the linear combination
   void SetAlpha(real_t alpha_) { alpha = alpha_; }
   /// Return the factor in front of the first term in the linear combination
   real_t GetAlpha() const { return alpha; }

   /// Reset the factor in front of the second term in the linear combination
   void SetBeta(real_t beta_) { beta = beta_; }
   /// Return the factor in front of the second term in the linear combination
   real_t GetBeta() const { return beta; }

   /// Evaluate the coefficient at @a ip.
   real_t Eval(ElementTransformation &T,
               const IntegrationPoint &ip) override
   {
      return alpha * ((a == NULL ) ? aConst : a->Eval(T, ip) )
             + beta * b->Eval(T, ip);
   }
};


/// Base class for symmetric matrix coefficients that optionally depend on time and space.
class SymmetricMatrixCoefficient : public MatrixCoefficient
{
protected:

   /// Internal matrix used when evaluating this coefficient as a DenseMatrix.
   mutable DenseSymmetricMatrix mat_aux;
public:
   /// Construct a dim x dim matrix coefficient.
   explicit SymmetricMatrixCoefficient(int dimension)
      : MatrixCoefficient(dimension, true), mat_aux(height) { }

   /// Get the size of the matrix.
   int GetSize() const { return height; }

   /// @brief Fill the QuadratureFunction @a qf by evaluating the coefficient at
   /// the quadrature points.
   ///
   /// @note As opposed to MatrixCoefficient::Project, this function stores only
   /// the @a symmetric part of the matrix at each quadrature point.
   ///
   /// The @a vdim of the coefficient should be equal to height*(height+1)/2.
   virtual void ProjectSymmetric(QuadratureFunction &qf);

   /** @brief Evaluate the matrix coefficient in the element described by @a T
       at the point @a ip, storing the result as a symmetric matrix @a K. */
   /** @note When this method is called, the caller must make sure that the
       IntegrationPoint associated with @a T is the same as @a ip. This can be
       achieved by calling T.SetIntPoint(&ip). */
   virtual void Eval(DenseSymmetricMatrix &K, ElementTransformation &T,
                     const IntegrationPoint &ip) = 0;

   /** @brief Evaluate the matrix coefficient in the element described by @a T
       at the point @a ip, storing the result as a dense matrix @a K. */
   /** This function allows the use of SymmetricMatrixCoefficient in situations
       where the symmetry is not taken advantage of.

       @note When this method is called, the caller must make sure that the
       IntegrationPoint associated with @a T is the same as @a ip. This can be
       achieved by calling T.SetIntPoint(&ip). */
   void Eval(DenseMatrix &K, ElementTransformation &T,
             const IntegrationPoint &ip) override;


   /// @deprecated Return a reference to the internal matrix used when evaluating this coefficient as a DenseMatrix.
   MFEM_DEPRECATED const DenseSymmetricMatrix& GetMatrix() { return mat_aux; }

   virtual ~SymmetricMatrixCoefficient() { }
};


/// A matrix coefficient that is constant in space and time.
class SymmetricMatrixConstantCoefficient : public SymmetricMatrixCoefficient
{
private:
   DenseSymmetricMatrix mat;

public:
   ///Construct using matrix @a m for the constant.
   SymmetricMatrixConstantCoefficient(const DenseSymmetricMatrix &m)
      : SymmetricMatrixCoefficient(m.Height()), mat(m) { }
   using SymmetricMatrixCoefficient::Eval;
   /// Evaluate the matrix coefficient at @a ip.
   void Eval(DenseSymmetricMatrix &M, ElementTransformation &T,
             const IntegrationPoint &ip) override { M = mat; }

   /// Return a reference to the constant matrix.
   const DenseSymmetricMatrix& GetMatrix() { return mat; }

};


/** @brief A matrix coefficient with an optional scalar coefficient multiplier
    \a q.  The matrix function can either be represented by a std function or
    a constant matrix provided when constructing this object.  */
class SymmetricMatrixFunctionCoefficient : public SymmetricMatrixCoefficient
{
private:
   std::function<void(const Vector &, DenseSymmetricMatrix &)> Function;
   std::function<void(const Vector &, real_t, DenseSymmetricMatrix &)> TDFunction;

   Coefficient *Q;
   DenseSymmetricMatrix mat;

public:
   /// Define a time-independent symmetric matrix coefficient from a std function
   /** \param dim - the size of the matrix
       \param F - time-independent function
       \param q - optional scalar Coefficient to scale the matrix coefficient */
   SymmetricMatrixFunctionCoefficient(int dim,
                                      std::function<void(const Vector &, DenseSymmetricMatrix &)> F,
                                      Coefficient *q = nullptr)
      : SymmetricMatrixCoefficient(dim), Function(std::move(F)), Q(q), mat(0)
   { }

   /// Define a constant matrix coefficient times a scalar Coefficient
   /** \param m - constant matrix
       \param q - optional scalar Coefficient to scale the matrix coefficient */
   SymmetricMatrixFunctionCoefficient(const DenseSymmetricMatrix &m,
                                      Coefficient &q)
      : SymmetricMatrixCoefficient(m.Height()), Q(&q), mat(m)
   { }

   /// Define a time-dependent square matrix coefficient from a std function
   /** \param dim - the size of the matrix
       \param TDF - time-dependent function
       \param q - optional scalar Coefficient to scale the matrix coefficient */
   SymmetricMatrixFunctionCoefficient(int dim,
                                      std::function<void(const Vector &, real_t, DenseSymmetricMatrix &)> TDF,
                                      Coefficient *q = nullptr)
      : SymmetricMatrixCoefficient(dim), TDFunction(std::move(TDF)), Q(q)
   { }

   /// Set the time for internally stored coefficients
   void SetTime(real_t t) override;

   using SymmetricMatrixCoefficient::Eval;
   /// Evaluate the matrix coefficient at @a ip.
   void Eval(DenseSymmetricMatrix &K, ElementTransformation &T,
             const IntegrationPoint &ip) override;

   virtual ~SymmetricMatrixFunctionCoefficient() { }
};


/** @brief Scalar coefficient defined as the product of two scalar coefficients
    or a scalar and a scalar coefficient. */
class ProductCoefficient : public Coefficient
{
private:
   real_t aConst;
   Coefficient * a;
   Coefficient * b;

public:
   /// Constructor with one coefficient.  Result is A * B.
   ProductCoefficient(real_t A, Coefficient &B)
      : aConst(A), a(NULL), b(&B) { }

   /// Constructor with two coefficients.  Result is A * B.
   ProductCoefficient(Coefficient &A, Coefficient &B)
      : aConst(0.0), a(&A), b(&B) { }

   /// Set the time for internally stored coefficients
   void SetTime(real_t t) override;

   /// Reset the first term in the product as a constant
   void SetAConst(real_t A) { a = NULL; aConst = A; }
   /// Return the first term in the product
   real_t GetAConst() const { return aConst; }

   /// Reset the first term in the product
   void SetACoef(Coefficient &A) { a = &A; }
   /// Return the first term in the product
   Coefficient * GetACoef() const { return a; }

   /// Reset the second term in the product
   void SetBCoef(Coefficient &B) { b = &B; }
   /// Return the second term in the product
   Coefficient * GetBCoef() const { return b; }

   /// Evaluate the coefficient at @a ip.
   real_t Eval(ElementTransformation &T,
               const IntegrationPoint &ip) override
   { return ((a == NULL ) ? aConst : a->Eval(T, ip) ) * b->Eval(T, ip); }

   void EvalRevDiff(const double Q_bar,
                    ElementTransformation &T,
                    const IntegrationPoint &ip,
                    DenseMatrix &PointMat_bar);
};

/** @brief Scalar coefficient defined as the ratio of two scalars where one or
    both scalars are scalar coefficients. */
class RatioCoefficient : public Coefficient
{
private:
   real_t aConst;
   real_t bConst;
   Coefficient * a;
   Coefficient * b;

public:
   /** Initialize a coefficient which returns A / B where @a A is a
       constant and @a B is a scalar coefficient */
   RatioCoefficient(real_t A, Coefficient &B)
      : aConst(A), bConst(1.0), a(NULL), b(&B) { }
   /** Initialize a coefficient which returns A / B where @a A and @a B are both
       scalar coefficients */
   RatioCoefficient(Coefficient &A, Coefficient &B)
      : aConst(0.0), bConst(1.0), a(&A), b(&B) { }
   /** Initialize a coefficient which returns A / B where @a A is a
       scalar coefficient and @a B is a constant */
   RatioCoefficient(Coefficient &A, real_t B)
      : aConst(0.0), bConst(B), a(&A), b(NULL) { }

   /// Set the time for internally stored coefficients
   void SetTime(real_t t) override;

   /// Reset the numerator in the ratio as a constant
   void SetAConst(real_t A) { a = NULL; aConst = A; }
   /// Return the numerator of the ratio
   real_t GetAConst() const { return aConst; }

   /// Reset the denominator in the ratio as a constant
   void SetBConst(real_t B) { b = NULL; bConst = B; }
   /// Return the denominator of the ratio
   real_t GetBConst() const { return bConst; }

   /// Reset the numerator in the ratio
   void SetACoef(Coefficient &A) { a = &A; }
   /// Return the numerator of the ratio
   Coefficient * GetACoef() const { return a; }

   /// Reset the denominator in the ratio
   void SetBCoef(Coefficient &B) { b = &B; }
   /// Return the denominator of the ratio
   Coefficient * GetBCoef() const { return b; }

   /// Evaluate the coefficient
   real_t Eval(ElementTransformation &T,
               const IntegrationPoint &ip) override
   {
      real_t den = (b == NULL ) ? bConst : b->Eval(T, ip);
      MFEM_ASSERT(den != 0.0, "Division by zero in RatioCoefficient");
      return ((a == NULL ) ? aConst : a->Eval(T, ip) ) / den;
   }
};

/// Scalar coefficient defined as a scalar raised to a power
class PowerCoefficient : public Coefficient
{
private:
   Coefficient * a;

   real_t p;

public:
   /// Construct with a coefficient and a constant power @a p_.  Result is A^p.
   PowerCoefficient(Coefficient &A, real_t p_)
      : a(&A), p(p_) { }

   /// Set the time for internally stored coefficients
   void SetTime(real_t t) override;

   /// Reset the base coefficient
   void SetACoef(Coefficient &A) { a = &A; }
   /// Return the base coefficient
   Coefficient * GetACoef() const { return a; }

   /// Reset the exponent
   void SetExponent(real_t p_) { p = p_; }
   /// Return the exponent
   real_t GetExponent() const { return p; }

   /// Evaluate the coefficient at @a ip.
   real_t Eval(ElementTransformation &T,
               const IntegrationPoint &ip) override
   { return pow(a->Eval(T, ip), p); }
};


/// Scalar coefficient defined as the inner product of two vector coefficients
class InnerProductCoefficient : public Coefficient
{
private:
   VectorCoefficient * a;
   VectorCoefficient * b;

   mutable Vector va;
   mutable Vector vb;
public:
   /// Construct with the two vector coefficients.  Result is $ A \cdot B $.
   InnerProductCoefficient(VectorCoefficient &A, VectorCoefficient &B);

   /// Set the time for internally stored coefficients
   void SetTime(real_t t) override;

   /// Reset the first vector in the inner product
   void SetACoef(VectorCoefficient &A) { a = &A; }
   /// Return the first vector coefficient in the inner product
   VectorCoefficient * GetACoef() const { return a; }

   /// Reset the second vector in the inner product
   void SetBCoef(VectorCoefficient &B) { b = &B; }
   /// Return the second vector coefficient in the inner product
   VectorCoefficient * GetBCoef() const { return b; }

   /// Evaluate the coefficient at @a ip.
   real_t Eval(ElementTransformation &T,
               const IntegrationPoint &ip) override;
};

/// Scalar coefficient defined as a cross product of two vectors in the xy-plane.
class VectorRotProductCoefficient : public Coefficient
{
private:
   VectorCoefficient * a;
   VectorCoefficient * b;

   mutable Vector va;
   mutable Vector vb;

public:
   /// Constructor with two vector coefficients.  Result is $ A_x B_y - A_y * B_x; $.
   VectorRotProductCoefficient(VectorCoefficient &A, VectorCoefficient &B);

   /// Set the time for internally stored coefficients
   void SetTime(real_t t) override;

   /// Reset the first vector in the product
   void SetACoef(VectorCoefficient &A) { a = &A; }
   /// Return the first vector of the product
   VectorCoefficient * GetACoef() const { return a; }

   /// Reset the second vector in the product
   void SetBCoef(VectorCoefficient &B) { b = &B; }
   /// Return the second vector of the product
   VectorCoefficient * GetBCoef() const { return b; }

   /// Evaluate the coefficient at @a ip.
   real_t Eval(ElementTransformation &T,
               const IntegrationPoint &ip) override;
};

/// Scalar coefficient defined as the determinant of a matrix coefficient
class DeterminantCoefficient : public Coefficient
{
private:
   MatrixCoefficient * a;

   mutable DenseMatrix ma;

public:
   /// Construct with the matrix.
   DeterminantCoefficient(MatrixCoefficient &A);

   /// Set the time for internally stored coefficients
   void SetTime(real_t t) override;

   /// Reset the matrix coefficient
   void SetACoef(MatrixCoefficient &A) { a = &A; }
   /// Return the matrix coefficient
   MatrixCoefficient * GetACoef() const { return a; }

   /// Evaluate the determinant coefficient at @a ip.
   real_t Eval(ElementTransformation &T,
               const IntegrationPoint &ip) override;
};

/// Scalar coefficient defined as the trace of a matrix coefficient
class TraceCoefficient : public Coefficient
{
private:
   MatrixCoefficient * a;

   mutable DenseMatrix ma;

public:
   /// Construct with the matrix.
   TraceCoefficient(MatrixCoefficient &A);

   /// Set the time for internally stored coefficients
   void SetTime(real_t t) override;

   /// Reset the matrix coefficient
   void SetACoef(MatrixCoefficient &A) { a = &A; }
   /// Return the matrix coefficient
   MatrixCoefficient * GetACoef() const { return a; }

   /// Evaluate the trace coefficient at @a ip.
   real_t Eval(ElementTransformation &T,
               const IntegrationPoint &ip) override;
};

/// Vector coefficient defined as the linear combination of two vectors
class VectorSumCoefficient : public VectorCoefficient
{
private:
   VectorCoefficient * ACoef;
   VectorCoefficient * BCoef;

   Vector A;
   Vector B;

   Coefficient * alphaCoef;
   Coefficient * betaCoef;

   real_t alpha;
   real_t beta;

   mutable Vector va;

public:
   /** Constructor with no coefficients.
       To be used with the various "Set" methods */
   VectorSumCoefficient(int dim);

   /** Constructor with two vector coefficients.
       Result is alpha_ * A + beta_ * B */
   VectorSumCoefficient(VectorCoefficient &A, VectorCoefficient &B,
                        real_t alpha_ = 1.0, real_t beta_ = 1.0);

   /** Constructor with scalar coefficients.
       Result is alpha_ * A_ + beta_ * B_ */
   VectorSumCoefficient(VectorCoefficient &A_, VectorCoefficient &B_,
                        Coefficient &alpha_, Coefficient &beta_);

   /// Set the time for internally stored coefficients
   void SetTime(real_t t) override;

   /// Reset the first vector coefficient
   void SetACoef(VectorCoefficient &A_) { ACoef = &A_; }
   /// Return the first vector coefficient
   VectorCoefficient * GetACoef() const { return ACoef; }

   /// Reset the second vector coefficient
   void SetBCoef(VectorCoefficient &B_) { BCoef = &B_; }
   /// Return the second vector coefficient
   VectorCoefficient * GetBCoef() const { return BCoef; }

   /// Reset the factor in front of the first vector coefficient
   void SetAlphaCoef(Coefficient &A_) { alphaCoef = &A_; }
   /// Return the factor in front of the first vector coefficient
   Coefficient * GetAlphaCoef() const { return alphaCoef; }

   /// Reset the factor in front of the second vector coefficient
   void SetBetaCoef(Coefficient &B_) { betaCoef = &B_; }
   /// Return the factor in front of the second vector coefficient
   Coefficient * GetBetaCoef() const { return betaCoef; }

   /// Reset the first vector as a constant
   void SetA(const Vector &A_) { A = A_; ACoef = NULL; }
   /// Return the first vector constant
   const Vector & GetA() const { return A; }

   /// Reset the second vector as a constant
   void SetB(const Vector &B_) { B = B_; BCoef = NULL; }
   /// Return the second vector constant
   const Vector & GetB() const { return B; }

   /// Reset the factor in front of the first vector coefficient as a constant
   void SetAlpha(real_t alpha_) { alpha = alpha_; alphaCoef = NULL; }
   /// Return the factor in front of the first vector coefficient
   real_t GetAlpha() const { return alpha; }

   /// Reset the factor in front of the second vector coefficient as a constant
   void SetBeta(real_t beta_) { beta = beta_; betaCoef = NULL; }
   /// Return the factor in front of the second vector coefficient
   real_t GetBeta() const { return beta; }

   /// Evaluate the coefficient at @a ip.
   void Eval(Vector &V, ElementTransformation &T,
             const IntegrationPoint &ip) override;
   using VectorCoefficient::Eval;
};

/// Vector coefficient defined as a product of scalar and vector coefficients.
class ScalarVectorProductCoefficient : public VectorCoefficient
{
private:
   real_t aConst;
   Coefficient * a;
   VectorCoefficient * b;
#ifndef MFEM_THREAD_SAFE
   Vector W, W_bar;
#endif

public:
   /// Constructor with constant and vector coefficient.  Result is A * B.
   ScalarVectorProductCoefficient(real_t A, VectorCoefficient &B);

   /// Constructor with two coefficients.  Result is A * B.
   ScalarVectorProductCoefficient(Coefficient &A, VectorCoefficient &B);

   /// Set the time for internally stored coefficients
   void SetTime(real_t t) override;

   /// Reset the scalar factor as a constant
   void SetAConst(real_t A) { a = NULL; aConst = A; }
   /// Return the scalar factor
   real_t GetAConst() const { return aConst; }

   /// Reset the scalar factor
   void SetACoef(Coefficient &A) { a = &A; }
   /// Return the scalar factor
   Coefficient * GetACoef() const { return a; }

   /// Reset the vector factor
   void SetBCoef(VectorCoefficient &B) { b = &B; }
   /// Return the vector factor
   VectorCoefficient * GetBCoef() const { return b; }

   /// Evaluate the coefficient at @a ip.
   void Eval(Vector &V, ElementTransformation &T,
             const IntegrationPoint &ip) override;
   using VectorCoefficient::Eval;

   virtual void EvalRevDiff(const Vector &V_bar, ElementTransformation &T,
                            const IntegrationPoint &ip,
                            DenseMatrix &PointMat_bar);

};

/// Vector coefficient defined as a normalized vector field (returns v/|v|)
class NormalizedVectorCoefficient : public VectorCoefficient
{
private:
   VectorCoefficient * a;

   real_t tol;

public:
   /** @brief Return a vector normalized to a length of one

       This class evaluates the vector coefficient @a A and, if |A| > @a tol,
       returns the normalized vector A / |A|.  If |A| <= @a tol, the zero
       vector is returned.
   */
   NormalizedVectorCoefficient(VectorCoefficient &A, real_t tol = 1e-6);

   /// Set the time for internally stored coefficients
   void SetTime(real_t t) override;

   /// Reset the vector coefficient
   void SetACoef(VectorCoefficient &A) { a = &A; }
   /// Return the vector coefficient
   VectorCoefficient * GetACoef() const { return a; }

   /// Evaluate the coefficient at @a ip.
   void Eval(Vector &V, ElementTransformation &T,
             const IntegrationPoint &ip) override;
   using VectorCoefficient::Eval;
};

/// Vector coefficient defined as a cross product of two vectors
class VectorCrossProductCoefficient : public VectorCoefficient
{
private:
   VectorCoefficient * a;
   VectorCoefficient * b;

   mutable Vector va;
   mutable Vector vb;

public:
   /// Construct with the two coefficients.  Result is A x B.
   VectorCrossProductCoefficient(VectorCoefficient &A, VectorCoefficient &B);

   /// Set the time for internally stored coefficients
   void SetTime(real_t t) override;

   /// Reset the first term in the product
   void SetACoef(VectorCoefficient &A) { a = &A; }
   /// Return the first term in the product
   VectorCoefficient * GetACoef() const { return a; }

   /// Reset the second term in the product
   void SetBCoef(VectorCoefficient &B) { b = &B; }
   /// Return the second term in the product
   VectorCoefficient * GetBCoef() const { return b; }

   /// Evaluate the coefficient at @a ip.
   void Eval(Vector &V, ElementTransformation &T,
             const IntegrationPoint &ip) override;
   using VectorCoefficient::Eval;
};

/** @brief Vector coefficient defined as a product of a matrix coefficient and
    a vector coefficient. */
class MatrixVectorProductCoefficient : public VectorCoefficient
{
private:
   MatrixCoefficient * a;
   VectorCoefficient * b;

   mutable DenseMatrix ma;
   mutable Vector vb;

public:
   /// Constructor with two coefficients.  Result is A*B.
   MatrixVectorProductCoefficient(MatrixCoefficient &A, VectorCoefficient &B);

   /// Set the time for internally stored coefficients
   void SetTime(real_t t) override;

   /// Reset the matrix coefficient
   void SetACoef(MatrixCoefficient &A) { a = &A; }
   /// Return the matrix coefficient
   MatrixCoefficient * GetACoef() const { return a; }

   /// Reset the vector coefficient
   void SetBCoef(VectorCoefficient &B) { b = &B; }
   /// Return the vector coefficient
   VectorCoefficient * GetBCoef() const { return b; }

   /// Evaluate the vector coefficient at @a ip.
   void Eval(Vector &V, ElementTransformation &T,
             const IntegrationPoint &ip) override;
   using VectorCoefficient::Eval;
};

/// Convenient alias for the MatrixVectorProductCoefficient
typedef MatrixVectorProductCoefficient MatVecCoefficient;

/// Constant matrix coefficient defined as the identity of dimension d
class IdentityMatrixCoefficient : public MatrixCoefficient
{
private:
   int dim;

public:
   /// Construct with the dimension of the square identity matrix.
   IdentityMatrixCoefficient(int d)
      : MatrixCoefficient(d, d), dim(d) { }

   /// Evaluate the matrix coefficient at @a ip.
   void Eval(DenseMatrix &M, ElementTransformation &T,
             const IntegrationPoint &ip) override;
};

/// Matrix coefficient defined as the linear combination of two matrices
class MatrixSumCoefficient : public MatrixCoefficient
{
private:
   MatrixCoefficient * a;
   MatrixCoefficient * b;

   real_t alpha;
   real_t beta;

   mutable DenseMatrix ma;

public:
   /// Construct with the two coefficients.  Result is alpha_ * A + beta_ * B.
   MatrixSumCoefficient(MatrixCoefficient &A, MatrixCoefficient &B,
                        real_t alpha_ = 1.0, real_t beta_ = 1.0);

   /// Set the time for internally stored coefficients
   void SetTime(real_t t) override;

   /// Reset the first matrix coefficient
   void SetACoef(MatrixCoefficient &A) { a = &A; }
   /// Return the first matrix coefficient
   MatrixCoefficient * GetACoef() const { return a; }

   /// Reset the second matrix coefficient
   void SetBCoef(MatrixCoefficient &B) { b = &B; }
   /// Return the second matrix coefficient
   MatrixCoefficient * GetBCoef() const { return b; }

   /// Reset the factor in front of the first matrix coefficient
   void SetAlpha(real_t alpha_) { alpha = alpha_; }
   /// Return the factor in front of the first matrix coefficient
   real_t GetAlpha() const { return alpha; }

   /// Reset the factor in front of the second matrix coefficient
   void SetBeta(real_t beta_) { beta = beta_; }
   /// Return the factor in front of the second matrix coefficient
   real_t GetBeta() const { return beta; }

   /// Evaluate the matrix coefficient at @a ip.
   void Eval(DenseMatrix &M, ElementTransformation &T,
             const IntegrationPoint &ip) override;
};

/// Matrix coefficient defined as the product of two matrices
class MatrixProductCoefficient : public MatrixCoefficient
{
private:
   MatrixCoefficient * a;
   MatrixCoefficient * b;

   mutable DenseMatrix ma;
   mutable DenseMatrix mb;

public:
   /// Construct with the two coefficients.  Result is A * B.
   MatrixProductCoefficient(MatrixCoefficient &A, MatrixCoefficient &B);

   /// Reset the first matrix coefficient
   void SetACoef(MatrixCoefficient &A) { a = &A; }
   /// Return the first matrix coefficient
   MatrixCoefficient * GetACoef() const { return a; }

   /// Reset the second matrix coefficient
   void SetBCoef(MatrixCoefficient &B) { b = &B; }
   /// Return the second matrix coefficient
   MatrixCoefficient * GetBCoef() const { return b; }

   /// Evaluate the matrix coefficient at @a ip.
   void Eval(DenseMatrix &M, ElementTransformation &T,
             const IntegrationPoint &ip) override;
};

/** @brief Matrix coefficient defined as a product of a scalar coefficient and a
    matrix coefficient.*/
class ScalarMatrixProductCoefficient : public MatrixCoefficient
{
private:
   real_t aConst;
   Coefficient * a;
   MatrixCoefficient * b;

public:
   /// Constructor with one coefficient.  Result is A*B.
   ScalarMatrixProductCoefficient(real_t A, MatrixCoefficient &B);

   /// Constructor with two coefficients.  Result is A*B.
   ScalarMatrixProductCoefficient(Coefficient &A, MatrixCoefficient &B);

   /// Set the time for internally stored coefficients
   void SetTime(real_t t) override;

   /// Reset the scalar factor as a constant
   void SetAConst(real_t A) { a = NULL; aConst = A; }
   /// Return the scalar factor
   real_t GetAConst() const { return aConst; }

   /// Reset the scalar factor
   void SetACoef(Coefficient &A) { a = &A; }
   /// Return the scalar factor
   Coefficient * GetACoef() const { return a; }

   /// Reset the matrix factor
   void SetBCoef(MatrixCoefficient &B) { b = &B; }
   /// Return the matrix factor
   MatrixCoefficient * GetBCoef() const { return b; }

   /// Evaluate the matrix coefficient at @a ip.
   void Eval(DenseMatrix &M, ElementTransformation &T,
             const IntegrationPoint &ip) override;
};

/// Matrix coefficient defined as the transpose of a matrix coefficient
class TransposeMatrixCoefficient : public MatrixCoefficient
{
private:
   MatrixCoefficient * a;

public:
   /// Construct with the matrix coefficient.  Result is $ A^T $.
   TransposeMatrixCoefficient(MatrixCoefficient &A);

   /// Set the time for internally stored coefficients
   void SetTime(real_t t) override;

   /// Reset the matrix coefficient
   void SetACoef(MatrixCoefficient &A) { a = &A; }
   /// Return the matrix coefficient
   MatrixCoefficient * GetACoef() const { return a; }

   /// Evaluate the matrix coefficient at @a ip.
   void Eval(DenseMatrix &M, ElementTransformation &T,
             const IntegrationPoint &ip) override;
};

/// Matrix coefficient defined as the inverse of a matrix coefficient.
class InverseMatrixCoefficient : public MatrixCoefficient
{
private:
   MatrixCoefficient * a;

public:
   /// Construct with the matrix coefficient.  Result is $ A^{-1} $.
   InverseMatrixCoefficient(MatrixCoefficient &A);

   /// Set the time for internally stored coefficients
   void SetTime(real_t t) override;

   /// Reset the matrix coefficient
   void SetACoef(MatrixCoefficient &A) { a = &A; }
   /// Return the matrix coefficient
   MatrixCoefficient * GetACoef() const { return a; }

   /// Evaluate the matrix coefficient at @a ip.
   void Eval(DenseMatrix &M, ElementTransformation &T,
             const IntegrationPoint &ip) override;
};

/// Matrix coefficient defined as the exponential of a matrix coefficient.
class ExponentialMatrixCoefficient : public MatrixCoefficient
{
private:
   MatrixCoefficient * a;

public:
   /// Construct the matrix coefficient.  Result is $ \exp(A) $.
   ExponentialMatrixCoefficient(MatrixCoefficient &A);

   /// Set the time for internally stored coefficients
   void SetTime(real_t t) override;

   /// Reset the matrix coefficient
   void SetACoef(MatrixCoefficient &A) { a = &A; }
   /// Return the matrix coefficient
   MatrixCoefficient * GetACoef() const { return a; }

   /// Evaluate the matrix coefficient at @a ip.
   void Eval(DenseMatrix &M, ElementTransformation &T,
             const IntegrationPoint &ip) override;
};

/// Matrix coefficient defined as the outer product of two vector coefficients.
class OuterProductCoefficient : public MatrixCoefficient
{
private:
   VectorCoefficient * a;
   VectorCoefficient * b;

   mutable Vector va;
   mutable Vector vb;

public:
   /// Construct with two vector coefficients.  Result is $ A B^T $.
   OuterProductCoefficient(VectorCoefficient &A, VectorCoefficient &B);

   /// Set the time for internally stored coefficients
   void SetTime(real_t t) override;

   /// Reset the first vector in the outer product
   void SetACoef(VectorCoefficient &A) { a = &A; }
   /// Return the first vector coefficient in the outer product
   VectorCoefficient * GetACoef() const { return a; }

   /// Reset the second vector in the outer product
   void SetBCoef(VectorCoefficient &B) { b = &B; }
   /// Return the second vector coefficient in the outer product
   VectorCoefficient * GetBCoef() const { return b; }

   /// Evaluate the matrix coefficient at @a ip.
   void Eval(DenseMatrix &M, ElementTransformation &T,
             const IntegrationPoint &ip) override;
};

/** @brief Matrix coefficient defined as -a k x k x, for a vector k and scalar a

    This coefficient returns $a * (|k|^2 I - k \otimes k)$, where I is
    the identity matrix and $\otimes$ indicates the outer product.  This
    can be evaluated for vectors of any dimension but in three
    dimensions it corresponds to computing the cross product with k twice.
*/
class CrossCrossCoefficient : public MatrixCoefficient
{
private:
   real_t aConst;
   Coefficient * a;
   VectorCoefficient * k;

   mutable Vector vk;

public:
   CrossCrossCoefficient(real_t A, VectorCoefficient &K);
   CrossCrossCoefficient(Coefficient &A, VectorCoefficient &K);

   /// Set the time for internally stored coefficients
   void SetTime(real_t t) override;

   /// Reset the scalar factor as a constant
   void SetAConst(real_t A) { a = NULL; aConst = A; }
   /// Return the scalar factor
   real_t GetAConst() const { return aConst; }

   /// Reset the scalar factor
   void SetACoef(Coefficient &A) { a = &A; }
   /// Return the scalar factor
   Coefficient * GetACoef() const { return a; }

   /// Reset the vector factor
   void SetKCoef(VectorCoefficient &K) { k = &K; }
   /// Return the vector factor
   VectorCoefficient * GetKCoef() const { return k; }

   /// Evaluate the matrix coefficient at @a ip.
   void Eval(DenseMatrix &M, ElementTransformation &T,
             const IntegrationPoint &ip) override;
};
///@}

/** @brief Vector quadrature function coefficient which requires that the
    quadrature rules used for this vector coefficient be the same as those that
    live within the supplied QuadratureFunction. */
class VectorQuadratureFunctionCoefficient : public VectorCoefficient
{
private:
   const QuadratureFunction &QuadF; //do not own
   int index;

public:
   /// Constructor with a quadrature function as input
   VectorQuadratureFunctionCoefficient(const QuadratureFunction &qf);

   /** Set the starting index within the QuadFunc that'll be used to project
       outwards as well as the corresponding length. The projected length should
       have the bounds of 1 <= length <= (length QuadFunc - index). */
   void SetComponent(int index_, int length_);

   const QuadratureFunction& GetQuadFunction() const { return QuadF; }

   using VectorCoefficient::Eval;
   void Eval(Vector &V, ElementTransformation &T,
             const IntegrationPoint &ip) override;

   void Project(QuadratureFunction &qf) override;

   virtual ~VectorQuadratureFunctionCoefficient() { }
};

/** @brief Quadrature function coefficient which requires that the quadrature
    rules used for this coefficient be the same as those that live within the
    supplied QuadratureFunction. */
class QuadratureFunctionCoefficient : public Coefficient
{
private:
   const QuadratureFunction &QuadF;

public:
   /// Constructor with a quadrature function as input
   QuadratureFunctionCoefficient(const QuadratureFunction &qf);

   const QuadratureFunction& GetQuadFunction() const { return QuadF; }

   real_t Eval(ElementTransformation &T, const IntegrationPoint &ip) override;

   void Project(QuadratureFunction &qf) override;

   virtual ~QuadratureFunctionCoefficient() { }
};

/// Flags that determine what storage optimizations to use in CoefficientVector
enum class CoefficientStorage : int
{
   FULL = 0, ///< Store the coefficient as a full QuadratureFunction.
   CONSTANTS = 1 << 0, ///< Store constants using only @a vdim entries.
   SYMMETRIC = 1 << 1, ///< Store the triangular part of symmetric matrices.
   COMPRESSED = CONSTANTS | SYMMETRIC ///< Enable all above compressions.
};

inline CoefficientStorage operator|(CoefficientStorage a, CoefficientStorage b)
{
   return CoefficientStorage(int(a) | int(b));
}

inline int operator&(CoefficientStorage a, CoefficientStorage b)
{
   return int(a) & int(b);
}


/// @brief Class to represent a coefficient evaluated at quadrature points.
///
/// In the general case, a CoefficientVector is the same as a QuadratureFunction
/// with a coefficient projected onto it.
///
/// This class allows for some "compression" of the coefficient data, according
/// to the storage flags given by CoefficientStorage. For example, constant
/// coefficients can be stored using only @a vdim values, and symmetric matrices
/// can be stored using e.g. the upper triangular part of the matrix.
class CoefficientVector : public Vector
{
protected:
   CoefficientStorage storage; ///< Storage optimizations (see CoefficientStorage).
   int vdim; ///< Number of values per quadrature point.
   QuadratureSpaceBase &qs; ///< Associated QuadratureSpaceBase.
   QuadratureFunction *qf; ///< Internal QuadratureFunction (owned, may be NULL).
public:
   /// Create an empty CoefficientVector.
   CoefficientVector(QuadratureSpaceBase &qs_,
                     CoefficientStorage storage_ = CoefficientStorage::FULL);

   /// @brief Create a CoefficientVector from the given Coefficient and
   /// QuadratureSpaceBase.
   ///
   /// If @a coeff is NULL, it will be interpreted as a constant with value one.
   /// @sa CoefficientStorage for a description of @a storage_.
   CoefficientVector(Coefficient *coeff, QuadratureSpaceBase &qs,
                     CoefficientStorage storage_ = CoefficientStorage::FULL);

   /// @brief Create a CoefficientVector from the given Coefficient and
   /// QuadratureSpaceBase.
   ///
   /// @sa CoefficientStorage for a description of @a storage_.
   CoefficientVector(Coefficient &coeff, QuadratureSpaceBase &qs,
                     CoefficientStorage storage_ = CoefficientStorage::FULL);

   /// @brief Create a CoefficientVector from the given VectorCoefficient and
   /// QuadratureSpaceBase.
   ///
   /// @sa CoefficientStorage for a description of @a storage_.
   CoefficientVector(VectorCoefficient &coeff, QuadratureSpaceBase &qs,
                     CoefficientStorage storage_ = CoefficientStorage::FULL);

   /// @brief Create a CoefficientVector from the given MatrixCoefficient and
   /// QuadratureSpaceBase.
   ///
   /// @sa CoefficientStorage for a description of @a storage_.
   CoefficientVector(MatrixCoefficient &coeff, QuadratureSpaceBase &qs,
                     CoefficientStorage storage_ = CoefficientStorage::FULL);

   /// @brief Evaluate the given Coefficient at the quadrature points defined by
   /// @ref qs.
   void Project(Coefficient &coeff);

   /// @brief Evaluate the given VectorCoefficient at the quadrature points
   /// defined by @ref qs.
   ///
   /// @sa CoefficientVector for a description of the @a compress argument.
   void Project(VectorCoefficient &coeff);

   /// @brief Evaluate the given MatrixCoefficient at the quadrature points
   /// defined by @ref qs.
   ///
   /// @sa CoefficientVector for a description of the @a compress argument.
   void Project(MatrixCoefficient &coeff, bool transpose=false);

   /// @brief Project the transpose of @a coeff.
   ///
   /// @sa Project(MatrixCoefficient&, QuadratureSpace&, bool, bool)
   void ProjectTranspose(MatrixCoefficient &coeff);

   /// Make this vector a reference to the given QuadratureFunction.
   void MakeRef(const QuadratureFunction &qf_);

   /// Set this vector to the given constant.
   void SetConstant(real_t constant);

   /// Set this vector to the given constant vector.
   void SetConstant(const Vector &constant);

   /// Set this vector to the given constant matrix.
   void SetConstant(const DenseMatrix &constant);

   /// Set this vector to the given constant symmetric matrix.
   void SetConstant(const DenseSymmetricMatrix &constant);

   /// Return the number of values per quadrature point.
   int GetVDim() const;

   ~CoefficientVector();
};

/** @brief Compute the Lp norm of a function f.
    $ \| f \|_{Lp} = ( \int_\Omega | f |^p d\Omega)^{1/p} $ */
real_t ComputeLpNorm(real_t p, Coefficient &coeff, Mesh &mesh,
                     const IntegrationRule *irs[]);

/** @brief Compute the Lp norm of a vector function f = {f_i}_i=1...N.
    $ \| f \|_{Lp} = ( \sum_i \| f_i \|_{Lp}^p )^{1/p} $ */
real_t ComputeLpNorm(real_t p, VectorCoefficient &coeff, Mesh &mesh,
                     const IntegrationRule *irs[]);

#ifdef MFEM_USE_MPI
/** @brief Compute the global Lp norm of a function f.
    $ \| f \|_{Lp} = ( \int_\Omega | f |^p d\Omega)^{1/p} $ */
real_t ComputeGlobalLpNorm(real_t p, Coefficient &coeff, ParMesh &pmesh,
                           const IntegrationRule *irs[]);

/** @brief Compute the global Lp norm of a vector function f = {f_i}_i=1...N.
    $ \| f \|_{Lp} = ( \sum_i \| f_i \|_{Lp}^p )^{1/p} $ */
real_t ComputeGlobalLpNorm(real_t p, VectorCoefficient &coeff, ParMesh &pmesh,
                           const IntegrationRule *irs[]);
#endif

}

#endif<|MERGE_RESOLUTION|>--- conflicted
+++ resolved
@@ -239,21 +239,16 @@
 class FunctionCoefficient : public Coefficient
 {
 protected:
-<<<<<<< HEAD
-   std::function<double(const Vector &)> Function;
+   std::function<real_t(const Vector &)> Function;
    std::function<void(const Vector &,
-                      const double,
+                      const real_t,
                       Vector &)> FunctionRevDiff;
 
-   std::function<double(const Vector &, double)> TDFunction;
+   std::function<real_t(const Vector &, double)> TDFunction;
    std::function<void(const Vector &,
-                      double,
-                      const double,
+                      real_t,
+                      const real_t,
                       Vector &)> TDFunctionRevDiff;
-=======
-   std::function<real_t(const Vector &)> Function;
-   std::function<real_t(const Vector &, real_t)> TDFunction;
->>>>>>> 8ed11a5c
 
 public:
    /// Define a time-independent coefficient from a std function
@@ -304,18 +299,13 @@
    }
 
    /// Evaluate the coefficient at @a ip.
-<<<<<<< HEAD
-   virtual double Eval(ElementTransformation &T,
-                       const IntegrationPoint &ip);
-
-   virtual void EvalRevDiff(const double Q_bar,
+   real_t Eval(ElementTransformation &T,
+               const IntegrationPoint &ip) override;
+
+   virtual void EvalRevDiff(const real_t Q_bar,
                             ElementTransformation &T,
                             const IntegrationPoint &ip,
                             DenseMatrix &PointMat_bar);
-=======
-   real_t Eval(ElementTransformation &T,
-               const IntegrationPoint &ip) override;
->>>>>>> 8ed11a5c
 };
 
 /// A common base class for returning individual components of the domain's
@@ -817,19 +807,15 @@
 {
 private:
    std::function<void(const Vector &, Vector &)> Function;
-<<<<<<< HEAD
    std::function<void(const Vector &,
                       const Vector &,
                       Vector &)> FunctionRevDiff;
 
-   std::function<void(const Vector &, double, Vector &)> TDFunction;
+   std::function<void(const Vector &, real_t, Vector &)> TDFunction;
    std::function<void(const Vector &,
-                      double,
+                      real_t,
                       const Vector &,
                       Vector &)> TDFunctionRevDiff;
-=======
-   std::function<void(const Vector &, real_t, Vector &)> TDFunction;
->>>>>>> 8ed11a5c
    Coefficient *Q;
    // Coefficient *dQ;
 
