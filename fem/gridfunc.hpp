// Copyright (c) 2010-2020, Lawrence Livermore National Security, LLC. Produced
// at the Lawrence Livermore National Laboratory. All Rights reserved. See files
// LICENSE and NOTICE for details. LLNL-CODE-806117.
//
// This file is part of the MFEM library. For more information and source code
// availability visit https://mfem.org.
//
// MFEM is free software; you can redistribute it and/or modify it under the
// terms of the BSD-3 license. We welcome feedback and contributions, see file
// CONTRIBUTING.md for details.

#ifndef MFEM_GRIDFUNC
#define MFEM_GRIDFUNC

#include "../config/config.hpp"
#include "fespace.hpp"
#include "coefficient.hpp"
#include "bilininteg.hpp"
#ifdef MFEM_USE_ADIOS2
#include "../general/adios2stream.hpp"
#endif
#include <limits>
#include <ostream>
#include <string>

namespace mfem
{

/// Class for grid function - Vector with associated FE space.
class GridFunction : public Vector
{
protected:
   /// FE space on which the grid function lives. Owned if #fec is not NULL.
   FiniteElementSpace *fes;

   /** @brief Used when the grid function is read from a file. It can also be
       set explicitly, see MakeOwner().

       If not NULL, this pointer is owned by the GridFunction. */
   FiniteElementCollection *fec;

   long sequence; // see FiniteElementSpace::sequence, Mesh::sequence

   /** Optional, internal true-dof vector: if the FiniteElementSpace #fes has a
       non-trivial (i.e. not NULL) prolongation operator, this Vector may hold
       associated true-dof values - either owned or external. */
   Vector t_vec;

   void SaveSTLTri(std::ostream &out, double p1[], double p2[], double p3[]);

   void GetVectorGradientHat(ElementTransformation &T, DenseMatrix &gh) const;

   // Project the delta coefficient without scaling and return the (local)
   // integral of the projection.
   void ProjectDeltaCoefficient(DeltaCoefficient &delta_coeff,
                                double &integral);

   // Sum fluxes to vertices and count element contributions
   void SumFluxAndCount(BilinearFormIntegrator &blfi,
                        GridFunction &flux,
                        Array<int>& counts,
                        bool wcoef,
                        int subdomain);

   /** Project a discontinuous vector coefficient in a continuous space and
       return in dof_attr the maximal attribute of the elements containing each
       degree of freedom. */
   void ProjectDiscCoefficient(VectorCoefficient &coeff, Array<int> &dof_attr);

   void Destroy();

public:

   GridFunction() { fes = NULL; fec = NULL; sequence = 0; UseDevice(true); }

   /// Copy constructor. The internal true-dof vector #t_vec is not copied.
   GridFunction(const GridFunction &orig)
      : Vector(orig), fes(orig.fes), fec(NULL), sequence(orig.sequence)
   { UseDevice(true); }

   /// Construct a GridFunction associated with the FiniteElementSpace @a *f.
   GridFunction(FiniteElementSpace *f) : Vector(f->GetVSize())
   { fes = f; fec = NULL; sequence = f->GetSequence(); UseDevice(true); }

   /// Construct a GridFunction using previously allocated array @a data.
   /** The GridFunction does not assume ownership of @a data which is assumed to
       be of size at least `f->GetVSize()`. Similar to the Vector constructor
       for externally allocated array, the pointer @a data can be NULL. The data
       array can be replaced later using the method SetData().
    */
   GridFunction(FiniteElementSpace *f, double *data)
      : Vector(data, f->GetVSize())
   { fes = f; fec = NULL; sequence = f->GetSequence(); UseDevice(true); }

   /// Construct a GridFunction on the given Mesh, using the data from @a input.
   /** The content of @a input should be in the format created by the method
       Save(). The reconstructed FiniteElementSpace and FiniteElementCollection
       are owned by the GridFunction. */
   GridFunction(Mesh *m, std::istream &input);

   GridFunction(Mesh *m, GridFunction *gf_array[], int num_pieces);

   /// Copy assignment. Only the data of the base class Vector is copied.
   /** It is assumed that this object and @a rhs use FiniteElementSpace%s that
       have the same size.

       @note Defining this method overwrites the implicitly defined copy
       assignemnt operator. */
   GridFunction &operator=(const GridFunction &rhs)
   { return operator=((const Vector &)rhs); }

   /// Make the GridFunction the owner of #fec and #fes.
   /** If the new FiniteElementCollection, @a _fec, is NULL, ownership of #fec
       and #fes is taken away. */
   void MakeOwner(FiniteElementCollection *_fec) { fec = _fec; }

   FiniteElementCollection *OwnFEC() { return fec; }

   int VectorDim() const;

   /// Read only access to the (optional) internal true-dof Vector.
   /** Note that the returned Vector may be empty, if not previously allocated
       or set. */
   const Vector &GetTrueVector() const { return t_vec; }
   /// Read and write access to the (optional) internal true-dof Vector.
   /** Note that the returned Vector may be empty, if not previously allocated
       or set. */
   Vector &GetTrueVector() { return t_vec; }

   /// @brief Extract the true-dofs from the GridFunction. If all dofs are true,
   /// then `tv` will be set to point to the data of `*this`.
   /** @warning This method breaks const-ness when all dofs are true. */
   void GetTrueDofs(Vector &tv) const;

   /// Shortcut for calling GetTrueDofs() with GetTrueVector() as argument.
   void SetTrueVector() { GetTrueDofs(GetTrueVector()); }

   /// Set the GridFunction from the given true-dof vector.
   virtual void SetFromTrueDofs(const Vector &tv);

   /// Shortcut for calling SetFromTrueDofs() with GetTrueVector() as argument.
   void SetFromTrueVector() { SetFromTrueDofs(GetTrueVector()); }

   /// Returns the values in the vertices of i'th element for dimension vdim.
   void GetNodalValues(int i, Array<double> &nval, int vdim = 1) const;

   /** @name Element index Get Value Methods

       These methods take an element index and return the interpolated value of
       the field at a given reference point within the element.

       @warning These methods retrieve and use the ElementTransformation object
       from the mfem::Mesh. This can alter the state of the element
       transformation object and can also lead to unexpected results when the
       ElementTransformation object is already in use such as when these methods
       are called from within an integration loop. Consider using
       GetValue(ElementTransformation &T, ...) instead.
   */
   ///@{
   /** Return a scalar value from within the given element. */
   virtual double GetValue(int i, const IntegrationPoint &ip,
                           int vdim = 1) const;

   /** Return a vector value from within the given element. */
   void GetVectorValue(int i, const IntegrationPoint &ip, Vector &val) const;
   ///@}

   /** @name Element Index Get Values Methods
<<<<<<< HEAD

       These are convenience methods for repeatedly calling GetValue for
       multiple points within a given element. The GetValues methods are
       optimized and should perform better than repeatedly calling GetValue. The
       GetVectorValues method simply calls GetVectorValue repeatedly.

       @warning These methods retrieve and use the ElementTransformation object
       from the mfem::Mesh. This can alter the state of the element
       transformation object and can alsp lead to unexpected results when the
=======

       These are convenience methods for repeatedly calling GetValue for
       multiple points within a given element. The GetValues methods are
       optimized and should perform better than repeatedly calling GetValue. The
       GetVectorValues method simply calls GetVectorValue repeatedly.

       @warning These methods retrieve and use the ElementTransformation object
       from the mfem::Mesh. This can alter the state of the element
       transformation object and can also lead to unexpected results when the
>>>>>>> 44837bbb
       ElementTransformation object is already in use such as when these methods
       are called from within an integration loop. Consider using
       GetValues(ElementTransformation &T, ...) instead.
   */
   ///@{
   /** Compute a collection of scalar values from within the element indicated
       by the index i. */
   void GetValues(int i, const IntegrationRule &ir, Vector &vals,
                  int vdim = 1) const;

   /** Compute a collection of vector values from within the element indicated
       by the index i. */
   void GetValues(int i, const IntegrationRule &ir, Vector &vals,
                  DenseMatrix &tr, int vdim = 1) const;

   void GetVectorValues(int i, const IntegrationRule &ir,
                        DenseMatrix &vals, DenseMatrix &tr) const;
   ///@}

   /** @name ElementTransformation Get Value Methods

       These member functions are designed for use within
       GridFunctionCoefficient objects. These can be used with
       ElementTransformation objects coming from either
       Mesh::GetElementTransformation() or Mesh::GetBdrElementTransformation().

       @note These methods do not reset the ElementTransformation object so they
       should be safe to use within integration loops or other contexts where
       the ElementTransformation is already in use.
   */
   ///@{
   /** Return a scalar value from within the element indicated by the
<<<<<<< HEAD
       ElementTransformation Object.
   */
=======
       ElementTransformation Object. */
>>>>>>> 44837bbb
   double GetValue(ElementTransformation &T, const IntegrationPoint &ip,
                   int comp = 0, Vector *tr = NULL) const;

   /** Return a vector value from within the element indicated by the
<<<<<<< HEAD
       ElementTransformation Object.
   */
=======
       ElementTransformation Object. */
>>>>>>> 44837bbb
   void GetVectorValue(ElementTransformation &T, const IntegrationPoint &ip,
                       Vector &val, Vector *tr = NULL) const;
   ///@}

   /** @name ElementTransformation Get Values Methods

       These are convenience methods for repeatedly calling GetValue for
       multiple points within a given element. They work by calling either the
       ElementTransformation or FaceElementTransformations versions described
       above. Consequently, these methods should not be expected to run faster
       than calling the above methods in an external loop.

       @note These methods do not reset the ElementTransformation object so they
       should be safe to use within integration loops or other contexts where
       the ElementTransformation is already in use.

       @note These methods can also be used with FaceElementTransformations
       objects.
    */
   ///@{
   /** Compute a collection of scalar values from within the element indicated
       by the ElementTransformation object. */
   void GetValues(ElementTransformation &T, const IntegrationRule &ir,
                  Vector &vals, int comp = 0, DenseMatrix *tr = NULL) const;

   /** Compute a collection of vector values from within the element indicated
       by the ElementTransformation object. */
   void GetVectorValues(ElementTransformation &T, const IntegrationRule &ir,
                        DenseMatrix &vals, DenseMatrix *tr = NULL) const;
   ///@}

   /** @name Face Index Get Values Methods

       These methods are designed to work with Discontinuous Galerkin basis
       functions. They compute field values on the interface between elements,
       or on boundary elements, by interpolating the field in a neighboring
       element. The \a side argument indices which neighboring element should be
       used: 0, 1, or 2 (automatically chosen).

       @warning These methods retrieve and use the FaceElementTransformations
       object from the mfem::Mesh. This can alter the state of the face element
       transformations object and can also lead to unexpected results when the
       FaceElementTransformations object is already in use such as when these
       methods are called from within an integration loop. Consider using
       GetValues(ElementTransformation &T, ...) instead.
    */
   ///@{
   /** Compute a collection of scalar values from within the face
       indicated by the index i. */
   int GetFaceValues(int i, int side, const IntegrationRule &ir, Vector &vals,
                     DenseMatrix &tr, int vdim = 1) const;

   /** Compute a collection of vector values from within the face
       indicated by the index i. */
   int GetFaceVectorValues(int i, int side, const IntegrationRule &ir,
                           DenseMatrix &vals, DenseMatrix &tr) const;
   ///@}

   void GetLaplacians(int i, const IntegrationRule &ir, Vector &laps,
                      int vdim = 1) const;

   void GetLaplacians(int i, const IntegrationRule &ir, Vector &laps,
                      DenseMatrix &tr, int vdim = 1) const;

   void GetHessians(int i, const IntegrationRule &ir, DenseMatrix &hess,
                    int vdim = 1) const;

   void GetHessians(int i, const IntegrationRule &ir, DenseMatrix &hess,
                    DenseMatrix &tr, int vdim = 1) const;

   void GetValuesFrom(const GridFunction &orig_func);

   void GetBdrValuesFrom(const GridFunction &orig_func);

   void GetVectorFieldValues(int i, const IntegrationRule &ir,
                             DenseMatrix &vals,
                             DenseMatrix &tr, int comp = 0) const;

   /// For a vector grid function, makes sure that the ordering is byNODES.
   void ReorderByNodes();

   /// Return the values as a vector on mesh vertices for dimension vdim.
   void GetNodalValues(Vector &nval, int vdim = 1) const;

   void GetVectorFieldNodalValues(Vector &val, int comp) const;

   void ProjectVectorFieldOn(GridFunction &vec_field, int comp = 0);

   void GetDerivative(int comp, int der_comp, GridFunction &der);

   double GetDivergence(ElementTransformation &tr) const;

   void GetCurl(ElementTransformation &tr, Vector &curl) const;

   void GetGradient(ElementTransformation &tr, Vector &grad) const;

   void GetGradients(ElementTransformation &tr, const IntegrationRule &ir,
                     DenseMatrix &grad) const;

   void GetGradients(const int elem, const IntegrationRule &ir,
                     DenseMatrix &grad) const
   { GetGradients(*fes->GetElementTransformation(elem), ir, grad); }

   void GetVectorGradient(ElementTransformation &tr, DenseMatrix &grad) const;

   /** Compute \f$ (\int_{\Omega} (*this) \psi_i)/(\int_{\Omega} \psi_i) \f$,
       where \f$ \psi_i \f$ are the basis functions for the FE space of avgs.
       Both FE spaces should be scalar and on the same mesh. */
   void GetElementAverages(GridFunction &avgs) const;

   /** Impose the given bounds on the function's DOFs while preserving its local
    *  integral (described in terms of the given weights) on the i'th element
    *  through SLBPQ optimization.
    *  Intended to be used for discontinuous FE functions. */
   void ImposeBounds(int i, const Vector &weights,
                     const Vector &_lo, const Vector &_hi);
   void ImposeBounds(int i, const Vector &weights,
                     double _min = 0.0, double _max = infinity());

   /** @brief Project the @a src GridFunction to @a this GridFunction, both of
       which must be on the same mesh. */
   /** The current implementation assumes that all elements use the same
       projection matrix. */
   void ProjectGridFunction(const GridFunction &src);

   virtual void ProjectCoefficient(Coefficient &coeff);

   void ProjectCoefficient(Coefficient &coeff, Array<int> &dofs, int vd = 0);

   void ProjectCoefficient(VectorCoefficient &vcoeff);

   void ProjectCoefficient(VectorCoefficient &vcoeff, Array<int> &dofs);

   void ProjectCoefficient(Coefficient *coeff[]);

   /** @brief Project a discontinuous vector coefficient as a grid function on
       a continuous finite element space. The values in shared dofs are
       determined from the element with maximal attribute. */
   virtual void ProjectDiscCoefficient(VectorCoefficient &coeff);

   enum AvgType {ARITHMETIC, HARMONIC};
   /** @brief Projects a discontinuous coefficient so that the values in shared
       vdofs are computed by taking an average of the possible values. */
   virtual void ProjectDiscCoefficient(Coefficient &coeff, AvgType type);
   /** @brief Projects a discontinuous _vector_ coefficient so that the values
       in shared vdofs are computed by taking an average of the possible values.
   */
   virtual void ProjectDiscCoefficient(VectorCoefficient &coeff, AvgType type);

protected:
   /** @brief Accumulates (depending on @a type) the values of @a coeff at all
       shared vdofs and counts in how many zones each vdof appears. */
   void AccumulateAndCountZones(Coefficient &coeff, AvgType type,
                                Array<int> &zones_per_vdof);

   /** @brief Accumulates (depending on @a type) the values of @a vcoeff at all
       shared vdofs and counts in how many zones each vdof appears. */
   void AccumulateAndCountZones(VectorCoefficient &vcoeff, AvgType type,
                                Array<int> &zones_per_vdof);

   void AccumulateAndCountBdrValues(Coefficient *coeff[],
                                    VectorCoefficient *vcoeff, Array<int> &attr,
                                    Array<int> &values_counter);

   void AccumulateAndCountBdrTangentValues(VectorCoefficient &vcoeff,
                                           Array<int> &bdr_attr,
                                           Array<int> &values_counter);

   // Complete the computation of averages; called e.g. after
   // AccumulateAndCountZones().
   void ComputeMeans(AvgType type, Array<int> &zones_per_vdof);

public:
   /** @brief Project a Coefficient on the GridFunction, modifying only DOFs on
       the boundary associated with the boundary attributes marked in the
       @a attr array. */
   void ProjectBdrCoefficient(Coefficient &coeff, Array<int> &attr)
   {
      Coefficient *coeff_p = &coeff;
      ProjectBdrCoefficient(&coeff_p, attr);
   }

   /** @brief Project a VectorCoefficient on the GridFunction, modifying only
       DOFs on the boundary associated with the boundary attributes marked in
       the @a attr array. */
   virtual void ProjectBdrCoefficient(VectorCoefficient &vcoeff,
                                      Array<int> &attr);

   /** @brief Project a set of Coefficient%s on the components of the
       GridFunction, modifying only DOFs on the boundary associated with the
       boundary attributed marked in the @a attr array. */
   /** If a Coefficient pointer in the array @a coeff is NULL, that component
       will not be touched. */
   virtual void ProjectBdrCoefficient(Coefficient *coeff[], Array<int> &attr);

   /** Project the normal component of the given VectorCoefficient on
       the boundary. Only boundary attributes that are marked in
       'bdr_attr' are projected. Assumes RT-type VectorFE GridFunction. */
   void ProjectBdrCoefficientNormal(VectorCoefficient &vcoeff,
                                    Array<int> &bdr_attr);

   /** @brief Project the tangential components of the given VectorCoefficient
       on the boundary. Only boundary attributes that are marked in @a bdr_attr
       are projected. Assumes ND-type VectorFE GridFunction. */
   virtual void ProjectBdrCoefficientTangent(VectorCoefficient &vcoeff,
                                             Array<int> &bdr_attr);

   virtual double ComputeL2Error(Coefficient &exsol,
                                 const IntegrationRule *irs[] = NULL) const
   { return ComputeLpError(2.0, exsol, NULL, irs); }

   virtual double ComputeL2Error(Coefficient *exsol[],
                                 const IntegrationRule *irs[] = NULL) const;

   virtual double ComputeL2Error(VectorCoefficient &exsol,
                                 const IntegrationRule *irs[] = NULL,
                                 Array<int> *elems = NULL) const;

   virtual double ComputeH1Error(Coefficient *exsol, VectorCoefficient *exgrad,
                                 Coefficient *ell_coef, double Nu,
                                 int norm_type) const;

   virtual double ComputeMaxError(Coefficient &exsol,
                                  const IntegrationRule *irs[] = NULL) const
   {
      return ComputeLpError(infinity(), exsol, NULL, irs);
   }

   virtual double ComputeMaxError(Coefficient *exsol[],
                                  const IntegrationRule *irs[] = NULL) const;

   virtual double ComputeMaxError(VectorCoefficient &exsol,
                                  const IntegrationRule *irs[] = NULL) const
   {
      return ComputeLpError(infinity(), exsol, NULL, NULL, irs);
   }

   virtual double ComputeL1Error(Coefficient &exsol,
                                 const IntegrationRule *irs[] = NULL) const
   { return ComputeLpError(1.0, exsol, NULL, irs); }

   virtual double ComputeW11Error(Coefficient *exsol, VectorCoefficient *exgrad,
                                  int norm_type, Array<int> *elems = NULL,
                                  const IntegrationRule *irs[] = NULL) const;

   virtual double ComputeL1Error(VectorCoefficient &exsol,
                                 const IntegrationRule *irs[] = NULL) const
   { return ComputeLpError(1.0, exsol, NULL, NULL, irs); }

   virtual double ComputeLpError(const double p, Coefficient &exsol,
                                 Coefficient *weight = NULL,
                                 const IntegrationRule *irs[] = NULL) const;

   /** Compute the Lp error in each element of the mesh and store the results in
       the Vector @a error. The result should be of length number of elements,
       for example an L2 GridFunction of order zero using map type VALUE. */
   virtual void ComputeElementLpErrors(const double p, Coefficient &exsol,
                                       Vector &error,
                                       Coefficient *weight = NULL,
                                       const IntegrationRule *irs[] = NULL
                                      ) const;

   virtual void ComputeElementL1Errors(Coefficient &exsol,
                                       Vector &error,
                                       const IntegrationRule *irs[] = NULL
                                      ) const
   { ComputeElementLpErrors(1.0, exsol, error, NULL, irs); }

   virtual void ComputeElementL2Errors(Coefficient &exsol,
                                       Vector &error,
                                       const IntegrationRule *irs[] = NULL
                                      ) const
   { ComputeElementLpErrors(2.0, exsol, error, NULL, irs); }

   virtual void ComputeElementMaxErrors(Coefficient &exsol,
                                        Vector &error,
                                        const IntegrationRule *irs[] = NULL
                                       ) const
   { ComputeElementLpErrors(infinity(), exsol, error, NULL, irs); }

   /** When given a vector weight, compute the pointwise (scalar) error as the
       dot product of the vector error with the vector weight. Otherwise, the
       scalar error is the l_2 norm of the vector error. */
   virtual double ComputeLpError(const double p, VectorCoefficient &exsol,
                                 Coefficient *weight = NULL,
                                 VectorCoefficient *v_weight = NULL,
                                 const IntegrationRule *irs[] = NULL) const;

   /** Compute the Lp error in each element of the mesh and store the results in
       the Vector @ error. The result should be of length number of elements,
       for example an L2 GridFunction of order zero using map type VALUE. */
   virtual void ComputeElementLpErrors(const double p, VectorCoefficient &exsol,
                                       Vector &error,
                                       Coefficient *weight = NULL,
                                       VectorCoefficient *v_weight = NULL,
                                       const IntegrationRule *irs[] = NULL
                                      ) const;

   virtual void ComputeElementL1Errors(VectorCoefficient &exsol,
                                       Vector &error,
                                       const IntegrationRule *irs[] = NULL
                                      ) const
   { ComputeElementLpErrors(1.0, exsol, error, NULL, NULL, irs); }

   virtual void ComputeElementL2Errors(VectorCoefficient &exsol,
                                       Vector &error,
                                       const IntegrationRule *irs[] = NULL
                                      ) const
   { ComputeElementLpErrors(2.0, exsol, error, NULL, NULL, irs); }

   virtual void ComputeElementMaxErrors(VectorCoefficient &exsol,
                                        Vector &error,
                                        const IntegrationRule *irs[] = NULL
                                       ) const
   { ComputeElementLpErrors(infinity(), exsol, error, NULL, NULL, irs); }

   virtual void ComputeFlux(BilinearFormIntegrator &blfi,
                            GridFunction &flux,
                            bool wcoef = true, int subdomain = -1);

   /// Redefine '=' for GridFunction = constant.
   GridFunction &operator=(double value);

   /// Copy the data from @a v.
   /** The size of @a v must be equal to the size of the associated
       FiniteElementSpace #fes. */
   GridFunction &operator=(const Vector &v);

   /// Transform by the Space UpdateMatrix (e.g., on Mesh change).
   virtual void Update();

   FiniteElementSpace *FESpace() { return fes; }
   const FiniteElementSpace *FESpace() const { return fes; }

   /// Associate a new FiniteElementSpace with the GridFunction.
   /** The GridFunction is resized using the SetSize() method. */
   virtual void SetSpace(FiniteElementSpace *f);

   using Vector::MakeRef;

   /** @brief Make the GridFunction reference external data on a new
       FiniteElementSpace. */
   /** This method changes the FiniteElementSpace associated with the
       GridFunction and sets the pointer @a v as external data in the
       GridFunction. */
   virtual void MakeRef(FiniteElementSpace *f, double *v);

   /** @brief Make the GridFunction reference external data on a new
       FiniteElementSpace. */
   /** This method changes the FiniteElementSpace associated with the
       GridFunction and sets the data of the Vector @a v (plus the @a v_offset)
       as external data in the GridFunction.
       @note This version of the method will also perform bounds checks when
       the build option MFEM_DEBUG is enabled. */
   virtual void MakeRef(FiniteElementSpace *f, Vector &v, int v_offset);

   /** @brief Associate a new FiniteElementSpace and new true-dof data with the
       GridFunction. */
   /** - If the prolongation matrix of @a f is trivial (i.e. its method
         FiniteElementSpace::GetProlongationMatrix() returns NULL), then the
         method MakeRef() is called with the same arguments.
       - Otherwise, the method SetSpace() is called with argument @a f.
       - The internal true-dof vector is set to reference @a tv. */
   void MakeTRef(FiniteElementSpace *f, double *tv);

   /** @brief Associate a new FiniteElementSpace and new true-dof data with the
       GridFunction. */
   /** - If the prolongation matrix of @a f is trivial (i.e. its method
         FiniteElementSpace::GetProlongationMatrix() returns NULL), this method
         calls MakeRef() with the same arguments.
       - Otherwise, this method calls SetSpace() with argument @a f.
       - The internal true-dof vector is set to reference the sub-vector of
         @a tv starting at the offset @a tv_offset. */
   void MakeTRef(FiniteElementSpace *f, Vector &tv, int tv_offset);

   /// Save the GridFunction to an output stream.
   virtual void Save(std::ostream &out) const;

#ifdef MFEM_USE_ADIOS2
   /// Save the GridFunction to a binary output stream using adios2 bp format.
   virtual void Save(adios2stream &out, const std::string& variable_name,
                     const adios2stream::data_type
                     type = adios2stream::data_type::point_data) const;
#endif

   /** Write the GridFunction in VTK format. Note that Mesh::PrintVTK must be
       called first. The parameter ref > 0 must match the one used in
       Mesh::PrintVTK. */
   void SaveVTK(std::ostream &out, const std::string &field_name, int ref);

   void SaveSTL(std::ostream &out, int TimesToRefine = 1);

   /// Destroys grid function.
   virtual ~GridFunction() { Destroy(); }
};


/** Overload operator<< for std::ostream and GridFunction; valid also for the
    derived class ParGridFunction */
std::ostream &operator<<(std::ostream &out, const GridFunction &sol);


/** @brief Class representing a function through its values (scalar or vector)
    at quadrature points. */
class QuadratureFunction : public Vector
{
protected:
   QuadratureSpace *qspace; ///< Associated QuadratureSpace
   int vdim;                ///< Vector dimension
   bool own_qspace;         ///< QuadratureSpace ownership flag

public:
   /// Create an empty QuadratureFunction.
   /** The object can be initialized later using the SetSpace() methods. */
   QuadratureFunction()
      : qspace(NULL), vdim(0), own_qspace(false) { }

   /** @brief Copy constructor. The QuadratureSpace ownership flag, #own_qspace,
       in the new object is set to false. */
   QuadratureFunction(const QuadratureFunction &orig)
      : Vector(orig),
        qspace(orig.qspace), vdim(orig.vdim), own_qspace(false) { }

   /// Create a QuadratureFunction based on the given QuadratureSpace.
   /** The QuadratureFunction does not assume ownership of the QuadratureSpace.
       @note The Vector data is not initialized. */
   QuadratureFunction(QuadratureSpace *qspace_, int vdim_ = 1)
      : Vector(vdim_*qspace_->GetSize()),
        qspace(qspace_), vdim(vdim_), own_qspace(false) { }

   /** @brief Create a QuadratureFunction based on the given QuadratureSpace,
       using the external data, @a qf_data. */
   /** The QuadratureFunction does not assume ownership of neither the
       QuadratureSpace nor the external data. */
   QuadratureFunction(QuadratureSpace *qspace_, double *qf_data, int vdim_ = 1)
      : Vector(qf_data, vdim_*qspace_->GetSize()),
        qspace(qspace_), vdim(vdim_), own_qspace(false) { }

   /// Read a QuadratureFunction from the stream @a in.
   /** The QuadratureFunction assumes ownership of the read QuadratureSpace. */
   QuadratureFunction(Mesh *mesh, std::istream &in);

   virtual ~QuadratureFunction() { if (own_qspace) { delete qspace; } }

   /// Get the associated QuadratureSpace.
   QuadratureSpace *GetSpace() const { return qspace; }

   /// Change the QuadratureSpace and optionally the vector dimension.
   /** If the new QuadratureSpace is different from the current one, the
       QuadratureFunction will not assume ownership of the new space; otherwise,
       the ownership flag remains the same.

       If the new vector dimension @a vdim_ < 0, the vector dimension remains
       the same.

       The data size is updated by calling Vector::SetSize(). */
   inline void SetSpace(QuadratureSpace *qspace_, int vdim_ = -1);

   /** @brief Change the QuadratureSpace, the data array, and optionally the
       vector dimension. */
   /** If the new QuadratureSpace is different from the current one, the
       QuadratureFunction will not assume ownership of the new space; otherwise,
       the ownership flag remains the same.

       If the new vector dimension @a vdim_ < 0, the vector dimension remains
       the same.

       The data array is replaced by calling Vector::NewDataAndSize(). */
   inline void SetSpace(QuadratureSpace *qspace_, double *qf_data,
                        int vdim_ = -1);

   /// Get the vector dimension.
   int GetVDim() const { return vdim; }

   /// Set the vector dimension, updating the size by calling Vector::SetSize().
   void SetVDim(int vdim_)
   { vdim = vdim_; SetSize(vdim*qspace->GetSize()); }

   /// Get the QuadratureSpace ownership flag.
   bool OwnsSpace() { return own_qspace; }

   /// Set the QuadratureSpace ownership flag.
   void SetOwnsSpace(bool own) { own_qspace = own; }

   /// Redefine '=' for QuadratureFunction = constant.
   QuadratureFunction &operator=(double value);

   /// Copy the data from @a v.
   /** The size of @a v must be equal to the size of the associated
       QuadratureSpace #qspace. */
   QuadratureFunction &operator=(const Vector &v);

   /// Copy assignment. Only the data of the base class Vector is copied.
   /** The QuadratureFunctions @a v and @a *this must have QuadratureSpaces with
       the same size.

       @note Defining this method overwrites the implicitly defined copy
       assignemnt operator. */
   QuadratureFunction &operator=(const QuadratureFunction &v);

   /// Get the IntegrationRule associated with mesh element @a idx.
   const IntegrationRule &GetElementIntRule(int idx) const
   { return qspace->GetElementIntRule(idx); }

   /// Return all values associated with mesh element @a idx in a Vector.
   /** The result is stored in the Vector @a values as a reference to the
       global values.

       Inside the Vector @a values, the index `i+vdim*j` corresponds to the
       `i`-th vector component at the `j`-th quadrature point.
    */
   inline void GetElementValues(int idx, Vector &values);

   /// Return all values associated with mesh element @a idx in a Vector.
   /** The result is stored in the Vector @a values as a copy of the
       global values.

       Inside the Vector @a values, the index `i+vdim*j` corresponds to the
       `i`-th vector component at the `j`-th quadrature point.
    */
   inline void GetElementValues(int idx, Vector &values) const;

   /// Return all values associated with mesh element @a idx in a DenseMatrix.
   /** The result is stored in the DenseMatrix @a values as a reference to the
       global values.

       Inside the DenseMatrix @a values, the `(i,j)` entry corresponds to the
       `i`-th vector component at the `j`-th quadrature point.
    */
   inline void GetElementValues(int idx, DenseMatrix &values);

   /// Return all values associated with mesh element @a idx in a const DenseMatrix.
   /** The result is stored in the DenseMatrix @a values as a copy of the
       global values.

       Inside the DenseMatrix @a values, the `(i,j)` entry corresponds to the
       `i`-th vector component at the `j`-th quadrature point.
    */
   inline void GetElementValues(int idx, DenseMatrix &values) const;

   /// Write the QuadratureFunction to the stream @a out.
   void Save(std::ostream &out) const;
};

/// Overload operator<< for std::ostream and QuadratureFunction.
std::ostream &operator<<(std::ostream &out, const QuadratureFunction &qf);


double ZZErrorEstimator(BilinearFormIntegrator &blfi,
                        GridFunction &u,
                        GridFunction &flux,
                        Vector &error_estimates,
                        Array<int> *aniso_flags = NULL,
                        int with_subdomains = 1,
                        bool with_coeff = false);

/// Compute the Lp distance between two grid functions on the given element.
double ComputeElementLpDistance(double p, int i,
                                GridFunction& gf1, GridFunction& gf2);


/// Class used for extruding scalar GridFunctions
class ExtrudeCoefficient : public Coefficient
{
private:
   int n;
   Mesh *mesh_in;
   Coefficient &sol_in;
public:
   ExtrudeCoefficient(Mesh *m, Coefficient &s, int _n)
      : n(_n), mesh_in(m), sol_in(s) { }
   virtual double Eval(ElementTransformation &T, const IntegrationPoint &ip);
   virtual ~ExtrudeCoefficient() { }
};

/// Extrude a scalar 1D GridFunction, after extruding the mesh with Extrude1D.
GridFunction *Extrude1DGridFunction(Mesh *mesh, Mesh *mesh2d,
                                    GridFunction *sol, const int ny);


// Inline methods

inline void QuadratureFunction::SetSpace(QuadratureSpace *qspace_, int vdim_)
{
   if (qspace_ != qspace)
   {
      if (own_qspace) { delete qspace; }
      qspace = qspace_;
      own_qspace = false;
   }
   vdim = (vdim_ < 0) ? vdim : vdim_;
   SetSize(vdim*qspace->GetSize());
}

inline void QuadratureFunction::SetSpace(QuadratureSpace *qspace_,
                                         double *qf_data, int vdim_)
{
   if (qspace_ != qspace)
   {
      if (own_qspace) { delete qspace; }
      qspace = qspace_;
      own_qspace = false;
   }
   vdim = (vdim_ < 0) ? vdim : vdim_;
   NewDataAndSize(qf_data, vdim*qspace->GetSize());
}

inline void QuadratureFunction::GetElementValues(int idx, Vector &values)
{
   const int s_offset = qspace->element_offsets[idx];
   const int sl_size = qspace->element_offsets[idx+1] - s_offset;
   values.NewDataAndSize(data + vdim*s_offset, vdim*sl_size);
}

inline void QuadratureFunction::GetElementValues(int idx, Vector &values) const
{
   const int s_offset = qspace->element_offsets[idx];
   const int sl_size = qspace->element_offsets[idx+1] - s_offset;
   values.SetSize(vdim*sl_size);
   const double *q = data + vdim*s_offset;
   for (int i = 0; i<values.Size(); i++)
   {
      values(i) = *(q++);
   }
}

inline void QuadratureFunction::GetElementValues(int idx, DenseMatrix &values)
{
   const int s_offset = qspace->element_offsets[idx];
   const int sl_size = qspace->element_offsets[idx+1] - s_offset;
   values.Reset(data + vdim*s_offset, vdim, sl_size);
}

inline void QuadratureFunction::GetElementValues(int idx,
                                                 DenseMatrix &values) const
{
   const int s_offset = qspace->element_offsets[idx];
   const int sl_size = qspace->element_offsets[idx+1] - s_offset;
   values.SetSize(vdim, sl_size);
   const double *q = data + vdim*s_offset;
   for (int j = 0; j<sl_size; j++)
   {
      for (int i = 0; i<vdim; i++)
      {
         values(i,j) = *(q++);
      }
   }
}

} // namespace mfem

#endif<|MERGE_RESOLUTION|>--- conflicted
+++ resolved
@@ -166,7 +166,6 @@
    ///@}
 
    /** @name Element Index Get Values Methods
-<<<<<<< HEAD
 
        These are convenience methods for repeatedly calling GetValue for
        multiple points within a given element. The GetValues methods are
@@ -175,18 +174,7 @@
 
        @warning These methods retrieve and use the ElementTransformation object
        from the mfem::Mesh. This can alter the state of the element
-       transformation object and can alsp lead to unexpected results when the
-=======
-
-       These are convenience methods for repeatedly calling GetValue for
-       multiple points within a given element. The GetValues methods are
-       optimized and should perform better than repeatedly calling GetValue. The
-       GetVectorValues method simply calls GetVectorValue repeatedly.
-
-       @warning These methods retrieve and use the ElementTransformation object
-       from the mfem::Mesh. This can alter the state of the element
        transformation object and can also lead to unexpected results when the
->>>>>>> 44837bbb
        ElementTransformation object is already in use such as when these methods
        are called from within an integration loop. Consider using
        GetValues(ElementTransformation &T, ...) instead.
@@ -219,22 +207,12 @@
    */
    ///@{
    /** Return a scalar value from within the element indicated by the
-<<<<<<< HEAD
-       ElementTransformation Object.
-   */
-=======
        ElementTransformation Object. */
->>>>>>> 44837bbb
    double GetValue(ElementTransformation &T, const IntegrationPoint &ip,
                    int comp = 0, Vector *tr = NULL) const;
 
    /** Return a vector value from within the element indicated by the
-<<<<<<< HEAD
-       ElementTransformation Object.
-   */
-=======
        ElementTransformation Object. */
->>>>>>> 44837bbb
    void GetVectorValue(ElementTransformation &T, const IntegrationPoint &ip,
                        Vector &val, Vector *tr = NULL) const;
    ///@}
