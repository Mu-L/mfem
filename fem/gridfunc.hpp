// Copyright (c) 2010-2025, Lawrence Livermore National Security, LLC. Produced
// at the Lawrence Livermore National Laboratory. All Rights reserved. See files
// LICENSE and NOTICE for details. LLNL-CODE-806117.
//
// This file is part of the MFEM library. For more information and source code
// availability visit https://mfem.org.
//
// MFEM is free software; you can redistribute it and/or modify it under the
// terms of the BSD-3 license. We welcome feedback and contributions, see file
// CONTRIBUTING.md for details.

#ifndef MFEM_GRIDFUNC
#define MFEM_GRIDFUNC

#include "../config/config.hpp"
#include "fespace.hpp"
#include "coefficient.hpp"
#include "bilininteg.hpp"
#include "bounds.hpp"
#ifdef MFEM_USE_ADIOS2
#include "../general/adios2stream.hpp"
#endif
#include <limits>
#include <ostream>
#include <string>

namespace mfem
{

/// Class for grid function - Vector with associated FE space.
class GridFunction : public Vector
{
protected:
   /// FE space on which the grid function lives. Owned if #fec_owned is not NULL.
   FiniteElementSpace *fes;

   /** @brief Used when the grid function is read from a file. It can also be
       set explicitly, see MakeOwner().

       If not NULL, this pointer is owned by the GridFunction. */
   FiniteElementCollection *fec_owned;

   long fes_sequence; // see FiniteElementSpace::sequence, Mesh::sequence

   /** Optional, internal true-dof vector: if the FiniteElementSpace #fes has a
       non-trivial (i.e. not NULL) prolongation operator, this Vector may hold
       associated true-dof values - either owned or external. */
   Vector t_vec;

   void SaveSTLTri(std::ostream &out, real_t p1[], real_t p2[], real_t p3[]);

   // Project the delta coefficient without scaling and return the (local)
   // integral of the projection.
   void ProjectDeltaCoefficient(DeltaCoefficient &delta_coeff,
                                real_t &integral);

   // Sum fluxes to vertices and count element contributions
   void SumFluxAndCount(BilinearFormIntegrator &blfi,
                        GridFunction &flux,
                        Array<int>& counts,
                        bool wcoef,
                        int subdomain);

   /** Project a discontinuous vector coefficient in a continuous space and
       return in dof_attr the maximal attribute of the elements containing each
       degree of freedom. */
   void ProjectDiscCoefficient(VectorCoefficient &coeff, Array<int> &dof_attr);

   /// Loading helper.
   void LegacyNCReorder();

   void Destroy();

public:

   GridFunction() { fes = NULL; fec_owned = NULL; fes_sequence = 0; UseDevice(true); }

   /// Copy constructor. The internal true-dof vector #t_vec is not copied.
   GridFunction(const GridFunction &orig)
      : Vector(orig), fes(orig.fes), fec_owned(NULL), fes_sequence(orig.fes_sequence)
   { UseDevice(true); }

   /// Construct a GridFunction associated with the FiniteElementSpace @a *f.
   GridFunction(FiniteElementSpace *f) : Vector(f->GetVSize())
   { fes = f; fec_owned = NULL; fes_sequence = f->GetSequence(); UseDevice(true); }

   /// Construct a GridFunction using previously allocated array @a data.
   /** The GridFunction does not assume ownership of @a data which is assumed to
       be of size at least `f->GetVSize()`. Similar to the Vector constructor
       for externally allocated array, the pointer @a data can be NULL. The data
       array can be replaced later using the method SetData().
    */
   GridFunction(FiniteElementSpace *f, real_t *data)
      : Vector(data, f->GetVSize())
   { fes = f; fec_owned = NULL; fes_sequence = f->GetSequence(); UseDevice(true); }

   /** @brief Construct a GridFunction using previously allocated Vector @a base
       starting at the given offset, @a base_offset. */
   GridFunction(FiniteElementSpace *f, Vector &base, int base_offset = 0)
      : Vector(base, base_offset, f->GetVSize())
   { fes = f; fec_owned = NULL; fes_sequence = f->GetSequence(); UseDevice(true); }

   /// Construct a GridFunction on the given Mesh, using the data from @a input.
   /** The content of @a input should be in the format created by the method
       Save(). The reconstructed FiniteElementSpace and FiniteElementCollection
       are owned by the GridFunction. */
   GridFunction(Mesh *m, std::istream &input);

   GridFunction(Mesh *m, GridFunction *gf_array[], int num_pieces);

   /// Copy assignment. Only the data of the base class Vector is copied.
   /** It is assumed that this object and @a rhs use FiniteElementSpace%s that
       have the same size.

       @note Defining this method overwrites the implicitly defined copy
       assignment operator. */
   GridFunction &operator=(const GridFunction &rhs)
   { return operator=((const Vector &)rhs); }

   /// Make the GridFunction the owner of #fec_owned and #fes.
   /** If the new FiniteElementCollection, @a fec_, is NULL, ownership of #fec_owned
       and #fes is taken away. */
   void MakeOwner(FiniteElementCollection *fec_) { fec_owned = fec_; }

   FiniteElementCollection *OwnFEC() { return fec_owned; }

   /// Shortcut for calling FiniteElementSpace::GetVectorDim() on the underlying #fes
   int VectorDim() const;

   /// Shortcut for calling FiniteElementSpace::GetCurlDim() on the underlying #fes
   int CurlDim() const;

   /// Read only access to the (optional) internal true-dof Vector.
   const Vector &GetTrueVector() const
   {
      MFEM_VERIFY(t_vec.Size() > 0, "SetTrueVector() before GetTrueVector()");
      return t_vec;
   }
   /// Read and write access to the (optional) internal true-dof Vector.
   /** Note that @a t_vec is set if it is not allocated or set already.*/
   Vector &GetTrueVector()
   { if (t_vec.Size() == 0) { SetTrueVector(); } return t_vec; }

   /// Extract the true-dofs from the GridFunction.
   void GetTrueDofs(Vector &tv) const;

   /// Shortcut for calling GetTrueDofs() with GetTrueVector() as argument.
   void SetTrueVector() { GetTrueDofs(t_vec); }

   /// Set the GridFunction from the given true-dof vector.
   virtual void SetFromTrueDofs(const Vector &tv);

   /// Shortcut for calling SetFromTrueDofs() with GetTrueVector() as argument.
   void SetFromTrueVector() { SetFromTrueDofs(GetTrueVector()); }

   /// Returns the values in the vertices of i'th element for dimension vdim.
   void GetNodalValues(int i, Array<real_t> &nval, int vdim = 1) const;

   /** @name Element index Get Value Methods

       These methods take an element index and return the interpolated value of
       the field at a given reference point within the element.

       @warning These methods retrieve and use the ElementTransformation object
       from the mfem::Mesh. This can alter the state of the element
       transformation object and can also lead to unexpected results when the
       ElementTransformation object is already in use such as when these methods
       are called from within an integration loop. Consider using
       GetValue(ElementTransformation &T, ...) instead.
   */
   ///@{
   /** Return a scalar value from within the given element. */
   virtual real_t GetValue(int i, const IntegrationPoint &ip,
                           int vdim = 1) const;

   /** Return a vector value from within the given element. */
   virtual void GetVectorValue(int i, const IntegrationPoint &ip,
                               Vector &val) const;
   ///@}

   /** @name Element Index Get Values Methods

       These are convenience methods for repeatedly calling GetValue for
       multiple points within a given element. The GetValues methods are
       optimized and should perform better than repeatedly calling GetValue. The
       GetVectorValues method simply calls GetVectorValue repeatedly.

       @warning These methods retrieve and use the ElementTransformation object
       from the mfem::Mesh. This can alter the state of the element
       transformation object and can also lead to unexpected results when the
       ElementTransformation object is already in use such as when these methods
       are called from within an integration loop. Consider using
       GetValues(ElementTransformation &T, ...) instead.
   */
   ///@{
   /** Compute a collection of scalar values from within the element indicated
       by the index i. */
   void GetValues(int i, const IntegrationRule &ir, Vector &vals,
                  int vdim = 1) const;

   /** Compute a collection of vector values from within the element indicated
       by the index i. */
   void GetValues(int i, const IntegrationRule &ir, Vector &vals,
                  DenseMatrix &tr, int vdim = 1) const;

   void GetVectorValues(int i, const IntegrationRule &ir,
                        DenseMatrix &vals, DenseMatrix &tr) const;
   ///@}

   /** @name ElementTransformation Get Value Methods

       These member functions are designed for use within
       GridFunctionCoefficient objects. These can be used with
       ElementTransformation objects coming from either
       Mesh::GetElementTransformation() or Mesh::GetBdrElementTransformation().

       @note These methods do not reset the ElementTransformation object so they
       should be safe to use within integration loops or other contexts where
       the ElementTransformation is already in use.
   */
   ///@{
   /** Return a scalar value from within the element indicated by the
       ElementTransformation Object. */
   virtual real_t GetValue(ElementTransformation &T, const IntegrationPoint &ip,
                           int comp = 0, Vector *tr = NULL) const;

   /** Return a vector value from within the element indicated by the
       ElementTransformation Object. */
   virtual void GetVectorValue(ElementTransformation &T,
                               const IntegrationPoint &ip,
                               Vector &val, Vector *tr = NULL) const;
   ///@}

   /** @name ElementTransformation Get Values Methods

       These are convenience methods for repeatedly calling GetValue for
       multiple points within a given element. They work by calling either the
       ElementTransformation or FaceElementTransformations versions described
       above. Consequently, these methods should not be expected to run faster
       than calling the above methods in an external loop.

       @note These methods do not reset the ElementTransformation object so they
       should be safe to use within integration loops or other contexts where
       the ElementTransformation is already in use.

       @note These methods can also be used with FaceElementTransformations
       objects.
    */
   ///@{
   /** Compute a collection of scalar values from within the element indicated
       by the ElementTransformation object. */
   void GetValues(ElementTransformation &T, const IntegrationRule &ir,
                  Vector &vals, int comp = 0, DenseMatrix *tr = NULL) const;

   /** Compute a collection of vector values from within the element indicated
       by the ElementTransformation object. */
   void GetVectorValues(ElementTransformation &T, const IntegrationRule &ir,
                        DenseMatrix &vals, DenseMatrix *tr = NULL) const;
   ///@}

   /** @name Face Index Get Values Methods

       These methods are designed to work with Discontinuous Galerkin basis
       functions. They compute field values on the interface between elements,
       or on boundary elements, by interpolating the field in a neighboring
       element. The \a side argument indices which neighboring element should be
       used: 0, 1, or 2 (automatically chosen).

       @warning These methods retrieve and use the FaceElementTransformations
       object from the mfem::Mesh. This can alter the state of the face element
       transformations object and can also lead to unexpected results when the
       FaceElementTransformations object is already in use such as when these
       methods are called from within an integration loop. Consider using
       GetValues(ElementTransformation &T, ...) instead.
    */
   ///@{
   /** Compute a collection of scalar values from within the face
       indicated by the index i. */
   int GetFaceValues(int i, int side, const IntegrationRule &ir, Vector &vals,
                     DenseMatrix &tr, int vdim = 1) const;

   /** Compute a collection of vector values from within the face
       indicated by the index i. */
   int GetFaceVectorValues(int i, int side, const IntegrationRule &ir,
                           DenseMatrix &vals, DenseMatrix &tr) const;
   ///@}

   void GetLaplacians(int i, const IntegrationRule &ir, Vector &laps,
                      int vdim = 1) const;

   void GetLaplacians(int i, const IntegrationRule &ir, Vector &laps,
                      DenseMatrix &tr, int vdim = 1) const;

   void GetHessians(int i, const IntegrationRule &ir, DenseMatrix &hess,
                    int vdim = 1) const;

   void GetHessians(int i, const IntegrationRule &ir, DenseMatrix &hess,
                    DenseMatrix &tr, int vdim = 1) const;

   void GetValuesFrom(const GridFunction &orig_func);

   void GetBdrValuesFrom(const GridFunction &orig_func);

   void GetVectorFieldValues(int i, const IntegrationRule &ir,
                             DenseMatrix &vals,
                             DenseMatrix &tr, int comp = 0) const;

   /// For a vector grid function, makes sure that the ordering is byNODES.
   void ReorderByNodes();

   /// Return the values as a vector on mesh vertices for dimension vdim.
   void GetNodalValues(Vector &nval, int vdim = 1) const;

   void GetVectorFieldNodalValues(Vector &val, int comp) const;

   void ProjectVectorFieldOn(GridFunction &vec_field, int comp = 0);

   /** @brief Compute a certain derivative of a function's component.
       Derivatives of the function are computed at the DOF locations of @a der,
       and averaged over overlapping DOFs. Thus this function projects the
       derivative to the FiniteElementSpace of @a der.
       @param[in]  comp  Index of the function's component to be differentiated.
                         The index is 1-based, i.e., use 1 for scalar functions.
       @param[in]  der_comp  Use 0/1/2 for derivatives in x/y/z directions.
       @param[out] der       The resulting derivative (scalar function). The
                             FiniteElementSpace of this function must be set
                             before the call. */
   void GetDerivative(int comp, int der_comp, GridFunction &der) const;

   real_t GetDivergence(ElementTransformation &tr) const;

   void GetCurl(ElementTransformation &tr, Vector &curl) const;

   /** @brief Gradient of a scalar function at a quadrature point.

       @note It is assumed that the IntegrationPoint of interest has been
       specified by ElementTransformation::SetIntPoint() before calling
       GetGradient().

       @note Can be used from a ParGridFunction when @a tr is an
       ElementTransformation of a face-neighbor element and face-neighbor data
       has been exchanged. */
   void GetGradient(ElementTransformation &tr, Vector &grad) const;

   /// Extension of GetGradient(...) for a collection of IntegrationPoints.
   void GetGradients(ElementTransformation &tr, const IntegrationRule &ir,
                     DenseMatrix &grad) const;

   /// Extension of GetGradient(...) for a collection of IntegrationPoints.
   void GetGradients(const int elem, const IntegrationRule &ir,
                     DenseMatrix &grad) const
   { GetGradients(*fes->GetElementTransformation(elem), ir, grad); }

   /** @brief Compute the vector gradient with respect to the physical element
       variable. */
   void GetVectorGradient(ElementTransformation &tr, DenseMatrix &grad) const;

   /** @brief Compute the vector gradient with respect to the reference element
       variable. */
   void GetVectorGradientHat(ElementTransformation &T, DenseMatrix &gh) const;

   /** Compute $ (\int_{\Omega} (*this) \psi_i)/(\int_{\Omega} \psi_i) $,
       where $ \psi_i $ are the basis functions for the FE space of avgs.
       Both FE spaces should be scalar and on the same mesh. */
   void GetElementAverages(GridFunction &avgs) const;

   /** Sets the output vector @a dof_vals to the values of the degrees of
       freedom of element @a el. */
   virtual void GetElementDofValues(int el, Vector &dof_vals) const;

   /** Sets the values of the degrees of freedom of element @a el to the
    * input vector @a dof_vals. */
   virtual void SetElementDofValues(int el, Vector &dof_vals);

   /** Impose the given bounds on the function's DOFs while preserving its local
    *  integral (described in terms of the given weights) on the i'th element
    *  through SLBPQ optimization.
    *  Intended to be used for discontinuous FE functions. */
   void ImposeBounds(int i, const Vector &weights,
                     const Vector &lo_, const Vector &hi_);
   void ImposeBounds(int i, const Vector &weights,
                     real_t min_ = 0.0, real_t max_ = infinity());

   /** On a non-conforming mesh, make sure the function lies in the conforming
       space by multiplying with R and then with P, the conforming restriction
       and prolongation matrices of the space, respectively. */
   void RestrictConforming();

   /** @brief Project the @a src GridFunction to @a this GridFunction, both of
       which must be on the same mesh. */
   /** The current implementation assumes that all elements use the same
       projection matrix. */
   void ProjectGridFunction(const GridFunction &src);

   /** @brief Project @a coeff Coefficient to @a this GridFunction. The
       projection computation depends on the choice of the FiniteElementSpace
       #fes. Note that this is usually interpolation at the degrees of freedom
       in each element (not L2 projection). For NURBS spaces these degrees of
       freedom are not available and L2 projection is resorted to as fallback. */
   virtual void ProjectCoefficient(Coefficient &coeff);

   /** @brief Project @a coeff Coefficient to @a this GridFunction, using one
       element for each degree of freedom in @a dofs and nodal interpolation on
       that element. */
   void ProjectCoefficient(Coefficient &coeff, Array<int> &dofs, int vd = 0);

   /** @brief Project @a vcoeff VectorCoefficient to @a this GridFunction. The
       projection computation depends on the choice of the FiniteElementSpace
       #fes. Note that this is usually interpolation at the degrees of freedom
       in each element (not L2 projection). For NURBS spaces these degrees of
       freedom are not available and L2 projection is resorted to as fallback. */
   void ProjectCoefficient(VectorCoefficient &vcoeff);

   /** @brief Project @a vcoeff VectorCoefficient to @a this GridFunction, using
       one element for each degree of freedom in @a dofs and nodal interpolation
       on that element. */
   void ProjectCoefficient(VectorCoefficient &vcoeff, Array<int> &dofs);

   /** @brief Project @a vcoeff VectorCoefficient to @a this GridFunction, only
       projecting onto elements with the given @a attribute */
   void ProjectCoefficient(VectorCoefficient &vcoeff, int attribute);

   /** @brief Analogous to the version with argument @a vcoeff VectorCoefficient
       but using an array of scalar coefficients for each component. */
   void ProjectCoefficient(Coefficient *coeff[]);

   /** @brief Project a discontinuous vector coefficient as a grid function on
       a continuous finite element space. The values in shared dofs are
       determined from the element with maximal attribute. */
   virtual void ProjectDiscCoefficient(VectorCoefficient &coeff);

   enum AvgType {ARITHMETIC, HARMONIC};
   /** @brief Projects a discontinuous coefficient so that the values in shared
       vdofs are computed by taking an average of the possible values. */
   virtual void ProjectDiscCoefficient(Coefficient &coeff, AvgType type);
   /** @brief Projects a discontinuous _vector_ coefficient so that the values
       in shared vdofs are computed by taking an average of the possible values.
   */
   virtual void ProjectDiscCoefficient(VectorCoefficient &coeff, AvgType type);

   /** @brief Return a GridFunction with the values of this, prolongated to the
       maximum order of all elements in the mesh. */
   std::unique_ptr<GridFunction> ProlongateToMaxOrder() const;

protected:
   /** @brief Accumulates (depending on @a type) the values of @a coeff at all
       shared vdofs and counts in how many zones each vdof appears. */
   void AccumulateAndCountZones(Coefficient &coeff, AvgType type,
                                Array<int> &zones_per_vdof);

   /** @brief Accumulates (depending on @a type) the values of @a vcoeff at all
       shared vdofs and counts in how many zones each vdof appears. */
   void AccumulateAndCountZones(VectorCoefficient &vcoeff, AvgType type,
                                Array<int> &zones_per_vdof);

   /** @brief Used for the serial and parallel implementations of the
       GetDerivative() method; see its documentation. */
   void AccumulateAndCountDerivativeValues(int comp, int der_comp,
                                           GridFunction &der,
                                           Array<int> &zones_per_dof) const;

   void AccumulateAndCountBdrValues(Coefficient *coeff[],
                                    VectorCoefficient *vcoeff,
                                    const Array<int> &attr,
                                    Array<int> &values_counter);

   void AccumulateAndCountBdrTangentValues(VectorCoefficient &vcoeff,
                                           const Array<int> &bdr_attr,
                                           Array<int> &values_counter);

   // Complete the computation of averages; called e.g. after
   // AccumulateAndCountZones().
   void ComputeMeans(AvgType type, Array<int> &zones_per_vdof);

   /// P-refinement version of Update().
   void UpdatePRef();

public:
   /** @brief For each vdof, counts how many elements contain the vdof,
       as containment is determined by FiniteElementSpace::GetElementVDofs(). */
   virtual void CountElementsPerVDof(Array<int> &elem_per_vdof) const;

   /** @brief Project a Coefficient on the GridFunction, modifying only DOFs on
       the boundary associated with the boundary attributes marked in the
       @a attr array. */
   void ProjectBdrCoefficient(Coefficient &coeff, const Array<int> &attr)
   {
      Coefficient *coeff_p = &coeff;
      ProjectBdrCoefficient(&coeff_p, attr);
   }

   /** @brief Project a VectorCoefficient on the GridFunction, modifying only
       DOFs on the boundary associated with the boundary attributes marked in
       the @a attr array. */
   virtual void ProjectBdrCoefficient(VectorCoefficient &vcoeff,
                                      const Array<int> &attr);

   /** @brief Project a set of Coefficient%s on the components of the
       GridFunction, modifying only DOFs on the boundary associated with the
       boundary attributed marked in the @a attr array. */
   /** If a Coefficient pointer in the array @a coeff is NULL, that component
       will not be touched. */
   virtual void ProjectBdrCoefficient(Coefficient *coeff[],
                                      const Array<int> &attr);

   /** Project the normal component of the given VectorCoefficient on
       the boundary. Only boundary attributes that are marked in
       'bdr_attr' are projected. Assumes RT-type VectorFE GridFunction. */
   void ProjectBdrCoefficientNormal(VectorCoefficient &vcoeff,
                                    const Array<int> &bdr_attr);

   /** @brief Project the tangential components of the given VectorCoefficient
       on the boundary. Only boundary attributes that are marked in @a bdr_attr
       are projected. Assumes ND-type VectorFE GridFunction. */
   virtual void ProjectBdrCoefficientTangent(VectorCoefficient &vcoeff,
                                             const Array<int> &bdr_attr);

   /// @brief Returns ||exsol - u_h||_L2 for scalar or vector H1 or L2 elements
   ///
   /// @param[in] exsol   Pointer to an array of scalar Coefficient objects,
   ///                    one for each component of the vector field. The
   ///                    length of the array should be at least equal to
   ///                    FiniteElementSpace::GetVDim().
   /// @param[in] irs     Optional pointer to an array of custom integration
   ///                    rules e.g. higher order than the default rules. If
   ///                    present the array will be indexed by Geometry::Type.
   /// @param[in] elems   Optional pointer to a marker array, with a length
   ///                    equal to the number of local elements, indicating
   ///                    which elements to integrate over. Only those elements
   ///                    corresponding to non-zero entries in @a elems will
   ///                    contribute to the computed L2 error.
   ///
   /// @note If an array of integration rules is provided through @a irs, be
   ///       sure to include valid rules for each element type that may occur
   ///       in the list of elements.
   ///
   /// @note Quadratures with negative weights (as in some simplex integration
   ///       rules in MFEM) can produce negative integrals even with
   ///       non-negative integrands. To avoid returning negative errors this
   ///       function uses the absolute values of the element-wise integrals.
   ///       This may lead to results which are not entirely consistent with
   ///       such integration rules.
   virtual real_t ComputeL2Error(Coefficient *exsol[],
                                 const IntegrationRule *irs[] = NULL,
                                 const Array<int> *elems = NULL) const;

   /// @brief Returns ||grad u_ex - grad u_h||_L2 in element ielem for
   ///        H1 or L2 elements
   ///
   /// @param[in] ielem   Index of the element in which to compute the L2 error.
   /// @param[in] exgrad  Pointer to a VectorCoefficient object reproducing the
   ///                    expected gradient of the scalar field, grad u_ex.
   /// @param[in] irs     Optional pointer to an array of custom integration
   ///                    rules e.g. higher order than the default rules. If
   ///                    present the array will be indexed by Geometry::Type.
   ///
   /// @note If an array of integration rules is provided through @a irs, be
   ///       sure to include valid rules for each element type that may occur
   ///       in the list of elements.
   ///
   /// @note Quadratures with negative weights (as in some simplex integration
   ///       rules in MFEM) can produce negative integrals even with
   ///       non-negative integrands. To avoid returning negative errors this
   ///       function uses the absolute values of the element-wise integrals.
   ///       This may lead to results which are not entirely consistent with
   ///       such integration rules.
   virtual real_t ComputeElementGradError(int ielem, VectorCoefficient *exgrad,
                                          const IntegrationRule *irs[] = NULL) const;

   /// @brief Returns ||u_ex - u_h||_L2 for H1 or L2 elements
   ///
   /// @param[in] exsol  Coefficient object reproducing the anticipated values
   ///                   of the scalar field, u_ex.
   /// @param[in] irs    Optional pointer to an array of custom integration
   ///                   rules e.g. higher order than the default rules. If
   ///                   present the array will be indexed by Geometry::Type.
   /// @param[in] elems  Optional pointer to a marker array, with a length
   ///                   equal to the number of local elements, indicating
   ///                   which elements to integrate over. Only those elements
   ///                   corresponding to non-zero entries in @a elems will
   ///                   contribute to the computed L2 error.
   ///
   /// @note If an array of integration rules is provided through @a irs, be
   ///       sure to include valid rules for each element type that may occur
   ///       in the list of elements.
   ///
   /// @note Quadratures with negative weights (as in some simplex integration
   ///       rules in MFEM) can produce negative integrals even with
   ///       non-negative integrands. To avoid returning negative errors this
   ///       function uses the absolute values of the element-wise integrals.
   ///       This may lead to results which are not entirely consistent with
   ///       such integration rules.
   virtual real_t ComputeL2Error(Coefficient &exsol,
                                 const IntegrationRule *irs[] = NULL,
                                 const Array<int> *elems = NULL) const
   { return GridFunction::ComputeLpError(2.0, exsol, NULL, irs, elems); }

   /// @brief Returns ||u_ex - u_h||_L2 for vector fields
   ///
   /// @param[in] exsol  VectorCoefficient object reproducing the anticipated
   ///                   values of the vector field, u_ex.
   /// @param[in] irs    Optional pointer to an array of custom integration
   ///                   rules e.g. higher order than the default rules. If
   ///                   present the array will be indexed by Geometry::Type.
   /// @param[in] elems  Optional pointer to a marker array, with a length
   ///                   equal to the number of local elements, indicating
   ///                   which elements to integrate over. Only those elements
   ///                   corresponding to non-zero entries in @a elems will
   ///                   contribute to the computed L2 error.
   ///
   /// @note If an array of integration rules is provided through @a irs, be
   ///       sure to include valid rules for each element type that may occur
   ///       in the list of elements.
   ///
   /// @note Quadratures with negative weights (as in some simplex integration
   ///       rules in MFEM) can produce negative integrals even with
   ///       non-negative integrands. To avoid returning negative errors this
   ///       function uses the absolute values of the element-wise integrals.
   ///       This may lead to results which are not entirely consistent with
   ///       such integration rules.
   virtual real_t ComputeL2Error(VectorCoefficient &exsol,
                                 const IntegrationRule *irs[] = NULL,
                                 const Array<int> *elems = NULL) const;

   /// @brief Returns ||grad u_ex - grad u_h||_L2 for H1 or L2 elements
   ///
   /// @param[in] exgrad  Pointer to a VectorCoefficient object reproducing the
   ///                    expected gradient of the scalar field, grad u_ex.
   /// @param[in] irs     Optional pointer to an array of custom integration
   ///                    rules e.g. higher order than the default rules. If
   ///                    present the array will be indexed by Geometry::Type.
   ///
   /// @note This function only computes the error of the gradient in the
   ///       interior of the elements. In the context of discontinuous
   ///       Galerkin (DG) methods it may also be desirable to compute the
   ///       error in the jumps across element interfaces using
   ///       ComputeDGFaceJumpError().
   ///
   /// @note If an array of integration rules is provided through @a irs, be
   ///       sure to include valid rules for each element type that may occur
   ///       in the list of elements.
   ///
   /// @note Quadratures with negative weights (as in some simplex integration
   ///       rules in MFEM) can produce negative integrals even with
   ///       non-negative integrands. To avoid returning negative errors this
   ///       function uses the absolute values of the element-wise integrals.
   ///       This may lead to results which are not entirely consistent with
   ///       such integration rules.
   virtual real_t ComputeGradError(VectorCoefficient *exgrad,
                                   const IntegrationRule *irs[] = NULL) const;

   /// @brief Returns ||curl u_ex - curl u_h||_L2 for ND elements
   ///
   /// @param[in] excurl  Pointer to a VectorCoefficient object reproducing the
   ///                    expected curl of the vector field, curl u_ex.
   /// @param[in] irs     Optional pointer to an array of custom integration
   ///                    rules e.g. higher order than the default rules. If
   ///                    present the array will be indexed by Geometry::Type.
   ///
   /// @note If an array of integration rules is provided through @a irs, be
   ///       sure to include valid rules for each element type that may occur
   ///       in the list of elements.
   ///
   /// @note Quadratures with negative weights (as in some simplex integration
   ///       rules in MFEM) can produce negative integrals even with
   ///       non-negative integrands. To avoid returning negative errors this
   ///       function uses the absolute values of the element-wise integrals.
   ///       This may lead to results which are not entirely consistent with
   ///       such integration rules.
   virtual real_t ComputeCurlError(VectorCoefficient *excurl,
                                   const IntegrationRule *irs[] = NULL) const;

   /// @brief Returns ||div u_ex - div u_h||_L2 for RT elements
   ///
   /// @param[in] exdiv  Pointer to a Coefficient object reproducing the
   ///                   expected divergence of the vector field, div u_ex.
   /// @param[in] irs    Optional pointer to an array of custom integration
   ///                   rules e.g. higher order than the default rules. If
   ///                   present the array will be indexed by Geometry::Type.
   ///
   /// @note If an array of integration rules is provided through @a irs, be
   ///       sure to include valid rules for each element type that may occur
   ///       in the list of elements.
   ///
   /// @note Quadratures with negative weights (as in some simplex integration
   ///       rules in MFEM) can produce negative integrals even with
   ///       non-negative integrands. To avoid returning negative errors this
   ///       function uses the absolute values of the element-wise integrals.
   ///       This may lead to results which are not entirely consistent with
   ///       such integration rules.
   virtual real_t ComputeDivError(Coefficient *exdiv,
                                  const IntegrationRule *irs[] = NULL) const;

   /// @brief Returns the Face Jumps error for L2 elements.
   ///
   /// Computes:
   ///   $$\sqrt{\sum_{f\in faces}\int_f js(f) ell(f)
   ///                                   (2 u_{ex} - u_1 - u_2)^2}$$
   ///
   /// Where js[f] is the jump_scaling evaluated on the face f and ell is the
   /// average of ell_coef evaluated in the two elements sharing the face f.
   ///
   /// @param[in] exsol         Pointer to a Coefficient object reproducing the
   ///                          anticipated values of the scalar field, u_ex.
   /// @param[in] ell_coeff     Pointer to a Coefficient object used to compute
   ///                          the averaged value ell in the above integral.
   /// @param[in] jump_scaling  Can be configured to provide scaling by
   ///                          nu, nu/h, or nu*p^2/h
   /// @param[in] irs           Optional pointer to an array of custom
   ///                          integration rules e.g. higher order than the
   ///                          default rules. If present the array will be
   ///                          indexed by Geometry::Type.
   ///
   /// @note If an array of integration rules is provided through @a irs, be
   ///       sure to include valid rules for each element type that may occur
   ///       in the list of faces.
   ///
   /// @note Quadratures with negative weights (as in some simplex integration
   ///       rules in MFEM) can produce negative integrals even with
   ///       non-negative integrands. To avoid returning negative errors this
   ///       function uses the absolute values of the element-wise integrals.
   ///       This may lead to results which are not entirely consistent with
   ///       such integration rules.
   virtual real_t ComputeDGFaceJumpError(Coefficient *exsol,
                                         Coefficient *ell_coeff,
                                         class JumpScaling jump_scaling,
                                         const IntegrationRule *irs[] = NULL)
   const;

   /// @brief Returns the Face Jumps error for L2 elements, with 1/h scaling.
   ///
   /// @note Quadratures with negative weights (as in some simplex integration
   ///       rules in MFEM) can produce negative integrals even with
   ///       non-negative integrands. To avoid returning negative errors this
   ///       function uses the absolute values of the element-wise integrals.
   ///       This may lead to results which are not entirely consistent with
   ///       such integration rules.
   ///
   /// @deprecated See @ref ComputeDGFaceJumpError(Coefficient *exsol,
   ///                                      Coefficient *ell_coeff,
   ///                                      class JumpScaling jump_scaling,
   ///                                      const IntegrationRule *irs[]) const
   ///             for the preferred implementation.
   MFEM_DEPRECATED
   real_t ComputeDGFaceJumpError(Coefficient *exsol,
                                 Coefficient *ell_coeff,
                                 real_t Nu,
                                 const IntegrationRule *irs[] = NULL) const;

   /** This method is kept for backward compatibility.

       Returns either the H1-seminorm, or the DG face jumps error, or both
       depending on norm_type = 1, 2, 3. Additional arguments for the DG face
       jumps norm: ell_coeff: mesh-depended coefficient (weight) Nu: scalar
       constant weight */
   virtual real_t ComputeH1Error(Coefficient *exsol, VectorCoefficient *exgrad,
                                 Coefficient *ell_coef, real_t Nu,
                                 int norm_type) const;

   /// @brief Returns the error measured in H1-norm for H1 or L2 elements
   ///
   /// Computes the norm using the $L^2$ norms of the function and its gradient
   ///    $$\sqrt{norm\_u^2 + norm\_du^2}$$
   /// Where
   ///    $$norm\_u = \|u_{ex} - u_h\|_{L^2}$$
   /// and
   ///    $$norm\_du = \|du_{ex} - \nabla u_h\|_{L^2}$$
   ///
   /// @param[in] exsol   Coefficient object reproducing the anticipated values
   ///                    of the scalar field, u_ex.
   /// @param[in] exgrad  VectorCoefficient object reproducing the anticipated
   ///                    values of the gradient of the scalar field, du_ex.
   /// @param[in] irs     Optional pointer to an array of custom integration
   ///                    rules e.g. higher order than the default rules. If
   ///                    present the array will be indexed by Geometry::Type.
   ///
   /// @note If an array of integration rules is provided through @a irs, be
   ///       sure to include valid rules for each element type that may occur
   ///       in the list of elements.
   ///
   /// @note Quadratures with negative weights (as in some simplex integration
   ///       rules in MFEM) can produce negative integrals even with
   ///       non-negative integrands. To avoid returning negative errors this
   ///       function uses the absolute values of the element-wise integrals.
   ///       This may lead to results which are not entirely consistent with
   ///       such integration rules.
   ///
   /// @note For L2 elements this returns what could be called a "broken"
   ///       H1-norm.
   virtual real_t ComputeH1Error(Coefficient *exsol, VectorCoefficient *exgrad,
                                 const IntegrationRule *irs[] = NULL) const;

   /// @brief Returns the error measured in H(div)-norm for RT elements
   ///
   /// Computes the norm using the $L^2$ norms of the function and its
   /// divergence
   ///    $$\sqrt{norm\_u^2 + norm\_du^2}$$
   /// Where
   ///    $$norm\_u = \|u_{ex} - u_h\|_{L^2}$$
   /// and
   ///    $$norm\_du = \|du_{ex} - \nabla\cdot u_h\|_{L^2}$$
   ///
   /// @param[in] exsol  VectorCoefficient object reproducing the anticipated
   ///                   values of the vector field, u_ex.
   /// @param[in] exdiv  VectorCoefficient object reproducing the anticipated
   ///                   values of the divergence of the vector field, du_ex.
   /// @param[in] irs    Optional pointer to an array of custom integration
   ///                   rules e.g. higher order than the default rules. If
   ///                   present the array will be indexed by Geometry::Type.
   ///
   /// @note If an array of integration rules is provided through @a irs, be
   ///       sure to include valid rules for each element type that may occur
   ///       in the list of elements.
   ///
   /// @note Quadratures with negative weights (as in some simplex integration
   ///       rules in MFEM) can produce negative integrals even with
   ///       non-negative integrands. To avoid returning negative errors this
   ///       function uses the absolute values of the element-wise integrals.
   ///       This may lead to results which are not entirely consistent with
   ///       such integration rules.
   virtual real_t ComputeHDivError(VectorCoefficient *exsol,
                                   Coefficient *exdiv,
                                   const IntegrationRule *irs[] = NULL) const;

   /// @brief Returns the error measured in H(curl)-norm for ND elements
   ///
   /// Computes the norm using the $L^2$ norms of the function and its curl
   ///    $$\sqrt{norm\_u^2 + norm\_du^2}$$
   /// Where
   ///    $$norm\_u = \|u_{ex} - u_h\|_{L^2}$$
   /// and
   ///    $$norm\_du = \|du_{ex} - \nabla\times u_h\|_{L^2}$$
   ///
   /// @param[in] exsol   VectorCoefficient object reproducing the anticipated
   ///                    values of the vector field, u_ex.
   /// @param[in] excurl  VectorCoefficient object reproducing the anticipated
   ///                    values of the curl of the vector field, du_ex.
   /// @param[in] irs     Optional pointer to an array of custom integration
   ///                    rules e.g. higher order than the default rules. If
   ///                    present the array will be indexed by Geometry::Type.
   ///
   /// @note If an array of integration rules is provided through @a irs, be
   ///       sure to include valid rules for each element type that may occur
   ///       in the list of elements.
   ///
   /// @note Quadratures with negative weights (as in some simplex integration
   ///       rules in MFEM) can produce negative integrals even with
   ///       non-negative integrands. To avoid returning negative errors this
   ///       function uses the absolute values of the element-wise integrals.
   ///       This may lead to results which are not entirely consistent with
   ///       such integration rules.
   virtual real_t ComputeHCurlError(VectorCoefficient *exsol,
                                    VectorCoefficient *excurl,
                                    const IntegrationRule *irs[] = NULL) const;

   /// @brief Returns Max|u_ex - u_h| error for H1 or L2 elements
   ///
   /// Compute the $L^\infty$ error across the entire domain.
   ///
   /// @param[in] exsol      Coefficient object reproducing the anticipated
   ///                       values of the scalar field, u_ex.
   /// @param[in] irs        Optional pointer to an array of custom integration
   ///                       rules e.g. higher order than the default rules. If
   ///                       present the array will be indexed by
   ///                       Geometry::Type.
   ///
   /// @note Uses ComputeLpError internally. See the ComputeLpError
   ///       documentation for generalizations of this error computation.
   ///
   /// @note If an array of integration rules is provided through @a irs, be
   ///       sure to include valid rules for each element type that may occur
   ///       in the list of elements.
   ///
   virtual real_t ComputeMaxError(Coefficient &exsol,
                                  const IntegrationRule *irs[] = NULL) const
   {
      return ComputeLpError(infinity(), exsol, NULL, irs);
   }

   /// @brief Returns Max|u_ex - u_h| error for scalar or vector fields
   ///
   /// Compute the $L^\infty$ error across the entire domain.
   ///
   /// Computes:
   ///    $$max_{elems} (max_{elem} |scalar\_error|)$$
   ///
   /// Where
   ///    $$scalar\_error = max_{d=0\ldots vdim}|u_{ex}[d] - u_h[d]|$$
   ///
   /// @param[in] exsol  Pointer to an array of scalar Coefficient objects,
   ///                   one for each component of the vector field. The
   ///                   length of the array should be at least equal to
   ///                   FiniteElementSpace::GetVDim().
   /// @param[in] irs    Optional pointer to an array of custom integration
   ///                   rules e.g. higher order than the default rules. If
   ///                   present the array will be indexed by Geometry::Type.
   ///
   /// @note This implementation of the max error of a vector field computes
   ///       the max norm over vector components rather than the magnitude of
   ///       the vector.
   ///
   /// @note If an array of integration rules is provided through @a irs, be
   ///       sure to include valid rules for each element type that may occur
   ///       in the list of elements.
   ///
   virtual real_t ComputeMaxError(Coefficient *exsol[],
                                  const IntegrationRule *irs[] = NULL) const;

   /// @brief Returns Max|u_ex - u_h| error for vector fields
   ///
   /// Compute the $L^\infty$ error across the entire domain.
   ///
   /// Computes:
   ///    $$max_{elems} (max_{elem} |scalar\_error|)$$
   ///
   /// Where
   ///    $$scalar\_error = \sqrt{(u_{ex} - u_h) \cdot (u_{ex} - u_h)}$$
   ///
   /// @param[in] exsol      VectorCoefficient object reproducing the
   ///                       anticipated values of the vector field, u_ex.
   /// @param[in] irs        Optional pointer to an array of custom integration
   ///                       rules e.g. higher order than the default rules. If
   ///                       present the array will be indexed by
   ///                       Geometry::Type.
   ///
   /// @note Uses ComputeLpError internally. See the ComputeLpError
   ///       documentation for generalizations of this error computation.
   ///
   /// @note Computes the maximum magnitude of the difference vector not the
   ///       component-wise maximum difference of the vector fields.
   ///
   /// @note If an array of integration rules is provided through @a irs, be
   ///       sure to include valid rules for each element type that may occur
   ///       in the list of elements.
   ///
   virtual real_t ComputeMaxError(VectorCoefficient &exsol,
                                  const IntegrationRule *irs[] = NULL) const
   {
      return ComputeLpError(infinity(), exsol, NULL, NULL, irs);
   }

   /// @brief Returns ||u_ex - u_h||_L1 for H1 or L2 elements
   ///
   /// Computes:
   ///    $$\sum_{elems} \int_{elem} |u_{ex} - u_h|$$
   ///
   /// @param[in] exsol   Coefficient object reproducing the anticipated values
   ///                    of the scalar field, u_ex.
   /// @param[in] irs     Optional pointer to an array of custom integration
   ///                    rules e.g. higher order than the default rules. If
   ///                    present the array will be indexed by Geometry::Type.
   ///
   /// @note Quadratures with negative weights (as in some simplex integration
   ///       rules in MFEM) can produce negative integrals even with
   ///       non-negative integrands. To avoid returning negative errors this
   ///       function uses the absolute values of the element-wise integrals.
   ///       This may lead to results which are not entirely consistent with
   ///       such integration rules.
   ///
   /// @note Uses ComputeLpError internally. See the ComputeLpError
   ///       documentation for generalizations of this error computation.
   ///
   /// @note If an array of integration rules is provided through @a irs, be
   ///       sure to include valid rules for each element type that may occur
   ///       in the list of elements.
   ///
   virtual real_t ComputeL1Error(Coefficient &exsol,
                                 const IntegrationRule *irs[] = NULL) const
   { return ComputeLpError(1.0, exsol, NULL, irs); }

   /// @brief Returns ||u_ex - u_h||_L1 for H1 or L2 elements
   ///
   /// Computes:
   ///    $$\sum_{elems} \int_{elem} |u_{ex} - u_h|$$
   ///
   /// @param[in] exsol   Pointer to an array of Coefficient objects
   ///                    reproducing the anticipated values of the scalar
   ///                    field, u_ex. Only the first entry of this array will
   ///                    be accessed.
   /// @param[in] irs     Optional pointer to an array of custom integration
   ///                    rules e.g. higher order than the default rules. If
   ///                    present the array will be indexed by Geometry::Type.
   ///
   /// @note If an array of integration rules is provided through @a irs, be
   ///       sure to include valid rules for each element type that may occur
   ///       in the list of elements.
   ///
   /// @note Quadratures with negative weights (as in some simplex integration
   ///       rules in MFEM) can produce negative integrals even with
   ///       non-negative integrands. To avoid returning negative errors this
   ///       function uses the absolute values of the element-wise integrals.
   ///       This may lead to results which are not entirely consistent with
   ///       such integration rules.
   ///
   /// @note Uses ComputeW11Error internally. See the ComputeW11Error
   ///       documentation for generalizations of this error computation.
   ///
   /// @warning While this function is nominally equivalent to ComputeLpError,
   ///          with appropriate arguments, the returned errors may differ
   ///          noticeably because ComputeLpError uses a higher order
   ///          integration rule by default.
   ///
   /// @deprecated See @ref ComputeL1Error(Coefficient &exsol,
   ///                              const IntegrationRule *irs[]) const
   ///             for the preferred implementation.
   MFEM_DEPRECATED
   virtual real_t ComputeL1Error(Coefficient *exsol[],
                                 const IntegrationRule *irs[] = NULL) const
   { return ComputeW11Error(*exsol, NULL, 1, NULL, irs); }

   /// @brief Returns $W^1_1$ norm (or portions thereof) for H1 or L2 elements
   ///
   /// Computes for norm_type == 1 the $L^1$ norm of $u$:
   ///    $$(\sum_{elems} \int_{elem} |u_{ex} - u_h|$$
   ///
   /// Computes for norm_type == 2 the $L^1$ semi-norm of $\nabla u$:
   ///    $$(\sum_{elems} \int_{elem} |du_{ex} - \nabla u_h|$$
   ///
   /// Computes for norm_type == 3 the $W^1_1$ norm of $u$:
   ///    $$(\sum_{elems} \int_{elem} |u_{ex} - u_h| + |du_{ex} - \nabla u_h|$$
   ///
   /// @param[in] exsol     Pointer to Coefficient object reproducing the
   ///                      anticipated values of the scalar field, u_ex.
   /// @param[in] exgrad    Pointer to VectorCoefficient object reproducing the
   ///                      anticipated values of the gradient of the scalar
   ///                      field, du_ex.
   /// @param[in] norm_type Integer value of 1, 2, or 3 indicating the type of
   ///                      norm to compute (see above).
   /// @param[in] elems     Optional pointer to a marker array, with a length
   ///                      equal to the number of local elements, indicating
   ///                      which elements to integrate over. Only those
   ///                      elements corresponding to non-zero entries in
   ///                      @a elems will contribute to the computed $W^1_1$
   ///                      error.
   /// @param[in] irs       Optional pointer to an array of custom integration
   ///                      rules e.g. higher order than the default rules. If
   ///                      present the array will be indexed by Geometry::Type.
   ///
   /// @note If an array of integration rules is provided through @a irs, be
   ///       sure to include valid rules for each element type that may occur
   ///       in the list of elements.
   ///
   /// @note Quadratures with negative weights (as in some simplex integration
   ///       rules in MFEM) can produce negative integrals even with
   ///       non-negative integrands. To avoid returning negative errors this
   ///       function uses the absolute values of the element-wise integrals.
   ///       This may lead to results which are not entirely consistent with
   ///       such integration rules.
   virtual real_t ComputeW11Error(Coefficient *exsol, VectorCoefficient *exgrad,
                                  int norm_type, const Array<int> *elems = NULL,
                                  const IntegrationRule *irs[] = NULL) const;

   /// @brief Returns ||u_ex - u_h||_L1 for vector fields
   ///
   /// Computes:
   ///    $$\sum_{elems} \int_{elem} |scalar\_error|$$
   ///
   /// Where
   ///    $$scalar\_error = \sqrt{(u_{ex} - u_h) \cdot (u_{ex} - u_h)}$$
   ///
   /// @param[in] exsol     VectorCoefficient object reproducing the anticipated
   ///                      values of the vector field, u_ex.
   /// @param[in] irs       Optional pointer to an array of custom integration
   ///                      rules e.g. higher order than the default rules. If
   ///                      present the array will be indexed by Geometry::Type.
   ///
   /// @note If an array of integration rules is provided through @a irs, be
   ///       sure to include valid rules for each element type that may occur
   ///       in the list of elements.
   ///
   /// @note Quadratures with negative weights (as in some simplex integration
   ///       rules in MFEM) can produce negative integrals even with
   ///       non-negative integrands. To avoid returning negative errors this
   ///       function uses the absolute values of the element-wise integrals.
   ///       This may lead to results which are not entirely consistent with
   ///       such integration rules.
   ///
   /// @note Uses ComputeLpError internally. See the ComputeLpError
   ///       documentation for generalizations of this error computation.
   virtual real_t ComputeL1Error(VectorCoefficient &exsol,
                                 const IntegrationRule *irs[] = NULL) const
   { return ComputeLpError(1.0, exsol, NULL, NULL, irs); }

   /// @brief Returns ||u_ex - u_h||_Lp for H1 or L2 elements
   ///
   /// Computes:
   ///    $$(\sum_{elems} \int_{elem} w \, |u_{ex} - u_h|^p)^{1/p}$$
   ///
   /// @param[in] p       Real value indicating the exponent of the $L^p$ norm.
   ///                    To avoid domain errors p should have a positive value,
   ///                    either finite or infinite.
   /// @param[in] exsol   Coefficient object reproducing the anticipated values
   ///                    of the scalar field, u_ex.
   /// @param[in] weight  Optional pointer to a Coefficient object reproducing
   ///                    a weighting function, w.
   /// @param[in] irs     Optional pointer to an array of custom integration
   ///                    rules e.g. higher order than the default rules. If
   ///                    present the array will be indexed by Geometry::Type.
   /// @param[in] elems   Optional pointer to a marker array, with a length
   ///                    equal to the number of local elements, indicating
   ///                    which elements to integrate over. Only those elements
   ///                    corresponding to non-zero entries in @a elems will
   ///                    contribute to the computed L2 error.
   ///
   /// @note If an array of integration rules is provided through @a irs, be
   ///       sure to include valid rules for each element type that may occur
   ///       in the list of elements.
   ///
   /// @note Quadratures with negative weights (as in some simplex integration
   ///       rules in MFEM) can produce negative integrals even with
   ///       non-negative integrands. To avoid returning negative errors this
   ///       function uses the absolute values of the element-wise integrals.
   ///       This may lead to results which are not entirely consistent with
   ///       such integration rules.
   virtual real_t ComputeLpError(const real_t p, Coefficient &exsol,
                                 Coefficient *weight = NULL,
                                 const IntegrationRule *irs[] = NULL,
                                 const Array<int> *elems = NULL) const;

   /// @brief Returns ||u_ex - u_h||_Lp elementwise for H1 or L2 elements
   ///
   /// Compute the Lp error in each element of the mesh and store the results in
   /// the Vector @a error. The result should be of length number of elements,
   /// for example an L2 GridFunction of order zero using map type @ref
   /// map_type_value "VALUE".
   ///
   /// Computes:
   ///    $$(\int_{elem} w \, |u_{ex} - u_h|^p)^{1/p}$$
   ///
   /// @param[in] p          Real value indicating the exponent of the $L^p$
   ///                       norm. To avoid domain errors p should have a
   ///                       positive value, either finite or infinite.
   /// @param[in] exsol      Coefficient object reproducing the anticipated
   ///                       values of the scalar field, u_ex.
   /// @param[in,out] error  Vector to contain the element-wise $L^p$ errors
   /// @param[in] weight     Optional pointer to a Coefficient object
   ///                       reproducing a weighting function, w.
   /// @param[in] irs        Optional pointer to an array of custom integration
   ///                       rules e.g. higher order than the default rules. If
   ///                       present the array will be indexed by
   ///                       Geometry::Type.
   ///
   /// @note If an array of integration rules is provided through @a irs, be
   ///       sure to include valid rules for each element type that may occur
   ///       in the list of elements.
   ///
   /// @note Quadratures with negative weights (as in some simplex integration
   ///       rules in MFEM) can produce negative integrals even with
   ///       non-negative integrands. To avoid returning negative errors this
   ///       function uses the absolute values of the element-wise integrals.
   ///       This may lead to results which are not entirely consistent with
   ///       such integration rules.
   virtual void ComputeElementLpErrors(const real_t p, Coefficient &exsol,
                                       Vector &error,
                                       Coefficient *weight = NULL,
                                       const IntegrationRule *irs[] = NULL
                                      ) const;

   /// @brief Returns ||u_ex - u_h||_L1 elementwise for H1 or L2 elements
   ///
   /// Compute the $L^1$ error in each element of the mesh and store the
   /// results in the Vector @a error. The result should be of length number of
   /// elements, for example an L2 GridFunction of order zero using map type
   /// @ref map_type_value "VALUE".
   ///
   /// @param[in] exsol      Coefficient object reproducing the anticipated
   ///                       values of the scalar field, u_ex.
   /// @param[in,out] error  Vector to contain the element-wise $L^1$ errors
   /// @param[in] irs        Optional pointer to an array of custom integration
   ///                       rules e.g. higher order than the default rules. If
   ///                       present the array will be indexed by
   ///                       Geometry::Type.
   ///
   /// @note If an array of integration rules is provided through @a irs, be
   ///       sure to include valid rules for each element type that may occur
   ///       in the list of elements.
   ///
   /// @note Quadratures with negative weights (as in some simplex integration
   ///       rules in MFEM) can produce negative integrals even with
   ///       non-negative integrands. To avoid returning negative errors this
   ///       function uses the absolute values of the element-wise integrals.
   ///       This may lead to results which are not entirely consistent with
   ///       such integration rules.
   ///
   /// @note Uses ComputeElementLpError internally. See the
   ///       ComputeElementLpError documentation for generalizations of this
   ///       error computation.
   virtual void ComputeElementL1Errors(Coefficient &exsol,
                                       Vector &error,
                                       const IntegrationRule *irs[] = NULL
                                      ) const
   { ComputeElementLpErrors(1.0, exsol, error, NULL, irs); }

   /// @brief Returns ||u_ex - u_h||_L2 elementwise for H1 or L2 elements
   ///
   /// Compute the $L^2$ error in each element of the mesh and store the results
   /// in the Vector @a error. The result should be of length number of
   /// elements, for example an L2 GridFunction of order zero using map type
   /// @ref map_type_value "VALUE".
   ///
   /// Computes:
   ///    $$(\int_{elem} |u_{ex} - u_h|^2)^{1/2}$$
   ///
   /// @param[in] exsol      Coefficient object reproducing the anticipated
   ///                       values of the scalar field, u_ex.
   /// @param[in,out] error  Vector to contain the element-wise $L^2$ errors
   /// @param[in] irs        Optional pointer to an array of custom integration
   ///                       rules e.g. higher order than the default rules. If
   ///                       present the array will be indexed by
   ///                       Geometry::Type.
   ///
   /// @note If an array of integration rules is provided through @a irs, be
   ///       sure to include valid rules for each element type that may occur
   ///       in the list of elements.
   ///
   /// @note Quadratures with negative weights (as in some simplex integration
   ///       rules in MFEM) can produce negative integrals even with
   ///       non-negative integrands. To avoid returning negative errors this
   ///       function uses the absolute values of the element-wise integrals.
   ///       This may lead to results which are not entirely consistent with
   ///       such integration rules.
   ///
   /// @note Uses ComputeElementLpError internally. See the
   ///       ComputeElementLpError documentation for generalizations of this
   ///       error computation.
   virtual void ComputeElementL2Errors(Coefficient &exsol,
                                       Vector &error,
                                       const IntegrationRule *irs[] = NULL
                                      ) const
   { ComputeElementLpErrors(2.0, exsol, error, NULL, irs); }

   /// @brief Returns Max|u_ex - u_h| elementwise for H1 or L2 elements
   ///
   /// Compute the $L^\infty$ error in each element of the mesh and store the
   /// results in the Vector @a error. The result should be of length number of
   /// elements, for example an L2 GridFunction of order zero using map type
   /// @ref map_type_value "VALUE".
   ///
   /// @param[in] exsol      Coefficient object reproducing the anticipated
   ///                       values of the scalar field, u_ex.
   /// @param[in,out] error  Vector to contain the element-wise $L^\infty$
   ///                       errors
   /// @param[in] irs        Optional pointer to an array of custom integration
   ///                       rules e.g. higher order than the default rules. If
   ///                       present the array will be indexed by
   ///                       Geometry::Type.
   ///
   /// @note If an array of integration rules is provided through @a irs, be
   ///       sure to include valid rules for each element type that may occur
   ///       in the list of elements.
   ///
   /// @note Uses ComputeElementLpError internally. See the
   ///       ComputeElementLpError documentation for generalizations of this
   ///       error computation.
   virtual void ComputeElementMaxErrors(Coefficient &exsol,
                                        Vector &error,
                                        const IntegrationRule *irs[] = NULL
                                       ) const
   { ComputeElementLpErrors(infinity(), exsol, error, NULL, irs); }

   /// @brief Returns ||u_ex - u_h||_Lp for vector fields
   ///
   /// When given a vector weight, compute the pointwise (scalar) error as the
   /// dot product of the vector error with the vector weight. Otherwise, the
   /// scalar error is the l_2 norm of the vector error.
   ///
   /// Computes:
   ///    $$(\sum_{elems} \int_{elem} w \, |scalar\_error|^p)^{1/p}$$
   ///
   /// Where
   ///    $$scalar\_error = |v\_weight \cdot (u_{ex} - u_h)|$$
   /// or
   ///    $$scalar\_error = \sqrt{(u_{ex} - u_h) \cdot (u_{ex} - u_h)}$$
   ///
   /// @param[in] p         Real value indicating the exponent of the $L^p$
   ///                      norm. To avoid domain errors p should have a
   ///                      positive value, either finite or infinite.
   /// @param[in] exsol     VectorCoefficient object reproducing the anticipated
   ///                      values of the vector field, u_ex.
   /// @param[in] weight    Optional pointer to a Coefficient object reproducing
   ///                      a weighting function, w.
   /// @param[in] v_weight  Optional pointer to a VectorCoefficient object
   ///                      reproducing a weighting vector as shown above.
   /// @param[in] irs       Optional pointer to an array of custom integration
   ///                      rules e.g. higher order than the default rules. If
   ///                      present the array will be indexed by Geometry::Type.
   ///
   /// @note If an array of integration rules is provided through @a irs, be
   ///       sure to include valid rules for each element type that may occur
   ///       in the list of elements.
   ///
   /// @note Quadratures with negative weights (as in some simplex integration
   ///       rules in MFEM) can produce negative integrals even with
   ///       non-negative integrands. To avoid returning negative errors this
   ///       function uses the absolute values of the element-wise integrals.
   ///       This may lead to results which are not entirely consistent with
   ///       such integration rules.
   virtual real_t ComputeLpError(const real_t p, VectorCoefficient &exsol,
                                 Coefficient *weight = NULL,
                                 VectorCoefficient *v_weight = NULL,
                                 const IntegrationRule *irs[] = NULL) const;

   /// @brief Returns ||u_ex - u_h||_Lp elementwise for vector fields
   ///
   /// Compute the $L^p$ error in each element of the mesh and store the results
   /// in the Vector @a error. The result should be of length number of
   /// elements, for example an L2 GridFunction of order zero using map type
   /// @ref map_type_value "VALUE".
   ///
   /// Computes:
   ///    $$(\int_{elem} w \, |scalar\_error|^p)^{1/p}$$
   ///
   /// Where
   ///    $$scalar\_error = |v\_weight \cdot (u_{ex} - u_h)|$$
   /// or
   ///    $$scalar\_error = \sqrt{(u_{ex} - u_h) \cdot (u_{ex} - u_h)}$$
   ///
   /// @param[in] p          Real value indicating the exponent of the $L^p$
   ///                       norm. To avoid domain errors p should have a
   ///                       positive value, either finite or infinite.
   /// @param[in] exsol      VectorCoefficient object reproducing the
   ///                       anticipated values of the vector field, u_ex.
   /// @param[in,out] error  Vector to contain the element-wise $L^p$ errors
   /// @param[in] weight     Optional pointer to a Coefficient object
   ///                       reproducing a weighting function, w.
   /// @param[in] v_weight   Optional pointer to a VectorCoefficient object
   ///                       reproducing a weighting vector as shown above.
   /// @param[in] irs        Optional pointer to an array of custom integration
   ///                       rules e.g. higher order than the default rules. If
   ///                       present the array will be indexed by
   ///                       Geometry::Type.
   ///
   /// @note If an array of integration rules is provided through @a irs, be
   ///       sure to include valid rules for each element type that may occur
   ///       in the list of elements.
   ///
   /// @note Quadratures with negative weights (as in some simplex integration
   ///       rules in MFEM) can produce negative integrals even with
   ///       non-negative integrands. To avoid returning negative errors this
   ///       function uses the absolute values of the element-wise integrals.
   ///       This may lead to results which are not entirely consistent with
   ///       such integration rules.
   virtual void ComputeElementLpErrors(const real_t p, VectorCoefficient &exsol,
                                       Vector &error,
                                       Coefficient *weight = NULL,
                                       VectorCoefficient *v_weight = NULL,
                                       const IntegrationRule *irs[] = NULL
                                      ) const;

   /// @brief Returns ||u_ex - u_h||_L1 elementwise for vector fields
   ///
   /// Compute the $L^1$ error in each element of the mesh and store the
   /// results in the Vector @a error. The result should be of length number of
   /// elements, for example an L2 GridFunction of order zero using map type
   /// @ref map_type_value "VALUE".
   ///
   /// Computes:
   ///    $$\int_{elem} |scalar\_error|$$
   ///
   /// Where
   ///    $$scalar\_error = \sqrt{(u_{ex} - u_h) \cdot (u_{ex} - u_h)}$$
   ///
   /// @param[in] exsol      VectorCoefficient object reproducing the
   ///                       anticipated values of the vector field, u_ex.
   /// @param[in,out] error  Vector to contain the element-wise $L^1$ errors
   /// @param[in] irs        Optional pointer to an array of custom integration
   ///                       rules e.g. higher order than the default rules. If
   ///                       present the array will be indexed by
   ///                       Geometry::Type.
   ///
   /// @note If an array of integration rules is provided through @a irs, be
   ///       sure to include valid rules for each element type that may occur
   ///       in the list of elements.
   ///
   /// @note Quadratures with negative weights (as in some simplex integration
   ///       rules in MFEM) can produce negative integrals even with
   ///       non-negative integrands. To avoid returning negative errors this
   ///       function uses the absolute values of the element-wise integrals.
   ///       This may lead to results which are not entirely consistent with
   ///       such integration rules.
   ///
   /// @note Uses ComputeElementLpError internally. See the
   ///       ComputeElementLpError documentation for generalizations of this
   ///       error computation.
   virtual void ComputeElementL1Errors(VectorCoefficient &exsol,
                                       Vector &error,
                                       const IntegrationRule *irs[] = NULL
                                      ) const
   { ComputeElementLpErrors(1.0, exsol, error, NULL, NULL, irs); }

   /// @brief Returns ||u_ex - u_h||_L2 elementwise for vector fields
   ///
   /// Compute the $L^2$ error in each element of the mesh and store the
   /// results in the Vector @a error. The result should be of length number of
   /// elements, for example an L2 GridFunction of order zero using map type
   /// @ref map_type_value "VALUE".
   ///
   /// Computes:
   ///    $$(\int_{elem} |scalar\_error|^2)^{1/2}$$
   ///
   /// Where
   ///    $$scalar\_error = \sqrt{(u_{ex} - u_h) \cdot (u_{ex} - u_h)}$$
   ///
   /// @param[in] exsol      VectorCoefficient object reproducing the
   ///                       anticipated values of the vector field, u_ex.
   /// @param[in,out] error  Vector to contain the element-wise $L^2$ errors
   /// @param[in] irs        Optional pointer to an array of custom integration
   ///                       rules e.g. higher order than the default rules. If
   ///                       present the array will be indexed by
   ///                       Geometry::Type.
   ///
   /// @note If an array of integration rules is provided through @a irs, be
   ///       sure to include valid rules for each element type that may occur
   ///       in the list of elements.
   ///
   /// @note Quadratures with negative weights (as in some simplex integration
   ///       rules in MFEM) can produce negative integrals even with
   ///       non-negative integrands. To avoid returning negative errors this
   ///       function uses the absolute values of the element-wise integrals.
   ///       This may lead to results which are not entirely consistent with
   ///       such integration rules.
   ///
   /// @note Uses ComputeElementLpError internally. See the
   ///       ComputeElementLpError documentation for generalizations of this
   ///       error computation.
   virtual void ComputeElementL2Errors(VectorCoefficient &exsol,
                                       Vector &error,
                                       const IntegrationRule *irs[] = NULL
                                      ) const
   { ComputeElementLpErrors(2.0, exsol, error, NULL, NULL, irs); }

   /// @brief Returns Max|u_ex - u_h| elementwise for vector fields
   ///
   /// Compute the $L^\infty$ error in each element of the mesh and store the
   /// results in the Vector @a error. The result should be of length number of
   /// elements, for example an L2 GridFunction of order zero using map type
   /// @ref map_type_value "VALUE".
   ///
   /// Computes:
   ///    $$max_{elem} |scalar\_error|$$
   ///
   /// Where
   ///    $$scalar\_error = \sqrt{(u_{ex} - u_h) \cdot (u_{ex} - u_h)}$$
   ///
   /// @param[in] exsol      VectorCoefficient object reproducing the
   ///                       anticipated values of the vector field, u_ex.
   /// @param[in,out] error  Vector to contain the element-wise $L^\infty$
   ///                       errors
   /// @param[in] irs        Optional pointer to an array of custom integration
   ///                       rules e.g. higher order than the default rules. If
   ///                       present the array will be indexed by
   ///                       Geometry::Type.
   ///
   /// @note If an array of integration rules is provided through @a irs, be
   ///       sure to include valid rules for each element type that may occur
   ///       in the list of elements.
   ///
   /// @note Uses ComputeElementLpError internally. See the
   ///       ComputeElementLpError documentation for generalizations of this
   ///       error computation.
   ///
   /// @note Computes the maximum magnitude of the difference vector not the
   ///       component-wise maximum difference of the vector fields.
   virtual void ComputeElementMaxErrors(VectorCoefficient &exsol,
                                        Vector &error,
                                        const IntegrationRule *irs[] = NULL
                                       ) const
   { ComputeElementLpErrors(infinity(), exsol, error, NULL, NULL, irs); }

   virtual void ComputeFlux(BilinearFormIntegrator &blfi,
                            GridFunction &flux,
                            bool wcoef = true, int subdomain = -1);

   /// Redefine '=' for GridFunction = constant.
   GridFunction &operator=(real_t value);

   /// Copy the data from @a v.
   /** The size of @a v must be equal to the size of the associated
       FiniteElementSpace #fes. */
   GridFunction &operator=(const Vector &v);

   /// Transform by the Space UpdateMatrix (e.g., on Mesh change).
   virtual void Update();

   /** Return update counter, similar to Mesh::GetSequence(). Used to
       check if it is up to date with the space. */
   long GetSequence() const { return fes_sequence; }

   FiniteElementSpace *FESpace() { return fes; }
   const FiniteElementSpace *FESpace() const { return fes; }

   /// Associate a new FiniteElementSpace with the GridFunction.
   /** The GridFunction is resized using the SetSize() method. */
   virtual void SetSpace(FiniteElementSpace *f);

   using Vector::MakeRef;

   /** @brief Make the GridFunction reference external data on a new
       FiniteElementSpace. */
   /** This method changes the FiniteElementSpace associated with the
       GridFunction and sets the pointer @a v as external data in the
       GridFunction. */
   virtual void MakeRef(FiniteElementSpace *f, real_t *v);

   /** @brief Make the GridFunction reference external data on a new
       FiniteElementSpace. */
   /** This method changes the FiniteElementSpace associated with the
       GridFunction and sets the data of the Vector @a v (plus the @a v_offset)
       as external data in the GridFunction.
       @note This version of the method will also perform bounds checks when
       the build option MFEM_DEBUG is enabled. */
   virtual void MakeRef(FiniteElementSpace *f, Vector &v, int v_offset);

   /** @brief Associate a new FiniteElementSpace and new true-dof data with the
       GridFunction. */
   /** - If the prolongation matrix of @a f is trivial (i.e. its method
         FiniteElementSpace::GetProlongationMatrix() returns NULL), then the
         method MakeRef() is called with the same arguments.
       - Otherwise, the method SetSpace() is called with argument @a f.
       - The internal true-dof vector is set to reference @a tv. */
   void MakeTRef(FiniteElementSpace *f, real_t *tv);

   /** @brief Associate a new FiniteElementSpace and new true-dof data with the
       GridFunction. */
   /** - If the prolongation matrix of @a f is trivial (i.e. its method
         FiniteElementSpace::GetProlongationMatrix() returns NULL), this method
         calls MakeRef() with the same arguments.
       - Otherwise, this method calls SetSpace() with argument @a f.
       - The internal true-dof vector is set to reference the sub-vector of
         @a tv starting at the offset @a tv_offset. */
   void MakeTRef(FiniteElementSpace *f, Vector &tv, int tv_offset);

   /// Save the GridFunction to an output stream.
   virtual void Save(std::ostream &out) const;

   /// Save the GridFunction to a file. The given @a precision will be used for
   /// ASCII output.
   virtual void Save(const char *fname, int precision=16) const;

#ifdef MFEM_USE_ADIOS2
   /// Save the GridFunction to a binary output stream using adios2 bp format.
   virtual void Save(adios2stream &out, const std::string& variable_name,
                     const adios2stream::data_type
                     type = adios2stream::data_type::point_data) const;
#endif

   /** @brief Write the GridFunction in VTK format. Note that Mesh::PrintVTK
       must be called first. The parameter ref > 0 must match the one used in
       Mesh::PrintVTK. */
   void SaveVTK(std::ostream &out, const std::string &field_name, int ref);

#ifdef MFEM_USE_HDF5
   /// @brief Save the GridFunction in %VTKHDF format.
   ///
   /// If @a high-order is true, then @a ref controls the order of output. If
   /// @a ref is -1, then the order of the grid function will be used.
   ///
   /// If @a high-order is false, then low-order output will be used. @a ref
   /// controls the number of mesh refinements; if @a ref is -1, no refinements
   /// will be performed.
   void SaveVTKHDF(const std::string &fname, const std::string &name="u",
                   bool high_order=true, int ref=-1);
#endif

   /** @brief Write the GridFunction in STL format. Note that the mesh dimension
       must be 2 and that quad elements will be broken into two triangles.*/
   void SaveSTL(std::ostream &out, int TimesToRefine = 1);

<<<<<<< HEAD
   /** @name Bounds of the gridfunction
       \brief Piecewise linear bounds of bases can be used to compute bounds on the grid function in each element. The bounds for the bases are stored in \ref PLBound based on the following parameters:

       (i) @b nb: number of bases/nodes in 1D (i.e. polynomial order+1),

       (ii) @b b_type: bases type, 0 - Lagrange interpolants on Gauss-Legendre nodes, 1 - Lagrange interpolants on Gauss-Lobatto-Legendre nodes, and
       2 - Positive/Bernstein bases on uniformly distributed nodes,

       (iii) @b ncp: number of control points used to construct the
       piecewise linear bounds

       (iv) @b cp_type: control point distribution. 0 - GL + end-points,
                        1 - Chebyshev.

       Note: @b nb and @b b_type are infered directly from the grid-function.

       If the user does not specify @b ncp and @b cp_type, the minimum value of
       @b ncp is used that would bound the bases for the @b cp_type. We default
       to @b cp_type = 0 as it requires fewer number of points to bound the bases. Typically, @b ncp = 2 @b nb is sufficient to get fairly compact bounds, and increasing @b ncp results in tighter bounds.

       Finally, only tensor-product elements are currently supported.

       For more technical details see:
       Mittal et al., "General Field Evaluation in High-Order Meshes on GPUs" &
       Dzanic et al., "A method for bounding high-order finite element
       functions: Applications to mesh validity and bounds-preserving limiters".
    */
   ///@{
   /// Struct to store piecewise linear bounds on the bases.
   struct PLBound
   {
      int nb; // #mesh nodes in 1D
      int ncp; // #control points in 1D
      int b_type; // bases type: 0 - GL, 1 - GLL, 2 - Bernstein
      int cp_type; // control points type: 0 - GL+Ends, 1 - Chebyshev
      bool proj = true; // Use linear projection to compute bounds.
      real_t tol = 0.0; // offset bounds to avoid round-off errors
      Vector nodes, weights, control_points;
      DenseMatrix lbound, ubound; // nb x ncp matrices with bounds of all bases
      // Some auxillary storage for computing the bounds with Bernstein
      DenseMatrix basisMatNodes; // Bernstein bases at equispaced nodes
      DenseMatrix basisMatInt;   // Bernstein bases at GLL nodes
      Vector nodes_int, weights_int; // Integration nodes and weights
      DenseMatrix basisMatLU;    // Used to compute LU factors for Bernstein
      LUFactors lu;
      Array<int> lu_ip;

      // stores min_ncp for nb = 2..12 for Lagrange interpolants on GL nodes
      // with GL+end points and Chebyshev points as control points
      static constexpr int min_ncp_gl_x[2][11]= {{3,5,6,8,9,10,11,11,12,13,14},
         {3,5,8,9,11,12,14,15,17,18,20}
      };

      // stores min_ncp for nb = 2..12 for Lagrange interpolants on GLL nodes
      // with GL+end points and Chebyshev points as control points
      static constexpr int min_ncp_gll_x[2][11]= {{3,5,7,8,9,10,12,13,14,15,16},
         {3,5,8,10,12,13,15,17,19,21,22}
      };

      // stores min_ncp for nb = 2..12 for Bernstein bases with GL+end points
      // and Chebyshev points as control points
      static constexpr int min_ncp_pos_x[2][11]= {{3,5,7,8,8,9,10,10,11,12,13},
         {3,5,8,9,11,12,13,13,14,15,16}
      };

      int GetMinimumPointsForGivenBases(int nb_i, int b_type_i, int cp_type_i);

      void Print(std::ostream &outp = mfem::out)
      {
         outp << "PLBound nb: " << nb << std::endl;
         outp << "PLBound ncp: " << ncp << std::endl;
         outp << "PLBound b_type: " << b_type << std::endl;
         outp << "PLBound cp_type: " << cp_type << std::endl;
         outp << "Print nodes: " << std::endl;
         nodes.Print(outp);
         outp << "Print weights: " << std::endl;
         weights.Print(outp);
         outp << "Print control_points: " << std::endl;
         control_points.Print(outp);
         outp << "Print lower bounds: " << std::endl;
         lbound.Print(outp);
         outp << "Print upper bounds: " << std::endl;
         ubound.Print(outp);
      }
   };

=======
   /** @name Methods to compute bounds on the grid function
       \brief See bounds.hpp for \ref PLBound that constructs piecewise linear
       bounds for a given set of bases. These piecewise bounds can be used to compute bounds on a grid function. Currently tensor-product elements are
       supported with Lagrange interpolants on Gauss Legendre nodes and Gauss Lobatto Legendre nodes, and Bernstein bases.
    */
   ///@{
>>>>>>> 0648e50e
   /// Computes the \ref PLBound for the gridfunction with number of control
   /// points based on @a ref_factor, and returns the overall bounds for each
   /// vdim (across all elements) in @b lower and @b upper. We also return the
   /// PLBound object used to compute the bounds.
   /// We compute the bounds for each vdim if @a vdim < 1.
   /// Note: For most cases, this method/interface will be sufficient.
   virtual PLBound GetBounds(Vector &lower, Vector &upper,
                             const int ref_factor=1, const int vdim=-1);

   /// Computes the \ref PLBound for the gridfunction with number of control
   /// points based on @a ref_factor, and returns the bounds for each element
   /// ordered byVDim:
   /// lower_{0,0}, lower_{1,0}, ..., lower_{ne-1,0},
   /// lower_{0,1}, ..., lower_{ne-1,vdim-1}. We also return the
   /// PLBound object used to compute the bounds.
   /// We compute the bounds for each vdim if @a vdim < 1.
   PLBound GetElementBounds(Vector &lower, Vector &upper,
                            const int ref_factor=1, const int vdim=-1);

<<<<<<< HEAD
   /// Method to compute piecewise linear bounds of the bases.
   /// See \ref PLBound for documentation of @b ncp and @b cp_type.
   /// Use the returned @b PLBound with \ref GetElementBounds.
   /// Note: This interace is provided for advanced use-case where the user
   /// wants to compute the bounds with specific number of control points.
   PLBound GetPLBound(int ncp = -1, int cp_type = 0);

   /// Compute piecewise linear bounds on the given element at the grid of
   /// [plb.ncp x plb.ncp x plb.ncp] control points for each of the vdim
   /// components of the gridfunction.
   void GetElementBoundsAtControlPoints(const int elem, PLBound &plb,
=======
   /// Compute piecewise linear bounds on the given element at the grid of
   /// [plb.ncp x plb.ncp x plb.ncp] control points for each of the vdim
   /// components of the gridfunction.
   void GetElementBoundsAtControlPoints(const int elem, const PLBound &plb,
>>>>>>> 0648e50e
                                        Vector &lower, Vector &upper,
                                        const int vdim = -1);

   /// Compute bounds on the grid function for the given element.
   /// The bounds are stored in @b lower and @b upper.
<<<<<<< HEAD
   void GetElementBounds(const int elem, PLBound &plb,
=======
   void GetElementBounds(const int elem, const PLBound &plb,
>>>>>>> 0648e50e
                         Vector &lower, Vector &upper,
                         const int vdim = -1);

   /// Compute bounds on the grid function for all the elements. The bounds
   /// are returned in @b lower and @b upper, ordered byVDim:
   /// lower_{0,0}, lower_{1,0}, ..., lower_{ne-1,0},
   /// lower_{0,1}, ..., lower_{ne-1,vdim-1}
<<<<<<< HEAD
   void GetElementBounds(PLBound &plb, Vector &lower, Vector &upper,
=======
   void GetElementBounds(const PLBound &plb, Vector &lower, Vector &upper,
>>>>>>> 0648e50e
                         const int vdim=-1);
   ///@}

   /// Destroys grid function.
   virtual ~GridFunction() { Destroy(); }

<<<<<<< HEAD
private:
   /// The next few functions are helper functions used with the \ref PLBound
   /// to compute bounds on the gridfunction.

   /// Compute piecewise linear bounds for the lexicographically-ordered
   /// coefficients in @a coeff in 1D.
   void Get1DBounds(PLBound &plb, Vector &coeff,
                    Vector &intmin, Vector &intmax);

   /// Compute piecewise linear bounds for the lexicographically-ordered
   /// coefficients in @a coeff in 2D.
   void Get2DBounds(PLBound &plb, Vector &coeff,
                    Vector &intmin, Vector &intmax);

   /// Compute piecewise linear bounds for the lexicographically-ordered
   /// coefficients in @a coeff in 3D.
   void Get3DBounds(PLBound &plb, Vector &coeff,
                    Vector &intmin, Vector &intmax);

   /// Compute piecewise linear bounds for the lexicographically-ordered
   /// coefficients in @a coeff in 1D/2D/3D.
   void GetnDBounds(int rdim, PLBound &plb, Vector &coeff,
                    Vector &intmin, Vector &intmax);

   /// Setup PLBounds given nb, ncp, b_type, cp_type.
   void SetupPLBounds(const int nb, const int ncp,
                      const int b_type, const int cp_type, const real_t tol,
                      Vector &nodex, Vector &nodew, Vector &intx,
                      DenseMatrix &lbound, DenseMatrix &ubound);

   /// Setup matrix used to compute values at given 1D locations in [0,1]
   /// for Bernstein bases.
   void SetupBernsteinBasisMat(DenseMatrix &basisMat, Vector &nodes);
};

=======
>>>>>>> 0648e50e
/** Overload operator<< for std::ostream and GridFunction; valid also for the
    derived class ParGridFunction */
std::ostream &operator<<(std::ostream &out, const GridFunction &sol);

/// Class used to specify how the jump terms in
/// GridFunction::ComputeDGFaceJumpError are scaled.
class JumpScaling
{
public:
   enum JumpScalingType
   {
      CONSTANT,
      ONE_OVER_H,
      P_SQUARED_OVER_H
   };
private:
   real_t nu;
   JumpScalingType type;
public:
   JumpScaling(real_t nu_=1.0, JumpScalingType type_=CONSTANT)
      : nu(nu_), type(type_) { }
   real_t Eval(real_t h, int p) const
   {
      real_t val = nu;
      if (type != CONSTANT) { val /= h; }
      if (type == P_SQUARED_OVER_H) { val *= p*p; }
      return val;
   }
};

/// Overload operator<< for std::ostream and QuadratureFunction.
std::ostream &operator<<(std::ostream &out, const QuadratureFunction &qf);


real_t ZZErrorEstimator(BilinearFormIntegrator &blfi,
                        GridFunction &u,
                        GridFunction &flux,
                        Vector &error_estimates,
                        Array<int> *aniso_flags = NULL,
                        int with_subdomains = 1,
                        bool with_coeff = false);

/// Defines the global tensor product polynomial space used by NewZZErorrEstimator
/**
 *  See BoundingBox(...) for a description of @a angle and @a midpoint
 */
void TensorProductLegendre(int dim,                      // input
                           int order,                    // input
                           const Vector &x_in,           // input
                           const Vector &xmax,           // input
                           const Vector &xmin,           // input
                           Vector &poly,                 // output
                           real_t angle=0.0,             // input (optional)
                           const Vector *midpoint=NULL); // input (optional)

/// Defines the bounding box for the face patches used by NewZZErorrEstimator
/**
 *  By default, BoundingBox(...) computes the parameters of a minimal bounding box
 *  for the given @a face_patch that is aligned with the physical (i.e. global)
 *  Cartesian axes. This means that the size of the bounding box will depend on the
 *  orientation of the patch. It is better to construct an orientation-independent box.
 *  This is implemented for 2D patches. The parameters @a angle and @a midpoint encode
 *  the necessary additional geometric information.
 *
 *      @a iface     : Index of the face that the patch corresponds to.
 *                     This is used to compute @a angle and @a midpoint.
 *
 *      @a angle     : The angle the patch face makes with the x-axis.
 *      @a midpoint  : The midpoint of the face.
 */
void BoundingBox(const Array<int> &face_patch, // input
                 FiniteElementSpace *ufes,     // input
                 int order,                    // input
                 Vector &xmin,                 // output
                 Vector &xmax,                 // output
                 real_t &angle,                // output
                 Vector &midpoint,             // output
                 int iface=-1);                // input (optional)

/// A ``true'' ZZ error estimator that uses face-based patches for flux reconstruction.
/**
 *  Only two-element face patches are ever used:
 *   - For conforming faces, the face patch consists of its two neighboring elements.
 *   - In the non-conforming setting, only the face patches associated to fine-scale
 *     element faces are used. These face patches always consist of two elements
 *     delivered by mesh::GetFaceElements(Face, *Elem1, *Elem2).
 */
real_t LSZZErrorEstimator(BilinearFormIntegrator &blfi,         // input
                          GridFunction &u,                      // input
                          Vector &error_estimates,              // output
                          bool subdomain_reconstruction = true, // input (optional)
                          bool with_coeff = false,              // input (optional)
                          real_t tichonov_coeff = 0.0);         // input (optional)

/// Compute the Lp distance between two grid functions on the given element.
real_t ComputeElementLpDistance(real_t p, int i,
                                GridFunction& gf1, GridFunction& gf2);


/// Class used for extruding scalar GridFunctions
class ExtrudeCoefficient : public Coefficient
{
private:
   int n;
   Mesh *mesh_in;
   Coefficient &sol_in;
public:
   ExtrudeCoefficient(Mesh *m, Coefficient &s, int n_)
      : n(n_), mesh_in(m), sol_in(s) { }
   real_t Eval(ElementTransformation &T, const IntegrationPoint &ip) override;
   virtual ~ExtrudeCoefficient() { }
};

/// Extrude a scalar 1D GridFunction, after extruding the mesh with Extrude1D.
GridFunction *Extrude1DGridFunction(Mesh *mesh, Mesh *mesh2d,
                                    GridFunction *sol, const int ny);

} // namespace mfem

#endif<|MERGE_RESOLUTION|>--- conflicted
+++ resolved
@@ -1566,101 +1566,12 @@
        must be 2 and that quad elements will be broken into two triangles.*/
    void SaveSTL(std::ostream &out, int TimesToRefine = 1);
 
-<<<<<<< HEAD
-   /** @name Bounds of the gridfunction
-       \brief Piecewise linear bounds of bases can be used to compute bounds on the grid function in each element. The bounds for the bases are stored in \ref PLBound based on the following parameters:
-
-       (i) @b nb: number of bases/nodes in 1D (i.e. polynomial order+1),
-
-       (ii) @b b_type: bases type, 0 - Lagrange interpolants on Gauss-Legendre nodes, 1 - Lagrange interpolants on Gauss-Lobatto-Legendre nodes, and
-       2 - Positive/Bernstein bases on uniformly distributed nodes,
-
-       (iii) @b ncp: number of control points used to construct the
-       piecewise linear bounds
-
-       (iv) @b cp_type: control point distribution. 0 - GL + end-points,
-                        1 - Chebyshev.
-
-       Note: @b nb and @b b_type are infered directly from the grid-function.
-
-       If the user does not specify @b ncp and @b cp_type, the minimum value of
-       @b ncp is used that would bound the bases for the @b cp_type. We default
-       to @b cp_type = 0 as it requires fewer number of points to bound the bases. Typically, @b ncp = 2 @b nb is sufficient to get fairly compact bounds, and increasing @b ncp results in tighter bounds.
-
-       Finally, only tensor-product elements are currently supported.
-
-       For more technical details see:
-       Mittal et al., "General Field Evaluation in High-Order Meshes on GPUs" &
-       Dzanic et al., "A method for bounding high-order finite element
-       functions: Applications to mesh validity and bounds-preserving limiters".
-    */
-   ///@{
-   /// Struct to store piecewise linear bounds on the bases.
-   struct PLBound
-   {
-      int nb; // #mesh nodes in 1D
-      int ncp; // #control points in 1D
-      int b_type; // bases type: 0 - GL, 1 - GLL, 2 - Bernstein
-      int cp_type; // control points type: 0 - GL+Ends, 1 - Chebyshev
-      bool proj = true; // Use linear projection to compute bounds.
-      real_t tol = 0.0; // offset bounds to avoid round-off errors
-      Vector nodes, weights, control_points;
-      DenseMatrix lbound, ubound; // nb x ncp matrices with bounds of all bases
-      // Some auxillary storage for computing the bounds with Bernstein
-      DenseMatrix basisMatNodes; // Bernstein bases at equispaced nodes
-      DenseMatrix basisMatInt;   // Bernstein bases at GLL nodes
-      Vector nodes_int, weights_int; // Integration nodes and weights
-      DenseMatrix basisMatLU;    // Used to compute LU factors for Bernstein
-      LUFactors lu;
-      Array<int> lu_ip;
-
-      // stores min_ncp for nb = 2..12 for Lagrange interpolants on GL nodes
-      // with GL+end points and Chebyshev points as control points
-      static constexpr int min_ncp_gl_x[2][11]= {{3,5,6,8,9,10,11,11,12,13,14},
-         {3,5,8,9,11,12,14,15,17,18,20}
-      };
-
-      // stores min_ncp for nb = 2..12 for Lagrange interpolants on GLL nodes
-      // with GL+end points and Chebyshev points as control points
-      static constexpr int min_ncp_gll_x[2][11]= {{3,5,7,8,9,10,12,13,14,15,16},
-         {3,5,8,10,12,13,15,17,19,21,22}
-      };
-
-      // stores min_ncp for nb = 2..12 for Bernstein bases with GL+end points
-      // and Chebyshev points as control points
-      static constexpr int min_ncp_pos_x[2][11]= {{3,5,7,8,8,9,10,10,11,12,13},
-         {3,5,8,9,11,12,13,13,14,15,16}
-      };
-
-      int GetMinimumPointsForGivenBases(int nb_i, int b_type_i, int cp_type_i);
-
-      void Print(std::ostream &outp = mfem::out)
-      {
-         outp << "PLBound nb: " << nb << std::endl;
-         outp << "PLBound ncp: " << ncp << std::endl;
-         outp << "PLBound b_type: " << b_type << std::endl;
-         outp << "PLBound cp_type: " << cp_type << std::endl;
-         outp << "Print nodes: " << std::endl;
-         nodes.Print(outp);
-         outp << "Print weights: " << std::endl;
-         weights.Print(outp);
-         outp << "Print control_points: " << std::endl;
-         control_points.Print(outp);
-         outp << "Print lower bounds: " << std::endl;
-         lbound.Print(outp);
-         outp << "Print upper bounds: " << std::endl;
-         ubound.Print(outp);
-      }
-   };
-
-=======
    /** @name Methods to compute bounds on the grid function
        \brief See bounds.hpp for \ref PLBound that constructs piecewise linear
        bounds for a given set of bases. These piecewise bounds can be used to compute bounds on a grid function. Currently tensor-product elements are
        supported with Lagrange interpolants on Gauss Legendre nodes and Gauss Lobatto Legendre nodes, and Bernstein bases.
     */
    ///@{
->>>>>>> 0648e50e
    /// Computes the \ref PLBound for the gridfunction with number of control
    /// points based on @a ref_factor, and returns the overall bounds for each
    /// vdim (across all elements) in @b lower and @b upper. We also return the
@@ -1680,34 +1591,16 @@
    PLBound GetElementBounds(Vector &lower, Vector &upper,
                             const int ref_factor=1, const int vdim=-1);
 
-<<<<<<< HEAD
-   /// Method to compute piecewise linear bounds of the bases.
-   /// See \ref PLBound for documentation of @b ncp and @b cp_type.
-   /// Use the returned @b PLBound with \ref GetElementBounds.
-   /// Note: This interace is provided for advanced use-case where the user
-   /// wants to compute the bounds with specific number of control points.
-   PLBound GetPLBound(int ncp = -1, int cp_type = 0);
-
-   /// Compute piecewise linear bounds on the given element at the grid of
-   /// [plb.ncp x plb.ncp x plb.ncp] control points for each of the vdim
-   /// components of the gridfunction.
-   void GetElementBoundsAtControlPoints(const int elem, PLBound &plb,
-=======
    /// Compute piecewise linear bounds on the given element at the grid of
    /// [plb.ncp x plb.ncp x plb.ncp] control points for each of the vdim
    /// components of the gridfunction.
    void GetElementBoundsAtControlPoints(const int elem, const PLBound &plb,
->>>>>>> 0648e50e
                                         Vector &lower, Vector &upper,
                                         const int vdim = -1);
 
    /// Compute bounds on the grid function for the given element.
    /// The bounds are stored in @b lower and @b upper.
-<<<<<<< HEAD
-   void GetElementBounds(const int elem, PLBound &plb,
-=======
    void GetElementBounds(const int elem, const PLBound &plb,
->>>>>>> 0648e50e
                          Vector &lower, Vector &upper,
                          const int vdim = -1);
 
@@ -1715,55 +1608,14 @@
    /// are returned in @b lower and @b upper, ordered byVDim:
    /// lower_{0,0}, lower_{1,0}, ..., lower_{ne-1,0},
    /// lower_{0,1}, ..., lower_{ne-1,vdim-1}
-<<<<<<< HEAD
-   void GetElementBounds(PLBound &plb, Vector &lower, Vector &upper,
-=======
    void GetElementBounds(const PLBound &plb, Vector &lower, Vector &upper,
->>>>>>> 0648e50e
                          const int vdim=-1);
    ///@}
 
    /// Destroys grid function.
    virtual ~GridFunction() { Destroy(); }
-
-<<<<<<< HEAD
-private:
-   /// The next few functions are helper functions used with the \ref PLBound
-   /// to compute bounds on the gridfunction.
-
-   /// Compute piecewise linear bounds for the lexicographically-ordered
-   /// coefficients in @a coeff in 1D.
-   void Get1DBounds(PLBound &plb, Vector &coeff,
-                    Vector &intmin, Vector &intmax);
-
-   /// Compute piecewise linear bounds for the lexicographically-ordered
-   /// coefficients in @a coeff in 2D.
-   void Get2DBounds(PLBound &plb, Vector &coeff,
-                    Vector &intmin, Vector &intmax);
-
-   /// Compute piecewise linear bounds for the lexicographically-ordered
-   /// coefficients in @a coeff in 3D.
-   void Get3DBounds(PLBound &plb, Vector &coeff,
-                    Vector &intmin, Vector &intmax);
-
-   /// Compute piecewise linear bounds for the lexicographically-ordered
-   /// coefficients in @a coeff in 1D/2D/3D.
-   void GetnDBounds(int rdim, PLBound &plb, Vector &coeff,
-                    Vector &intmin, Vector &intmax);
-
-   /// Setup PLBounds given nb, ncp, b_type, cp_type.
-   void SetupPLBounds(const int nb, const int ncp,
-                      const int b_type, const int cp_type, const real_t tol,
-                      Vector &nodex, Vector &nodew, Vector &intx,
-                      DenseMatrix &lbound, DenseMatrix &ubound);
-
-   /// Setup matrix used to compute values at given 1D locations in [0,1]
-   /// for Bernstein bases.
-   void SetupBernsteinBasisMat(DenseMatrix &basisMat, Vector &nodes);
 };
 
-=======
->>>>>>> 0648e50e
 /** Overload operator<< for std::ostream and GridFunction; valid also for the
     derived class ParGridFunction */
 std::ostream &operator<<(std::ostream &out, const GridFunction &sol);
