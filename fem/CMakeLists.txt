# Copyright (c) 2010-2020, Lawrence Livermore National Security, LLC. Produced
# at the Lawrence Livermore National Laboratory. All Rights reserved. See files
# LICENSE and NOTICE for details. LLNL-CODE-806117.
#
# This file is part of the MFEM library. For more information and source code
# availability visit https://mfem.org.
#
# MFEM is free software; you can redistribute it and/or modify it under the
# terms of the BSD-3 license. We welcome feedback and contributions, see file
# CONTRIBUTING.md for details.

set(SRCS
  bilinearform.cpp
  bilinearform_ext.cpp
  bilininteg.cpp
  bilininteg_convection.cpp
  bilininteg_dgtrace.cpp
  bilininteg_diffusion.cpp
  bilininteg_divergence.cpp
  bilininteg_gradient.cpp
  bilininteg_mass.cpp
  bilininteg_vecdiffusion.cpp
  bilininteg_vecmass.cpp
  bilininteg_hcurl.cpp
  coefficient.cpp
  complex_fem.cpp
  datacollection.cpp
  eltrans.cpp
  estimators.cpp
  fe.cpp
  fe_coll.cpp
  fespace.cpp
  geom.cpp
  gridfunc.cpp
  hybridization.cpp
  intrules.cpp
  linearform.cpp
  lininteg.cpp
  mgbilinearform.cpp
  nonlinearform.cpp
  nonlinearform_ext.cpp
  nonlininteg.cpp
  spacehierarchy.cpp
  nonlininteg_vectorconvection.cpp
  quadinterpolator.cpp
  restriction.cpp
  staticcond.cpp
  tmop.cpp
  tmop_tools.cpp
  gslib.cpp
  transfer.cpp
  )

set(HDRS
  bilinearform.hpp
  bilinearform_ext.hpp
  bilininteg.hpp
  coefficient.hpp
  complex_fem.hpp
  datacollection.hpp
  eltrans.hpp
  estimators.hpp
  fe.hpp
  fe_coll.hpp
  fem.hpp
  fespace.hpp
  geom.hpp
  gridfunc.hpp
  hybridization.hpp
  intrules.hpp
  linearform.hpp
  lininteg.hpp
  mgbilinearform.hpp
  nonlinearform.hpp
  nonlinearform_ext.hpp
  nonlininteg.hpp
<<<<<<< HEAD
  spacehierarchy.hpp
=======
  quadinterpolator.hpp
  restriction.hpp
>>>>>>> 15d3f6b5
  staticcond.hpp
  tbilinearform.hpp
  tbilininteg.hpp
  tcoefficient.hpp
  teltrans.hpp
  tevaluator.hpp
  tfe.hpp
  tfespace.hpp
  tintrules.hpp
  tmop.hpp
  tmop_tools.hpp
  gslib.hpp
  transfer.hpp
  )

if (MFEM_USE_SIDRE)
  list(APPEND SRCS sidredatacollection.cpp)
  list(APPEND HDRS sidredatacollection.hpp)
endif()

if (MFEM_USE_CONDUIT)
  list(APPEND SRCS conduitdatacollection.cpp)
  list(APPEND HDRS conduitdatacollection.hpp)
endif()

if (MFEM_USE_MPI)
  list(APPEND SRCS
    pbilinearform.cpp
    pfespace.cpp
    pgridfunc.cpp
    plinearform.cpp
    pmgbilinearform.cpp
    pnonlinearform.cpp)
  # If this list (HDRS -> HEADERS) is used for install, we probably want the
  # headers added all the time.
  list(APPEND HDRS
    pbilinearform.hpp
    pfespace.hpp
    pgridfunc.hpp
    plinearform.hpp
    pmgbilinearform.hpp
    pnonlinearform.hpp)
endif()

if (MFEM_USE_CEED)
   list(APPEND SRCS
     libceed/ceed.cpp
     libceed/diffusion.cpp
     libceed/mass.cpp)
   list(APPEND HDRS
     libceed/ceed.hpp
     libceed/diffusion.hpp
     libceed/mass.hpp)
endif()

convert_filenames_to_full_paths(SRCS)
convert_filenames_to_full_paths(HDRS)

set(SOURCES ${SOURCES} ${SRCS} PARENT_SCOPE)
set(HEADERS ${HEADERS} ${HDRS} PARENT_SCOPE)<|MERGE_RESOLUTION|>--- conflicted
+++ resolved
@@ -74,12 +74,9 @@
   nonlinearform.hpp
   nonlinearform_ext.hpp
   nonlininteg.hpp
-<<<<<<< HEAD
-  spacehierarchy.hpp
-=======
   quadinterpolator.hpp
   restriction.hpp
->>>>>>> 15d3f6b5
+  spacehierarchy.hpp
   staticcond.hpp
   tbilinearform.hpp
   tbilininteg.hpp
