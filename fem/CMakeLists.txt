--- conflicted
+++ resolved
@@ -106,11 +106,6 @@
   nonlinearform_ext.cpp
   nonlininteg.cpp
   fespacehierarchy.cpp
-<<<<<<< HEAD
-  nonlininteg_vectorconvection.cpp
-  nonlininteg_vectorconvection_mf.cpp
-=======
->>>>>>> 8447e627
   qfunction.cpp
   qinterp/det.cpp
   qinterp/eval_by_nodes.cpp
@@ -118,11 +113,6 @@
   qinterp/eval_hdiv.cpp
   qinterp/grad_by_nodes.cpp
   qinterp/grad_by_vdim.cpp
-<<<<<<< HEAD
-  qinterp/grad_phys_by_nodes.cpp
-  qinterp/grad_phys_by_vdim.cpp
-=======
->>>>>>> 8447e627
   qspace.cpp
   quadinterpolator.cpp
   quadinterpolator_face.cpp
@@ -240,10 +230,6 @@
   nonlinearform_ext.hpp
   nonlininteg.hpp
   qfunction.hpp
-<<<<<<< HEAD
-  qinterp/dispatch.hpp
-=======
->>>>>>> 8447e627
   qinterp/eval.hpp
   qinterp/eval_hdiv.hpp
   qinterp/grad.hpp
