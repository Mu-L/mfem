# Copyright (c) 2010, Lawrence Livermore National Security, LLC. Produced at the
# Lawrence Livermore National Laboratory. LLNL-CODE-443211. All Rights reserved.
# See file COPYRIGHT for details.
#
# This file is part of the MFEM library. For more information and source code
# availability see http://mfem.org.
#
# MFEM is free software; you can redistribute it and/or modify it under the
# terms of the GNU Lesser General Public License (as published by the Free
# Software Foundation) version 2.1 dated February 1999.

set(SRCS
  bilinearform.cpp
  bilininteg.cpp
  coefficient.cpp
  datacollection.cpp
  eltrans.cpp
  estimators.cpp
  fe.cpp
  fe_coll.cpp
  fespace.cpp
  geom.cpp
  gridfunc.cpp
  hybridization.cpp
  intrules.cpp
  linearform.cpp
  lininteg.cpp
  nonlinearform.cpp
  nonlininteg.cpp
  staticcond.cpp
<<<<<<< HEAD
  NSnonlininteg.cpp
=======
  tmop.cpp
>>>>>>> 917bd07d
  )

set(HDRS
  bilinearform.hpp
  bilininteg.hpp
  coefficient.hpp
  datacollection.hpp
  eltrans.hpp
  estimators.hpp
  fe.hpp
  fe_coll.hpp
  fem.hpp
  fespace.hpp
  geom.hpp
  gridfunc.hpp
  hybridization.hpp
  intrules.hpp
  linearform.hpp
  lininteg.hpp
  nonlinearform.hpp
  nonlininteg.hpp
  staticcond.hpp
  tbilinearform.hpp
  tbilininteg.hpp
  tcoefficient.hpp
  teltrans.hpp
  tevaluator.hpp
  tfe.hpp
  tfespace.hpp
  tintrules.hpp
<<<<<<< HEAD
  NSnonlininteg.hpp
=======
  tmop.hpp
>>>>>>> 917bd07d
  )

if (MFEM_USE_SIDRE)
  list(APPEND SRCS sidredatacollection.cpp)
  list(APPEND HDRS sidredatacollection.hpp)
endif()

if (MFEM_USE_CONDUIT)
  list(APPEND SRCS conduitdatacollection.cpp)
  list(APPEND HDRS conduitdatacollection.hpp)
endif()

if (MFEM_USE_MPI)
  list(APPEND SRCS
    pbilinearform.cpp
    pfespace.cpp
    pgridfunc.cpp
    plinearform.cpp
    pnonlinearform.cpp)
  # If this list (HDRS -> HEADERS) is used for install, we probably want the
  # headers added all the time.
  list(APPEND HDRS
    pbilinearform.hpp
    pfespace.hpp
    pgridfunc.hpp
    plinearform.hpp
    pnonlinearform.hpp)
endif()

if (MFEM_USE_SCOREC)
  list(APPEND SRCS gridfunc_pumi.cpp)
  list(APPEND HDRS gridfunc_pumi.hpp)
endif()

convert_filenames_to_full_paths(SRCS)
convert_filenames_to_full_paths(HDRS)

set(SOURCES ${SOURCES} ${SRCS} PARENT_SCOPE)
set(HEADERS ${HEADERS} ${HDRS} PARENT_SCOPE)<|MERGE_RESOLUTION|>--- conflicted
+++ resolved
@@ -28,11 +28,8 @@
   nonlinearform.cpp
   nonlininteg.cpp
   staticcond.cpp
-<<<<<<< HEAD
+  tmop.cpp
   NSnonlininteg.cpp
-=======
-  tmop.cpp
->>>>>>> 917bd07d
   )
 
 set(HDRS
@@ -63,11 +60,8 @@
   tfe.hpp
   tfespace.hpp
   tintrules.hpp
-<<<<<<< HEAD
+  tmop.hpp
   NSnonlininteg.hpp
-=======
-  tmop.hpp
->>>>>>> 917bd07d
   )
 
 if (MFEM_USE_SIDRE)
