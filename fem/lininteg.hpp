// Copyright (c) 2010-2024, Lawrence Livermore National Security, LLC. Produced
// at the Lawrence Livermore National Laboratory. All Rights reserved. See files
// LICENSE and NOTICE for details. LLNL-CODE-806117.
//
// This file is part of the MFEM library. For more information and source code
// availability visit https://mfem.org.
//
// MFEM is free software; you can redistribute it and/or modify it under the
// terms of the BSD-3 license. We welcome feedback and contributions, see file
// CONTRIBUTING.md for details.

#ifndef MFEM_LININTEG
#define MFEM_LININTEG

#include "../config/config.hpp"
#include "coefficient.hpp"
#include "bilininteg.hpp"
#include <random>

namespace mfem
{

/// Abstract base class LinearFormIntegrator
class LinearFormIntegrator
{
protected:
   const IntegrationRule *IntRule;

   LinearFormIntegrator(const IntegrationRule *ir = NULL) { IntRule = ir; }

public:

   /// Method probing for assembly on device
   virtual bool SupportsDevice() const { return false; }

   /// Method defining assembly on device
   virtual void AssembleDevice(const FiniteElementSpace &fes,
                               const Array<int> &markers,
                               Vector &b);

   /** Given a particular Finite Element and a transformation (Tr)
       computes the element vector, elvect. */
   virtual void AssembleRHSElementVect(const FiniteElement &el,
                                       ElementTransformation &Tr,
                                       Vector &elvect) = 0;
   virtual void AssembleRHSElementVect(const FiniteElement &el,
                                       FaceElementTransformations &Tr,
                                       Vector &elvect);
   virtual void AssembleRHSElementVect(const FiniteElement &el1,
                                       const FiniteElement &el2,
                                       FaceElementTransformations &Tr,
                                       Vector &elvect);

   virtual void SetIntRule(const IntegrationRule *ir) { IntRule = ir; }
   const IntegrationRule* GetIntRule() { return IntRule; }

   virtual ~LinearFormIntegrator() { }
};


/// Abstract class for integrators that support delta coefficients
class DeltaLFIntegrator : public LinearFormIntegrator
{
protected:
   DeltaCoefficient *delta;
   VectorDeltaCoefficient *vec_delta;

   /** @brief This constructor should be used by derived classes that use a
       scalar DeltaCoefficient. */
   DeltaLFIntegrator(Coefficient &q, const IntegrationRule *ir = NULL)
      : LinearFormIntegrator(ir),
        delta(dynamic_cast<DeltaCoefficient*>(&q)),
        vec_delta(NULL) { }

   /** @brief This constructor should be used by derived classes that use a
       VectorDeltaCoefficient. */
   DeltaLFIntegrator(VectorCoefficient &vq,
                     const IntegrationRule *ir = NULL)
      : LinearFormIntegrator(ir),
        delta(NULL),
        vec_delta(dynamic_cast<VectorDeltaCoefficient*>(&vq)) { }

public:
   /// Returns true if the derived class instance uses a delta coefficient.
   bool IsDelta() const { return (delta || vec_delta); }

   /// Returns the center of the delta coefficient.
   void GetDeltaCenter(Vector &center)
   {
      if (delta) { delta->GetDeltaCenter(center); return; }
      if (vec_delta) { vec_delta->GetDeltaCenter(center); return; }
      center.SetSize(0);
   }

   /** @brief Assemble the delta coefficient at the IntegrationPoint set in
       @a Trans which is assumed to map to the delta coefficient center.

       @note This method should be called for one mesh element only, including
       in parallel, even when the center of the delta coefficient is shared by
       multiple elements. */
   virtual void AssembleDeltaElementVect(const FiniteElement &fe,
                                         ElementTransformation &Trans,
                                         Vector &elvect) = 0;
};


/// Class for domain integration $ L(v) := (f, v) $
class DomainLFIntegrator : public DeltaLFIntegrator
{
   Vector shape;
   Coefficient &Q;
   int oa, ob;
public:
   /// Constructs a domain integrator with a given Coefficient
   DomainLFIntegrator(Coefficient &QF, int a = 2, int b = 0)
   // the old default was a = 1, b = 1
   // for simple elliptic problems a = 2, b = -2 is OK
      : DeltaLFIntegrator(QF), Q(QF), oa(a), ob(b) { }

   /// Constructs a domain integrator with a given Coefficient
   DomainLFIntegrator(Coefficient &QF, const IntegrationRule *ir)
      : DeltaLFIntegrator(QF, ir), Q(QF), oa(1), ob(1) { }

   virtual bool SupportsDevice() const { return true; }

   /// Method defining assembly on device
   virtual void AssembleDevice(const FiniteElementSpace &fes,
                               const Array<int> &markers,
                               Vector &b);

   /** Given a particular Finite Element and a transformation (Tr)
       computes the element right hand side element vector, elvect. */
   virtual void AssembleRHSElementVect(const FiniteElement &el,
                                       ElementTransformation &Tr,
                                       Vector &elvect);

   virtual void AssembleDeltaElementVect(const FiniteElement &fe,
                                         ElementTransformation &Trans,
                                         Vector &elvect);

   using LinearFormIntegrator::AssembleRHSElementVect;
};

/// Class for domain integrator $ L(v) := (f, \nabla v) $
class DomainLFGradIntegrator : public DeltaLFIntegrator
{
private:
   Vector shape, Qvec;
   VectorCoefficient &Q;
   DenseMatrix dshape;

public:
   /// Constructs the domain integrator $ (Q, \nabla v) $
   DomainLFGradIntegrator(VectorCoefficient &QF)
      : DeltaLFIntegrator(QF), Q(QF) { }

   virtual bool SupportsDevice() const { return true; }

   /// Method defining assembly on device
   virtual void AssembleDevice(const FiniteElementSpace &fes,
                               const Array<int> &markers,
                               Vector &b);

   /** Given a particular Finite Element and a transformation (Tr)
       computes the element right hand side element vector, elvect. */
   virtual void AssembleRHSElementVect(const FiniteElement &el,
                                       ElementTransformation &Tr,
                                       Vector &elvect);

   virtual void AssembleDeltaElementVect(const FiniteElement &fe,
                                         ElementTransformation &Trans,
                                         Vector &elvect);

   using LinearFormIntegrator::AssembleRHSElementVect;
};


/// Class for boundary integration $ L(v) := (g, v) $
class BoundaryLFIntegrator : public LinearFormIntegrator
{
   Vector shape;
   Coefficient &Q;
   int oa, ob;
public:
   /** @brief Constructs a boundary integrator with a given Coefficient @a QG.
       Integration order will be @a a * basis_order + @a b. */
   BoundaryLFIntegrator(Coefficient &QG, int a = 1, int b = 1)
      : Q(QG), oa(a), ob(b) { }

   virtual bool SupportsDevice() const { return true; }

   /// Method defining assembly on device
   virtual void AssembleDevice(const FiniteElementSpace &fes,
                               const Array<int> &markers,
                               Vector &b);

   /** Given a particular boundary Finite Element and a transformation (Tr)
       computes the element boundary vector, elvect. */
   virtual void AssembleRHSElementVect(const FiniteElement &el,
                                       ElementTransformation &Tr,
                                       Vector &elvect);
   virtual void AssembleRHSElementVect(const FiniteElement &el,
                                       FaceElementTransformations &Tr,
                                       Vector &elvect);

   using LinearFormIntegrator::AssembleRHSElementVect;
};

/// Class for boundary integration $ L(v) = (g \cdot n, v) $
class BoundaryNormalLFIntegrator : public LinearFormIntegrator
{
   Vector shape;
   VectorCoefficient &Q;
   int oa, ob;
public:
   /// Constructs a boundary integrator with a given Coefficient QG
   BoundaryNormalLFIntegrator(VectorCoefficient &QG, int a = 1, int b = 1)
      : Q(QG), oa(a), ob(b) { }

   virtual bool SupportsDevice() const { return true; }

   /// Method defining assembly on device
   virtual void AssembleDevice(const FiniteElementSpace &fes,
                               const Array<int> &markers,
                               Vector &b);

   virtual void AssembleRHSElementVect(const FiniteElement &el,
                                       ElementTransformation &Tr,
                                       Vector &elvect);

   using LinearFormIntegrator::AssembleRHSElementVect;
};

/// Class for boundary integration $ L(v) = (g \cdot \tau, v) $ in 2D
class BoundaryTangentialLFIntegrator : public LinearFormIntegrator
{
   Vector shape;
   VectorCoefficient &Q;
   int oa, ob;
public:
   /// Constructs a boundary integrator with a given Coefficient QG
   BoundaryTangentialLFIntegrator(VectorCoefficient &QG, int a = 1, int b = 1)
      : Q(QG), oa(a), ob(b) { }

   virtual void AssembleRHSElementVect(const FiniteElement &el,
                                       ElementTransformation &Tr,
                                       Vector &elvect);

   using LinearFormIntegrator::AssembleRHSElementVect;
};

/** Class for domain integration of $ L(v) := (f, v) $, where
    $ f = (f_1,\dots,f_n)$ and $ v = (v_1,\dots,v_n) $. */
class VectorDomainLFIntegrator : public DeltaLFIntegrator
{
private:
   Vector shape, Qvec;
   VectorCoefficient &Q;

public:
   /// Constructs a domain integrator with a given VectorCoefficient
   VectorDomainLFIntegrator(VectorCoefficient &QF)
      : DeltaLFIntegrator(QF), Q(QF) { }

   virtual bool SupportsDevice() const { return true; }

   /// Method defining assembly on device
   virtual void AssembleDevice(const FiniteElementSpace &fes,
                               const Array<int> &markers,
                               Vector &b);

   /** Given a particular Finite Element and a transformation (Tr)
       computes the element right hand side element vector, elvect. */
   virtual void AssembleRHSElementVect(const FiniteElement &el,
                                       ElementTransformation &Tr,
                                       Vector &elvect);

   virtual void AssembleDeltaElementVect(const FiniteElement &fe,
                                         ElementTransformation &Trans,
                                         Vector &elvect);

   using LinearFormIntegrator::AssembleRHSElementVect;
};

/** Class for domain integrator $ L(v) := (f, \nabla v) $, where
    $ f = (f_{1x},f_{1y},f_{1z},\dots,f_{nx},f_{ny},f_{nz})$ and $v=(v_1,\dots,v_n)$. */
class VectorDomainLFGradIntegrator : public DeltaLFIntegrator
{
private:
   Vector shape, Qvec;
   VectorCoefficient &Q;
   DenseMatrix dshape;

public:
   /// Constructs the domain integrator (Q, grad v)
   VectorDomainLFGradIntegrator(VectorCoefficient &QF)
      : DeltaLFIntegrator(QF), Q(QF) { }

   virtual bool SupportsDevice() const override { return true; }

   /// Method defining assembly on device
   virtual void AssembleDevice(const FiniteElementSpace &fes,
                               const Array<int> &markers,
                               Vector &b) override;

   /** Given a particular Finite Element and a transformation (Tr)
       computes the element right hand side element vector, elvect. */
   virtual void AssembleRHSElementVect(const FiniteElement &el,
                                       ElementTransformation &Tr,
                                       Vector &elvect) override;

   virtual void AssembleDeltaElementVect(const FiniteElement &fe,
                                         ElementTransformation &Trans,
                                         Vector &elvect) override;

   using LinearFormIntegrator::AssembleRHSElementVect;
};

<<<<<<< HEAD
/** Class for boundary integration of $ L(v) := (g, v) $, where
    $f=(f_1,\dots,f_n)$ and $v=(v_1,\dots,v_n)$. */
=======
/** Class for boundary integration of \f$ L(v) := (g, v) \f$, where
    \f$g=(g_1,\dots,g_n)\f$ and \f$v=(v_1,\dots,v_n)\f$. */
>>>>>>> da1a9647
class VectorBoundaryLFIntegrator : public LinearFormIntegrator
{
private:
   Vector shape, vec;
   VectorCoefficient &Q;

public:
   /// Constructs a boundary integrator with a given VectorCoefficient QG
   VectorBoundaryLFIntegrator(VectorCoefficient &QG) : Q(QG) { }

   /** Given a particular boundary Finite Element and a transformation (Tr)
       computes the element boundary vector, elvect. */
   virtual void AssembleRHSElementVect(const FiniteElement &el,
                                       ElementTransformation &Tr,
                                       Vector &elvect);

   // For DG spaces
   virtual void AssembleRHSElementVect(const FiniteElement &el,
                                       FaceElementTransformations &Tr,
                                       Vector &elvect);

   using LinearFormIntegrator::AssembleRHSElementVect;
};

/// $ (f, v)_{\Omega} $ for VectorFiniteElements (Nedelec, Raviart-Thomas)
class VectorFEDomainLFIntegrator : public DeltaLFIntegrator
{
private:
   VectorCoefficient &QF;
   DenseMatrix vshape;
   Vector vec;

public:
   VectorFEDomainLFIntegrator(VectorCoefficient &F)
      : DeltaLFIntegrator(F), QF(F) { }

   virtual void AssembleRHSElementVect(const FiniteElement &el,
                                       ElementTransformation &Tr,
                                       Vector &elvect);

   virtual void AssembleDeltaElementVect(const FiniteElement &fe,
                                         ElementTransformation &Trans,
                                         Vector &elvect);

   virtual bool SupportsDevice() const { return true; }

   virtual void AssembleDevice(const FiniteElementSpace &fes,
                               const Array<int> &markers,
                               Vector &b);

   using LinearFormIntegrator::AssembleRHSElementVect;
};

/// $ (Q, \mathrm{curl}(v))_{\Omega} $ for Nedelec Elements
class VectorFEDomainLFCurlIntegrator : public DeltaLFIntegrator
{
private:
   VectorCoefficient *QF=nullptr;
   DenseMatrix curlshape;
   Vector vec;

public:
   /// Constructs the domain integrator $(Q, \mathrm{curl}(v))  $
   VectorFEDomainLFCurlIntegrator(VectorCoefficient &F)
      : DeltaLFIntegrator(F), QF(&F) { }

   virtual void AssembleRHSElementVect(const FiniteElement &el,
                                       ElementTransformation &Tr,
                                       Vector &elvect);

   virtual void AssembleDeltaElementVect(const FiniteElement &fe,
                                         ElementTransformation &Trans,
                                         Vector &elvect);

   using LinearFormIntegrator::AssembleRHSElementVect;
};

/// $ (Q, \mathrm{div}(v))_{\Omega} $ for RT Elements
class VectorFEDomainLFDivIntegrator : public DeltaLFIntegrator
{
private:
   Vector divshape;
   Coefficient &Q;
public:
   /// Constructs the domain integrator $ (Q, \mathrm{div}(v)) $
   VectorFEDomainLFDivIntegrator(Coefficient &QF)
      : DeltaLFIntegrator(QF), Q(QF) { }

   /** Given a particular Finite Element and a transformation (Tr)
       computes the element right hand side element vector, elvect. */
   virtual void AssembleRHSElementVect(const FiniteElement &el,
                                       ElementTransformation &Tr,
                                       Vector &elvect);

   virtual void AssembleDeltaElementVect(const FiniteElement &fe,
                                         ElementTransformation &Trans,
                                         Vector &elvect);

   using LinearFormIntegrator::AssembleRHSElementVect;
};

/** $ (f, v \cdot n)_{\partial\Omega} $ for vector test function
    $v=(v_1,\dots,v_n)$ where all vi are in the same scalar FE space and $f$ is a
    scalar function. */
class VectorBoundaryFluxLFIntegrator : public LinearFormIntegrator
{
private:
   double Sign;
   Coefficient *F;
   Vector shape, nor;

public:
   VectorBoundaryFluxLFIntegrator(Coefficient &f, double s = 1.0,
                                  const IntegrationRule *ir = NULL)
      : LinearFormIntegrator(ir), Sign(s), F(&f) { }

   virtual void AssembleRHSElementVect(const FiniteElement &el,
                                       ElementTransformation &Tr,
                                       Vector &elvect);

   using LinearFormIntegrator::AssembleRHSElementVect;
};

/** Class for boundary integration of $ (f, v \cdot n) $ for scalar coefficient $f$ and
    RT vector test function $v$. This integrator works with RT spaces defined
    using the RT_FECollection class. */
class VectorFEBoundaryFluxLFIntegrator : public LinearFormIntegrator
{
private:
   Coefficient *F;
   Vector shape;
   int oa, ob; // these control the quadrature order, see DomainLFIntegrator

public:
   VectorFEBoundaryFluxLFIntegrator(int a = 1, int b = -1)
      : F(NULL), oa(a), ob(b) { }
   VectorFEBoundaryFluxLFIntegrator(Coefficient &f, int a = 2, int b = 0)
      : F(&f), oa(a), ob(b) { }

   virtual void AssembleRHSElementVect(const FiniteElement &el,
                                       ElementTransformation &Tr,
                                       Vector &elvect);

   using LinearFormIntegrator::AssembleRHSElementVect;

   virtual bool SupportsDevice() const { return true; }

   virtual void AssembleDevice(const FiniteElementSpace &fes,
                               const Array<int> &markers,
                               Vector &b);
};

/// Class for boundary integration $ L(v) = (n \times f, v) $
class VectorFEBoundaryTangentLFIntegrator : public LinearFormIntegrator
{
private:
   VectorCoefficient &f;
   int oa, ob;

public:
   VectorFEBoundaryTangentLFIntegrator(VectorCoefficient &QG,
                                       int a = 2, int b = 0)
      : f(QG), oa(a), ob(b) { }

   virtual void AssembleRHSElementVect(const FiniteElement &el,
                                       ElementTransformation &Tr,
                                       Vector &elvect);

   using LinearFormIntegrator::AssembleRHSElementVect;
};


/** Class for boundary integration of the linear form:
    $ \frac{\alpha}{2} \langle (u \cdot n) f, w \rangle - \beta \langle |u \cdot n| f, w \rangle $
    where $f$ and $u$ are given scalar and vector coefficients, respectively,
    and $w$ is the scalar test function. */
class BoundaryFlowIntegrator : public LinearFormIntegrator
{
private:
   Coefficient *f;
   VectorCoefficient *u;
   double alpha, beta;

   Vector shape;

public:
   BoundaryFlowIntegrator(Coefficient &f_, VectorCoefficient &u_,
                          double a)
   { f = &f_; u = &u_; alpha = a; beta = 0.5*a; }

   BoundaryFlowIntegrator(Coefficient &f_, VectorCoefficient &u_,
                          double a, double b)
   { f = &f_; u = &u_; alpha = a; beta = b; }

   virtual void AssembleRHSElementVect(const FiniteElement &el,
                                       ElementTransformation &Tr,
                                       Vector &elvect);
   virtual void AssembleRHSElementVect(const FiniteElement &el,
                                       FaceElementTransformations &Tr,
                                       Vector &elvect);

   using LinearFormIntegrator::AssembleRHSElementVect;
};


/** Boundary linear integrator for imposing non-zero Dirichlet boundary
    conditions, to be used in conjunction with DGDiffusionIntegrator.
    Specifically, given the Dirichlet data $u_D$, the linear form assembles the
    following integrals on the boundary:
   $$
    \sigma \langle u_D, (Q \nabla v)) \cdot n \rangle + \kappa \langle {h^{-1} Q} u_D, v \rangle,
   $$
    where Q is a scalar or matrix diffusion coefficient and v is the test
    function. The parameters $\sigma$ and $\kappa$ should be the same as the ones
    used in the DGDiffusionIntegrator. */
class DGDirichletLFIntegrator : public LinearFormIntegrator
{
protected:
   Coefficient *uD, *Q;
   MatrixCoefficient *MQ;
   double sigma, kappa;

   // these are not thread-safe!
   Vector shape, dshape_dn, nor, nh, ni;
   DenseMatrix dshape, mq, adjJ;

public:
   DGDirichletLFIntegrator(Coefficient &u, const double s, const double k)
      : uD(&u), Q(NULL), MQ(NULL), sigma(s), kappa(k) { }
   DGDirichletLFIntegrator(Coefficient &u, Coefficient &q,
                           const double s, const double k)
      : uD(&u), Q(&q), MQ(NULL), sigma(s), kappa(k) { }
   DGDirichletLFIntegrator(Coefficient &u, MatrixCoefficient &q,
                           const double s, const double k)
      : uD(&u), Q(NULL), MQ(&q), sigma(s), kappa(k) { }

   virtual void AssembleRHSElementVect(const FiniteElement &el,
                                       ElementTransformation &Tr,
                                       Vector &elvect);
   virtual void AssembleRHSElementVect(const FiniteElement &el,
                                       FaceElementTransformations &Tr,
                                       Vector &elvect);

   using LinearFormIntegrator::AssembleRHSElementVect;
};


/** Boundary linear form integrator for imposing non-zero Dirichlet boundary
    conditions, in a DG elasticity formulation. Specifically, the linear form is
    given by
   $$
    \alpha \langle u_D, (\lambda \mathrm{div}(v) I + \mu (\nabla v + \nabla v^{\mathrm{T}})) \cdot n \rangle +
      + \kappa \langle h^{-1} (\lambda + 2 \mu) u_D, v \rangle,
   $$
    where u_D is the given Dirichlet data. The parameters $\alpha$, $\kappa$, $\lambda$
    and $\mu$, should match the parameters with the same names used in the bilinear
    form integrator, DGElasticityIntegrator. */
class DGElasticityDirichletLFIntegrator : public LinearFormIntegrator
{
protected:
   VectorCoefficient &uD;
   Coefficient *lambda, *mu;
   double alpha, kappa;

#ifndef MFEM_THREAD_SAFE
   Vector shape;
   DenseMatrix dshape;
   DenseMatrix adjJ;
   DenseMatrix dshape_ps;
   Vector nor;
   Vector dshape_dn;
   Vector dshape_du;
   Vector u_dir;
#endif

public:
   DGElasticityDirichletLFIntegrator(VectorCoefficient &uD_,
                                     Coefficient &lambda_, Coefficient &mu_,
                                     double alpha_, double kappa_)
      : uD(uD_), lambda(&lambda_), mu(&mu_), alpha(alpha_), kappa(kappa_) { }

   virtual void AssembleRHSElementVect(const FiniteElement &el,
                                       ElementTransformation &Tr,
                                       Vector &elvect);
   virtual void AssembleRHSElementVect(const FiniteElement &el,
                                       FaceElementTransformations &Tr,
                                       Vector &elvect);

   using LinearFormIntegrator::AssembleRHSElementVect;
};


/** Class for spatial white Gaussian noise integration.

    The target problem is the linear SPDE $ a(u,v) = F(v)$ with $F(v) := <\dot{W},v> $,
    where $\dot{W}$ is spatial white Gaussian noise. When the Galerkin method is used to
    discretize this problem into a linear system of equations $Ax = b$, the RHS is
    a Gaussian random vector $b \sim N(0,M)$ whose covariance matrix is the same as the
    mass matrix $M_{ij} = (v_i,v_j)$. This property can be ensured if $b = H w$, where
    $HH^{\mathrm{T}} = M$ and each component $w_i\sim N(0,1)$.

    There is much flexibility in how we may wish to define $H$. In this PR, we
    define $H = P^{\mathrm{T}} diag(L_e)$, where $P$ is the local-to-global dof assembly matrix
    and $\mathrm{diag}(L_e)$ is a block-diagonal matrix with $L_e L_e^{\mathrm{T}} = M_e$, where $M_e$ is
    the element mass matrix for element $e$. A straightforward computation shows
    that $HH^{\mathrm{T}} = P^{\mathrm{T}} diag(M_e) P = M$, as necessary. */
class WhiteGaussianNoiseDomainLFIntegrator : public LinearFormIntegrator
{
#ifdef MFEM_USE_MPI
   MPI_Comm comm;
#endif
   MassIntegrator massinteg;
   Array<DenseMatrix *> L;

   // Define random generator with Gaussian distribution
   std::default_random_engine generator;
   std::normal_distribution<double> dist;

   bool save_factors = false;
public:

#ifdef MFEM_USE_MPI
   /** @brief Sets the @a seed_ of the random number generator. A fixed seed
       allows for a reproducible sequence of white noise vectors. */
   WhiteGaussianNoiseDomainLFIntegrator(int seed_ = 0)
      : LinearFormIntegrator(), comm(MPI_COMM_NULL)
   {
      if (seed_ > 0) { SetSeed(seed_); }
   }

   /** @brief Sets the MPI communicator @a comm_ and the @a seed_ of the random
       number generator. A fixed seed allows for a reproducible sequence of
       white noise vectors. */
   WhiteGaussianNoiseDomainLFIntegrator(MPI_Comm comm_, int seed_)
      : LinearFormIntegrator(), comm(comm_)
   {
      int myid;
      MPI_Comm_rank(comm, &myid);

      int seed = (seed_ > 0) ? seed_ + myid : time(0) + myid;
      SetSeed(seed);
   }
#else
   /** @brief Sets the @a seed_ of the random number generator. A fixed seed
       allows for a reproducible sequence of white noise vectors. */
   WhiteGaussianNoiseDomainLFIntegrator(int seed_ = 0)
      : LinearFormIntegrator()
   {
      if (seed_ > 0) { SetSeed(seed_); }
   }
#endif
   /// @brief Sets/resets the @a seed of the random number generator.
   void SetSeed(int seed)
   {
      generator.seed(seed);
   }

   using LinearFormIntegrator::AssembleRHSElementVect;
   virtual void AssembleRHSElementVect(const FiniteElement &el,
                                       ElementTransformation &Tr,
                                       Vector &elvect);

   /** @brief Saves the lower triangular matrices in the element-wise Cholesky
       decomposition. The parameter @a NE should be the number of elements in
       the mesh. */
   void SaveFactors(int NE)
   {
      save_factors = true;
      ResetFactors(NE);
   }

   /** @brief Resets the array of saved lower triangular Cholesky decomposition
       matrices. The parameter @a NE should be the number of elements in the
       mesh. */
   void ResetFactors(int NE)
   {
      for (int i = 0; i<L.Size(); i++)
      {
         delete L[i];
      }
      L.DeleteAll();

      L.SetSize(NE);
      for (int i = 0; i<NE; i++)
      {
         L[i] = nullptr;
      }
   }

   ~WhiteGaussianNoiseDomainLFIntegrator()
   {
      for (int i = 0; i<L.Size(); i++)
      {
         delete L[i];
      }
      L.DeleteAll();
   }
};


/** Class for domain integration of $ L(v) := (f, v) $, where
    $ f=(f_1,\dots,f_n)$ and $v=(v_1,\dots,v_n)$. that makes use of
    VectorQuadratureFunctionCoefficient*/
class VectorQuadratureLFIntegrator : public LinearFormIntegrator
{
private:
   VectorQuadratureFunctionCoefficient &vqfc;

public:
   VectorQuadratureLFIntegrator(VectorQuadratureFunctionCoefficient &vqfc,
                                const IntegrationRule *ir)
      : LinearFormIntegrator(ir), vqfc(vqfc)
   {
      if (ir)
      {
         MFEM_WARNING("Integration rule not used in this class. "
                      "The QuadratureFunction integration rules are used instead");
      }
   }

   using LinearFormIntegrator::AssembleRHSElementVect;
   virtual void AssembleRHSElementVect(const FiniteElement &fe,
                                       ElementTransformation &Tr,
                                       Vector &elvect);

   virtual void SetIntRule(const IntegrationRule *ir)
   {
      MFEM_WARNING("Integration rule not used in this class. "
                   "The QuadratureFunction integration rules are used instead");
   }
};


/** Class for domain integration $ L(v) := (f, v) $ that makes use
    of QuadratureFunctionCoefficient. */
class QuadratureLFIntegrator : public LinearFormIntegrator
{
private:
   QuadratureFunctionCoefficient &qfc;

public:
   QuadratureLFIntegrator(QuadratureFunctionCoefficient &qfc,
                          const IntegrationRule *ir)
      : LinearFormIntegrator(ir), qfc(qfc)
   {
      if (ir)
      {
         MFEM_WARNING("Integration rule not used in this class. "
                      "The QuadratureFunction integration rules are used instead");
      }
   }

   using LinearFormIntegrator::AssembleRHSElementVect;
   virtual void AssembleRHSElementVect(const FiniteElement &fe,
                                       ElementTransformation &Tr,
                                       Vector &elvect);

   virtual void SetIntRule(const IntegrationRule *ir)
   {
      MFEM_WARNING("Integration rule not used in this class. "
                   "The QuadratureFunction integration rules are used instead");
   }
};

}


#endif<|MERGE_RESOLUTION|>--- conflicted
+++ resolved
@@ -316,13 +316,8 @@
    using LinearFormIntegrator::AssembleRHSElementVect;
 };
 
-<<<<<<< HEAD
 /** Class for boundary integration of $ L(v) := (g, v) $, where
-    $f=(f_1,\dots,f_n)$ and $v=(v_1,\dots,v_n)$. */
-=======
-/** Class for boundary integration of \f$ L(v) := (g, v) \f$, where
-    \f$g=(g_1,\dots,g_n)\f$ and \f$v=(v_1,\dots,v_n)\f$. */
->>>>>>> da1a9647
+    $g=(g_1,\dots,g_n)$ and $v=(v_1,\dots,v_n)$. */
 class VectorBoundaryLFIntegrator : public LinearFormIntegrator
 {
 private:
