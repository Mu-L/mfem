// Copyright (c) 2010-2024, Lawrence Livermore National Security, LLC. Produced
// at the Lawrence Livermore National Laboratory. All Rights reserved. See files
// LICENSE and NOTICE for details. LLNL-CODE-806117.
//
// This file is part of the MFEM library. For more information and source code
// availability visit https://mfem.org.
//
// MFEM is free software; you can redistribute it and/or modify it under the
// terms of the BSD-3 license. We welcome feedback and contributions, see file
// CONTRIBUTING.md for details.

#ifndef MFEM_KERNEL_DISPATCH_HPP
#define MFEM_KERNEL_DISPATCH_HPP

#include "../config/config.hpp"
#include "kernel_reporter.hpp"
#include <unordered_map>
#include <tuple>

namespace mfem
{

<<<<<<< HEAD
namespace internal
{
template<typename... Types>
struct KernelTypeList {};
}

// Expands a variable length macro parameter so that multiple variable length parameters
// can be passed to the same macro.
#define MFEM_PARAM_LIST(...)                                                                 \
__VA_ARGS__                                                                                  \

// Declare the class used to dispatch shared memory kernels when the fallback methods require
// templateization.  Note that in this case the 1D kernel also uses identical template parameters
// as the fallback methods.
#define MFEM_DECLARE_KERNELS_WITH_FALLBACK_PARAMS(KernelClassName, KernelType, UserParams, FallbackParams)        \
class KernelClassName : public                                                               \
   KernelsClassTemplate<KernelType,                                                          \
   internal::KernelTypeList<UserParams>, internal::KernelTypeList<FallbackParams>>           \
   {                                                                                         \
   public:                                                                                   \
      template<FallbackParams>                                                               \
      static KernelSignature Kernel1D();                                                     \
      template<UserParams>                                                                   \
      static KernelSignature Kernel2D();                                                     \
      template<UserParams>                                                                   \
      static KernelSignature Kernel3D();                                                     \
      template<FallbackParams>                                                               \
      static KernelSignature Fallback2D();                                                   \
      template<FallbackParams>                                                               \
      static KernelSignature Fallback3D();                                                   \
   };                                                                                        \

// Declare the class used to dispatch shared memory kernels when the fallback methods don't
// require template parameters.
#define MFEM_DECLARE_KERNELS(KernelClassName, KernelType, UserParams, FallbackParams)        \
class KernelClassName : public                                                               \
   KernelsClassTemplate<KernelType,                                                          \
   internal::KernelTypeList<UserParams>, internal::KernelTypeList<FallbackParams>>           \
   {                                                                                         \
   public:                                                                                   \
      static KernelSignature Kernel1D();                                                     \
      template<UserParams>                                                                   \
      static KernelSignature Kernel2D();                                                     \
      template<UserParams>                                                                   \
      static KernelSignature Kernel3D();                                                     \
      static KernelSignature Fallback2D();                                                   \
      static KernelSignature Fallback3D();                                                   \
=======
/// @brief Registers kernels for runtime dispatch using a dispatch map.
///
/// This creates a dispatch table (a static member variable) named @a KernelName
/// containing function points of type @a KernelType. These are followed by one
/// or two sets of parenthesized argument types.
///
/// The first set of argument types contains the types that are used to dispatch
/// to either specialized or fallback kernels. The second set of argument types
/// can be used to further specialize the kernel without participating in
/// dispatch (a canonical example is NBZ, determining the size of the thread
/// blocks; this is required to specialize kernels for optimal performance, but
/// is not relevant for dispatch).
///
/// After calling this macro, the user must implement the Kernel and Fallback
/// static member functions, which return pointers to the appropriate kernel
/// functions depending on the parameters.
///
/// Specialized functions can be registered using the static AddSpecialization
/// member function.
#define MFEM_REGISTER_KERNELS(KernelName, KernelType, ...) \
   MFEM_REGISTER_KERNELS_N(__VA_ARGS__,2,1)(KernelName, KernelType, __VA_ARGS__)

#define MFEM_REGISTER_KERNELS_N(_1, _2, N, ...) MFEM_REGISTER_KERNELS_##N

// Expands a variable length macro parameter so that multiple variable length
// parameters can be passed to the same macro.
#define MFEM_PARAM_LIST(...) __VA_ARGS__

// Version of MFEM_REGISTER_KERNELS without any "optional" (non-dispatch)
// parameters.
#define MFEM_REGISTER_KERNELS_1(KernelName, KernelType, Params)                \
   MFEM_REGISTER_KERNELS_(KernelName, KernelType, Params, (), Params)

// Version of MFEM_REGISTER_KERNELS without any optional (non-dispatch)
// parameters (e.g. NBZ).
#define MFEM_REGISTER_KERNELS_2(KernelName, KernelType, Params, OptParams)     \
   MFEM_REGISTER_KERNELS_(KernelName, KernelType, Params, OptParams, \
                          (MFEM_PARAM_LIST Params, MFEM_PARAM_LIST OptParams))

// P1 are the parameters, P2 are the optional (non-dispatch parameters), and P3
// is the concatenation of P1 and P2. We need to pass it as a separate argument
// to avoid a trailing comma in the case that P2 is empty.
#define MFEM_REGISTER_KERNELS_(KernelName, KernelType, P1, P2, P3)             \
   class KernelName : public                                                   \
   KernelDispatchTable<KernelName, KernelType,                                 \
      internal::KernelTypeList<MFEM_PARAM_LIST P1>,                            \
      internal::KernelTypeList<MFEM_PARAM_LIST P2>>                            \
   {                                                                           \
   public:                                                                     \
      const char *kernel_name = MFEM_KERNEL_NAME(KernelName);                  \
      using KernelSignature = KernelType;                                      \
      template <int DIM, MFEM_PARAM_LIST P3>                                   \
      static KernelSignature Kernel();                                         \
      static KernelSignature Fallback(int dim, MFEM_PARAM_LIST P1);            \
      static KernelName &Get()                                                 \
      { static KernelName table; return table;}                                \
>>>>>>> 75e80dae
   };

/// @brief Hashes variadic packs for which each type contained in the variadic
/// pack has a specialization of `std::hash` available.
///
/// For example, packs containing int, bool, enum values, etc.
template<typename ...KernelParameters>
struct KernelDispatchKeyHash
{
private:
   template<int N>
   size_t operator()(std::tuple<KernelParameters...> value) const { return 0; }

   // The hashing formula here is taken directly from the Boost library, with
   // the magic number 0x9e3779b9 chosen to minimize hashing collisions.
   template<std::size_t N, typename THead, typename... TTail>
   size_t operator()(std::tuple<KernelParameters...> value) const
   {
      constexpr int Index = N - sizeof...(TTail) - 1;
      auto lhs_hash = std::hash<THead>()(std::get<Index>(value));
      auto rhs_hash = operator()<N, TTail...>(value);
      return lhs_hash ^(rhs_hash + 0x9e3779b9 + (lhs_hash << 6) + (lhs_hash >> 2));
   }
public:
   /// Returns the hash of the given @a value.
   size_t operator()(std::tuple<KernelParameters...> value) const
   {
      return operator()<sizeof...(KernelParameters), KernelParameters...>(value);
   }
};

namespace internal { template<typename... Types> struct KernelTypeList { }; }

template<typename... T> class KernelDispatchTable { };

template <typename Kernels,
          typename Signature,
          typename... Params,
          typename... OptParams>
class KernelDispatchTable<Kernels,
         Signature,
         internal::KernelTypeList<Params...>,
         internal::KernelTypeList<OptParams...>>
{
   std::unordered_map<std::tuple<int, Params...>,
       Signature,
       KernelDispatchKeyHash<int, Params...>> table;

public:
   /// @brief Run the kernel with the given dispatch parameters and arguments.
   ///
   /// If a compile-time specialized version of the kernel with the given
   /// parameters has been registered, it will be called. Otherwise, the
   /// fallback kernel will be called.
   template<typename... Args>
   void Run(int dim, Params... params, Args&&... args)
   {
      const std::tuple<int, Params...> key = std::make_tuple(dim, params...);
      const auto it = table.find(key);
      if (it != table.end())
      {
         it->second(std::forward<Args>(args)...);
      }
      else
      {
         ReportFallback(Kernels::Get().kernel_name, params...);
         Kernels::Fallback(dim, params...)(std::forward<Args>(args)...);
      }
   }

   /// Register a specialized kernel for dispatch.
   template <int DIM, Params... PARAMS, OptParams... OPT_PARAMS>
   void AddSpecialization()
   {
      std::tuple<int, Params...> param_tuple(DIM, PARAMS...);
      table[param_tuple] = Kernels:: template Kernel<DIM, PARAMS..., OPT_PARAMS...>();
   };
<<<<<<< HEAD

   template<typename ... args>
   static constexpr int getD1D(int D1D, args...)
   {
      return D1D;
   }
   template<typename ... args>
   static constexpr int getQ1D(int /*D1D*/, int Q1D, args...)
   {
      return Q1D;
   }
   /// Functors are needed here instead of functions because of a bug in GCC where a variadic
   /// type template cannot be used to define a parameter pack.
   template<UserParams... params>
   struct AddSpecialization2D
   {
      void operator()(SpecializedTableType* table_ptr)
      {
         constexpr int DIM = 2;
         std::tuple<int, UserParams...> param_tuple (DIM, params...);

         table_ptr->table[param_tuple] = ApplyKernelsHelperClass::template
                                         Kernel2D<params...>();
      }
   };

   template<UserParams... params>
   struct AddSpecialization3D
   {
      void operator()(SpecializedTableType* table_ptr)
      {
         constexpr int DIM = 3;
         std::tuple<int, UserParams...> param_tuple (DIM, params...);
         table_ptr->table[param_tuple] = ApplyKernelsHelperClass::template
                                         Kernel3D<params...>();
      }
   };

=======
>>>>>>> 75e80dae
};

}

#endif<|MERGE_RESOLUTION|>--- conflicted
+++ resolved
@@ -20,55 +20,6 @@
 namespace mfem
 {
 
-<<<<<<< HEAD
-namespace internal
-{
-template<typename... Types>
-struct KernelTypeList {};
-}
-
-// Expands a variable length macro parameter so that multiple variable length parameters
-// can be passed to the same macro.
-#define MFEM_PARAM_LIST(...)                                                                 \
-__VA_ARGS__                                                                                  \
-
-// Declare the class used to dispatch shared memory kernels when the fallback methods require
-// templateization.  Note that in this case the 1D kernel also uses identical template parameters
-// as the fallback methods.
-#define MFEM_DECLARE_KERNELS_WITH_FALLBACK_PARAMS(KernelClassName, KernelType, UserParams, FallbackParams)        \
-class KernelClassName : public                                                               \
-   KernelsClassTemplate<KernelType,                                                          \
-   internal::KernelTypeList<UserParams>, internal::KernelTypeList<FallbackParams>>           \
-   {                                                                                         \
-   public:                                                                                   \
-      template<FallbackParams>                                                               \
-      static KernelSignature Kernel1D();                                                     \
-      template<UserParams>                                                                   \
-      static KernelSignature Kernel2D();                                                     \
-      template<UserParams>                                                                   \
-      static KernelSignature Kernel3D();                                                     \
-      template<FallbackParams>                                                               \
-      static KernelSignature Fallback2D();                                                   \
-      template<FallbackParams>                                                               \
-      static KernelSignature Fallback3D();                                                   \
-   };                                                                                        \
-
-// Declare the class used to dispatch shared memory kernels when the fallback methods don't
-// require template parameters.
-#define MFEM_DECLARE_KERNELS(KernelClassName, KernelType, UserParams, FallbackParams)        \
-class KernelClassName : public                                                               \
-   KernelsClassTemplate<KernelType,                                                          \
-   internal::KernelTypeList<UserParams>, internal::KernelTypeList<FallbackParams>>           \
-   {                                                                                         \
-   public:                                                                                   \
-      static KernelSignature Kernel1D();                                                     \
-      template<UserParams>                                                                   \
-      static KernelSignature Kernel2D();                                                     \
-      template<UserParams>                                                                   \
-      static KernelSignature Kernel3D();                                                     \
-      static KernelSignature Fallback2D();                                                   \
-      static KernelSignature Fallback3D();                                                   \
-=======
 /// @brief Registers kernels for runtime dispatch using a dispatch map.
 ///
 /// This creates a dispatch table (a static member variable) named @a KernelName
@@ -125,7 +76,6 @@
       static KernelSignature Fallback(int dim, MFEM_PARAM_LIST P1);            \
       static KernelName &Get()                                                 \
       { static KernelName table; return table;}                                \
->>>>>>> 75e80dae
    };
 
 /// @brief Hashes variadic packs for which each type contained in the variadic
@@ -203,47 +153,6 @@
       std::tuple<int, Params...> param_tuple(DIM, PARAMS...);
       table[param_tuple] = Kernels:: template Kernel<DIM, PARAMS..., OPT_PARAMS...>();
    };
-<<<<<<< HEAD
-
-   template<typename ... args>
-   static constexpr int getD1D(int D1D, args...)
-   {
-      return D1D;
-   }
-   template<typename ... args>
-   static constexpr int getQ1D(int /*D1D*/, int Q1D, args...)
-   {
-      return Q1D;
-   }
-   /// Functors are needed here instead of functions because of a bug in GCC where a variadic
-   /// type template cannot be used to define a parameter pack.
-   template<UserParams... params>
-   struct AddSpecialization2D
-   {
-      void operator()(SpecializedTableType* table_ptr)
-      {
-         constexpr int DIM = 2;
-         std::tuple<int, UserParams...> param_tuple (DIM, params...);
-
-         table_ptr->table[param_tuple] = ApplyKernelsHelperClass::template
-                                         Kernel2D<params...>();
-      }
-   };
-
-   template<UserParams... params>
-   struct AddSpecialization3D
-   {
-      void operator()(SpecializedTableType* table_ptr)
-      {
-         constexpr int DIM = 3;
-         std::tuple<int, UserParams...> param_tuple (DIM, params...);
-         table_ptr->table[param_tuple] = ApplyKernelsHelperClass::template
-                                         Kernel3D<params...>();
-      }
-   };
-
-=======
->>>>>>> 75e80dae
 };
 
 }
