--- conflicted
+++ resolved
@@ -6188,22 +6188,9 @@
                A(j, i) = x(j);
             }
          }
-<<<<<<< HEAD
          Ai.Factor(A);
       } break;
       case Barycentric:
-=======
-      }
-
-      Ai.Factor(A);
-      // mfem::out << "Poly_1D::Basis(" << p << ",...) : "; Ai.TestInversion();
-   }
-   else
-   {
-      x = nodes;
-      w = 1.0;
-      for (int i = 0; i <= p; i++)
->>>>>>> bc6b4842
       {
          x = nodes;
          w = 1.0;
