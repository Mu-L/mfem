--- conflicted
+++ resolved
@@ -11088,16 +11088,10 @@
 RT_HexahedronElement::RT_HexahedronElement(const int p,
                                            const int cb_type,
                                            const int ob_type)
-<<<<<<< HEAD
    : VectorTensorFiniteElement(3, 3, 0, 3*(p + 1)*(p + 1)*(p + 2), p + 1,
                                cb_type, ob_type, H_DIV, DofMapType::L2_DOF_MAP),
-     dof2nk(dof)
-=======
-   : VectorTensorFiniteElement(3, 3*(p + 1)*(p + 1)*(p + 2), p + 1, cb_type,
-                               ob_type, H_DIV, DofMapType::L2_DOF_MAP),
      dof2nk(dof),
      cp(poly1d.ClosedPoints(p + 1, cb_type))
->>>>>>> 517e23ee
 {
    if (obasis1d.IsIntegratedType()) { is_nodal = false; }
 
