--- conflicted
+++ resolved
@@ -117,20 +117,17 @@
    Table edge_dofs; ///< Set of DOFs for each edge (variable order spaces only)
    Table face_dofs; ///< Set of DOFs for each face (var. order or mixed meshes)
 
-<<<<<<< HEAD
-   Table *elem_dof; // if NURBS FE space, not owned; otherwise, owned.
-   Table *bdr_elem_dof; // used only with NURBS FE spaces; not owned.
-=======
    mutable Table *elem_dof; // if NURBS FE space, not owned; otherwise, owned.
-   mutable Table *bdrElem_dof; // not owned only if NURBS FE space.
+   mutable Table *bdr_elem_dof; // not owned only if NURBS FE space.
+
+   // TODO: remove?
    mutable Table *face_dof; // owned
-   mutable Array<int> face_to_be; // used only with NURBS FE spaces; owned.
->>>>>>> 7e45098a
 
    Array<int> dof_elem_array, dof_ldof_array;
 
    NURBSExtension *NURBSext;
    int own_ext;
+   mutable Array<int> face_to_be; // used only with NURBS FE spaces; owned.
 
    /** Matrix representing the prolongation from the global conforming dofs to
        a set of intermediate partially conforming dofs, e.g. the dofs associated
@@ -176,8 +173,15 @@
    void Construct();
    void Destroy();
 
-<<<<<<< HEAD
    void BuildElementToDofTable();
+   void BuildBdrElementToDofTable() const;
+   void BuildFaceToDofTable() const;
+
+   /** @brief  Generates partial face_dof table for a NURBS space.
+
+       The table is only defined for exterior faces that coincide with a
+       boundary. */
+   void BuildNURBSFaceToDofTable() const;
 
    typedef std::uint64_t VarOrderBits;
    enum { MaxVarOrder = 8*sizeof(VarOrderBits) - 1 };
@@ -213,17 +217,6 @@
    /// Helper to encode a sign flip into a DOF index (for Hcurl/Hdiv shapes).
    static inline int EncodeDof(int entity_base, int idx)
    { return (idx >= 0) ? (entity_base + idx) : (-1-(entity_base + (-1-idx))); }
-=======
-   void BuildElementToDofTable() const;
-   void BuildBdrElementToDofTable() const;
-   void BuildFaceToDofTable() const;
-
-   /** @brief  Generates partial face_dof table for a NURBS space.
-
-       The table is only defined for exterior faces that coincide with a
-       boundary. */
-   void BuildNURBSFaceToDofTable() const;
->>>>>>> 7e45098a
 
    /// Helpers to remove encoded sign from a DOF
    static inline int DecodeDof(int dof)
@@ -236,6 +229,7 @@
    int GetEntityDofs(int entity, int index, Array<int> &dofs,
                      Geometry::Type master_geom = Geometry::INVALID,
                      int edge_variant = 0) const;
+
    // Get degenerate face DOFs: see explanation in method implementation.
    void GetDegenerateFaceDofs(int index, Array<int> &dofs,
                               Geometry::Type master_geom) const;
@@ -570,10 +564,9 @@
    /// Returns indexes of degrees of freedom for boundary element 'bel'.
    virtual void GetBdrElementDofs(int bel, Array<int> &dofs) const;
 
-   /** @brief eturns the indexes of the degrees of freedom for i'th face
+   /** @brief Returns the indices of the degrees of freedom for i'th face
        including the dofs for the edges and the vertices of the face. */
-<<<<<<< HEAD
-   int GetFaceDofs(int face, Array<int> &dofs, int variant = 0) const;
+   virtual int GetFaceDofs(int face, Array<int> &dofs, int variant = 0) const;
 
    /** @brief Returns the indices of the degrees of freedom for the specified
        edge, including the DOFs for the vertices of the edge. */
@@ -584,13 +577,6 @@
        @return The polynomial order of the selected variant, or -1 if there are
        no more variants. */
    int GetEdgeDofs(int edge, Array<int> &dofs, int variant = 0) const;
-=======
-   virtual void GetFaceDofs(int i, Array<int> &dofs) const;
-
-   /** @brief Returns the indexes of the degrees of freedom for i'th edge
-       including the dofs for the vertices of the edge. */
-   void GetEdgeDofs(int i, Array<int> &dofs) const;
->>>>>>> 7e45098a
 
    void GetVertexDofs(int i, Array<int> &dofs) const;
 
@@ -647,16 +633,12 @@
    /** @brief Return a reference to the internal Table that stores the lists of
        scalar dofs, for each mesh element, as returned by GetElementDofs(). */
    const Table &GetElementToDofTable() const { return *elem_dof; }
-<<<<<<< HEAD
-   const Table &GetBdrElementToDofTable() const { return *bdr_elem_dof; }
-=======
->>>>>>> 7e45098a
 
    /** @brief Return a reference to the internal Table that stores the lists of
        scalar dofs, for each boundary mesh element, as returned by
        GetBdrElementDofs(). */
    const Table &GetBdrElementToDofTable() const
-   { if (!bdrElem_dof) { BuildBdrElementToDofTable(); } return *bdrElem_dof; }
+   { if (!bdr_elem_dof) { BuildBdrElementToDofTable(); } return *bdr_elem_dof; }
 
    /** @brief Return a reference to the internal Table that stores the lists of
        scalar dofs, for each face in the mesh, as returned by GetFaceDofs(). In
@@ -693,13 +675,9 @@
         points.*/
    const FiniteElement *GetFaceElement(int i) const;
 
-<<<<<<< HEAD
-   const FiniteElement *GetEdgeElement(int i, int variant = 0) const;
-=======
    /** @brief Returns pointer to the FiniteElement in the FiniteElementCollection
         associated with i'th edge in the mesh object. */
-   const FiniteElement *GetEdgeElement(int i) const;
->>>>>>> 7e45098a
+   const FiniteElement *GetEdgeElement(int i, int variant = 0) const;
 
    /// Return the trace element from element 'i' to the given 'geom_type'
    const FiniteElement *GetTraceElement(int i, Geometry::Type geom_type) const;
@@ -826,7 +804,6 @@
       return dynamic_cast<const L2_FECollection*>(fec) != NULL;
    }
 
-<<<<<<< HEAD
    /** In variable order spaces on nonconforming meshes, this function controls
        whether strict conformity is enforced in cases where master edges/faces
        have higher polynomial order than their refined slaves. In the default
@@ -840,9 +817,7 @@
       Update(false);
    }
 
-=======
    /// Save finite element space to output stream @a out.
->>>>>>> 7e45098a
    void Save(std::ostream &out) const;
 
    /** @brief Read a FiniteElementSpace from a stream. The returned
