// Copyright (c) 2010-2024, Lawrence Livermore National Security, LLC. Produced
// at the Lawrence Livermore National Laboratory. All Rights reserved. See files
// LICENSE and NOTICE for details. LLNL-CODE-806117.
//
// This file is part of the MFEM library. For more information and source code
// availability visit https://mfem.org.
//
// MFEM is free software; you can redistribute it and/or modify it under the
// terms of the BSD-3 license. We welcome feedback and contributions, see file
// CONTRIBUTING.md for details.

#include "complex_fem.hpp"
#include "../general/forall.hpp"

using namespace std;

namespace mfem
{

ComplexGridFunction::ComplexGridFunction(FiniteElementSpace *fes)
   : Vector(2*(fes->GetVSize()))
{
   UseDevice(true);
   this->Vector::operator=(0.0);

   gfr = new GridFunction();
   gfr->MakeRef(fes, *this, 0);

   gfi = new GridFunction();
   gfi->MakeRef(fes, *this, fes->GetVSize());
}

void
ComplexGridFunction::Update()
{
   FiniteElementSpace *fes = gfr->FESpace();
   const int vsize = fes->GetVSize();

   const Operator *T = fes->GetUpdateOperator();
   if (T)
   {
      // Update the individual GridFunction objects. This will allocate new data
      // arrays for each GridFunction.
      gfr->Update();
      gfi->Update();

      // Our data array now contains old data as well as being the wrong size so
      // reallocate it.
      UseDevice(true);
      this->SetSize(2 * vsize);
      this->Vector::operator=(0.0);

      // Create temporary vectors which point to the new data array
      Vector gf_r; gf_r.MakeRef(*this, 0, vsize);
      Vector gf_i; gf_i.MakeRef(*this, vsize, vsize);

      // Copy the updated GridFunctions into the new data array
      gf_r = *gfr;
      gf_i = *gfi;
      gf_r.SyncAliasMemory(*this);
      gf_i.SyncAliasMemory(*this);

      // Replace the individual data arrays with pointers into the new data
      // array
      gfr->MakeRef(*this, 0, vsize);
      gfi->MakeRef(*this, vsize, vsize);
   }
   else
   {
      // The existing data will not be transferred to the new GridFunctions so
      // delete it and allocate a new array
      UseDevice(true);
      this->SetSize(2 * vsize);
      this->Vector::operator=(0.0);

      // Point the individual GridFunctions to the new data array
      gfr->MakeRef(*this, 0, vsize);
      gfi->MakeRef(*this, vsize, vsize);

      // These updates will only set the proper 'sequence' value within the
      // individual GridFunction objects because their sizes are already correct
      gfr->Update();
      gfi->Update();
   }
}

void
ComplexGridFunction::ProjectCoefficient(Coefficient &real_coeff,
                                        Coefficient &imag_coeff)
{
   gfr->SyncMemory(*this);
   gfi->SyncMemory(*this);
   gfr->ProjectCoefficient(real_coeff);
   gfi->ProjectCoefficient(imag_coeff);
   gfr->SyncAliasMemory(*this);
   gfi->SyncAliasMemory(*this);
}

void
ComplexGridFunction::ProjectCoefficient(VectorCoefficient &real_vcoeff,
                                        VectorCoefficient &imag_vcoeff)
{
   gfr->SyncMemory(*this);
   gfi->SyncMemory(*this);
   gfr->ProjectCoefficient(real_vcoeff);
   gfi->ProjectCoefficient(imag_vcoeff);
   gfr->SyncAliasMemory(*this);
   gfi->SyncAliasMemory(*this);
}

void
ComplexGridFunction::ProjectBdrCoefficient(Coefficient &real_coeff,
                                           Coefficient &imag_coeff,
                                           Array<int> &attr)
{
   gfr->SyncMemory(*this);
   gfi->SyncMemory(*this);
   gfr->ProjectBdrCoefficient(real_coeff, attr);
   gfi->ProjectBdrCoefficient(imag_coeff, attr);
   gfr->SyncAliasMemory(*this);
   gfi->SyncAliasMemory(*this);
}

void
ComplexGridFunction::ProjectBdrCoefficientNormal(VectorCoefficient &real_vcoeff,
                                                 VectorCoefficient &imag_vcoeff,
                                                 Array<int> &attr)
{
   gfr->SyncMemory(*this);
   gfi->SyncMemory(*this);
   gfr->ProjectBdrCoefficientNormal(real_vcoeff, attr);
   gfi->ProjectBdrCoefficientNormal(imag_vcoeff, attr);
   gfr->SyncAliasMemory(*this);
   gfi->SyncAliasMemory(*this);
}

void
ComplexGridFunction::ProjectBdrCoefficientTangent(VectorCoefficient
                                                  &real_vcoeff,
                                                  VectorCoefficient
                                                  &imag_vcoeff,
                                                  Array<int> &attr)
{
   gfr->SyncMemory(*this);
   gfi->SyncMemory(*this);
   gfr->ProjectBdrCoefficientTangent(real_vcoeff, attr);
   gfi->ProjectBdrCoefficientTangent(imag_vcoeff, attr);
   gfr->SyncAliasMemory(*this);
   gfi->SyncAliasMemory(*this);
}


ComplexLinearForm::ComplexLinearForm(FiniteElementSpace *fes,
                                     ComplexOperator::Convention convention)
   : Vector(2*(fes->GetVSize())),
     conv(convention)
{
   UseDevice(true);
   this->Vector::operator=(0.0);

   lfr = new LinearForm();
   lfr->MakeRef(fes, *this, 0);

   lfi = new LinearForm();
   lfi->MakeRef(fes, *this, fes->GetVSize());
}

ComplexLinearForm::ComplexLinearForm(FiniteElementSpace *fes,
                                     LinearForm *lf_r, LinearForm *lf_i,
                                     ComplexOperator::Convention convention)
   : Vector(2*(fes->GetVSize())),
     conv(convention)
{
   UseDevice(true);
   this->Vector::operator=(0.0);

   lfr = new LinearForm(fes, lf_r);
   lfi = new LinearForm(fes, lf_i);

   lfr->MakeRef(fes, *this, 0);
   lfi->MakeRef(fes, *this, fes->GetVSize());
}

ComplexLinearForm::~ComplexLinearForm()
{
   delete lfr;
   delete lfi;
}

void
ComplexLinearForm::AddDomainIntegrator(LinearFormIntegrator *lfi_real,
                                       LinearFormIntegrator *lfi_imag)
{
   if ( lfi_real ) { lfr->AddDomainIntegrator(lfi_real); }
   if ( lfi_imag ) { lfi->AddDomainIntegrator(lfi_imag); }
}

void
ComplexLinearForm::AddDomainIntegrator(LinearFormIntegrator *lfi_real,
                                       LinearFormIntegrator *lfi_imag,
                                       Array<int> &elem_attr_marker)
{
   if ( lfi_real ) { lfr->AddDomainIntegrator(lfi_real, elem_attr_marker); }
   if ( lfi_imag ) { lfi->AddDomainIntegrator(lfi_imag, elem_attr_marker); }
}

void
ComplexLinearForm::AddBoundaryIntegrator(LinearFormIntegrator *lfi_real,
                                         LinearFormIntegrator *lfi_imag)
{
   if ( lfi_real ) { lfr->AddBoundaryIntegrator(lfi_real); }
   if ( lfi_imag ) { lfi->AddBoundaryIntegrator(lfi_imag); }
}

void
ComplexLinearForm::AddBoundaryIntegrator(LinearFormIntegrator *lfi_real,
                                         LinearFormIntegrator *lfi_imag,
                                         Array<int> &bdr_attr_marker)
{
   if ( lfi_real ) { lfr->AddBoundaryIntegrator(lfi_real, bdr_attr_marker); }
   if ( lfi_imag ) { lfi->AddBoundaryIntegrator(lfi_imag, bdr_attr_marker); }
}

void
ComplexLinearForm::AddBdrFaceIntegrator(LinearFormIntegrator *lfi_real,
                                        LinearFormIntegrator *lfi_imag)
{
   if ( lfi_real ) { lfr->AddBdrFaceIntegrator(lfi_real); }
   if ( lfi_imag ) { lfi->AddBdrFaceIntegrator(lfi_imag); }
}

void
ComplexLinearForm::AddBdrFaceIntegrator(LinearFormIntegrator *lfi_real,
                                        LinearFormIntegrator *lfi_imag,
                                        Array<int> &bdr_attr_marker)
{
   if ( lfi_real ) { lfr->AddBdrFaceIntegrator(lfi_real, bdr_attr_marker); }
   if ( lfi_imag ) { lfi->AddBdrFaceIntegrator(lfi_imag, bdr_attr_marker); }
}

void
ComplexLinearForm::Update()
{
   FiniteElementSpace *fes = lfr->FESpace();
   this->Update(fes);
}

void
ComplexLinearForm::Update(FiniteElementSpace *fes)
{
   UseDevice(true);
   SetSize(2 * fes->GetVSize());
   this->Vector::operator=(0.0);

   lfr->MakeRef(fes, *this, 0);
   lfi->MakeRef(fes, *this, fes->GetVSize());
}

void
ComplexLinearForm::Assemble()
{
   lfr->SyncMemory(*this);
   lfi->SyncMemory(*this);
   lfr->Assemble();
   lfi->Assemble();
   if (conv == ComplexOperator::BLOCK_SYMMETRIC) { *lfi *= -1.0; }
   lfr->SyncAliasMemory(*this);
   lfi->SyncAliasMemory(*this);
}

complex<real_t>
ComplexLinearForm::operator()(const ComplexGridFunction &gf) const
{
   real_t s = (conv == ComplexOperator::HERMITIAN) ? 1.0 : -1.0;
   lfr->SyncMemory(*this);
   lfi->SyncMemory(*this);
   return complex<real_t>((*lfr)(gf.real()) - s * (*lfi)(gf.imag()),
                          (*lfr)(gf.imag()) + s * (*lfi)(gf.real()));
}


bool SesquilinearForm::RealInteg()
{
   int nint = blfr->GetFBFI()->Size() + blfr->GetDBFI()->Size() +
              blfr->GetBBFI()->Size() + blfr->GetBFBFI()->Size();
   return (nint != 0);
}

bool SesquilinearForm::ImagInteg()
{
   int nint = blfi->GetFBFI()->Size() + blfi->GetDBFI()->Size() +
              blfi->GetBBFI()->Size() + blfi->GetBFBFI()->Size();
   return (nint != 0);
}

SesquilinearForm::SesquilinearForm(FiniteElementSpace *f,
                                   ComplexOperator::Convention convention)
   : conv(convention),
     blfr(new BilinearForm(f)),
     blfi(new BilinearForm(f))
{}

SesquilinearForm::SesquilinearForm(FiniteElementSpace *f,
                                   BilinearForm *bfr, BilinearForm *bfi,
                                   ComplexOperator::Convention convention)
   : conv(convention),
     blfr(new BilinearForm(f,bfr)),
     blfi(new BilinearForm(f,bfi))
{}

void SesquilinearForm::SetDiagonalPolicy(mfem::Matrix::DiagonalPolicy dpolicy)
{
   diag_policy = dpolicy;
}

SesquilinearForm::~SesquilinearForm()
{
   delete blfr;
   delete blfi;
}

void SesquilinearForm::AddDomainIntegrator(BilinearFormIntegrator *bfi_real,
                                           BilinearFormIntegrator *bfi_imag)
{
   if (bfi_real) { blfr->AddDomainIntegrator(bfi_real); }
   if (bfi_imag) { blfi->AddDomainIntegrator(bfi_imag); }
}

void SesquilinearForm::AddDomainIntegrator(BilinearFormIntegrator *bfi_real,
                                           BilinearFormIntegrator *bfi_imag,
                                           Array<int> & elem_marker)
{
   if (bfi_real) { blfr->AddDomainIntegrator(bfi_real, elem_marker); }
   if (bfi_imag) { blfi->AddDomainIntegrator(bfi_imag, elem_marker); }
}

void
SesquilinearForm::AddBoundaryIntegrator(BilinearFormIntegrator *bfi_real,
                                        BilinearFormIntegrator *bfi_imag)
{
   if (bfi_real) { blfr->AddBoundaryIntegrator(bfi_real); }
   if (bfi_imag) { blfi->AddBoundaryIntegrator(bfi_imag); }
}

void
SesquilinearForm::AddBoundaryIntegrator(BilinearFormIntegrator *bfi_real,
                                        BilinearFormIntegrator *bfi_imag,
                                        Array<int> & bdr_marker)
{
   if (bfi_real) { blfr->AddBoundaryIntegrator(bfi_real, bdr_marker); }
   if (bfi_imag) { blfi->AddBoundaryIntegrator(bfi_imag, bdr_marker); }
}

void
SesquilinearForm::AddInteriorFaceIntegrator(BilinearFormIntegrator *bfi_real,
                                            BilinearFormIntegrator *bfi_imag)
{
   if (bfi_real) { blfr->AddInteriorFaceIntegrator(bfi_real); }
   if (bfi_imag) { blfi->AddInteriorFaceIntegrator(bfi_imag); }
}

void SesquilinearForm::AddBdrFaceIntegrator(BilinearFormIntegrator *bfi_real,
                                            BilinearFormIntegrator *bfi_imag)
{
   if (bfi_real) { blfr->AddBdrFaceIntegrator(bfi_real); }
   if (bfi_imag) { blfi->AddBdrFaceIntegrator(bfi_imag); }
}

void SesquilinearForm::AddBdrFaceIntegrator(BilinearFormIntegrator *bfi_real,
                                            BilinearFormIntegrator *bfi_imag,
                                            Array<int> &bdr_marker)
{
   if (bfi_real) { blfr->AddBdrFaceIntegrator(bfi_real, bdr_marker); }
   if (bfi_imag) { blfi->AddBdrFaceIntegrator(bfi_imag, bdr_marker); }
}

void
SesquilinearForm::Assemble(int skip_zeros)
{
   blfr->Assemble(skip_zeros);
   blfi->Assemble(skip_zeros);
}

void
SesquilinearForm::Finalize(int skip_zeros)
{
   blfr->Finalize(skip_zeros);
   blfi->Finalize(skip_zeros);
}

ComplexSparseMatrix *
SesquilinearForm::AssembleComplexSparseMatrix()
{
   return new ComplexSparseMatrix(&blfr->SpMat(),
                                  &blfi->SpMat(),
                                  false, false, conv);
}

void
SesquilinearForm::FormLinearSystem(const Array<int> &ess_tdof_list,
                                   Vector &x, Vector &b,
                                   OperatorHandle &A,
                                   Vector &X, Vector &B,
                                   int ci)
{
   FiniteElementSpace *fes = blfr->FESpace();
   const int vsize = fes->GetVSize();

   // Allocate temporary vector
   Vector b_0;
   b_0.UseDevice(true);
   b_0.SetSize(vsize);
   b_0 = 0.0;

   // Extract the real and imaginary parts of the input vectors
   MFEM_ASSERT(x.Size() == 2 * vsize, "Input GridFunction of incorrect size!");
   x.Read();
   Vector x_r; x_r.MakeRef(x, 0, vsize);
   Vector x_i; x_i.MakeRef(x, vsize, vsize);

   MFEM_ASSERT(b.Size() == 2 * vsize, "Input LinearForm of incorrect size!");
   b.Read();
   Vector b_r; b_r.MakeRef(b, 0, vsize);
   Vector b_i; b_i.MakeRef(b, vsize, vsize);

   if (conv == ComplexOperator::BLOCK_SYMMETRIC) { b_i *= -1.0; }

   const int tvsize = fes->GetTrueVSize();
   OperatorHandle A_r, A_i;

   X.UseDevice(true);
   X.SetSize(2 * tvsize);
   X = 0.0;

   B.UseDevice(true);
   B.SetSize(2 * tvsize);
   B = 0.0;

   Vector X_r; X_r.MakeRef(X, 0, tvsize);
   Vector X_i; X_i.MakeRef(X, tvsize, tvsize);
   Vector B_r; B_r.MakeRef(B, 0, tvsize);
   Vector B_i; B_i.MakeRef(B, tvsize, tvsize);

   Vector X_0, B_0;

   if (RealInteg())
   {
      blfr->SetDiagonalPolicy(diag_policy);

      b_0 = b_r;
      blfr->FormLinearSystem(ess_tdof_list, x_r, b_0, A_r, X_0, B_0, ci);
      X_r = X_0; B_r = B_0;

      b_0 = b_i;
      blfr->FormLinearSystem(ess_tdof_list, x_i, b_0, A_r, X_0, B_0, ci);
      X_i = X_0; B_i = B_0;

      if (ImagInteg())
      {
         blfi->SetDiagonalPolicy(mfem::Matrix::DiagonalPolicy::DIAG_ZERO);

         b_0 = 0.0;
         blfi->FormLinearSystem(ess_tdof_list, x_i, b_0, A_i, X_0, B_0, false);
         B_r -= B_0;

         b_0 = 0.0;
         blfi->FormLinearSystem(ess_tdof_list, x_r, b_0, A_i, X_0, B_0, false);
         B_i += B_0;
      }
   }
   else if (ImagInteg())
   {
      blfi->SetDiagonalPolicy(diag_policy);

      b_0 = b_i;
      blfi->FormLinearSystem(ess_tdof_list, x_r, b_0, A_i, X_0, B_0, ci);
      X_r = X_0; B_i = B_0;

      b_0 = b_r; b_0 *= -1.0;
      blfi->FormLinearSystem(ess_tdof_list, x_i, b_0, A_i, X_0, B_0, ci);
      X_i = X_0; B_r = B_0; B_r *= -1.0;
   }
   else
   {
      MFEM_ABORT("Real and Imaginary part of the Sesquilinear form are empty");
   }

   if (RealInteg() && ImagInteg())
   {
      // Modify RHS and offdiagonal blocks (imaginary parts of the matrix) to
      // conform with standard essential BC treatment
      if (A_i.Is<ConstrainedOperator>())
      {
         const int n = ess_tdof_list.Size();
         auto d_B_r = B_r.Write();
         auto d_B_i = B_i.Write();
         auto d_X_r = X_r.Read();
         auto d_X_i = X_i.Read();
         auto d_idx = ess_tdof_list.Read();
         mfem::forall(n, [=] MFEM_HOST_DEVICE (int i)
         {
            const int j = d_idx[i];
            d_B_r[j] = d_X_r[j];
            d_B_i[j] = d_X_i[j];
         });
         A_i.As<ConstrainedOperator>()->SetDiagonalPolicy
         (mfem::Operator::DiagonalPolicy::DIAG_ZERO);
      }
   }

   if (conv == ComplexOperator::BLOCK_SYMMETRIC)
   {
      B_i *= -1.0;
      b_i *= -1.0;
   }

   x_r.SyncAliasMemory(x);
   x_i.SyncAliasMemory(x);
   b_r.SyncAliasMemory(b);
   b_i.SyncAliasMemory(b);

   X_r.SyncAliasMemory(X);
   X_i.SyncAliasMemory(X);
   B_r.SyncAliasMemory(B);
   B_i.SyncAliasMemory(B);

   // A = A_r + i A_i
   A.Clear();
   if ( A_r.Type() == Operator::MFEM_SPARSEMAT ||
        A_i.Type() == Operator::MFEM_SPARSEMAT )
   {
      ComplexSparseMatrix * A_sp =
         new ComplexSparseMatrix(A_r.As<SparseMatrix>(),
                                 A_i.As<SparseMatrix>(),
                                 A_r.OwnsOperator(),
                                 A_i.OwnsOperator(),
                                 conv);
      A.Reset<ComplexSparseMatrix>(A_sp, true);
   }
   else
   {
      ComplexOperator * A_op =
         new ComplexOperator(A_r.Ptr(),
                             A_i.Ptr(),
                             A_r.OwnsOperator(),
                             A_i.OwnsOperator(),
                             conv);
      A.Reset<ComplexOperator>(A_op, true);
   }
   A_r.SetOperatorOwner(false);
   A_i.SetOperatorOwner(false);
}

void
SesquilinearForm::FormSystemMatrix(const Array<int> &ess_tdof_list,
                                   OperatorHandle &A)

{
   OperatorHandle A_r, A_i;
   if (RealInteg())
   {
      blfr->SetDiagonalPolicy(diag_policy);
      blfr->FormSystemMatrix(ess_tdof_list, A_r);
   }
   if (ImagInteg())
   {
      blfi->SetDiagonalPolicy(RealInteg() ?
                              mfem::Matrix::DiagonalPolicy::DIAG_ZERO :
                              diag_policy);
      blfi->FormSystemMatrix(ess_tdof_list, A_i);
   }
   if (!RealInteg() && !ImagInteg())
   {
      MFEM_ABORT("Both Real and Imaginary part of the Sesquilinear form are empty");
   }

   if (RealInteg() && ImagInteg())
   {
      // Modify offdiagonal blocks (imaginary parts of the matrix) to conform
      // with standard essential BC treatment
      if (A_i.Is<ConstrainedOperator>())
      {
         A_i.As<ConstrainedOperator>()->SetDiagonalPolicy
         (mfem::Operator::DiagonalPolicy::DIAG_ZERO);
      }
   }

   // A = A_r + i A_i
   A.Clear();
   if ( A_r.Type() == Operator::MFEM_SPARSEMAT ||
        A_i.Type() == Operator::MFEM_SPARSEMAT )
   {
      ComplexSparseMatrix * A_sp =
         new ComplexSparseMatrix(A_r.As<SparseMatrix>(),
                                 A_i.As<SparseMatrix>(),
                                 A_r.OwnsOperator(),
                                 A_i.OwnsOperator(),
                                 conv);
      A.Reset<ComplexSparseMatrix>(A_sp, true);
   }
   else
   {
      ComplexOperator * A_op =
         new ComplexOperator(A_r.Ptr(),
                             A_i.Ptr(),
                             A_r.OwnsOperator(),
                             A_i.OwnsOperator(),
                             conv);
      A.Reset<ComplexOperator>(A_op, true);
   }
   A_r.SetOperatorOwner(false);
   A_i.SetOperatorOwner(false);
}

void
SesquilinearForm::RecoverFEMSolution(const Vector &X, const Vector &b,
                                     Vector &x)
{
   FiniteElementSpace *fes = blfr->FESpace();

   const SparseMatrix *P = fes->GetConformingProlongation();
   if (!P)
   {
      x = X;
      return;
   }

   const int vsize  = fes->GetVSize();
   const int tvsize = X.Size() / 2;

   X.Read();
   Vector X_r; X_r.MakeRef(const_cast<Vector&>(X), 0, tvsize);
   Vector X_i; X_i.MakeRef(const_cast<Vector&>(X), tvsize, tvsize);

   x.Write();
   Vector x_r; x_r.MakeRef(x, 0, vsize);
   Vector x_i; x_i.MakeRef(x, vsize, vsize);

   // Apply conforming prolongation
   P->Mult(X_r, x_r);
   P->Mult(X_i, x_i);

   x_r.SyncAliasMemory(x);
   x_i.SyncAliasMemory(x);
}

void
SesquilinearForm::Update(FiniteElementSpace *nfes)
{
   if ( blfr ) { blfr->Update(nfes); }
   if ( blfi ) { blfi->Update(nfes); }
}


#ifdef MFEM_USE_MPI

ParComplexGridFunction::ParComplexGridFunction(ParFiniteElementSpace *pfes)
   : Vector(2*(pfes->GetVSize()))
{
   UseDevice(true);
   this->Vector::operator=(0.0);

   pgfr = new ParGridFunction();
   pgfr->MakeRef(pfes, *this, 0);

   pgfi = new ParGridFunction();
   pgfi->MakeRef(pfes, *this, pfes->GetVSize());
}

void
ParComplexGridFunction::Update()
{
   ParFiniteElementSpace *pfes = pgfr->ParFESpace();
   const int vsize = pfes->GetVSize();

   const Operator *T = pfes->GetUpdateOperator();
   if (T)
   {
      // Update the individual GridFunction objects. This will allocate new data
      // arrays for each GridFunction.
      pgfr->Update();
      pgfi->Update();

      // Our data array now contains old data as well as being the wrong size so
      // reallocate it.
      UseDevice(true);
      this->SetSize(2 * vsize);
      this->Vector::operator=(0.0);

      // Create temporary vectors which point to the new data array
      Vector gf_r; gf_r.MakeRef(*this, 0, vsize);
      Vector gf_i; gf_i.MakeRef(*this, vsize, vsize);

      // Copy the updated GridFunctions into the new data array
      gf_r = *pgfr; gf_r.SyncAliasMemory(*this);
      gf_i = *pgfi; gf_i.SyncAliasMemory(*this);

      // Replace the individual data arrays with pointers into the new data
      // array
      pgfr->MakeRef(*this, 0, vsize);
      pgfi->MakeRef(*this, vsize, vsize);
   }
   else
   {
      // The existing data will not be transferred to the new GridFunctions so
      // delete it and allocate a new array
      UseDevice(true);
      this->SetSize(2 * vsize);
      this->Vector::operator=(0.0);

      // Point the individual GridFunctions to the new data array
      pgfr->MakeRef(*this, 0, vsize);
      pgfi->MakeRef(*this, vsize, vsize);

      // These updates will only set the proper 'sequence' value within the
      // individual GridFunction objects because their sizes are already correct
      pgfr->Update();
      pgfi->Update();
   }
}

void
ParComplexGridFunction::ProjectCoefficient(Coefficient &real_coeff,
                                           Coefficient &imag_coeff)
{
   pgfr->SyncMemory(*this);
   pgfi->SyncMemory(*this);
   pgfr->ProjectCoefficient(real_coeff);
   pgfi->ProjectCoefficient(imag_coeff);
   pgfr->SyncAliasMemory(*this);
   pgfi->SyncAliasMemory(*this);
}

void
ParComplexGridFunction::ProjectCoefficient(VectorCoefficient &real_vcoeff,
                                           VectorCoefficient &imag_vcoeff)
{
   pgfr->SyncMemory(*this);
   pgfi->SyncMemory(*this);
   pgfr->ProjectCoefficient(real_vcoeff);
   pgfi->ProjectCoefficient(imag_vcoeff);
   pgfr->SyncAliasMemory(*this);
   pgfi->SyncAliasMemory(*this);
}

void
ParComplexGridFunction::ProjectBdrCoefficient(Coefficient &real_coeff,
                                              Coefficient &imag_coeff,
                                              Array<int> &attr)
{
   pgfr->SyncMemory(*this);
   pgfi->SyncMemory(*this);
   pgfr->ProjectBdrCoefficient(real_coeff, attr);
   pgfi->ProjectBdrCoefficient(imag_coeff, attr);
   pgfr->SyncAliasMemory(*this);
   pgfi->SyncAliasMemory(*this);
}

void
ParComplexGridFunction::ProjectBdrCoefficientNormal(VectorCoefficient
                                                    &real_vcoeff,
                                                    VectorCoefficient
                                                    &imag_vcoeff,
                                                    Array<int> &attr)
{
   pgfr->SyncMemory(*this);
   pgfi->SyncMemory(*this);
   pgfr->ProjectBdrCoefficientNormal(real_vcoeff, attr);
   pgfi->ProjectBdrCoefficientNormal(imag_vcoeff, attr);
   pgfr->SyncAliasMemory(*this);
   pgfi->SyncAliasMemory(*this);
}

void
ParComplexGridFunction::ProjectBdrCoefficientTangent(VectorCoefficient
                                                     &real_vcoeff,
                                                     VectorCoefficient
                                                     &imag_vcoeff,
                                                     Array<int> &attr)
{
   pgfr->SyncMemory(*this);
   pgfi->SyncMemory(*this);
   pgfr->ProjectBdrCoefficientTangent(real_vcoeff, attr);
   pgfi->ProjectBdrCoefficientTangent(imag_vcoeff, attr);
   pgfr->SyncAliasMemory(*this);
   pgfi->SyncAliasMemory(*this);
}

void
ParComplexGridFunction::Distribute(const Vector *tv)
{
   ParFiniteElementSpace *pfes = pgfr->ParFESpace();
   const int tvsize = pfes->GetTrueVSize();

   tv->Read();
   Vector tvr; tvr.MakeRef(const_cast<Vector&>(*tv), 0, tvsize);
   Vector tvi; tvi.MakeRef(const_cast<Vector&>(*tv), tvsize, tvsize);

   pgfr->SyncMemory(*this);
   pgfi->SyncMemory(*this);
   pgfr->Distribute(tvr);
   pgfi->Distribute(tvi);
   pgfr->SyncAliasMemory(*this);
   pgfi->SyncAliasMemory(*this);
}

void
ParComplexGridFunction::ParallelProject(Vector &tv) const
{
   ParFiniteElementSpace *pfes = pgfr->ParFESpace();
   const int tvsize = pfes->GetTrueVSize();

   tv.Write();
   Vector tvr; tvr.MakeRef(tv, 0, tvsize);
   Vector tvi; tvi.MakeRef(tv, tvsize, tvsize);

   pgfr->SyncMemory(*this);
   pgfi->SyncMemory(*this);
   pgfr->ParallelProject(tvr);
   pgfi->ParallelProject(tvi);
   pgfr->SyncAliasMemory(*this);
   pgfi->SyncAliasMemory(*this);

   tvr.SyncAliasMemory(tv);
   tvi.SyncAliasMemory(tv);
}


ParComplexLinearForm::ParComplexLinearForm(ParFiniteElementSpace *pfes,
                                           ComplexOperator::Convention
                                           convention)
   : Vector(2*(pfes->GetVSize())),
     conv(convention)
{
   UseDevice(true);
   this->Vector::operator=(0.0);

   plfr = new ParLinearForm();
   plfr->MakeRef(pfes, *this, 0);

   plfi = new ParLinearForm();
   plfi->MakeRef(pfes, *this, pfes->GetVSize());

   HYPRE_BigInt *tdof_offsets_fes = pfes->GetTrueDofOffsets();

   int n = (HYPRE_AssumedPartitionCheck()) ? 2 : pfes->GetNRanks();
   tdof_offsets = new HYPRE_BigInt[n+1];

   for (int i = 0; i <= n; i++)
   {
      tdof_offsets[i] = 2 * tdof_offsets_fes[i];
   }
}


ParComplexLinearForm::ParComplexLinearForm(ParFiniteElementSpace *pfes,
                                           ParLinearForm *plf_r,
                                           ParLinearForm *plf_i,
                                           ComplexOperator::Convention
                                           convention)
   : Vector(2*(pfes->GetVSize())),
     conv(convention)
{
   UseDevice(true);
   this->Vector::operator=(0.0);

   plfr = new ParLinearForm(pfes, plf_r);
   plfi = new ParLinearForm(pfes, plf_i);

   plfr->MakeRef(pfes, *this, 0);
   plfi->MakeRef(pfes, *this, pfes->GetVSize());

   HYPRE_BigInt *tdof_offsets_fes = pfes->GetTrueDofOffsets();

   int n = (HYPRE_AssumedPartitionCheck()) ? 2 : pfes->GetNRanks();
   tdof_offsets = new HYPRE_BigInt[n+1];

   for (int i = 0; i <= n; i++)
   {
      tdof_offsets[i] = 2 * tdof_offsets_fes[i];
   }
}

ParComplexLinearForm::~ParComplexLinearForm()
{
   delete plfr;
   delete plfi;
   delete [] tdof_offsets;
}

void
ParComplexLinearForm::AddDomainIntegrator(LinearFormIntegrator *lfi_real,
                                          LinearFormIntegrator *lfi_imag)
{
   if ( lfi_real ) { plfr->AddDomainIntegrator(lfi_real); }
   if ( lfi_imag ) { plfi->AddDomainIntegrator(lfi_imag); }
}

void
ParComplexLinearForm::AddDomainIntegrator(LinearFormIntegrator *lfi_real,
                                          LinearFormIntegrator *lfi_imag,
                                          Array<int> &elem_attr_marker)
{
   if ( lfi_real ) { plfr->AddDomainIntegrator(lfi_real, elem_attr_marker); }
   if ( lfi_imag ) { plfi->AddDomainIntegrator(lfi_imag, elem_attr_marker); }
}

void
ParComplexLinearForm::AddBoundaryIntegrator(LinearFormIntegrator *lfi_real,
                                            LinearFormIntegrator *lfi_imag)
{
   if ( lfi_real ) { plfr->AddBoundaryIntegrator(lfi_real); }
   if ( lfi_imag ) { plfi->AddBoundaryIntegrator(lfi_imag); }
}

void
ParComplexLinearForm::AddBoundaryIntegrator(LinearFormIntegrator *lfi_real,
                                            LinearFormIntegrator *lfi_imag,
                                            Array<int> &bdr_attr_marker)
{
   if ( lfi_real ) { plfr->AddBoundaryIntegrator(lfi_real, bdr_attr_marker); }
   if ( lfi_imag ) { plfi->AddBoundaryIntegrator(lfi_imag, bdr_attr_marker); }
}

void
ParComplexLinearForm::AddBdrFaceIntegrator(LinearFormIntegrator *lfi_real,
                                           LinearFormIntegrator *lfi_imag)
{
   if ( lfi_real ) { plfr->AddBdrFaceIntegrator(lfi_real); }
   if ( lfi_imag ) { plfi->AddBdrFaceIntegrator(lfi_imag); }
}

void
ParComplexLinearForm::AddBdrFaceIntegrator(LinearFormIntegrator *lfi_real,
                                           LinearFormIntegrator *lfi_imag,
                                           Array<int> &bdr_attr_marker)
{
   if ( lfi_real ) { plfr->AddBdrFaceIntegrator(lfi_real, bdr_attr_marker); }
   if ( lfi_imag ) { plfi->AddBdrFaceIntegrator(lfi_imag, bdr_attr_marker); }
}

void
ParComplexLinearForm::Update(ParFiniteElementSpace *pf)
{
   ParFiniteElementSpace *pfes = (pf != NULL) ? pf : plfr->ParFESpace();

   UseDevice(true);
   SetSize(2 * pfes->GetVSize());
   this->Vector::operator=(0.0);

   plfr->MakeRef(pfes, *this, 0);
   plfi->MakeRef(pfes, *this, pfes->GetVSize());
}

void
ParComplexLinearForm::Assemble()
{
   plfr->SyncMemory(*this);
   plfi->SyncMemory(*this);
   plfr->Assemble();
   plfi->Assemble();
   if (conv == ComplexOperator::BLOCK_SYMMETRIC) { *plfi *= -1.0; }
   plfr->SyncAliasMemory(*this);
   plfi->SyncAliasMemory(*this);
}

void
ParComplexLinearForm::ParallelAssemble(Vector &tv)
{
   const int tvsize = plfr->ParFESpace()->GetTrueVSize();

   tv.Write();
   Vector tvr; tvr.MakeRef(tv, 0, tvsize);
   Vector tvi; tvi.MakeRef(tv, tvsize, tvsize);

   plfr->SyncMemory(*this);
   plfi->SyncMemory(*this);
   plfr->ParallelAssemble(tvr);
   plfi->ParallelAssemble(tvi);
   plfr->SyncAliasMemory(*this);
   plfi->SyncAliasMemory(*this);

   tvr.SyncAliasMemory(tv);
   tvi.SyncAliasMemory(tv);
}

HypreParVector *
ParComplexLinearForm::ParallelAssemble()
{
   const ParFiniteElementSpace *pfes = plfr->ParFESpace();
   const int tvsize = pfes->GetTrueVSize();

   HypreParVector *tv = new HypreParVector(pfes->GetComm(),
                                           2*(pfes->GlobalTrueVSize()),
                                           tdof_offsets);

   tv->Write();
   Vector tvr; tvr.MakeRef(*tv, 0, tvsize);
   Vector tvi; tvi.MakeRef(*tv, tvsize, tvsize);

   plfr->SyncMemory(*this);
   plfi->SyncMemory(*this);
   plfr->ParallelAssemble(tvr);
   plfi->ParallelAssemble(tvi);
   plfr->SyncAliasMemory(*this);
   plfi->SyncAliasMemory(*this);

   tvr.SyncAliasMemory(*tv);
   tvi.SyncAliasMemory(*tv);

   return tv;
}

complex<real_t>
ParComplexLinearForm::operator()(const ParComplexGridFunction &gf) const
{
   plfr->SyncMemory(*this);
   plfi->SyncMemory(*this);
   real_t s = (conv == ComplexOperator::HERMITIAN) ? 1.0 : -1.0;
   return complex<real_t>((*plfr)(gf.real()) - s * (*plfi)(gf.imag()),
                          (*plfr)(gf.imag()) + s * (*plfi)(gf.real()));
}


bool ParSesquilinearForm::RealInteg()
{
   int nint = pblfr->GetFBFI()->Size() + pblfr->GetDBFI()->Size() +
              pblfr->GetBBFI()->Size() + pblfr->GetBFBFI()->Size();
   return (nint != 0);
}

bool ParSesquilinearForm::ImagInteg()
{
   int nint = pblfi->GetFBFI()->Size() + pblfi->GetDBFI()->Size() +
              pblfi->GetBBFI()->Size() + pblfi->GetBFBFI()->Size();
   return (nint != 0);
}

ParSesquilinearForm::ParSesquilinearForm(ParFiniteElementSpace *pf,
                                         ComplexOperator::Convention
                                         convention)
   : conv(convention),
     pblfr(new ParBilinearForm(pf)),
     pblfi(new ParBilinearForm(pf))
{}

ParSesquilinearForm::ParSesquilinearForm(ParFiniteElementSpace *pf,
                                         ParBilinearForm *pbfr,
                                         ParBilinearForm *pbfi,
                                         ComplexOperator::Convention convention)
   : conv(convention),
     pblfr(new ParBilinearForm(pf,pbfr)),
     pblfi(new ParBilinearForm(pf,pbfi))
{}

ParSesquilinearForm::~ParSesquilinearForm()
{
   delete pblfr;
   delete pblfi;
}

void ParSesquilinearForm::AddDomainIntegrator(BilinearFormIntegrator *bfi_real,
                                              BilinearFormIntegrator *bfi_imag)
{
   if (bfi_real) { pblfr->AddDomainIntegrator(bfi_real); }
   if (bfi_imag) { pblfi->AddDomainIntegrator(bfi_imag); }
}

void ParSesquilinearForm::AddDomainIntegrator(BilinearFormIntegrator *bfi_real,
                                              BilinearFormIntegrator *bfi_imag,
                                              Array<int> & elem_marker)
{
   if (bfi_real) { pblfr->AddDomainIntegrator(bfi_real, elem_marker); }
   if (bfi_imag) { pblfi->AddDomainIntegrator(bfi_imag, elem_marker); }
}

void
ParSesquilinearForm::AddBoundaryIntegrator(BilinearFormIntegrator *bfi_real,
                                           BilinearFormIntegrator *bfi_imag)
{
   if (bfi_real) { pblfr->AddBoundaryIntegrator(bfi_real); }
   if (bfi_imag) { pblfi->AddBoundaryIntegrator(bfi_imag); }
}

void
ParSesquilinearForm::AddBoundaryIntegrator(BilinearFormIntegrator *bfi_real,
                                           BilinearFormIntegrator *bfi_imag,
                                           Array<int> & bdr_marker)
{
   if (bfi_real) { pblfr->AddBoundaryIntegrator(bfi_real, bdr_marker); }
   if (bfi_imag) { pblfi->AddBoundaryIntegrator(bfi_imag, bdr_marker); }
}

void
ParSesquilinearForm::AddInteriorFaceIntegrator(BilinearFormIntegrator *bfi_real,
                                               BilinearFormIntegrator *bfi_imag)
{
   if (bfi_real) { pblfr->AddInteriorFaceIntegrator(bfi_real); }
   if (bfi_imag) { pblfi->AddInteriorFaceIntegrator(bfi_imag); }
}

void
ParSesquilinearForm::AddBdrFaceIntegrator(BilinearFormIntegrator *bfi_real,
                                          BilinearFormIntegrator *bfi_imag)
{
   if (bfi_real) { pblfr->AddBdrFaceIntegrator(bfi_real); }
   if (bfi_imag) { pblfi->AddBdrFaceIntegrator(bfi_imag); }
}

void
ParSesquilinearForm::AddBdrFaceIntegrator(BilinearFormIntegrator *bfi_real,
                                          BilinearFormIntegrator *bfi_imag,
                                          Array<int> &bdr_marker)
{
   if (bfi_real) { pblfr->AddBdrFaceIntegrator(bfi_real, bdr_marker); }
   if (bfi_imag) { pblfi->AddBdrFaceIntegrator(bfi_imag, bdr_marker); }
}

void
ParSesquilinearForm::Assemble(int skip_zeros)
{
   pblfr->Assemble(skip_zeros);
   pblfi->Assemble(skip_zeros);
}

void
ParSesquilinearForm::Finalize(int skip_zeros)
{
   pblfr->Finalize(skip_zeros);
   pblfi->Finalize(skip_zeros);
}

ComplexHypreParMatrix *
ParSesquilinearForm::ParallelAssemble()
{
   return new ComplexHypreParMatrix(pblfr->ParallelAssemble(),
                                    pblfi->ParallelAssemble(),
                                    true, true, conv);
}

void
ParSesquilinearForm::FormLinearSystem(const Array<int> &ess_tdof_list,
                                      Vector &x, Vector &b,
                                      OperatorHandle &A,
                                      Vector &X, Vector &B,
                                      int ci)
{
   ParFiniteElementSpace *pfes = pblfr->ParFESpace();
   const int vsize = pfes->GetVSize();

   // Allocate temporary vector
   Vector b_0;
   b_0.UseDevice(true);
   b_0.SetSize(vsize);
   b_0 = 0.0;

   // Extract the real and imaginary parts of the input vectors
   MFEM_ASSERT(x.Size() == 2 * vsize, "Input GridFunction of incorrect size!");
   x.Read();
   Vector x_r; x_r.MakeRef(x, 0, vsize);
   Vector x_i; x_i.MakeRef(x, vsize, vsize);

   MFEM_ASSERT(b.Size() == 2 * vsize, "Input LinearForm of incorrect size!");
   b.Read();
   Vector b_r; b_r.MakeRef(b, 0, vsize);
   Vector b_i; b_i.MakeRef(b, vsize, vsize);

   if (conv == ComplexOperator::BLOCK_SYMMETRIC) { b_i *= -1.0; }

   const int tvsize = pfes->GetTrueVSize();
   OperatorHandle A_r, A_i;

   X.UseDevice(true);
   X.SetSize(2 * tvsize);
   X = 0.0;

   B.UseDevice(true);
   B.SetSize(2 * tvsize);
   B = 0.0;

   Vector X_r; X_r.MakeRef(X, 0, tvsize);
   Vector X_i; X_i.MakeRef(X, tvsize, tvsize);
   Vector B_r; B_r.MakeRef(B, 0, tvsize);
   Vector B_i; B_i.MakeRef(B, tvsize, tvsize);

   Vector X_0, B_0;

   if (RealInteg())
   {
      b_0 = b_r;
      pblfr->FormLinearSystem(ess_tdof_list, x_r, b_0, A_r, X_0, B_0, ci);
      X_r = X_0; B_r = B_0;

      b_0 = b_i;
      pblfr->FormLinearSystem(ess_tdof_list, x_i, b_0, A_r, X_0, B_0, ci);
      X_i = X_0; B_i = B_0;

      if (ImagInteg())
      {
         b_0 = 0.0;
         pblfi->FormLinearSystem(ess_tdof_list, x_i, b_0, A_i, X_0, B_0, false);
         B_r -= B_0;

         b_0 = 0.0;
         pblfi->FormLinearSystem(ess_tdof_list, x_r, b_0, A_i, X_0, B_0, false);
         B_i += B_0;
      }
   }
   else if (ImagInteg())
   {
      b_0 = b_i;
      pblfi->FormLinearSystem(ess_tdof_list, x_r, b_0, A_i, X_0, B_0, ci);
      X_r = X_0; B_i = B_0;

      b_0 = b_r; b_0 *= -1.0;
      pblfi->FormLinearSystem(ess_tdof_list, x_i, b_0, A_i, X_0, B_0, ci);
      X_i = X_0; B_r = B_0; B_r *= -1.0;
   }
   else
   {
      MFEM_ABORT("Real and Imaginary part of the Sesquilinear form are empty");
   }

   if (RealInteg() && ImagInteg())
   {
      // Modify RHS to conform with standard essential BC treatment
      const int n = ess_tdof_list.Size();
      auto d_B_r = B_r.Write();
      auto d_B_i = B_i.Write();
      auto d_X_r = X_r.Read();
      auto d_X_i = X_i.Read();
      auto d_idx = ess_tdof_list.Read();
      mfem::forall(n, [=] MFEM_HOST_DEVICE (int i)
      {
         const int j = d_idx[i];
         d_B_r[j] = d_X_r[j];
         d_B_i[j] = d_X_i[j];
      });
      // Modify offdiagonal blocks (imaginary parts of the matrix) to conform
      // with standard essential BC treatment
      if (A_i.Type() == Operator::Hypre_ParCSR)
      {
         HypreParMatrix * Ah;
         A_i.Get(Ah);
         hypre_ParCSRMatrix *Aih = *Ah;
         if (!HypreUsingGPU())
         {
            ess_tdof_list.HostRead();
            for (int k = 0; k < n; k++)
            {
               const int j = ess_tdof_list[k];
               Aih->diag->data[Aih->diag->i[j]] = 0.0;
            }
         }
<<<<<<< HEAD
         else
=======
#else
         Ah->HypreReadWrite();
         const int *d_ess_tdof_list =
            ess_tdof_list.GetMemory().Read(MemoryClass::DEVICE, n);
         const int *d_diag_i = Aih->diag->i;
         real_t *d_diag_data = Aih->diag->data;
         MFEM_GPU_FORALL(k, n,
>>>>>>> 7bf2a799
         {
            Ah->HypreReadWrite();
            const int *d_ess_tdof_list =
               ess_tdof_list.GetMemory().Read(MemoryClass::DEVICE, n);
            HYPRE_Int *d_diag_i = Aih->diag->i;
            double *d_diag_data = Aih->diag->data;
            mfem::forall(n, [=] MFEM_HOST_DEVICE (int k)
            {
               const int j = d_ess_tdof_list[k];
               d_diag_data[d_diag_i[j]] = 0.0;
            });
         }
      }
      else
      {
         A_i.As<ConstrainedOperator>()->SetDiagonalPolicy
         (mfem::Operator::DiagonalPolicy::DIAG_ZERO);
      }
   }

   if (conv == ComplexOperator::BLOCK_SYMMETRIC)
   {
      B_i *= -1.0;
      b_i *= -1.0;
   }

   x_r.SyncAliasMemory(x);
   x_i.SyncAliasMemory(x);
   b_r.SyncAliasMemory(b);
   b_i.SyncAliasMemory(b);

   X_r.SyncAliasMemory(X);
   X_i.SyncAliasMemory(X);
   B_r.SyncAliasMemory(B);
   B_i.SyncAliasMemory(B);

   // A = A_r + i A_i
   A.Clear();
   if ( A_r.Type() == Operator::Hypre_ParCSR ||
        A_i.Type() == Operator::Hypre_ParCSR )
   {
      ComplexHypreParMatrix * A_hyp =
         new ComplexHypreParMatrix(A_r.As<HypreParMatrix>(),
                                   A_i.As<HypreParMatrix>(),
                                   A_r.OwnsOperator(),
                                   A_i.OwnsOperator(),
                                   conv);
      A.Reset<ComplexHypreParMatrix>(A_hyp, true);
   }
   else
   {
      ComplexOperator * A_op =
         new ComplexOperator(A_r.As<Operator>(),
                             A_i.As<Operator>(),
                             A_r.OwnsOperator(),
                             A_i.OwnsOperator(),
                             conv);
      A.Reset<ComplexOperator>(A_op, true);
   }
   A_r.SetOperatorOwner(false);
   A_i.SetOperatorOwner(false);
}

void
ParSesquilinearForm::FormSystemMatrix(const Array<int> &ess_tdof_list,
                                      OperatorHandle &A)
{
   OperatorHandle A_r, A_i;
   if (RealInteg())
   {
      pblfr->FormSystemMatrix(ess_tdof_list, A_r);
   }
   if (ImagInteg())
   {
      pblfi->FormSystemMatrix(ess_tdof_list, A_i);
   }
   if (!RealInteg() && !ImagInteg())
   {
      MFEM_ABORT("Both Real and Imaginary part of the Sesquilinear form are empty");
   }

   if (RealInteg() && ImagInteg())
   {
      // Modify offdiagonal blocks (imaginary parts of the matrix) to conform
      // with standard essential BC treatment
      if ( A_i.Type() == Operator::Hypre_ParCSR )
      {
         int n = ess_tdof_list.Size();
         HypreParMatrix * Ah;
         A_i.Get(Ah);
         hypre_ParCSRMatrix * Aih = *Ah;
         for (int k = 0; k < n; k++)
         {
            int j = ess_tdof_list[k];
            Aih->diag->data[Aih->diag->i[j]] = 0.0;
         }
      }
      else
      {
         A_i.As<ConstrainedOperator>()->SetDiagonalPolicy
         (mfem::Operator::DiagonalPolicy::DIAG_ZERO);
      }
   }

   // A = A_r + i A_i
   A.Clear();
   if ( A_r.Type() == Operator::Hypre_ParCSR ||
        A_i.Type() == Operator::Hypre_ParCSR )
   {
      ComplexHypreParMatrix * A_hyp =
         new ComplexHypreParMatrix(A_r.As<HypreParMatrix>(),
                                   A_i.As<HypreParMatrix>(),
                                   A_r.OwnsOperator(),
                                   A_i.OwnsOperator(),
                                   conv);
      A.Reset<ComplexHypreParMatrix>(A_hyp, true);
   }
   else
   {
      ComplexOperator * A_op =
         new ComplexOperator(A_r.As<Operator>(),
                             A_i.As<Operator>(),
                             A_r.OwnsOperator(),
                             A_i.OwnsOperator(),
                             conv);
      A.Reset<ComplexOperator>(A_op, true);
   }
   A_r.SetOperatorOwner(false);
   A_i.SetOperatorOwner(false);
}

void
ParSesquilinearForm::RecoverFEMSolution(const Vector &X, const Vector &b,
                                        Vector &x)
{
   ParFiniteElementSpace *pfes = pblfr->ParFESpace();

   const Operator &P = *pfes->GetProlongationMatrix();

   const int vsize  = pfes->GetVSize();
   const int tvsize = X.Size() / 2;

   X.Read();
   Vector X_r; X_r.MakeRef(const_cast<Vector&>(X), 0, tvsize);
   Vector X_i; X_i.MakeRef(const_cast<Vector&>(X), tvsize, tvsize);

   x.Write();
   Vector x_r; x_r.MakeRef(x, 0, vsize);
   Vector x_i; x_i.MakeRef(x, vsize, vsize);

   // Apply conforming prolongation
   P.Mult(X_r, x_r);
   P.Mult(X_i, x_i);

   x_r.SyncAliasMemory(x);
   x_i.SyncAliasMemory(x);
}

void
ParSesquilinearForm::Update(FiniteElementSpace *nfes)
{
   if ( pblfr ) { pblfr->Update(nfes); }
   if ( pblfi ) { pblfi->Update(nfes); }
}

#endif // MFEM_USE_MPI

}<|MERGE_RESOLUTION|>--- conflicted
+++ resolved
@@ -1252,23 +1252,13 @@
                Aih->diag->data[Aih->diag->i[j]] = 0.0;
             }
          }
-<<<<<<< HEAD
          else
-=======
-#else
-         Ah->HypreReadWrite();
-         const int *d_ess_tdof_list =
-            ess_tdof_list.GetMemory().Read(MemoryClass::DEVICE, n);
-         const int *d_diag_i = Aih->diag->i;
-         real_t *d_diag_data = Aih->diag->data;
-         MFEM_GPU_FORALL(k, n,
->>>>>>> 7bf2a799
          {
             Ah->HypreReadWrite();
             const int *d_ess_tdof_list =
                ess_tdof_list.GetMemory().Read(MemoryClass::DEVICE, n);
             HYPRE_Int *d_diag_i = Aih->diag->i;
-            double *d_diag_data = Aih->diag->data;
+            real_t *d_diag_data = Aih->diag->data;
             mfem::forall(n, [=] MFEM_HOST_DEVICE (int k)
             {
                const int j = d_ess_tdof_list[k];
