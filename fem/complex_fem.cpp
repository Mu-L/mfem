--- conflicted
+++ resolved
@@ -772,13 +772,8 @@
 void
 ParComplexGridFunction::Distribute(const Vector *tv)
 {
-<<<<<<< HEAD
-   ParFiniteElementSpace * pfes = pgfr->ParFESpace();
-   int size = pfes->GetTrueVSize();
-=======
    ParFiniteElementSpace *pfes = pgfr->ParFESpace();
    const int tvsize = pfes->GetTrueVSize();
->>>>>>> 80c5c07c
 
    tv->Read();
    Vector tvr; tvr.MakeRef(const_cast<Vector&>(*tv), 0, tvsize);
@@ -795,13 +790,8 @@
 void
 ParComplexGridFunction::ParallelProject(Vector &tv) const
 {
-<<<<<<< HEAD
-   ParFiniteElementSpace * pfes = pgfr->ParFESpace();
-   int size = pfes->GetTrueVSize();
-=======
    ParFiniteElementSpace *pfes = pgfr->ParFESpace();
    const int tvsize = pfes->GetTrueVSize();
->>>>>>> 80c5c07c
 
    tv.Write();
    Vector tvr; tvr.MakeRef(tv, 0, tvsize);
@@ -831,14 +821,10 @@
    plfr = new ParLinearForm();
    plfr->MakeRef(pfes, *this, 0);
 
-<<<<<<< HEAD
-   HYPRE_BigInt * tdof_offsets_fes = pfes->GetTrueDofOffsets();
-=======
    plfi = new ParLinearForm();
    plfi->MakeRef(pfes, *this, pfes->GetVSize());
 
-   HYPRE_Int *tdof_offsets_fes = pfes->GetTrueDofOffsets();
->>>>>>> 80c5c07c
+   HYPRE_BigInt *tdof_offsets_fes = pfes->GetTrueDofOffsets();
 
    int n = (HYPRE_AssumedPartitionCheck()) ? 2 : pfes->GetNRanks();
    tdof_offsets = new HYPRE_BigInt[n+1];
@@ -864,14 +850,10 @@
    plfr = new ParLinearForm(pfes, plf_r);
    plfi = new ParLinearForm(pfes, plf_i);
 
-<<<<<<< HEAD
-   HYPRE_BigInt * tdof_offsets_fes = pfes->GetTrueDofOffsets();
-=======
    plfr->MakeRef(pfes, *this, 0);
    plfi->MakeRef(pfes, *this, pfes->GetVSize());
 
-   HYPRE_Int *tdof_offsets_fes = pfes->GetTrueDofOffsets();
->>>>>>> 80c5c07c
+   HYPRE_BigInt *tdof_offsets_fes = pfes->GetTrueDofOffsets();
 
    int n = (HYPRE_AssumedPartitionCheck()) ? 2 : pfes->GetNRanks();
    tdof_offsets = new HYPRE_BigInt[n+1];
@@ -959,11 +941,7 @@
 void
 ParComplexLinearForm::ParallelAssemble(Vector &tv)
 {
-<<<<<<< HEAD
-   int size = plfr->ParFESpace()->GetTrueVSize();
-=======
    const int tvsize = plfr->ParFESpace()->GetTrueVSize();
->>>>>>> 80c5c07c
 
    tv.Write();
    Vector tvr; tvr.MakeRef(tv, 0, tvsize);
@@ -986,13 +964,9 @@
    const ParFiniteElementSpace *pfes = plfr->ParFESpace();
    const int tvsize = pfes->GetTrueVSize();
 
-<<<<<<< HEAD
-   int size = pfes->GetTrueVSize();
-=======
    HypreParVector *tv = new HypreParVector(pfes->GetComm(),
                                            2*(pfes->GlobalTrueVSize()),
                                            tdof_offsets);
->>>>>>> 80c5c07c
 
    tv->Write();
    Vector tvr; tvr.MakeRef(*tv, 0, tvsize);
