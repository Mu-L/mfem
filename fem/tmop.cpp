// Copyright (c) 2010-2020, Lawrence Livermore National Security, LLC. Produced
// at the Lawrence Livermore National Laboratory. All Rights reserved. See files
// LICENSE and NOTICE for details. LLNL-CODE-806117.
//
// This file is part of the MFEM library. For more information and source code
// availability visit https://mfem.org.
//
// MFEM is free software; you can redistribute it and/or modify it under the
// terms of the BSD-3 license. We welcome feedback and contributions, see file
// CONTRIBUTING.md for details.

#include "tmop.hpp"
#include "linearform.hpp"
#include "pgridfunc.hpp"
#include "tmop_tools.hpp"

namespace mfem
{

// Target-matrix optimization paradigm (TMOP) mesh quality metrics.

double TMOP_Metric_001::EvalW(const DenseMatrix &Jpt) const
{
   ie.SetJacobian(Jpt.GetData());
   return ie.Get_I1();
}

void TMOP_Metric_001::EvalP(const DenseMatrix &Jpt, DenseMatrix &P) const
{
   ie.SetJacobian(Jpt.GetData());
   P = ie.Get_dI1();
}

void TMOP_Metric_001::AssembleH(const DenseMatrix &Jpt,
                                const DenseMatrix &DS,
                                const double weight,
                                DenseMatrix &A) const
{
   ie.SetJacobian(Jpt.GetData());
   ie.SetDerivativeMatrix(DS.Height(), DS.GetData());
   ie.Assemble_ddI1(weight, A.GetData());
}

double TMOP_Metric_skew2D::EvalW(const DenseMatrix &Jpt) const
{
   MFEM_VERIFY(Jtr != NULL,
               "Requires a target Jacobian, use SetTargetJacobian().");

   DenseMatrix Jpr(2, 2);
   Mult(Jpt, *Jtr, Jpr);

   Vector col1, col2;
   Jpr.GetColumn(0, col1);
   Jpr.GetColumn(1, col2);
   double norm_prod = col1.Norml2() * col2.Norml2();
   const double cos_Jpr = (col1 * col2) / norm_prod,
                sin_Jpr = fabs(Jpr.Det()) / norm_prod;

   Jtr->GetColumn(0, col1);
   Jtr->GetColumn(1, col2);
   norm_prod = col1.Norml2() * col2.Norml2();
   const double cos_Jtr = (col1 * col2) / norm_prod,
                sin_Jtr = fabs(Jtr->Det()) / norm_prod;

   return 0.5 * (1.0 - cos_Jpr * cos_Jtr - sin_Jpr * sin_Jtr);
}

double TMOP_Metric_skew3D::EvalW(const DenseMatrix &Jpt) const
{
   MFEM_VERIFY(Jtr != NULL,
               "Requires a target Jacobian, use SetTargetJacobian().");

   DenseMatrix Jpr(3, 3);
   Mult(Jpt, *Jtr, Jpr);

   Vector col1, col2, col3;
   Jpr.GetColumn(0, col1);
   Jpr.GetColumn(1, col2);
   Jpr.GetColumn(2, col3);
   double norm_c1 = col1.Norml2(),
          norm_c2 = col2.Norml2(),
          norm_c3 = col3.Norml2();
   double cos_Jpr_12 = (col1 * col2) / (norm_c1 * norm_c2),
          cos_Jpr_13 = (col1 * col3) / (norm_c1 * norm_c3),
          cos_Jpr_23 = (col2 * col3) / (norm_c2 * norm_c3);
   double sin_Jpr_12 = std::sqrt(1.0 - cos_Jpr_12 * cos_Jpr_12),
          sin_Jpr_13 = std::sqrt(1.0 - cos_Jpr_13 * cos_Jpr_13),
          sin_Jpr_23 = std::sqrt(1.0 - cos_Jpr_23 * cos_Jpr_23);

   Jtr->GetColumn(0, col1);
   Jtr->GetColumn(1, col2);
   Jtr->GetColumn(2, col3);
   norm_c1 = col1.Norml2();
   norm_c2 = col2.Norml2(),
   norm_c3 = col3.Norml2();
   double cos_Jtr_12 = (col1 * col2) / (norm_c1 * norm_c2),
          cos_Jtr_13 = (col1 * col3) / (norm_c1 * norm_c3),
          cos_Jtr_23 = (col2 * col3) / (norm_c2 * norm_c3);
   double sin_Jtr_12 = std::sqrt(1.0 - cos_Jtr_12 * cos_Jtr_12),
          sin_Jtr_13 = std::sqrt(1.0 - cos_Jtr_13 * cos_Jtr_13),
          sin_Jtr_23 = std::sqrt(1.0 - cos_Jtr_23 * cos_Jtr_23);

   return (3.0 - cos_Jpr_12 * cos_Jtr_12 - sin_Jpr_12 * sin_Jtr_12
           - cos_Jpr_13 * cos_Jtr_13 - sin_Jpr_13 * sin_Jtr_13
           - cos_Jpr_23 * cos_Jtr_23 - sin_Jpr_23 * sin_Jtr_23) / 6.0;
}

double TMOP_Metric_aspratio2D::EvalW(const DenseMatrix &Jpt) const
{
   MFEM_VERIFY(Jtr != NULL,
               "Requires a target Jacobian, use SetTargetJacobian().");

   DenseMatrix Jpr(2, 2);
   Mult(Jpt, *Jtr, Jpr);

   Vector col1, col2;
   Jpr.GetColumn(0, col1);
   Jpr.GetColumn(1, col2);
   const double ratio_Jpr = col2.Norml2() / col1.Norml2();

   Jtr->GetColumn(0, col1);
   Jtr->GetColumn(1, col2);
   const double ratio_Jtr = col2.Norml2() / col1.Norml2();

   return 0.5 * (ratio_Jpr / ratio_Jtr + ratio_Jtr / ratio_Jpr) - 1.0;
}

double TMOP_Metric_aspratio3D::EvalW(const DenseMatrix &Jpt) const
{
   MFEM_VERIFY(Jtr != NULL,
               "Requires a target Jacobian, use SetTargetJacobian().");

   DenseMatrix Jpr(3, 3);
   Mult(Jpt, *Jtr, Jpr);

   Vector col1, col2, col3;
   Jpr.GetColumn(0, col1);
   Jpr.GetColumn(1, col2);
   Jpr.GetColumn(2, col3);
   double norm_c1 = col1.Norml2(),
          norm_c2 = col2.Norml2(),
          norm_c3 = col3.Norml2();
   double ratio_Jpr_1 = norm_c1 / std::sqrt(norm_c2 * norm_c3),
          ratio_Jpr_2 = norm_c2 / std::sqrt(norm_c1 * norm_c3),
          ratio_Jpr_3 = norm_c3 / std::sqrt(norm_c1 * norm_c2);

   Jtr->GetColumn(0, col1);
   Jtr->GetColumn(1, col2);
   Jtr->GetColumn(2, col3);
   norm_c1 = col1.Norml2();
   norm_c2 = col2.Norml2();
   norm_c3 = col3.Norml2();
   double ratio_Jtr_1 = norm_c1 / std::sqrt(norm_c2 * norm_c3),
          ratio_Jtr_2 = norm_c2 / std::sqrt(norm_c1 * norm_c3),
          ratio_Jtr_3 = norm_c3 / std::sqrt(norm_c1 * norm_c2);

   return ( 0.5 * (ratio_Jpr_1 / ratio_Jtr_1 + ratio_Jtr_1 / ratio_Jpr_1) +
            0.5 * (ratio_Jpr_2 / ratio_Jtr_2 + ratio_Jtr_2 / ratio_Jpr_2) +
            0.5 * (ratio_Jpr_3 / ratio_Jtr_3 + ratio_Jtr_3 / ratio_Jpr_3) - 3.0
          ) / 3.0;
}

// mu_14 = |T-I|^2
double TMOP_Metric_SSA2D::EvalW(const DenseMatrix &Jpt) const
{
   MFEM_VERIFY(Jtr != NULL,
               "Requires a target Jacobian, use SetTargetJacobian().");

   DenseMatrix Id(2,2);

   Id(0,0) = 1; Id(0,1) = 0;
   Id(1,0) = 0; Id(1,1) = 1;

   DenseMatrix Mat(2,2);
   Mat = Jpt;
   Mat.Add(-1,Id);
   return Mat.FNorm2();
}

double TMOP_Metric_002::EvalW(const DenseMatrix &Jpt) const
{
   ie.SetJacobian(Jpt.GetData());
   return 0.5 * ie.Get_I1b() - 1.0;
}

void TMOP_Metric_002::EvalP(const DenseMatrix &Jpt, DenseMatrix &P) const
{
   ie.SetJacobian(Jpt.GetData());
   P.Set(0.5, ie.Get_dI1b());
}

void TMOP_Metric_002::AssembleH(const DenseMatrix &Jpt,
                                const DenseMatrix &DS,
                                const double weight,
                                DenseMatrix &A) const
{
   ie.SetJacobian(Jpt.GetData());
   ie.SetDerivativeMatrix(DS.Height(), DS.GetData());
   ie.Assemble_ddI1b(0.5*weight, A.GetData());
}

double TMOP_Metric_007::EvalW(const DenseMatrix &Jpt) const
{
   // mu_7 = |J-J^{-t}|^2 = |J|^2 + |J^{-1}|^2 - 4
   ie.SetJacobian(Jpt.GetData());
   return ie.Get_I1()*(1. + 1./ie.Get_I2()) - 4.0;
}

void TMOP_Metric_007::EvalP(const DenseMatrix &Jpt, DenseMatrix &P) const
{
   // P = d(I1*(1 + 1/I2)) = (1 + 1/I2) dI1 - I1/I2^2 dI2
   ie.SetJacobian(Jpt.GetData());
   const double I2 = ie.Get_I2();
   Add(1. + 1./I2, ie.Get_dI1(), -ie.Get_I1()/(I2*I2), ie.Get_dI2(), P);
}

void TMOP_Metric_007::AssembleH(const DenseMatrix &Jpt,
                                const DenseMatrix &DS,
                                const double weight,
                                DenseMatrix &A) const
{
   //  P = d(I1*(1 + 1/I2))
   //    = (1 + 1/I2) dI1 - I1/I2^2 dI2
   //
   // dP = (-1/I2^2) (dI1 x dI2) + (1 + 1/I2) ddI1 -
   //      (dI2 x d(I1/I2^2)) - I1/I2^2 ddI2
   //    = (-1/I2^2) (dI1 x dI2) + (1 + 1/I2) ddI1 +
   //      (-1/I2^2) (dI2 x [dI1 - 2 I1/I2 dI2]) - I1/I2^2 ddI2
   //    = (-1/I2^2) (dI1 x dI2 + dI2 x dI1) + (1 + 1/I2) ddI1 +
   //      (2 I1/I2^3) (dI2 x dI2) - I1/I2^2 ddI2
   ie.SetJacobian(Jpt.GetData());
   ie.SetDerivativeMatrix(DS.Height(), DS.GetData());
   const double c1 = 1./ie.Get_I2();
   const double c2 = weight*c1*c1;
   const double c3 = ie.Get_I1()*c2;
   ie.Assemble_ddI1(weight*(1. + c1), A.GetData());
   ie.Assemble_ddI2(-c3, A.GetData());
   ie.Assemble_TProd(-c2, ie.Get_dI1(), ie.Get_dI2(), A.GetData());
   ie.Assemble_TProd(2*c1*c3, ie.Get_dI2(), A.GetData());
}

double TMOP_Metric_009::EvalW(const DenseMatrix &Jpt) const
{
   // mu_9 = det(J)*|J-J^{-t}|^2 = I1b * (I2b^2 + 1) - 4 * I2b
   //      = (I1 - 4)*I2b + I1b
   ie.SetJacobian(Jpt.GetData());
   return (ie.Get_I1() - 4.0)*ie.Get_I2b() + ie.Get_I1b();
}

void TMOP_Metric_009::EvalP(const DenseMatrix &Jpt, DenseMatrix &P) const
{
   // mu_9 = (I1 - 4)*I2b + I1b
   // P = (I1 - 4)*dI2b + I2b*dI1 + dI1b
   ie.SetJacobian(Jpt.GetData());
   Add(ie.Get_I1() - 4.0, ie.Get_dI2b(), ie.Get_I2b(), ie.Get_dI1(), P);
   P += ie.Get_dI1b();
}

void TMOP_Metric_009::AssembleH(const DenseMatrix &Jpt,
                                const DenseMatrix &DS,
                                const double weight,
                                DenseMatrix &A) const
{
   // P = (I1 - 4)*dI2b + I2b*dI1 + dI1b
   // dP = dI2b x dI1 + (I1-4)*ddI2b + dI1 x dI2b + I2b*ddI1 + ddI1b
   //    = (dI1 x dI2b + dI2b x dI1) + (I1-4)*ddI2b + I2b*ddI1 + ddI1b
   ie.SetJacobian(Jpt.GetData());
   ie.SetDerivativeMatrix(DS.Height(), DS.GetData());
   ie.Assemble_TProd(weight, ie.Get_dI1(), ie.Get_dI2b(), A.GetData());
   ie.Assemble_ddI2b(weight*(ie.Get_I1()-4.0), A.GetData());
   ie.Assemble_ddI1(weight*ie.Get_I2b(), A.GetData());
   ie.Assemble_ddI1b(weight, A.GetData());
}

double TMOP_Metric_022::EvalW(const DenseMatrix &Jpt) const
{
   // mu_22 = (0.5*|J|^2 - det(J)) / (det(J) - tau0)
   //       = (0.5*I1 - I2b) / (I2b - tau0)
   ie.SetJacobian(Jpt.GetData());
   const double I2b = ie.Get_I2b();
   return (0.5*ie.Get_I1() - I2b) / (I2b - tau0);
}

void TMOP_Metric_022::EvalP(const DenseMatrix &Jpt, DenseMatrix &P) const
{
   // mu_22 = (0.5*I1 - I2b) / (I2b - tau0)
   // P = 1/(I2b - tau0)*(0.5*dI1 - dI2b) - (0.5*I1 - I2b)/(I2b - tau0)^2*dI2b
   //   = 0.5/(I2b - tau0)*dI1 + (tau0 - 0.5*I1)/(I2b - tau0)^2*dI2b
   ie.SetJacobian(Jpt.GetData());
   const double c1 = 1.0/(ie.Get_I2b() - tau0);
   Add(c1/2, ie.Get_dI1(), (tau0 - ie.Get_I1()/2)*c1*c1, ie.Get_dI2b(), P);
}

void TMOP_Metric_022::AssembleH(const DenseMatrix &Jpt,
                                const DenseMatrix &DS,
                                const double weight,
                                DenseMatrix &A) const
{
   // P  = 0.5/(I2b - tau0)*dI1 + (tau0 - 0.5*I1)/(I2b - tau0)^2*dI2b
   // dP = -0.5/(I2b - tau0)^2*(dI1 x dI2b) + 0.5/(I2b - tau0)*ddI1
   //      + (dI2b x dz) + z*ddI2b
   //
   // z  = (tau0 - 0.5*I1)/(I2b - tau0)^2
   // dz = -0.5/(I2b - tau0)^2*dI1 - 2*(tau0 - 0.5*I1)/(I2b - tau0)^3*dI2b
   //
   // dP = -0.5/(I2b - tau0)^2*(dI1 x dI2b + dI2b x dI1)
   //      -2*z/(I2b - tau0)*(dI2b x dI2b)
   //      +0.5/(I2b - tau0)*ddI1 + z*ddI2b
   ie.SetJacobian(Jpt.GetData());
   ie.SetDerivativeMatrix(DS.Height(), DS.GetData());
   const double c1 = 1.0/(ie.Get_I2b() - tau0);
   const double c2 = weight*c1/2;
   const double c3 = c1*c2;
   const double c4 = (2*tau0 - ie.Get_I1())*c3; // weight*z
   ie.Assemble_TProd(-c3, ie.Get_dI1(), ie.Get_dI2b(), A.GetData());
   ie.Assemble_TProd(-2*c1*c4, ie.Get_dI2b(), A.GetData());
   ie.Assemble_ddI1(c2, A.GetData());
   ie.Assemble_ddI2b(c4, A.GetData());
}

double TMOP_Metric_050::EvalW(const DenseMatrix &Jpt) const
{
   // mu_50 = 0.5*|J^t J|^2/det(J)^2 - 1
   //       = 0.5*(l1^4 + l2^4)/(l1*l2)^2 - 1
   //       = 0.5*((l1/l2)^2 + (l2/l1)^2) - 1 = 0.5*(l1/l2 - l2/l1)^2
   //       = 0.5*(l1/l2 + l2/l1)^2 - 2 = 0.5*I1b^2 - 2
   ie.SetJacobian(Jpt.GetData());
   const double I1b = ie.Get_I1b();
   return 0.5*I1b*I1b - 2.0;
}

void TMOP_Metric_050::EvalP(const DenseMatrix &Jpt, DenseMatrix &P) const
{
   // mu_50 = 0.5*I1b^2 - 2
   // P = I1b*dI1b
   ie.SetJacobian(Jpt.GetData());
   P.Set(ie.Get_I1b(), ie.Get_dI1b());
}

void TMOP_Metric_050::AssembleH(const DenseMatrix &Jpt,
                                const DenseMatrix &DS,
                                const double weight,
                                DenseMatrix &A) const
{
   // P  = I1b*dI1b
   // dP = dI1b x dI1b + I1b*ddI1b
   ie.SetJacobian(Jpt.GetData());
   ie.SetDerivativeMatrix(DS.Height(), DS.GetData());
   ie.Assemble_TProd(weight, ie.Get_dI1b(), A.GetData());
   ie.Assemble_ddI1b(weight*ie.Get_I1b(), A.GetData());
}

double TMOP_Metric_055::EvalW(const DenseMatrix &Jpt) const
{
   // mu_55 = (det(J) - 1)^2 = (I2b - 1)^2
   ie.SetJacobian(Jpt.GetData());
   const double c1 = ie.Get_I2b() - 1.0;
   return c1*c1;
}

void TMOP_Metric_055::EvalP(const DenseMatrix &Jpt, DenseMatrix &P) const
{
   // mu_55 = (I2b - 1)^2
   // P = 2*(I2b - 1)*dI2b
   ie.SetJacobian(Jpt.GetData());
   P.Set(2*(ie.Get_I2b() - 1.0), ie.Get_dI2b());
}

void TMOP_Metric_055::AssembleH(const DenseMatrix &Jpt,
                                const DenseMatrix &DS,
                                const double weight,
                                DenseMatrix &A) const
{
   // P  = 2*(I2b - 1)*dI2b
   // dP = 2*(dI2b x dI2b) + 2*(I2b - 1)*ddI2b
   ie.SetJacobian(Jpt.GetData());
   ie.SetDerivativeMatrix(DS.Height(), DS.GetData());
   ie.Assemble_TProd(2*weight, ie.Get_dI2b(), A.GetData());
   ie.Assemble_ddI2b(2*weight*(ie.Get_I2b() - 1.0), A.GetData());
}

double TMOP_Metric_056::EvalW(const DenseMatrix &Jpt) const
{
   // mu_56 = 0.5*(I2b + 1/I2b) - 1
   ie.SetJacobian(Jpt.GetData());
   const double I2b = ie.Get_I2b();
   return 0.5*(I2b + 1.0/I2b) - 1.0;
}

void TMOP_Metric_056::EvalP(const DenseMatrix &Jpt, DenseMatrix &P) const
{
   // mu_56 = 0.5*(I2b + 1/I2b) - 1
   // P = 0.5*(1 - 1/I2b^2)*dI2b
   ie.SetJacobian(Jpt.GetData());
   P.Set(0.5 - 0.5/ie.Get_I2(), ie.Get_dI2b());
}

void TMOP_Metric_056::AssembleH(const DenseMatrix &Jpt,
                                const DenseMatrix &DS,
                                const double weight,
                                DenseMatrix &A) const
{
   // P  = 0.5*(1 - 1/I2b^2)*dI2b
   // dP = (1/I2b^3)*(dI2b x dI2b) + (0.5 - 0.5/I2)*ddI2b
   ie.SetJacobian(Jpt.GetData());
   ie.SetDerivativeMatrix(DS.Height(), DS.GetData());
   ie.Assemble_TProd(weight/(ie.Get_I2()*ie.Get_I2b()),
                     ie.Get_dI2b(), A.GetData());
   ie.Assemble_ddI2b(weight*(0.5 - 0.5/ie.Get_I2()), A.GetData());
}

double TMOP_Metric_058::EvalW(const DenseMatrix &Jpt) const
{
   // mu_58 = I1b*(I1b - 2)
   ie.SetJacobian(Jpt.GetData());
   const double I1b = ie.Get_I1b();
   return I1b*(I1b - 1.0);
}

void TMOP_Metric_058::EvalP(const DenseMatrix &Jpt, DenseMatrix &P) const
{
   // mu_58 = I1b*(I1b - 2)
   // P = (2*I1b - 2)*dI1b
   ie.SetJacobian(Jpt.GetData());
   P.Set(2*ie.Get_I1b() - 2.0, ie.Get_dI1b());
}

void TMOP_Metric_058::AssembleH(const DenseMatrix &Jpt,
                                const DenseMatrix &DS,
                                const double weight,
                                DenseMatrix &A) const
{
   // P  = (2*I1b - 2)*dI1b
   // dP =  2*(dI1b x dI1b) + (2*I1b - 2)*ddI1b
   ie.SetJacobian(Jpt.GetData());
   ie.SetDerivativeMatrix(DS.Height(), DS.GetData());
   ie.Assemble_TProd(2*weight, ie.Get_dI1b(), A.GetData());
   ie.Assemble_ddI1b(weight*(2*ie.Get_I1b() - 2.0), A.GetData());
}

double TMOP_Metric_077::EvalW(const DenseMatrix &Jpt) const
{
   ie.SetJacobian(Jpt.GetData());
   const double I2 = ie.Get_I2b();
   return  0.5*(I2*I2 + 1./(I2*I2) - 2.);
}

void TMOP_Metric_077::EvalP(const DenseMatrix &Jpt, DenseMatrix &P) const
{
   // Using I2b^2 = I2.
   // dmu77_dJ = 1/2 (1 - 1/I2^2) dI2_dJ.
   ie.SetJacobian(Jpt.GetData());
   const double I2 = ie.Get_I2();
   P.Set(0.5 * (1.0 - 1.0 / (I2 * I2)), ie.Get_dI2());
}

void TMOP_Metric_077::AssembleH(const DenseMatrix &Jpt,
                                const DenseMatrix &DS,
                                const double weight,
                                DenseMatrix &A) const
{
   ie.SetJacobian(Jpt.GetData());
   ie.SetDerivativeMatrix(DS.Height(), DS.GetData());
   const double I2 = ie.Get_I2(), I2inv_sq = 1.0 / (I2 * I2);
   ie.Assemble_ddI2(weight*0.5*(1.0 - I2inv_sq), A.GetData());
   ie.Assemble_TProd(weight * I2inv_sq / I2, ie.Get_dI2(), A.GetData());
}

// mu_85 = |T-T'|^2, where T'= |T|*I/sqrt(2)
double TMOP_Metric_085::EvalW(const DenseMatrix &Jpt) const
{
   MFEM_VERIFY(Jtr != NULL,
               "Requires a target Jacobian, use SetTargetJacobian().");

   DenseMatrix Id(2,2);
   DenseMatrix Mat(2,2);
   Mat = Jpt;

   Id(0,0) = 1; Id(0,1) = 0;
   Id(1,0) = 0; Id(1,1) = 1;
   Id *= Mat.FNorm()/pow(2,0.5);

   Mat.Add(-1.,Id);
   return Mat.FNorm2();
}

double TMOP_Metric_211::EvalW(const DenseMatrix &Jpt) const
{
   // mu_211 = (det(J) - 1)^2 - det(J) + (det(J)^2 + eps)^{1/2}
   //        = (I2b - 1)^2 - I2b + sqrt(I2b^2 + eps)
   ie.SetJacobian(Jpt.GetData());
   const double I2b = ie.Get_I2b();
   return (I2b - 1.0)*(I2b - 1.0) - I2b + std::sqrt(I2b*I2b + eps);
}

void TMOP_Metric_211::EvalP(const DenseMatrix &Jpt, DenseMatrix &P) const
{
   MFEM_ABORT("Metric not implemented yet. Use metric mu_55 instead.");
}

void TMOP_Metric_211::AssembleH(const DenseMatrix &Jpt,
                                const DenseMatrix &DS,
                                const double weight,
                                DenseMatrix &A) const
{
   MFEM_ABORT("Metric not implemented yet. Use metric mu_55 instead.");
}

double TMOP_Metric_252::EvalW(const DenseMatrix &Jpt) const
{
   // mu_252 = 0.5*(det(J) - 1)^2 / (det(J) - tau0).
   ie.SetJacobian(Jpt.GetData());
   const double I2b = ie.Get_I2b();
   return 0.5*(I2b - 1.0)*(I2b - 1.0)/(I2b - tau0);
}

void TMOP_Metric_252::EvalP(const DenseMatrix &Jpt, DenseMatrix &P) const
{
   // mu_252 = 0.5*(det(J) - 1)^2 / (det(J) - tau0)
   // P = (c - 0.5*c*c ) * dI2b
   //
   // c = (I2b - 1)/(I2b - tau0), see TMOP_Metric_352 for details
   ie.SetJacobian(Jpt.GetData());
   const double I2b = ie.Get_I2b();
   const double c = (I2b - 1.0)/(I2b - tau0);
   P.Set(c - 0.5*c*c, ie.Get_dI2b());
}

void TMOP_Metric_252::AssembleH(const DenseMatrix &Jpt,
                                const DenseMatrix &DS,
                                const double weight,
                                DenseMatrix &A) const
{
   // c = (I2b - 1)/(I2b - tau0), see TMOP_Metric_352 for details
   //
   // P  = (c - 0.5*c*c ) * dI2b
   // dP = (1 - c)^2/(I2b - tau0)*(dI2b x dI2b) + (c - 0.5*c*c)*ddI2b
   ie.SetJacobian(Jpt.GetData());
   ie.SetDerivativeMatrix(DS.Height(), DS.GetData());
   const double I2b = ie.Get_I2b();
   const double c0 = 1.0/(I2b - tau0);
   const double c = c0*(I2b - 1.0);
   ie.Assemble_TProd(weight*c0*(1.0 - c)*(1.0 - c), ie.Get_dI2b(), A.GetData());
   ie.Assemble_ddI2b(weight*(c - 0.5*c*c), A.GetData());
}

double TMOP_Metric_301::EvalW(const DenseMatrix &Jpt) const
{
   ie.SetJacobian(Jpt.GetData());
   return std::sqrt(ie.Get_I1b()*ie.Get_I2b())/3. - 1.;
}

void TMOP_Metric_301::EvalP(const DenseMatrix &Jpt, DenseMatrix &P) const
{
   //  W = (1/3)*sqrt(I1b*I2b) - 1
   // dW = (1/6)/sqrt(I1b*I2b)*[I2b*dI1b + I1b*dI2b]
   ie.SetJacobian(Jpt.GetData());
   const double a = 1./(6.*std::sqrt(ie.Get_I1b()*ie.Get_I2b()));
   Add(a*ie.Get_I2b(), ie.Get_dI1b(), a*ie.Get_I1b(), ie.Get_dI2b(), P);
}

void TMOP_Metric_301::AssembleH(const DenseMatrix &Jpt,
                                const DenseMatrix &DS,
                                const double weight,
                                DenseMatrix &A) const
{
   //  dW = (1/6)/sqrt(I1b*I2b)*[I2b*dI1b + I1b*dI2b]
   //  dW = (1/6)*[z2*dI1b + z1*dI2b], z1 = sqrt(I1b/I2b), z2 = sqrt(I2b/I1b)
   // ddW = (1/6)*[dI1b x dz2 + z2*ddI1b + dI2b x dz1 + z1*ddI2b]
   //
   // dz1 = (1/2)*sqrt(I2b/I1b) [ (1/I2b)*dI1b + (I1b/(I2b*I2b))*dI2b ]
   //     = (1/2)/sqrt(I1b*I2b) [ dI1b + (I1b/I2b)*dI2b ]
   // dz2 = (1/2)/sqrt(I1b*I2b) [ (I2b/I1b)*dI1b + dI2b ]
   //
   // dI1b x dz2 + dI2b x dz1 =
   //    (1/2)/sqrt(I1b*I2b) dI1b x [ (I2b/I1b)*dI1b + dI2b ] +
   //    (1/2)/sqrt(I1b*I2b) dI2b x [ dI1b + (I1b/I2b)*dI2b ] =
   //    (1/2)/sqrt(I1b*I2b) [sqrt(I2b/I1b)*dI1b + sqrt(I1b/I2b)*dI2b] x
   //                        [sqrt(I2b/I1b)*dI1b + sqrt(I1b/I2b)*dI2b] =
   //    (1/2)/sqrt(I1b*I2b) [ 6*dW x 6*dW ] =
   //    (1/2)*(I1b*I2b)^{-3/2} (I2b*dI1b + I1b*dI2b) x (I2b*dI1b + I1b*dI2b)
   //
   // z1 = I1b/sqrt(I1b*I2b), z2 = I2b/sqrt(I1b*I2b)

   ie.SetJacobian(Jpt.GetData());
   ie.SetDerivativeMatrix(DS.Height(), DS.GetData());
   double d_I1b_I2b_data[9];
   DenseMatrix d_I1b_I2b(d_I1b_I2b_data, 3, 3);
   Add(ie.Get_I2b(), ie.Get_dI1b(), ie.Get_I1b(), ie.Get_dI2b(), d_I1b_I2b);
   const double I1b_I2b = ie.Get_I1b()*ie.Get_I2b();
   const double a = weight/(6*std::sqrt(I1b_I2b));
   ie.Assemble_ddI1b(a*ie.Get_I2b(), A.GetData());
   ie.Assemble_ddI2b(a*ie.Get_I1b(), A.GetData());
   ie.Assemble_TProd(a/(2*I1b_I2b), d_I1b_I2b_data, A.GetData());
}

double TMOP_Metric_302::EvalW(const DenseMatrix &Jpt) const
{
   // mu_2 = |J|^2 |J^{-1}|^2 / 9 - 1
   //      = (l1^2 + l2^2 + l3^3)*(l1^{-2} + l2^{-2} + l3^{-2}) / 9 - 1
   //      = I1*(l2^2*l3^2 + l1^2*l3^2 + l1^2*l2^2)/l1^2/l2^2/l3^2/9 - 1
   //      = I1*I2/det(J)^2/9 - 1 = I1b*I2b/9-1
   ie.SetJacobian(Jpt.GetData());
   return ie.Get_I1b()*ie.Get_I2b()/9. - 1.;
}

void TMOP_Metric_302::EvalP(const DenseMatrix &Jpt, DenseMatrix &P) const
{
   // mu_2 = I1b*I2b/9-1
   // P = (I1b/9)*dI2b + (I2b/9)*dI1b
   ie.SetJacobian(Jpt.GetData());
   Add(ie.Get_I1b()/9, ie.Get_dI2b(), ie.Get_I2b()/9, ie.Get_dI1b(), P);
}

void TMOP_Metric_302::AssembleH(const DenseMatrix &Jpt,
                                const DenseMatrix &DS,
                                const double weight,
                                DenseMatrix &A) const
{
   // P  = (I1b/9)*dI2b + (I2b/9)*dI1b
   // dP = (dI2b x dI1b)/9 + (I1b/9)*ddI2b + (dI1b x dI2b)/9 + (I2b/9)*ddI1b
   //    = (dI2b x dI1b + dI1b x dI2b)/9 + (I1b/9)*ddI2b + (I2b/9)*ddI1b
   ie.SetJacobian(Jpt.GetData());
   ie.SetDerivativeMatrix(DS.Height(), DS.GetData());
   const double c1 = weight/9;
   ie.Assemble_TProd(c1, ie.Get_dI1b(), ie.Get_dI2b(), A.GetData());
   ie.Assemble_ddI2b(c1*ie.Get_I1b(), A.GetData());
   ie.Assemble_ddI1b(c1*ie.Get_I2b(), A.GetData());
}

double TMOP_Metric_303::EvalW(const DenseMatrix &Jpt) const
{
   ie.SetJacobian(Jpt.GetData());
   return ie.Get_I1b()/3.0 - 1.0;
}

void TMOP_Metric_303::EvalP(const DenseMatrix &Jpt, DenseMatrix &P) const
{
   ie.SetJacobian(Jpt.GetData());
   P.Set(1./3., ie.Get_dI1b());
}

void TMOP_Metric_303::AssembleH(const DenseMatrix &Jpt,
                                const DenseMatrix &DS,
                                const double weight,
                                DenseMatrix &A) const
{
   ie.SetJacobian(Jpt.GetData());
   ie.SetDerivativeMatrix(DS.Height(), DS.GetData());
   ie.Assemble_ddI1b(weight/3., A.GetData());
}

double TMOP_Metric_315::EvalW(const DenseMatrix &Jpt) const
{
   // mu_315 = mu_15_3D = (det(J) - 1)^2
   ie.SetJacobian(Jpt.GetData());
   const double c1 = ie.Get_I3b() - 1.0;
   return c1*c1;
}

void TMOP_Metric_315::EvalP(const DenseMatrix &Jpt, DenseMatrix &P) const
{
   // mu_315 = (I3b - 1)^2
   // P = 2*(I3b - 1)*dI3b
   ie.SetJacobian(Jpt.GetData());
   P.Set(2*(ie.Get_I3b() - 1.0), ie.Get_dI3b());
}

void TMOP_Metric_315::AssembleH(const DenseMatrix &Jpt,
                                const DenseMatrix &DS,
                                const double weight,
                                DenseMatrix &A) const
{
   // P  = 2*(I3b - 1)*dI3b
   // dP = 2*(dI3b x dI3b) + 2*(I3b - 1)*ddI3b
   ie.SetJacobian(Jpt.GetData());
   ie.SetDerivativeMatrix(DS.Height(), DS.GetData());
   ie.Assemble_TProd(2*weight, ie.Get_dI3b(), A.GetData());
   ie.Assemble_ddI3b(2*weight*(ie.Get_I3b() - 1.0), A.GetData());
}

double TMOP_Metric_316::EvalW(const DenseMatrix &Jpt) const
{
   // mu_316 = mu_16_3D = 0.5*(I3b + 1/I3b) - 1
   ie.SetJacobian(Jpt.GetData());
   const double I3b = ie.Get_I3b();
   return 0.5*(I3b + 1.0/I3b) - 1.0;
}

void TMOP_Metric_316::EvalP(const DenseMatrix &Jpt, DenseMatrix &P) const
{
   // mu_316 = mu_16_3D = 0.5*(I3b + 1/I3b) - 1
   // P = 0.5*(1 - 1/I3b^2)*dI3b = (0.5 - 0.5/I3)*dI3b
   ie.SetJacobian(Jpt.GetData());
   P.Set(0.5 - 0.5/ie.Get_I3(), ie.Get_dI3b());
}

void TMOP_Metric_316::AssembleH(const DenseMatrix &Jpt,
                                const DenseMatrix &DS,
                                const double weight,
                                DenseMatrix &A) const
{
   // P  = 0.5*(1 - 1/I3b^2)*dI3b = (0.5 - 0.5/I3)*dI3b
   // dP = (1/I3b^3)*(dI3b x dI3b) + (0.5 - 0.5/I3)*ddI3b
   ie.SetJacobian(Jpt.GetData());
   ie.SetDerivativeMatrix(DS.Height(), DS.GetData());
   ie.Assemble_TProd(weight/(ie.Get_I3()*ie.Get_I3b()),
                     ie.Get_dI3b(), A.GetData());
   ie.Assemble_ddI3b(weight*(0.5 - 0.5/ie.Get_I3()), A.GetData());
}

double TMOP_Metric_321::EvalW(const DenseMatrix &Jpt) const
{
   // mu_321 = mu_21_3D = |J - J^{-t}|^2
   //        = |J|^2 + |J^{-1}|^2 - 6
   //        = |J|^2 + (l1^{-2} + l2^{-2} + l3^{-2}) - 6
   //        = |J|^2 + (l2^2*l3^2 + l1^2*l3^2 + l1^2*l2^2)/det(J)^2 - 6
   //        = I1 + I2/I3b^2 - 6 = I1 + I2/I3 - 6
   ie.SetJacobian(Jpt.GetData());
   return ie.Get_I1() + ie.Get_I2()/ie.Get_I3() - 6.0;
}

void TMOP_Metric_321::EvalP(const DenseMatrix &Jpt, DenseMatrix &P) const
{
   // mu_321 = I1 + I2/I3b^2 - 6 = I1 + I2/I3 - 6
   // P = dI1 + (1/I3)*dI2 - (2*I2/I3b^3)*dI3b
   ie.SetJacobian(Jpt.GetData());
   const double I3 = ie.Get_I3();
   Add(1.0/I3, ie.Get_dI2(),
       -2*ie.Get_I2()/(I3*ie.Get_I3b()), ie.Get_dI3b(), P);
   P += ie.Get_dI1();
}

void TMOP_Metric_321::AssembleH(const DenseMatrix &Jpt,
                                const DenseMatrix &DS,
                                const double weight,
                                DenseMatrix &A) const
{
   // P  = dI1 + (1/I3)*dI2 - (2*I2/I3b^3)*dI3b
   // dP = ddI1 + (-2/I3b^3)*(dI2 x dI3b) + (1/I3)*ddI2 + (dI3b x dz) + z*ddI3b
   //
   // z  = -2*I2/I3b^3
   // dz = (-2/I3b^3)*dI2 + (2*I2)*(3/I3b^4)*dI3b
   //
   // dP = ddI1 + (-2/I3b^3)*(dI2 x dI3b + dI3b x dI2) + (1/I3)*ddI2
   //      + (6*I2/I3b^4)*(dI3b x dI3b) + (-2*I2/I3b^3)*ddI3b
   ie.SetJacobian(Jpt.GetData());
   ie.SetDerivativeMatrix(DS.Height(), DS.GetData());
   const double c0 = 1.0/ie.Get_I3b();
   const double c1 = weight*c0*c0;
   const double c2 = -2*c0*c1;
   const double c3 = c2*ie.Get_I2();
   ie.Assemble_ddI1(weight, A.GetData());
   ie.Assemble_ddI2(c1, A.GetData());
   ie.Assemble_ddI3b(c3, A.GetData());
   ie.Assemble_TProd(c2, ie.Get_dI2(), ie.Get_dI3b(), A.GetData());
   ie.Assemble_TProd(-3*c0*c3, ie.Get_dI3b(), A.GetData());
}

double TMOP_Metric_352::EvalW(const DenseMatrix &Jpt) const
{
   // mu_352 = 0.5*(det(J) - 1)^2 / (det(J) - tau0)
   ie.SetJacobian(Jpt.GetData());
   const double I3b = ie.Get_I3b();
   return 0.5*(I3b - 1.0)*(I3b - 1.0)/(I3b - tau0);
}

void TMOP_Metric_352::EvalP(const DenseMatrix &Jpt, DenseMatrix &P) const
{
   // mu_352 = 0.5*(det(J) - 1)^2 / (det(J) - tau0)
   // P = (I3b - 1)/(I3b - tau0)*dI3b + 0.5*(I3b - 1)^2*(-1/(I3b - tau0)^2)*dI3b
   //   = [ (I3b - 1)/(I3b - tau0) - 0.5*(I3b - 1)^2/(I3b - tau0)^2 ] * dI3b
   //   = (c - 0.5*c*c) * dI3b
   ie.SetJacobian(Jpt.GetData());
   const double I3b = ie.Get_I3b();
   const double c = (I3b - 1.0)/(I3b - tau0);
   P.Set(c - 0.5*c*c, ie.Get_dI3b());
}

void TMOP_Metric_352::AssembleH(const DenseMatrix &Jpt,
                                const DenseMatrix &DS,
                                const double weight,
                                DenseMatrix &A) const
{
   // c = (I3b - 1)/(I3b - tau0)
   //
   // P  = (c - 0.5*c*c) * dI3b
   // dP = (1 - c)*(dI3b x dc) + (c - 0.5*c*c)*ddI3b
   //
   // dc = 1/(I3b - tau0)*dI3b - (I3b - 1)/(I3b - tau)^2*dI3b =
   //    = (1 - c)/(I3b - tau0)*dI3b
   //
   // dP = (1 - c)^2/(I3b - tau0)*(dI3b x dI3b) + (c - 0.5*c*c)*ddI3b
   ie.SetJacobian(Jpt.GetData());
   ie.SetDerivativeMatrix(DS.Height(), DS.GetData());
   const double I3b = ie.Get_I3b();
   const double c0 = 1.0/(I3b - tau0);
   const double c = c0*(I3b - 1.0);
   ie.Assemble_TProd(weight*c0*(1.0 - c)*(1.0 - c), ie.Get_dI3b(), A.GetData());
   ie.Assemble_ddI3b(weight*(c - 0.5*c*c), A.GetData());
}


void TargetConstructor::ComputeAvgVolume() const
{
   MFEM_VERIFY(nodes, "Nodes are not given!");
   MFEM_ASSERT(avg_volume == 0.0, "The average volume is already computed!");

   Mesh *mesh = nodes->FESpace()->GetMesh();
   const int NE = mesh->GetNE();
   IsoparametricTransformation Tr;
   double volume = 0.0;

   for (int i = 0; i < NE; i++)
   {
      mesh->GetElementTransformation(i, *nodes, &Tr);
      const IntegrationRule &ir =
         IntRules.Get(mesh->GetElementBaseGeometry(i), Tr.OrderJ());
      for (int j = 0; j < ir.GetNPoints(); j++)
      {
         const IntegrationPoint &ip = ir.IntPoint(j);
         Tr.SetIntPoint(&ip);
         volume += ip.weight * Tr.Weight();
      }
   }

   NCMesh *ncmesh = mesh->ncmesh;
   if (Parallel() == false)
   {
      avg_volume = (ncmesh == NULL) ?
                   volume / NE : volume / ncmesh->GetNumRootElements();

   }
#ifdef MFEM_USE_MPI
   else
   {
      double area_NE[4];
      area_NE[0] = volume; area_NE[1] = NE;
      MPI_Allreduce(area_NE, area_NE + 2, 2, MPI_DOUBLE, MPI_SUM, comm);
      avg_volume = (ncmesh == NULL) ?
                   area_NE[2] / area_NE[3] : area_NE[2] / ncmesh->GetNumRootElements();
   }
#endif
}

bool TargetConstructor::ContainsVolumeInfo() const
{
   switch (target_type)
   {
      case IDEAL_SHAPE_UNIT_SIZE: return false;
      case IDEAL_SHAPE_EQUAL_SIZE:
      case IDEAL_SHAPE_GIVEN_SIZE:
      case GIVEN_SHAPE_AND_SIZE:
      case GIVEN_FULL: return true;
      default: MFEM_ABORT("TargetType not added to ContainsVolumeInfo.");
   }
   return false;
}

void TargetConstructor::ComputeElementTargets(int e_id, const FiniteElement &fe,
                                              const IntegrationRule &ir,
                                              const Vector &elfun,
                                              DenseTensor &Jtr) const
{
   MFEM_ASSERT(target_type == IDEAL_SHAPE_UNIT_SIZE || nodes != NULL, "");

   const FiniteElement *nfe = (target_type != IDEAL_SHAPE_UNIT_SIZE) ?
                              nodes->FESpace()->GetFE(e_id) : NULL;
   const DenseMatrix &Wideal =
      Geometries.GetGeomToPerfGeomJac(fe.GetGeomType());
   MFEM_ASSERT(Wideal.Height() == Jtr.SizeI(), "");
   MFEM_ASSERT(Wideal.Width() == Jtr.SizeJ(), "");

   switch (target_type)
   {
      case IDEAL_SHAPE_UNIT_SIZE:
      {
         for (int i = 0; i < ir.GetNPoints(); i++) { Jtr(i) = Wideal; }
         break;
      }
      case IDEAL_SHAPE_EQUAL_SIZE:
      {
         if (avg_volume == 0.0) { ComputeAvgVolume(); }
         DenseMatrix W(Wideal.Height());

         NCMesh *ncmesh = nodes->FESpace()->GetMesh()->ncmesh;
         double el_volume = avg_volume;
         if (ncmesh)
         {
            el_volume = avg_volume / ncmesh->GetElementSizeReduction(e_id);
         }

         W.Set(std::pow(volume_scale * el_volume / Wideal.Det(),
                        1./W.Height()), Wideal);
         for (int i = 0; i < ir.GetNPoints(); i++) { Jtr(i) = W; }
         break;
      }
      case IDEAL_SHAPE_GIVEN_SIZE:
      case GIVEN_SHAPE_AND_SIZE:
      {
         const int dim = nfe->GetDim(), dof = nfe->GetDof();
         MFEM_ASSERT(dim == nodes->FESpace()->GetVDim(), "");
         DenseMatrix dshape(dof, dim), pos(dof, dim);
         Array<int> xdofs(dof * dim);
         Vector posV(pos.Data(), dof * dim);
         double detW;

         // always initialize detW to suppress a warning:
         detW = (target_type == IDEAL_SHAPE_GIVEN_SIZE) ? Wideal.Det() : 0.0;
         nodes->FESpace()->GetElementVDofs(e_id, xdofs);
         nodes->GetSubVector(xdofs, posV);
         for (int i = 0; i < ir.GetNPoints(); i++)
         {
            nfe->CalcDShape(ir.IntPoint(i), dshape);
            MultAtB(pos, dshape, Jtr(i));
            if (target_type == IDEAL_SHAPE_GIVEN_SIZE)
            {
               const double det = Jtr(i).Det();
               MFEM_VERIFY(det > 0.0, "The given mesh is inverted!");
               Jtr(i).Set(std::pow(det / detW, 1./dim), Wideal);
            }
         }
         break;
      }
      default:
         MFEM_ABORT("invalid target type!");
   }
}

void TargetConstructor::ComputeElementTargetsGradient(const IntegrationRule &ir,
                                                      const Vector &elfun,
                                                      IsoparametricTransformation &Tpr,
                                                      DenseTensor &dJtr) const
{
   MFEM_ASSERT(target_type == IDEAL_SHAPE_UNIT_SIZE || nodes != NULL, "");

   // TODO: Compute derivative for targets with GIVEN_SHAPE or/and GIVEN_SIZE
   for (int i = 0; i < Tpr.GetFE()->GetDim()*ir.GetNPoints(); i++) { dJtr(i) = 0.; }
}

void AnalyticAdaptTC::SetAnalyticTargetSpec(Coefficient *sspec,
                                            VectorCoefficient *vspec,
                                            TMOPMatrixCoefficient *mspec)
{
   scalar_tspec = sspec;
   vector_tspec = vspec;
   matrix_tspec = mspec;
}

void AnalyticAdaptTC::ComputeElementTargets(int e_id, const FiniteElement &fe,
                                            const IntegrationRule &ir,
                                            const Vector &elfun,
                                            DenseTensor &Jtr) const
{
   DenseMatrix point_mat;
   point_mat.UseExternalData(elfun.GetData(), fe.GetDof(), fe.GetDim());

   switch (target_type)
   {
      case GIVEN_FULL:
      {
         MFEM_VERIFY(matrix_tspec != NULL,
                     "Target type GIVEN_FULL requires a MatrixCoefficient.");

         IsoparametricTransformation Tpr;
         Tpr.SetFE(&fe);
         Tpr.ElementNo = e_id;
         Tpr.ElementType = ElementTransformation::ELEMENT;
         Tpr.GetPointMat().Transpose(point_mat);

         for (int i = 0; i < ir.GetNPoints(); i++)
         {
            const IntegrationPoint &ip = ir.IntPoint(i);
            Tpr.SetIntPoint(&ip);
            matrix_tspec->Eval(Jtr(i), Tpr, ip);
         }
         break;
      }
      default:
         MFEM_ABORT("Incompatible target type for analytic adaptation!");
   }
}

void AnalyticAdaptTC::ComputeElementTargetsGradient(const IntegrationRule &ir,
                                                    const Vector &elfun,
                                                    IsoparametricTransformation &Tpr,
                                                    DenseTensor &dJtr) const
{
   const FiniteElement *fe = Tpr.GetFE();
   DenseMatrix point_mat;
   point_mat.UseExternalData(elfun.GetData(), fe->GetDof(), fe->GetDim());

   switch (target_type)
   {
      case GIVEN_FULL:
      {
         MFEM_VERIFY(matrix_tspec != NULL,
                     "Target type GIVEN_FULL requires a TMOPMatrixCoefficient.");

         for (int d = 0; d < fe->GetDim(); d++)
         {
            for (int i = 0; i < ir.GetNPoints(); i++)
            {
               const IntegrationPoint &ip = ir.IntPoint(i);
               Tpr.SetIntPoint(&ip);
               DenseMatrix &dJtr_i = dJtr(i + d*ir.GetNPoints());
               matrix_tspec->EvalGrad(dJtr_i, Tpr, ip, d);
            }
         }
         break;
      }
      default:
         MFEM_ABORT("Incompatible target type for analytic adaptation!");
   }
}

#ifdef MFEM_USE_MPI
void DiscreteAdaptTC::FinalizeParDiscreteTargetSpec(const ParGridFunction
                                                    &tspec_)
{
   MFEM_VERIFY(adapt_eval, "SetAdaptivityEvaluator() has not been called!")
   MFEM_VERIFY(ncomp > 0, "No target specifications have been set!");

   ParFiniteElementSpace *ptspec_fes = tspec_.ParFESpace();

   adapt_eval->SetParMetaInfo(*ptspec_fes->GetParMesh(),
                              *ptspec_fes->FEColl(), ncomp);
   adapt_eval->SetInitialField(*tspec_fes->GetMesh()->GetNodes(), tspec);

   tspec_sav = tspec;

   delete tspec_fesv;
   tspec_fesv = new FiniteElementSpace(tspec_fes->GetMesh(),
                                       tspec_fes->FEColl(), ncomp);
}

void DiscreteAdaptTC::SetTspecAtIndex(int idx, const ParGridFunction &tspec_)
{
   const int vdim     = tspec_.FESpace()->GetVDim(),
             dof_cnt  = tspec_.Size()/vdim;
   for (int i = 0; i < dof_cnt*vdim; i++)
   {
      tspec(i+idx*dof_cnt) = tspec_(i);
   }

   FinalizeParDiscreteTargetSpec(tspec_);
}

void DiscreteAdaptTC::SetParDiscreteTargetSize(const ParGridFunction &tspec_)
{
   if (sizeidx > -1) { SetTspecAtIndex(sizeidx, tspec_); return; }
   sizeidx = ncomp;
   SetDiscreteTargetBase(tspec_);
   FinalizeParDiscreteTargetSpec(tspec_);
}

void DiscreteAdaptTC::SetParDiscreteTargetSkew(const ParGridFunction &tspec_)
{
   if (skewidx > -1) { SetTspecAtIndex(skewidx, tspec_); return; }
   skewidx = ncomp;
   SetDiscreteTargetBase(tspec_);
   FinalizeParDiscreteTargetSpec(tspec_);
}

void DiscreteAdaptTC::SetParDiscreteTargetAspectRatio(const ParGridFunction
                                                      &tspec_)
{
   if (aspectratioidx > -1) { SetTspecAtIndex(aspectratioidx, tspec_); return; }
   aspectratioidx = ncomp;
   SetDiscreteTargetBase(tspec_);
   FinalizeParDiscreteTargetSpec(tspec_);
}

void DiscreteAdaptTC::SetParDiscreteTargetOrientation(const ParGridFunction
                                                      &tspec_)
{
   if (orientationidx > -1) { SetTspecAtIndex(orientationidx, tspec_); return; }
   orientationidx = ncomp;
   SetDiscreteTargetBase(tspec_);
   FinalizeParDiscreteTargetSpec(tspec_);
}

void DiscreteAdaptTC::SetParDiscreteTargetSpec(const ParGridFunction &tspec_)
{
   SetParDiscreteTargetSize(tspec_);
   FinalizeParDiscreteTargetSpec(tspec_);
}
#endif

void DiscreteAdaptTC::SetDiscreteTargetBase(const GridFunction &tspec_)
{
   const int vdim     = tspec_.FESpace()->GetVDim(),
             dof_cnt  = tspec_.Size()/vdim;

   ncomp += vdim;

   delete tspec_fes;
   tspec_fes = new FiniteElementSpace(tspec_.FESpace()->GetMesh(),
                                      tspec_.FESpace()->FEColl(), 1);

   // need to append data to tspec
   // make a copy of tspec->tspec_temp, increase its size, and
   // copy data from tspec_temp -> tspec, then add new entries
   Vector tspec_temp = tspec;
   tspec.UseDevice(true);
<<<<<<< HEAD
=======
   tspec_sav.UseDevice(true);
>>>>>>> bffaf743
   tspec.SetSize(ncomp*dof_cnt);

   for (int i = 0; i < tspec_temp.Size(); i++)
   {
      tspec(i) = tspec_temp(i);
   }

   for (int i = 0; i < dof_cnt*vdim; i++)
   {
      tspec(i+(ncomp-vdim)*dof_cnt) = tspec_(i);
   }
}

void DiscreteAdaptTC::SetTspecAtIndex(int idx, const GridFunction &tspec_)
{
   const int vdim     = tspec_.FESpace()->GetVDim(),
             dof_cnt  = tspec_.Size()/vdim;
   for (int i = 0; i < dof_cnt*vdim; i++)
   {
      tspec(i+idx*dof_cnt) = tspec_(i);
   }

   FinalizeSerialDiscreteTargetSpec();
}

void DiscreteAdaptTC::SetSerialDiscreteTargetSize(const GridFunction &tspec_)
{
   if (sizeidx > -1) { SetTspecAtIndex(sizeidx, tspec_); return; }
   sizeidx = ncomp;
   SetDiscreteTargetBase(tspec_);
   FinalizeSerialDiscreteTargetSpec();
}

void DiscreteAdaptTC::SetSerialDiscreteTargetSkew(const GridFunction &tspec_)
{
   if (skewidx > -1) { SetTspecAtIndex(skewidx, tspec_); return; }
   skewidx = ncomp;
   SetDiscreteTargetBase(tspec_);
   FinalizeSerialDiscreteTargetSpec();
}

void DiscreteAdaptTC::SetSerialDiscreteTargetAspectRatio(
   const GridFunction &tspec_)
{
   if (aspectratioidx > -1) { SetTspecAtIndex(aspectratioidx, tspec_); return; }
   aspectratioidx = ncomp;
   SetDiscreteTargetBase(tspec_);
   FinalizeSerialDiscreteTargetSpec();
}

void DiscreteAdaptTC::SetSerialDiscreteTargetOrientation(
   const GridFunction &tspec_)
{
   if (orientationidx > -1) { SetTspecAtIndex(orientationidx, tspec_); return; }
   orientationidx = ncomp;
   SetDiscreteTargetBase(tspec_);
   FinalizeSerialDiscreteTargetSpec();
}

void DiscreteAdaptTC::FinalizeSerialDiscreteTargetSpec()
{
   MFEM_VERIFY(adapt_eval, "SetAdaptivityEvaluator() has not been called!")
   MFEM_VERIFY(ncomp > 0, "No target specifications have been set!");

   adapt_eval->SetSerialMetaInfo(*tspec_fes->GetMesh(),
                                 *tspec_fes->FEColl(), ncomp);
   adapt_eval->SetInitialField(*tspec_fes->GetMesh()->GetNodes(), tspec);

   tspec_sav = tspec;

   delete tspec_fesv;
   tspec_fesv = new FiniteElementSpace(tspec_fes->GetMesh(),
                                       tspec_fes->FEColl(), ncomp);
}

void DiscreteAdaptTC::SetSerialDiscreteTargetSpec(const GridFunction &tspec_)
{
   SetSerialDiscreteTargetSize(tspec_);
   FinalizeSerialDiscreteTargetSpec();
}


void DiscreteAdaptTC::UpdateTargetSpecification(const Vector &new_x,
                                                bool use_flag)
{
   if (use_flag && good_tspec) { return; }

   MFEM_VERIFY(tspec.Size() > 0, "Target specification is not set!");
   adapt_eval->ComputeAtNewPosition(new_x, tspec);
   tspec_sav = tspec;

   good_tspec = use_flag;
}

void DiscreteAdaptTC::UpdateTargetSpecification(Vector &new_x,
                                                Vector &IntData)
{
   adapt_eval->ComputeAtNewPosition(new_x, IntData);
}

void DiscreteAdaptTC::UpdateTargetSpecificationAtNode(const FiniteElement &el,
                                                      ElementTransformation &T,
                                                      int dofidx, int dir,
                                                      const Vector &IntData)
{
   MFEM_VERIFY(tspec.Size() > 0, "Target specification is not set!");

   Array<int> dofs;
   tspec_fes->GetElementDofs(T.ElementNo, dofs);
   const int cnt = tspec.Size()/ncomp; // dofs per scalar-field

   for (int i = 0; i < ncomp; i++)
   {
      tspec(dofs[dofidx]+i*cnt) = IntData(dofs[dofidx] + i*cnt + dir*cnt*ncomp);
   }
}

void DiscreteAdaptTC::RestoreTargetSpecificationAtNode(ElementTransformation &T,
                                                       int dofidx)
{
   MFEM_VERIFY(tspec.Size() > 0, "Target specification is not set!");

   Array<int> dofs;
   tspec_fes->GetElementDofs(T.ElementNo, dofs);
   const int cnt = tspec.Size()/ncomp;
   for (int i = 0; i < ncomp; i++)
   {
      tspec(dofs[dofidx] + i*cnt) = tspec_sav(dofs[dofidx] + i*cnt);
   }
}

void DiscreteAdaptTC::ComputeElementTargets(int e_id, const FiniteElement &fe,
                                            const IntegrationRule &ir,
                                            const Vector &elfun,
                                            DenseTensor &Jtr) const
{
   MFEM_VERIFY(tspec_fesv, "No target specifications have been set.");
   const int dim = fe.GetDim(),
             nqp = ir.GetNPoints();
   Jtrcomp.SetSize(dim, dim, 4*nqp);

   switch (target_type)
   {
      case IDEAL_SHAPE_GIVEN_SIZE:
      case GIVEN_SHAPE_AND_SIZE:
      {
         const DenseMatrix &Wideal =
            Geometries.GetGeomToPerfGeomJac(fe.GetGeomType());
         const int dim = Wideal.Height(),
                   ndofs = tspec_fes->GetFE(e_id)->GetDof(),
                   ntspec_dofs = ndofs*ncomp;

         Vector shape(ndofs), tspec_vals(ntspec_dofs), par_vals,
                par_vals_c1, par_vals_c2, par_vals_c3;
         Array<int> dofs;
         DenseMatrix D_rho(dim), Q_phi(dim), R_theta(dim);
         tspec_fesv->GetElementVDofs(e_id, dofs);
         tspec.UseDevice(true);
         tspec.GetSubVector(dofs, tspec_vals);

         for (int q = 0; q < nqp; q++)
         {
            const IntegrationPoint &ip = ir.IntPoint(q);
            tspec_fes->GetFE(e_id)->CalcShape(ip, shape);

            Jtr(q) = Wideal; // Initialize to identity
            for (int d = 0; d < 4; d++)
            {
               DenseMatrix Jtrcomp_q(Jtrcomp.GetData(d + 4*q), dim, dim);
               Jtrcomp_q = Wideal; // Initialize to identity
            }

            if (sizeidx != -1) // Set size
            {
               par_vals.SetDataAndSize(tspec_vals.GetData()+sizeidx*ndofs, ndofs);
               const double min_size = par_vals.Min();
               MFEM_VERIFY(min_size > 0.0,
                           "Non-positive size propagated in the target definition.");
               const double size = std::max(shape * par_vals, min_size);
               Jtr(q).Set(std::pow(size, 1.0/dim), Jtr(q));
               DenseMatrix Jtrcomp_q(Jtrcomp.GetData(0 + 4*q), dim, dim);
               Jtrcomp_q = Jtr(q);
            } // Done size

            if (target_type == IDEAL_SHAPE_GIVEN_SIZE) { continue; }

            if (aspectratioidx != -1) // Set aspect ratio
            {
               if (dim == 2)
               {
                  par_vals.SetDataAndSize(tspec_vals.GetData()+
                                          aspectratioidx*ndofs, ndofs);

                  const double aspectratio = shape * par_vals;
                  D_rho = 0.;
                  D_rho(0,0) = 1./pow(aspectratio,0.5);
                  D_rho(1,1) = pow(aspectratio,0.5);
               }
               else
               {
                  par_vals.SetDataAndSize(tspec_vals.GetData()+
                                          aspectratioidx*ndofs, ndofs*3);
                  par_vals_c1.SetDataAndSize(par_vals.GetData(), ndofs);
                  par_vals_c2.SetDataAndSize(par_vals.GetData()+ndofs, ndofs);
                  par_vals_c3.SetDataAndSize(par_vals.GetData()+2*ndofs, ndofs);

                  const double rho1 = shape * par_vals_c1;
                  const double rho2 = shape * par_vals_c2;
                  const double rho3 = shape * par_vals_c3;
                  D_rho = 0.;
                  D_rho(0,0) = pow(rho1,2./3.);
                  D_rho(1,1) = pow(rho2,2./3.);
                  D_rho(2,2) = pow(rho3,2./3.);
               }
               DenseMatrix Jtrcomp_q(Jtrcomp.GetData(1 + 4*q), dim, dim);
               Jtrcomp_q = D_rho;
               DenseMatrix Temp = Jtr(q);
               Mult(D_rho, Temp, Jtr(q));
            } // Done aspect ratio

            if (skewidx != -1) // Set skew
            {
               if (dim == 2)
               {
                  par_vals.SetDataAndSize(tspec_vals.GetData()+
                                          skewidx*ndofs, ndofs);

                  const double skew = shape * par_vals;

                  Q_phi = 0.;
                  Q_phi(0,0) = 1.;
                  Q_phi(0,1) = cos(skew);
                  Q_phi(1,1) = sin(skew);
               }
               else
               {
                  par_vals.SetDataAndSize(tspec_vals.GetData()+
                                          skewidx*ndofs, ndofs*3);
                  par_vals_c1.SetDataAndSize(par_vals.GetData(), ndofs);
                  par_vals_c2.SetDataAndSize(par_vals.GetData()+ndofs, ndofs);
                  par_vals_c3.SetDataAndSize(par_vals.GetData()+2*ndofs, ndofs);

                  const double phi12  = shape * par_vals_c1;
                  const double phi13  = shape * par_vals_c2;
                  const double chi = shape * par_vals_c3;

                  Q_phi = 0.;
                  Q_phi(0,0) = 1.;
                  Q_phi(0,1) = cos(phi12);
                  Q_phi(0,2) = cos(phi13);

                  Q_phi(1,1) = sin(phi12);
                  Q_phi(1,2) = sin(phi13)*cos(chi);

                  Q_phi(2,2) = sin(phi13)*sin(chi);
               }
               DenseMatrix Jtrcomp_q(Jtrcomp.GetData(2 + 4*q), dim, dim);
               Jtrcomp_q = Q_phi;
               DenseMatrix Temp = Jtr(q);
               Mult(Q_phi, Temp, Jtr(q));
            } // Done skew

            if (orientationidx != -1) // Set orientation
            {
               if (dim == 2)
               {
                  par_vals.SetDataAndSize(tspec_vals.GetData()+
                                          orientationidx*ndofs, ndofs);

                  const double theta = shape * par_vals;
                  R_theta(0,0) =  cos(theta);
                  R_theta(0,1) = -sin(theta);
                  R_theta(1,0) =  sin(theta);
                  R_theta(1,1) =  cos(theta);
               }
               else
               {
                  par_vals.SetDataAndSize(tspec_vals.GetData()+
                                          orientationidx*ndofs, ndofs*3);
                  par_vals_c1.SetDataAndSize(par_vals.GetData(), ndofs);
                  par_vals_c2.SetDataAndSize(par_vals.GetData()+ndofs, ndofs);
                  par_vals_c3.SetDataAndSize(par_vals.GetData()+2*ndofs, ndofs);

                  const double theta = shape * par_vals_c1;
                  const double psi   = shape * par_vals_c2;
                  const double beta  = shape * par_vals_c3;

                  double ct = cos(theta), st = sin(theta),
                         cp = cos(psi),   sp = sin(psi),
                         cb = cos(beta),  sb = sin(beta);

                  R_theta = 0.;
                  R_theta(0,0) = ct*sp;
                  R_theta(1,0) = st*sp;
                  R_theta(2,0) = cp;

                  R_theta(0,1) = -st*cb + ct*cp*sb;
                  R_theta(1,1) = ct*cb + st*cp*sb;
                  R_theta(2,1) = -sp*sb;

                  R_theta(0,0) = -st*sb - ct*cp*cb;
                  R_theta(1,0) = ct*sb - st*cp*cb;
                  R_theta(2,0) = sp*cb;
               }
               DenseMatrix Jtrcomp_q(Jtrcomp.GetData(3 + 4*q), dim, dim);
               Jtrcomp_q = R_theta;
               DenseMatrix Temp = Jtr(q);
               Mult(R_theta, Temp, Jtr(q));
            } // Done orientation
         }
         break;
      }
      default:
         MFEM_ABORT("Incompatible target type for discrete adaptation!");
   }
}

void DiscreteAdaptTC::ComputeElementTargetsGradient(const IntegrationRule &ir,
                                                    const Vector &elfun,
                                                    IsoparametricTransformation &Tpr,
                                                    DenseTensor &dJtr) const
{
   MFEM_ASSERT(target_type == IDEAL_SHAPE_UNIT_SIZE || nodes != NULL, "");

   MFEM_VERIFY(tspec_fesv, "No target specifications have been set.");

   dJtr = 0.;
   const int e_id = Tpr.ElementNo;
   const FiniteElement *fe = Tpr.GetFE();

   switch (target_type)
   {
      case IDEAL_SHAPE_GIVEN_SIZE:
      case GIVEN_SHAPE_AND_SIZE:
      {
         const DenseMatrix &Wideal =
            Geometries.GetGeomToPerfGeomJac(fe->GetGeomType());
         const int dim = Wideal.Height(),
                   ndofs = fe->GetDof(),
                   ntspec_dofs = ndofs*ncomp;

         Vector shape(ndofs), tspec_vals(ntspec_dofs), par_vals,
                par_vals_c1(ndofs), par_vals_c2(ndofs), par_vals_c3(ndofs);

         Array<int> dofs;
         DenseMatrix dD_rho(dim), dQ_phi(dim), dR_theta(dim);
         DenseMatrix dQ_phi13(dim), dQ_phichi(dim); // dQ_phi is used for dQ/dphi12 in 3D
         DenseMatrix dR_psi(dim), dR_beta(dim);
         tspec_fesv->GetElementVDofs(e_id, dofs);
         tspec.GetSubVector(dofs, tspec_vals);

         DenseMatrix grad_e_c1(ndofs, dim),
                     grad_e_c2(ndofs, dim),
                     grad_e_c3(ndofs, dim);
         Vector grad_ptr_c1(grad_e_c1.GetData(), ndofs*dim),
                grad_ptr_c2(grad_e_c2.GetData(), ndofs*dim),
                grad_ptr_c3(grad_e_c3.GetData(), ndofs*dim);

         DenseMatrix grad_phys; // This will be (dof x dim, dof).
         fe->ProjectGrad(*fe, Tpr, grad_phys);

         for (int i = 0; i < ir.GetNPoints(); i++)
         {
            const IntegrationPoint &ip = ir.IntPoint(i);
            DenseMatrix Jtrcomp_s(Jtrcomp.GetData(0 + 4*i), dim, dim); // size
            DenseMatrix Jtrcomp_d(Jtrcomp.GetData(1 + 4*i), dim, dim); // aspect-ratio
            DenseMatrix Jtrcomp_q(Jtrcomp.GetData(2 + 4*i), dim, dim); // skew
            DenseMatrix Jtrcomp_r(Jtrcomp.GetData(3 + 4*i), dim, dim); // orientation
            DenseMatrix work1(dim), work2(dim), work3(dim);

            if (sizeidx != -1) // Set size
            {
               par_vals.SetDataAndSize(tspec_vals.GetData()+sizeidx*ndofs, ndofs);

               grad_phys.Mult(par_vals, grad_ptr_c1);
               Vector grad_q(dim);
               tspec_fes->GetFE(e_id)->CalcShape(ip, shape);
               grad_e_c1.MultTranspose(shape, grad_q);

               const double min_size = par_vals.Min();
               MFEM_VERIFY(min_size > 0.0,
                           "Non-positive size propagated in the target definition.");
               const double size = std::max(shape * par_vals, min_size);
               double dz_dsize = (1./dim)*pow(size, 1./dim - 1.);

               Mult(Jtrcomp_q, Jtrcomp_d, work1); // Q*D
               Mult(Jtrcomp_r, work1, work2);     // R*Q*D

               for (int d = 0; d < dim; d++)
               {
                  DenseMatrix &dJtr_i = dJtr(i + d*ir.GetNPoints());
                  work1 = Wideal;
                  work1.Set(dz_dsize, work1);    // dz/dsize
                  work1 *= grad_q(d);            // dz/dsize*dsize/dx
                  AddMult(work1, work2, dJtr_i); // dz/dx*R*Q*D
               }
            } // Done size

            if (target_type == IDEAL_SHAPE_GIVEN_SIZE) { continue; }

            if (aspectratioidx != -1) // Set aspect ratio
            {
               if (dim == 2)
               {
                  par_vals.SetDataAndSize(tspec_vals.GetData()+
                                          aspectratioidx*ndofs, ndofs);

                  grad_phys.Mult(par_vals, grad_ptr_c1);
                  Vector grad_q(dim);
                  tspec_fes->GetFE(e_id)->CalcShape(ip, shape);
                  grad_e_c1.MultTranspose(shape, grad_q);

                  const double aspectratio = shape * par_vals;
                  dD_rho = 0.;
                  dD_rho(0,0) = -0.5*pow(aspectratio,-1.5);
                  dD_rho(1,1) = 0.5*pow(aspectratio,-0.5);

                  Mult(Jtrcomp_s, Jtrcomp_r, work1); // z*R
                  Mult(work1, Jtrcomp_q, work2);     // z*R*Q

                  for (int d = 0; d < dim; d++)
                  {
                     DenseMatrix &dJtr_i = dJtr(i + d*ir.GetNPoints());
                     work1 = dD_rho;
                     work1 *= grad_q(d); // work1 = dD/drho*drho/dx
                     AddMult(work2, work1, dJtr_i); // z*R*Q*dD/dx
                  }
               }
               else // 3D
               {
                  par_vals.SetDataAndSize(tspec_vals.GetData()+
                                          aspectratioidx*ndofs, ndofs*3);
                  par_vals_c1.SetData(par_vals.GetData());
                  par_vals_c2.SetData(par_vals.GetData()+ndofs);
                  par_vals_c3.SetData(par_vals.GetData()+2*ndofs);

                  grad_phys.Mult(par_vals_c1, grad_ptr_c1);
                  grad_phys.Mult(par_vals_c2, grad_ptr_c2);
                  grad_phys.Mult(par_vals_c3, grad_ptr_c3);
                  Vector grad_q1(dim), grad_q2(dim), grad_q3(dim);
                  tspec_fes->GetFE(e_id)->CalcShape(ip, shape);
                  grad_e_c1.MultTranspose(shape, grad_q1);
                  grad_e_c2.MultTranspose(shape, grad_q2);
                  grad_e_c3.MultTranspose(shape, grad_q3);

                  const double rho1 = shape * par_vals_c1;
                  const double rho2 = shape * par_vals_c2;
                  const double rho3 = shape * par_vals_c3;
                  dD_rho = 0.;
                  dD_rho(0,0) = (2./3.)*pow(rho1,-1./3.);
                  dD_rho(1,1) = (2./3.)*pow(rho2,-1./3.);
                  dD_rho(2,2) = (2./3.)*pow(rho3,-1./3.);

                  Mult(Jtrcomp_s, Jtrcomp_r, work1); // z*R
                  Mult(work1, Jtrcomp_q, work2);     // z*R*Q


                  for (int d = 0; d < dim; d++)
                  {
                     DenseMatrix &dJtr_i = dJtr(i + d*ir.GetNPoints());
                     work1 = dD_rho;
                     work1(0,0) *= grad_q1(d);
                     work1(1,2) *= grad_q2(d);
                     work1(2,2) *= grad_q3(d);
                     // work1 = dD/dx = dD/drho1*drho1/dx + dD/drho2*drho2/dx
                     AddMult(work2, work1, dJtr_i); // z*R*Q*dD/dx
                  }
               }
            } // Done aspect ratio

            if (skewidx != -1) // Set skew
            {
               if (dim == 2)
               {
                  par_vals.SetDataAndSize(tspec_vals.GetData()+
                                          skewidx*ndofs, ndofs);

                  grad_phys.Mult(par_vals, grad_ptr_c1);
                  Vector grad_q(dim);
                  tspec_fes->GetFE(e_id)->CalcShape(ip, shape);
                  grad_e_c1.MultTranspose(shape, grad_q);

                  const double skew = shape * par_vals;

                  dQ_phi = 0.;
                  dQ_phi(0,0) = 1.;
                  dQ_phi(0,1) = -sin(skew);
                  dQ_phi(1,1) = cos(skew);

                  Mult(Jtrcomp_s, Jtrcomp_r, work2); // z*R

                  for (int d = 0; d < dim; d++)
                  {
                     DenseMatrix &dJtr_i = dJtr(i + d*ir.GetNPoints());
                     work1 = dQ_phi;
                     work1 *= grad_q(d); // work1 = dQ/dphi*dphi/dx
                     Mult(work1, Jtrcomp_d, work3); // dQ/dx*D
                     AddMult(work2, work3, dJtr_i); // z*R*dQ/dx*D
                  }
               }
               else
               {
                  par_vals.SetDataAndSize(tspec_vals.GetData()+
                                          skewidx*ndofs, ndofs*3);
                  par_vals_c1.SetData(par_vals.GetData());
                  par_vals_c2.SetData(par_vals.GetData()+ndofs);
                  par_vals_c3.SetData(par_vals.GetData()+2*ndofs);

                  grad_phys.Mult(par_vals_c1, grad_ptr_c1);
                  grad_phys.Mult(par_vals_c2, grad_ptr_c2);
                  grad_phys.Mult(par_vals_c3, grad_ptr_c3);
                  Vector grad_q1(dim), grad_q2(dim), grad_q3(dim);
                  tspec_fes->GetFE(e_id)->CalcShape(ip, shape);
                  grad_e_c1.MultTranspose(shape, grad_q1);
                  grad_e_c2.MultTranspose(shape, grad_q2);
                  grad_e_c3.MultTranspose(shape, grad_q3);

                  const double phi12  = shape * par_vals_c1;
                  const double phi13  = shape * par_vals_c2;
                  const double chi = shape * par_vals_c3;

                  dQ_phi = 0.;
                  dQ_phi(0,0) = 1.;
                  dQ_phi(0,1) = -sin(phi12);
                  dQ_phi(1,1) = cos(phi12);

                  dQ_phi13 = 0.;
                  dQ_phi13(0,2) = -sin(phi13);
                  dQ_phi13(1,2) = cos(phi13)*cos(chi);
                  dQ_phi13(2,2) = cos(phi13)*sin(chi);

                  dQ_phichi = 0.;
                  dQ_phichi(1,2) = -sin(phi13)*sin(chi);
                  dQ_phichi(2,2) =  sin(phi13)*cos(chi);

                  Mult(Jtrcomp_s, Jtrcomp_r, work2); // z*R

                  for (int d = 0; d < dim; d++)
                  {
                     DenseMatrix &dJtr_i = dJtr(i + d*ir.GetNPoints());
                     work1 = dQ_phi;
                     work1 *= grad_q1(d); // work1 = dQ/dphi12*dphi12/dx
                     work1.Add(grad_q2(d), dQ_phi13);  // + dQ/dphi13*dphi13/dx
                     work1.Add(grad_q3(d), dQ_phichi); // + dQ/dchi*dchi/dx
                     Mult(work1, Jtrcomp_d, work3); // dQ/dx*D
                     AddMult(work2, work3, dJtr_i); // z*R*dQ/dx*D
                  }
               }
            } // Done skew

            if (orientationidx != -1) // Set orientation
            {
               if (dim == 2)
               {
                  par_vals.SetDataAndSize(tspec_vals.GetData()+
                                          orientationidx*ndofs, ndofs);

                  grad_phys.Mult(par_vals, grad_ptr_c1);
                  Vector grad_q(dim);
                  tspec_fes->GetFE(e_id)->CalcShape(ip, shape);
                  grad_e_c1.MultTranspose(shape, grad_q);

                  const double theta = shape * par_vals;
                  dR_theta(0,0) = -sin(theta);
                  dR_theta(0,1) = -cos(theta);
                  dR_theta(1,0) =  cos(theta);
                  dR_theta(1,1) = -sin(theta);

                  Mult(Jtrcomp_q, Jtrcomp_d, work1); // Q*D
                  Mult(Jtrcomp_s, work1, work2);     // z*Q*D
                  for (int d = 0; d < dim; d++)
                  {
                     DenseMatrix &dJtr_i = dJtr(i + d*ir.GetNPoints());
                     work1 = dR_theta;
                     work1 *= grad_q(d); // work1 = dR/dtheta*dtheta/dx
                     AddMult(work1, work2, dJtr_i);  // z*dR/dx*Q*D
                  }
               }
               else
               {
                  par_vals.SetDataAndSize(tspec_vals.GetData()+
                                          orientationidx*ndofs, ndofs*3);
                  par_vals_c1.SetData(par_vals.GetData());
                  par_vals_c2.SetData(par_vals.GetData()+ndofs);
                  par_vals_c3.SetData(par_vals.GetData()+2*ndofs);

                  grad_phys.Mult(par_vals_c1, grad_ptr_c1);
                  grad_phys.Mult(par_vals_c2, grad_ptr_c2);
                  grad_phys.Mult(par_vals_c3, grad_ptr_c3);
                  Vector grad_q1(dim), grad_q2(dim), grad_q3(dim);
                  tspec_fes->GetFE(e_id)->CalcShape(ip, shape);
                  grad_e_c1.MultTranspose(shape, grad_q1);
                  grad_e_c2.MultTranspose(shape, grad_q2);
                  grad_e_c3.MultTranspose(shape, grad_q3);

                  const double theta = shape * par_vals_c1;
                  const double psi   = shape * par_vals_c2;
                  const double beta  = shape * par_vals_c3;

                  const double ct = cos(theta), st = sin(theta),
                               cp = cos(psi),   sp = sin(psi),
                               cb = cos(beta),  sb = sin(beta);

                  dR_theta = 0.;
                  dR_theta(0,0) = -st*sp;
                  dR_theta(1,0) = ct*sp;
                  dR_theta(2,0) = 0;

                  dR_theta(0,1) = -ct*cb - st*cp*sb;
                  dR_theta(1,1) = -st*cb + ct*cp*sb;
                  dR_theta(2,1) = 0.;

                  dR_theta(0,0) = -ct*sb + st*cp*cb;
                  dR_theta(1,0) = -st*sb - ct*cp*cb;
                  dR_theta(2,0) = 0.;

                  dR_beta = 0.;
                  dR_beta(0,0) = 0.;
                  dR_beta(1,0) = 0.;
                  dR_beta(2,0) = 0.;

                  dR_beta(0,1) = st*sb + ct*cp*cb;
                  dR_beta(1,1) = -ct*sb + st*cp*cb;
                  dR_beta(2,1) = -sp*cb;

                  dR_beta(0,0) = -st*cb + ct*cp*sb;
                  dR_beta(1,0) = ct*cb + st*cp*sb;
                  dR_beta(2,0) = 0.;

                  dR_psi = 0.;
                  dR_psi(0,0) = ct*cp;
                  dR_psi(1,0) = st*cp;
                  dR_psi(2,0) = -sp;

                  dR_psi(0,1) = 0. - ct*sp*sb;
                  dR_psi(1,1) = 0. + st*sp*sb;
                  dR_psi(2,1) = -cp*sb;

                  dR_psi(0,0) = 0. + ct*sp*cb;
                  dR_psi(1,0) = 0. + st*sp*cb;
                  dR_psi(2,0) = cp*cb;

                  Mult(Jtrcomp_q, Jtrcomp_d, work1); // Q*D
                  Mult(Jtrcomp_s, work1, work2);     // z*Q*D
                  for (int d = 0; d < dim; d++)
                  {
                     DenseMatrix &dJtr_i = dJtr(i + d*ir.GetNPoints());
                     work1 = dR_theta;
                     work1 *= grad_q1(d); // work1 = dR/dtheta*dtheta/dx
                     work1.Add(grad_q2(d), dR_psi);  // +dR/dpsi*dpsi/dx
                     work1.Add(grad_q3(d), dR_beta); // +dR/dbeta*dbeta/dx
                     AddMult(work1, work2, dJtr_i);  // z*dR/dx*Q*D
                  }
               }
            } // Done orientation
         }
         break;
      }
      default:
         MFEM_ABORT("Incompatible target type for discrete adaptation!");
   }
   Jtrcomp.Clear();
}

void DiscreteAdaptTC::UpdateGradientTargetSpecification(const Vector &x,
                                                        const double dx,
                                                        bool use_flag)
{
   if (use_flag && good_tspec_grad) { return; }

   const int dim = tspec_fes->GetFE(0)->GetDim(),
             cnt = x.Size()/dim;

   tspec_pert1h.SetSize(x.Size()*ncomp);

   Vector TSpecTemp;
   Vector xtemp = x;
   for (int j = 0; j < dim; j++)
   {
      for (int i = 0; i < cnt; i++) { xtemp(j*cnt+i) += dx; }

      TSpecTemp.NewDataAndSize(tspec_pert1h.GetData() + j*cnt*ncomp, cnt*ncomp);
      UpdateTargetSpecification(xtemp, TSpecTemp);

      for (int i = 0; i < cnt; i++) { xtemp(j*cnt+i) -= dx; }
   }

   good_tspec_grad = use_flag;
}

void DiscreteAdaptTC::UpdateHessianTargetSpecification(const Vector &x,
                                                       double dx, bool use_flag)
{

   if (use_flag && good_tspec_hess) { return; }

   const int dim    = tspec_fes->GetFE(0)->GetDim(),
             cnt    = x.Size()/dim,
             totmix = 1+2*(dim-2);

   tspec_pert2h.SetSize(cnt*dim*ncomp);
   tspec_pertmix.SetSize(cnt*totmix*ncomp);

   Vector TSpecTemp;
   Vector xtemp = x;

   // T(x+2h)
   for (int j = 0; j < dim; j++)
   {
      for (int i = 0; i < cnt; i++) { xtemp(j*cnt+i) += 2*dx; }

      TSpecTemp.NewDataAndSize(tspec_pert2h.GetData() + j*cnt*ncomp, cnt*ncomp);
      UpdateTargetSpecification(xtemp, TSpecTemp);

      for (int i = 0; i < cnt; i++) { xtemp(j*cnt+i) -= 2*dx; }
   }

   // T(x+h,y+h)
   int j = 0;
   for (int k1 = 0; k1 < dim; k1++)
   {
      for (int k2 = 0; (k1 != k2) && (k2 < dim); k2++)
      {
         for (int i = 0; i < cnt; i++)
         {
            xtemp(k1*cnt+i) += dx;
            xtemp(k2*cnt+i) += dx;
         }

         TSpecTemp.NewDataAndSize(tspec_pertmix.GetData() + j*cnt*ncomp, cnt*ncomp);
         UpdateTargetSpecification(xtemp, TSpecTemp);

         for (int i = 0; i < cnt; i++)
         {
            xtemp(k1*cnt+i) -= dx;
            xtemp(k2*cnt+i) -= dx;
         }
         j++;
      }
   }

   good_tspec_hess = use_flag;
}

void AdaptivityEvaluator::SetSerialMetaInfo(const Mesh &m,
                                            const FiniteElementCollection &fec,
                                            int num_comp)
{
   delete fes;
   delete mesh;
   mesh = new Mesh(m, true);
   fes = new FiniteElementSpace(mesh, &fec, num_comp);
   dim = fes->GetFE(0)->GetDim();
   ncomp = num_comp;
}

#ifdef MFEM_USE_MPI
void AdaptivityEvaluator::SetParMetaInfo(const ParMesh &m,
                                         const FiniteElementCollection &fec,
                                         int num_comp)
{
   delete pfes;
   delete pmesh;
   pmesh = new ParMesh(m, true);
   pfes  = new ParFiniteElementSpace(pmesh, &fec, num_comp);
   dim = pfes->GetFE(0)->GetDim();
   ncomp = num_comp;
}
#endif

AdaptivityEvaluator::~AdaptivityEvaluator()
{
   delete fes;
   delete mesh;
#ifdef MFEM_USE_MPI
   delete pfes;
   delete pmesh;
#endif
}

TMOP_Integrator::~TMOP_Integrator()
{
   delete lim_func;
   delete zeta;
   for (int i = 0; i < ElemDer.Size(); i++)
   {
      delete ElemDer[i];
      delete ElemPertEnergy[i];
   }
}

void TMOP_Integrator::EnableLimiting(const GridFunction &n0,
                                     const GridFunction &dist, Coefficient &w0,
                                     TMOP_LimiterFunction *lfunc)
{
   EnableLimiting(n0, w0, lfunc);
   lim_dist = &dist;
   EnableLimitingPA(n0);
}
void TMOP_Integrator::EnableLimiting(const GridFunction &n0, Coefficient &w0,
                                     TMOP_LimiterFunction *lfunc)
{
   nodes0 = &n0;
   coeff0 = &w0;
   lim_dist = NULL;

   delete lim_func;
   if (lfunc)
   {
      lim_func = lfunc;
   }
   else
   {
      lim_func = new TMOP_QuadraticLimiter;
   }
}

void TMOP_Integrator::EnableAdaptiveLimiting(const GridFunction &z0,
                                             Coefficient &coeff,
                                             AdaptivityEvaluator &ae)
{
   zeta_0 = &z0;
   delete zeta;
   zeta   = new GridFunction(z0);
   coeff_zeta = &coeff;
   adapt_eval = &ae;

   adapt_eval->SetSerialMetaInfo(*zeta->FESpace()->GetMesh(),
                                 *zeta->FESpace()->FEColl(), 1);
   adapt_eval->SetInitialField
   (*zeta->FESpace()->GetMesh()->GetNodes(), *zeta);
}

#ifdef MFEM_USE_MPI
void TMOP_Integrator::EnableAdaptiveLimiting(const ParGridFunction &z0,
                                             Coefficient &coeff,
                                             AdaptivityEvaluator &ae)
{
   zeta_0 = &z0;
   delete zeta;
   zeta   = new GridFunction(z0);
   coeff_zeta = &coeff;
   adapt_eval = &ae;

   adapt_eval->SetParMetaInfo(*z0.ParFESpace()->GetParMesh(),
                              *z0.ParFESpace()->FEColl(), 1);
   adapt_eval->SetInitialField
   (*zeta->FESpace()->GetMesh()->GetNodes(), *zeta);
}
#endif

double TMOP_Integrator::GetElementEnergy(const FiniteElement &el,
                                         ElementTransformation &T,
                                         const Vector &elfun)
{
   const int dof = el.GetDof(), dim = el.GetDim();
   double energy;

   // No adaptive limiting terms if this is a FD computation.
   const bool adaptive_limiting = (zeta && fd_call_flag == false);

   DSh.SetSize(dof, dim);
   Jrt.SetSize(dim);
   Jpr.SetSize(dim);
   Jpt.SetSize(dim);
   PMatI.UseExternalData(elfun.GetData(), dof, dim);

   const IntegrationRule *ir = EnergyIntegrationRule(el);

   energy = 0.0;
   DenseTensor Jtr(dim, dim, ir->GetNPoints());
   targetC->ComputeElementTargets(T.ElementNo, el, *ir, elfun, Jtr);

   // Limited case.
   Vector shape, p, p0, d_vals;
   DenseMatrix pos0;
   if (coeff0)
   {
      shape.SetSize(dof);
      p.SetSize(dim);
      p0.SetSize(dim);
      pos0.SetSize(dof, dim);
      Vector pos0V(pos0.Data(), dof * dim);
      Array<int> pos_dofs;
      nodes0->FESpace()->GetElementVDofs(T.ElementNo, pos_dofs);
      nodes0->GetSubVector(pos_dofs, pos0V);
      if (lim_dist)
      {
         lim_dist->GetValues(T.ElementNo, *ir, d_vals);
      }
      else
      {
         d_vals.SetSize(ir->GetNPoints()); d_vals = 1.0;
      }
   }

   // Define ref->physical transformation, when a Coefficient is specified.
   IsoparametricTransformation *Tpr = NULL;
   if (coeff1 || coeff0 || adaptive_limiting)
   {
      Tpr = new IsoparametricTransformation;
      Tpr->SetFE(&el);
      Tpr->ElementNo = T.ElementNo;
      Tpr->ElementType = ElementTransformation::ELEMENT;
      Tpr->Attribute = T.Attribute;
      Tpr->GetPointMat().Transpose(PMatI); // PointMat = PMatI^T
   }
   // TODO: computing the coefficients 'coeff1' and 'coeff0' in physical
   //       coordinates means that, generally, the gradient and Hessian of the
   //       TMOP_Integrator will depend on the derivatives of the coefficients.
   //
   //       In some cases the coefficients are independent of any movement of
   //       the physical coordinates (i.e. changes in 'elfun'), e.g. when the
   //       coefficient is a ConstantCoefficient or a GridFunctionCoefficient.

   Vector zeta_q, zeta0_q;
   if (adaptive_limiting)
   {
      zeta->GetValues(T.ElementNo, *ir, zeta_q);
      zeta_0->GetValues(T.ElementNo, *ir, zeta0_q);
   }

   for (int i = 0; i < ir->GetNPoints(); i++)
   {
      const IntegrationPoint &ip = ir->IntPoint(i);
      const DenseMatrix &Jtr_i = Jtr(i);
      metric->SetTargetJacobian(Jtr_i);
      CalcInverse(Jtr_i, Jrt);
      const double weight = ip.weight * Jtr_i.Det();

      el.CalcDShape(ip, DSh);
      MultAtB(PMatI, DSh, Jpr);
      Mult(Jpr, Jrt, Jpt);

      double val = metric_normal * metric->EvalW(Jpt);
      if (coeff1) { val *= coeff1->Eval(*Tpr, ip); }

      if (coeff0)
      {
         el.CalcShape(ip, shape);
         PMatI.MultTranspose(shape, p);
         pos0.MultTranspose(shape, p0);
         val += lim_normal *
                lim_func->Eval(p, p0, d_vals(i)) * coeff0->Eval(*Tpr, ip);
      }

      if (adaptive_limiting)
      {
         const double diff = zeta_q(i) - zeta0_q(i);
         val += coeff_zeta->Eval(*Tpr, ip) * lim_normal * diff * diff;
      }

      energy += weight * val;
   }
   delete Tpr;

   return energy;
}
void TMOP_Integrator::AssembleElementVector(const FiniteElement &el,
                                            ElementTransformation &T,
                                            const Vector &elfun, Vector &elvect)
{
   if (!fdflag)
   {
      AssembleElementVectorExact(el, T, elfun, elvect);
   }
   else
   {
      AssembleElementVectorFD(el, T, elfun, elvect);
   }
}

void TMOP_Integrator::AssembleElementGrad(const FiniteElement &el,
                                          ElementTransformation &T,
                                          const Vector &elfun,
                                          DenseMatrix &elmat)
{
   if (!fdflag)
   {
      AssembleElementGradExact(el, T, elfun, elmat);
   }
   else
   {
      AssembleElementGradFD(el, T, elfun, elmat);
   }
}

void TMOP_Integrator::AssembleElementVectorExact(const FiniteElement &el,
                                                 ElementTransformation &T,
                                                 const Vector &elfun,
                                                 Vector &elvect)
{
   const int dof = el.GetDof(), dim = el.GetDim();

   DenseMatrix Amat(dim), work1(dim), work2(dim);
   DSh.SetSize(dof, dim);
   DS.SetSize(dof, dim);
   Jrt.SetSize(dim);
   Jpt.SetSize(dim);
   P.SetSize(dim);
   PMatI.UseExternalData(elfun.GetData(), dof, dim);
   elvect.SetSize(dof*dim);
   PMatO.UseExternalData(elvect.GetData(), dof, dim);

   const IntegrationRule *ir = ActionIntegrationRule(el);
   const int nqp = ir->GetNPoints();

   elvect = 0.0;
   Vector weights(nqp);
   DenseTensor Jtr(dim, dim, nqp);
   DenseTensor dJtr(dim, dim, dim*nqp);
   targetC->ComputeElementTargets(T.ElementNo, el, *ir, elfun, Jtr);

   // Limited case.
   DenseMatrix pos0;
   Vector shape, p, p0, d_vals, grad;
   shape.SetSize(dof);
   if (coeff0)
   {
      p.SetSize(dim);
      p0.SetSize(dim);
      pos0.SetSize(dof, dim);
      Vector pos0V(pos0.Data(), dof * dim);
      Array<int> pos_dofs;
      nodes0->FESpace()->GetElementVDofs(T.ElementNo, pos_dofs);
      nodes0->GetSubVector(pos_dofs, pos0V);
      if (lim_dist)
      {
         lim_dist->GetValues(T.ElementNo, *ir, d_vals);
      }
      else
      {
         d_vals.SetSize(nqp); d_vals = 1.0;
      }
   }

   // Define ref->physical transformation, when a Coefficient is specified.
   IsoparametricTransformation *Tpr = NULL;
   if (coeff1 || coeff0 || zeta || exact_action)
   {
      Tpr = new IsoparametricTransformation;
      Tpr->SetFE(&el);
      Tpr->ElementNo = T.ElementNo;
      Tpr->Attribute = T.Attribute;
      Tpr->GetPointMat().Transpose(PMatI); // PointMat = PMatI^T
      if (exact_action)
      {
         targetC->ComputeElementTargetsGradient(*ir, elfun, *Tpr, dJtr);
      }
   }


   Vector d_detW_dx(dim);
   Vector d_Winv_dx(dim);

   for (int q = 0; q < nqp; q++)
   {
      const IntegrationPoint &ip = ir->IntPoint(q);
      const DenseMatrix &Jtr_q = Jtr(q);
      metric->SetTargetJacobian(Jtr_q);
      CalcInverse(Jtr_q, Jrt);
      weights(q) = ip.weight * Jtr_q.Det();
      double weight_m = weights(q) * metric_normal;

      el.CalcDShape(ip, DSh);
      Mult(DSh, Jrt, DS);
      MultAtB(PMatI, DS, Jpt);

      metric->EvalP(Jpt, P);

      if (coeff1) { weight_m *= coeff1->Eval(*Tpr, ip); }

      P *= weight_m;
      AddMultABt(DS, P, PMatO); // w_q det(W) dmu/dx : dA/dx Winv

      if (exact_action)
      {
         el.CalcShape(ip, shape);
         // Derivatives of adaptivity-based targets.
         // First term: w_q d*(Det W)/dx * mu(T)
         // d(Det W)/dx = det(W)*Tr[Winv*dW/dx]
         DenseMatrix dwdx(dim);
         for (int d = 0; d < dim; d++)
         {
            const DenseMatrix &dJtr_q = dJtr(q + d*ir->GetNPoints());
            Mult(Jrt, dJtr_q, dwdx );
            d_detW_dx(d) = dwdx.Trace();
         }
         d_detW_dx *= weight_m*metric->EvalW(Jpt); // *[w_q*det(W)]*mu(T)

         // Second term: w_q det(W) dmu/dx : AdWinv/dx
         // dWinv/dx = -Winv*dW/dx*Winv
         MultAtB(PMatI, DSh, Amat);
         for (int d = 0; d < dim; d++)
         {
            const DenseMatrix &dJtr_q = dJtr(q + d*nqp);
            Mult(Jrt, dJtr_q, work1); // Winv*dw/dx
            Mult(work1, Jrt, work2);  // Winv*dw/dx*Winv
            Mult(Amat, work2, work1); // A*Winv*dw/dx*Winv
            MultAtB(P, work1, work2); // dmu/dT^T*A*Winv*dw/dx*Winv
            d_Winv_dx(d) = work2.Trace(); // Tr[dmu/dT : AWinv*dw/dx*Winv]
         }
         d_Winv_dx *= -weight_m; // Include (-) factor as well

         d_detW_dx += d_Winv_dx;
         AddMultVWt(shape, d_detW_dx, PMatO);
      }

      if (coeff0)
      {
         if (!exact_action) { el.CalcShape(ip, shape); }
         PMatI.MultTranspose(shape, p);
         pos0.MultTranspose(shape, p0);
         lim_func->Eval_d1(p, p0, d_vals(q), grad);
         grad *= weights(q) * lim_normal * coeff0->Eval(*Tpr, ip);
         AddMultVWt(shape, grad, PMatO);
      }
   }

   if (zeta) { AssembleElemVecAdaptLim(el, weights, *Tpr, *ir, PMatO); }

   delete Tpr;
}

void TMOP_Integrator::AssembleElementGradExact(const FiniteElement &el,
                                               ElementTransformation &T,
                                               const Vector &elfun,
                                               DenseMatrix &elmat)
{
   const int dof = el.GetDof(), dim = el.GetDim();

   DSh.SetSize(dof, dim);
   DS.SetSize(dof, dim);
   Jrt.SetSize(dim);
   Jpt.SetSize(dim);
   PMatI.UseExternalData(elfun.GetData(), dof, dim);
   elmat.SetSize(dof*dim);

   const IntegrationRule *ir = GradientIntegrationRule(el);
   const int nqp = ir->GetNPoints();

   elmat = 0.0;
   Vector weights(nqp);
   DenseTensor Jtr(dim, dim, nqp);
   targetC->ComputeElementTargets(T.ElementNo, el, *ir, elfun, Jtr);

   // Limited case.
   DenseMatrix pos0, grad_grad;
   Vector shape, p, p0, d_vals;
   if (coeff0)
   {
      shape.SetSize(dof);
      p.SetSize(dim);
      p0.SetSize(dim);
      pos0.SetSize(dof, dim);
      Vector pos0V(pos0.Data(), dof * dim);
      Array<int> pos_dofs;
      nodes0->FESpace()->GetElementVDofs(T.ElementNo, pos_dofs);
      nodes0->GetSubVector(pos_dofs, pos0V);
      if (lim_dist)
      {
         lim_dist->GetValues(T.ElementNo, *ir, d_vals);
      }
      else
      {
         d_vals.SetSize(nqp); d_vals = 1.0;
      }
   }

   // Define ref->physical transformation, when a Coefficient is specified.
   IsoparametricTransformation *Tpr = NULL;
   if (coeff1 || coeff0 || zeta)
   {
      Tpr = new IsoparametricTransformation;
      Tpr->SetFE(&el);
      Tpr->ElementNo = T.ElementNo;
      Tpr->ElementType = ElementTransformation::ELEMENT;
      Tpr->Attribute = T.Attribute;
      Tpr->GetPointMat().Transpose(PMatI);
   }

   for (int q = 0; q < nqp; q++)
   {
      const IntegrationPoint &ip = ir->IntPoint(q);
      const DenseMatrix &Jtr_q = Jtr(q);
      metric->SetTargetJacobian(Jtr_q);
      CalcInverse(Jtr_q, Jrt);
      weights(q) = ip.weight * Jtr_q.Det();
      double weight_m = weights(q) * metric_normal;

      el.CalcDShape(ip, DSh);
      Mult(DSh, Jrt, DS);
      MultAtB(PMatI, DS, Jpt);

      if (coeff1) { weight_m *= coeff1->Eval(*Tpr, ip); }

      metric->AssembleH(Jpt, DS, weight_m, elmat);

      // TODO: derivatives of adaptivity-based targets.

      // TODO optimize by symmetry.
      if (coeff0)
      {
         el.CalcShape(ip, shape);
         PMatI.MultTranspose(shape, p);
         pos0.MultTranspose(shape, p0);
         weight_m = weights(q) * lim_normal * coeff0->Eval(*Tpr, ip);
         lim_func->Eval_d2(p, p0, d_vals(q), grad_grad);
         for (int i = 0; i < dof; i++)
         {
            const double w_shape_i = weight_m * shape(i);
            for (int j = 0; j < dof; j++)
            {
               const double w = w_shape_i * shape(j);
               for (int d1 = 0; d1 < dim; d1++)
               {
                  for (int d2 = 0; d2 < dim; d2++)
                  {
                     elmat(d1*dof + i, d2*dof + j) += w * grad_grad(d1, d2);
                  }
               }
            }
         }
      }
   }

   if (zeta) { AssembleElemGradAdaptLim(el, weights, *Tpr, *ir, elmat); }

   delete Tpr;
}

void TMOP_Integrator::AssembleElemVecAdaptLim(const FiniteElement &el,
                                              const Vector &weights,
                                              IsoparametricTransformation &Tpr,
                                              const IntegrationRule &ir,
                                              DenseMatrix &mat)
{
   if (zeta == NULL) { return; }

   const int dof = el.GetDof(), dim = el.GetDim();
   Vector shape(dof), zeta_e, zeta_q, zeta0_q;

   Array<int> dofs;
   zeta->FESpace()->GetElementDofs(Tpr.ElementNo, dofs);
   zeta->GetSubVector(dofs, zeta_e);
   zeta->GetValues(Tpr.ElementNo, ir, zeta_q);
   zeta_0->GetValues(Tpr.ElementNo, ir, zeta0_q);

   // Project the gradient of zeta in the same space.
   // The FE coefficients of the gradient go in zeta_grad_e.
   DenseMatrix zeta_grad_e(dof, dim);
   DenseMatrix grad_phys; // This will be (dof x dim, dof).
   el.ProjectGrad(el, Tpr, grad_phys);
   Vector grad_ptr(zeta_grad_e.GetData(), dof*dim);
   grad_phys.Mult(zeta_e, grad_ptr);

   Vector zeta_grad_q(dim);

   const int nqp = weights.Size();
   for (int q = 0; q < nqp; q++)
   {
      const IntegrationPoint &ip = ir.IntPoint(q);
      el.CalcShape(ip, shape);
      zeta_grad_e.MultTranspose(shape, zeta_grad_q);
      zeta_grad_q *= 2.0 * (zeta_q(q) - zeta0_q(q));
      zeta_grad_q *= weights(q) * lim_normal * coeff_zeta->Eval(Tpr, ip);
      AddMultVWt(shape, zeta_grad_q, mat);
   }
}

void TMOP_Integrator::AssembleElemGradAdaptLim(const FiniteElement &el,
                                               const Vector &weights,
                                               IsoparametricTransformation &Tpr,
                                               const IntegrationRule &ir,
                                               DenseMatrix &mat)
{
   if (zeta == NULL) { return; }

   const int dof = el.GetDof(), dim = el.GetDim();
   Vector shape(dof), zeta_e, zeta_q, zeta0_q;

   Array<int> dofs;
   zeta->FESpace()->GetElementDofs(Tpr.ElementNo, dofs);
   zeta->GetSubVector(dofs, zeta_e);
   zeta->GetValues(Tpr.ElementNo, ir, zeta_q);
   zeta_0->GetValues(Tpr.ElementNo, ir, zeta0_q);

   // Project the gradient of zeta in the same space.
   // The FE coefficients of the gradient go in zeta_grad_e.
   DenseMatrix zeta_grad_e(dof, dim);
   DenseMatrix grad_phys; // This will be (dof x dim, dof).
   el.ProjectGrad(el, Tpr, grad_phys);
   Vector grad_ptr(zeta_grad_e.GetData(), dof*dim);
   grad_phys.Mult(zeta_e, grad_ptr);

   // Project the gradient of each gradient of zeta in the same space.
   // The FE coefficients of the second derivatives go in zeta_grad_grad_e.
   DenseMatrix zeta_grad_grad_e(dof*dim, dim);
   Mult(grad_phys, zeta_grad_e, zeta_grad_grad_e);
   // Reshape to be more convenient later (no change in the data).
   zeta_grad_grad_e.SetSize(dof, dim*dim);

   Vector zeta_grad_q(dim);
   DenseMatrix zeta_grad_grad_q(dim, dim);

   const int nqp = weights.Size();
   for (int q = 0; q < nqp; q++)
   {
      const IntegrationPoint &ip = ir.IntPoint(q);
      el.CalcShape(ip, shape);

      zeta_grad_e.MultTranspose(shape, zeta_grad_q);
      Vector gg_ptr(zeta_grad_grad_q.GetData(), dim*dim);
      zeta_grad_grad_e.MultTranspose(shape, gg_ptr);

      const double w = weights(q) * lim_normal * coeff_zeta->Eval(Tpr, ip);
      for (int i = 0; i < dof * dim; i++)
      {
         const int idof = i % dof, idim = i / dof;
         for (int j = 0; j <= i; j++)
         {
            const int jdof = j % dof, jdim = j / dof;
            const double entry =
               w * ( 2.0 * zeta_grad_q(idim) * shape(idof) *
                     /* */ zeta_grad_q(jdim) * shape(jdof) +
                     2.0 * (zeta_q(q) - zeta0_q(q)) *
                     zeta_grad_grad_q(idim, jdim) * shape(idof) * shape(jdof));
            mat(i, j) += entry;
            if (i != j) { mat(j, i) += entry; }
         }
      }
   }
}

double TMOP_Integrator::GetFDDerivative(const FiniteElement &el,
                                        ElementTransformation &T,
                                        Vector &elfun, const int dofidx,
                                        const int dir, const double e_fx,
                                        bool update_stored)
{
   int dof = el.GetDof();
   int idx = dir*dof+dofidx;
   elfun[idx]    += dx;
   double e_fxph  = GetElementEnergy(el, T, elfun);
   elfun[idx]    -= dx;
   double dfdx    = (e_fxph-e_fx)/dx;

   if (update_stored)
   {
      (*(ElemPertEnergy[T.ElementNo]))(idx) = e_fxph;
      (*(ElemDer[T.ElementNo]))(idx) = dfdx;
   }

   return dfdx;
}

void TMOP_Integrator::AssembleElementVectorFD(const FiniteElement &el,
                                              ElementTransformation &T,
                                              const Vector &elfun,
                                              Vector &elvect)
{
   const int dof = el.GetDof(), dim = el.GetDim(), elnum = T.ElementNo;
   if (elnum>=ElemDer.Size())
   {
      ElemDer.Append(new Vector);
      ElemPertEnergy.Append(new Vector);
      ElemDer[elnum]->SetSize(dof*dim);
      ElemPertEnergy[elnum]->SetSize(dof*dim);
   }

   elvect.SetSize(dof*dim);
   Vector elfunmod(elfun);

   // In GetElementEnergy(), skip terms that have exact derivative calculations.
   fd_call_flag = true;

   // Energy for unperturbed configuration.
   const double e_fx = GetElementEnergy(el, T, elfun);

   for (int j = 0; j < dim; j++)
   {
      for (int i = 0; i < dof; i++)
      {
         if (discr_tc)
         {
            discr_tc->UpdateTargetSpecificationAtNode(
               el, T, i, j, discr_tc->GetTspecPert1H());
         }
         elvect(j*dof+i) = GetFDDerivative(el, T, elfunmod, i, j, e_fx, true);
         if (discr_tc) { discr_tc->RestoreTargetSpecificationAtNode(T, i); }
      }
   }
   fd_call_flag = false;

   // Contributions from adaptive limiting (exact derivatives).
   if (zeta)
   {
      const IntegrationRule *ir = ActionIntegrationRule(el);
      const int nqp = ir->GetNPoints();
      DenseTensor Jtr(dim, dim, nqp);
      targetC->ComputeElementTargets(T.ElementNo, el, *ir, elfun, Jtr);

      IsoparametricTransformation Tpr;
      Tpr.SetFE(&el);
      Tpr.ElementNo = T.ElementNo;
      Tpr.Attribute = T.Attribute;
      PMatI.UseExternalData(elfun.GetData(), dof, dim);
      Tpr.GetPointMat().Transpose(PMatI); // PointMat = PMatI^T

      Vector weights(nqp);
      for (int q = 0; q < nqp; q++)
      {
         weights(q) = ir->IntPoint(q).weight * Jtr(q).Det();
      }

      PMatO.UseExternalData(elvect.GetData(), dof, dim);
      AssembleElemVecAdaptLim(el, weights, Tpr, *ir, PMatO);
   }
}

void TMOP_Integrator::AssembleElementGradFD(const FiniteElement &el,
                                            ElementTransformation &T,
                                            const Vector &elfun,
                                            DenseMatrix &elmat)
{
   const int dof = el.GetDof(), dim = el.GetDim();

   elmat.SetSize(dof*dim);
   Vector elfunmod(elfun);

   const Vector &ElemDerLoc = *(ElemDer[T.ElementNo]);
   const Vector &ElemPertLoc = *(ElemPertEnergy[T.ElementNo]);

   // In GetElementEnergy(), skip terms that have exact derivative calculations.
   fd_call_flag = true;
   for (int i = 0; i < dof; i++)
   {
      for (int j = 0; j < i+1; j++)
      {
         for (int k1 = 0; k1 < dim; k1++)
         {
            for (int k2 = 0; k2 < dim; k2++)
            {
               elfunmod(k2*dof+j) += dx;

               if (discr_tc)
               {
                  discr_tc->UpdateTargetSpecificationAtNode(
                     el, T, j, k2, discr_tc->GetTspecPert1H());
                  if (j != i)
                  {
                     discr_tc->UpdateTargetSpecificationAtNode(
                        el, T, i, k1, discr_tc->GetTspecPert1H());
                  }
                  else // j==i
                  {
                     if (k1 != k2)
                     {
                        int idx = k1+k2-1;
                        discr_tc->UpdateTargetSpecificationAtNode(
                           el, T, i, idx, discr_tc->GetTspecPertMixH());
                     }
                     else // j==i && k1==k2
                     {
                        discr_tc->UpdateTargetSpecificationAtNode(
                           el, T, i, k1, discr_tc->GetTspecPert2H());
                     }
                  }
               }

               double e_fx   = ElemPertLoc(k2*dof+j);
               double e_fpxph = GetFDDerivative(el, T, elfunmod, i, k1, e_fx,
                                                false);
               elfunmod(k2*dof+j) -= dx;
               double e_fpx = ElemDerLoc(k1*dof+i);

               elmat(k1*dof+i, k2*dof+j) = (e_fpxph - e_fpx) / dx;
               elmat(k2*dof+j, k1*dof+i) = (e_fpxph - e_fpx) / dx;

               if (discr_tc)
               {
                  discr_tc->RestoreTargetSpecificationAtNode(T, i);
                  discr_tc->RestoreTargetSpecificationAtNode(T, j);
               }
            }
         }
      }
   }
   fd_call_flag = false;

   // Contributions from adaptive limiting.
   if (zeta)
   {
      const IntegrationRule *ir = GradientIntegrationRule(el);
      const int nqp = ir->GetNPoints();
      DenseTensor Jtr(dim, dim, nqp);
      targetC->ComputeElementTargets(T.ElementNo, el, *ir, elfun, Jtr);

      IsoparametricTransformation Tpr;
      Tpr.SetFE(&el);
      Tpr.ElementNo = T.ElementNo;
      Tpr.Attribute = T.Attribute;
      PMatI.UseExternalData(elfun.GetData(), dof, dim);
      Tpr.GetPointMat().Transpose(PMatI); // PointMat = PMatI^T

      Vector weights(nqp);
      for (int q = 0; q < nqp; q++)
      {
         weights(q) = ir->IntPoint(q).weight * Jtr(q).Det();
      }

      AssembleElemGradAdaptLim(el, weights, Tpr, *ir, elmat);
   }
}

void TMOP_Integrator::EnableNormalization(const GridFunction &x)
{
   ComputeNormalizationEnergies(x, metric_normal, lim_normal);
   metric_normal = 1.0 / metric_normal;
   lim_normal = 1.0 / lim_normal;
}

#ifdef MFEM_USE_MPI
void TMOP_Integrator::ParEnableNormalization(const ParGridFunction &x)
{
   double loc[2];
   ComputeNormalizationEnergies(x, loc[0], loc[1]);
   double rdc[2];
   MPI_Allreduce(loc, rdc, 2, MPI_DOUBLE, MPI_SUM, x.ParFESpace()->GetComm());
   metric_normal = 1.0 / rdc[0];
   lim_normal    = 1.0 / rdc[1];
}
#endif

void TMOP_Integrator::ComputeNormalizationEnergies(const GridFunction &x,
                                                   double &metric_energy,
                                                   double &lim_energy)
{
   Array<int> vdofs;
   Vector x_vals;
   const FiniteElementSpace* const fes = x.FESpace();
   const FiniteElement *fe = fes->GetFE(0);

   const int dof = fes->GetFE(0)->GetDof(), dim = fes->GetFE(0)->GetDim();

   DSh.SetSize(dof, dim);
   Jrt.SetSize(dim);
   Jpr.SetSize(dim);
   Jpt.SetSize(dim);

   const IntegrationRule *ir = EnergyIntegrationRule(*fe);
   const int nqp =  ir->GetNPoints();
   DenseTensor Jtr(dim, dim, nqp);

   metric_energy = 0.0;
   lim_energy = 0.0;
   for (int i = 0; i < fes->GetNE(); i++)
   {
      fe = fes->GetFE(i);
      fes->GetElementVDofs(i, vdofs);
      x.GetSubVector(vdofs, x_vals);
      PMatI.UseExternalData(x_vals.GetData(), dof, dim);

      targetC->ComputeElementTargets(i, *fe, *ir, x_vals, Jtr);

      for (int q = 0; q < nqp; q++)
      {
         const IntegrationPoint &ip = ir->IntPoint(q);
         metric->SetTargetJacobian(Jtr(q));
         CalcInverse(Jtr(q), Jrt);
         const double weight = ip.weight * Jtr(q).Det();

         fe->CalcDShape(ip, DSh);
         MultAtB(PMatI, DSh, Jpr);
         Mult(Jpr, Jrt, Jpt);

         metric_energy += weight * metric->EvalW(Jpt);
         lim_energy += weight;
      }
   }
   if (targetC->ContainsVolumeInfo() == false)
   {
      // Special case when the targets don't contain volumetric information.
      lim_energy = fes->GetNE();
   }
}

void TMOP_Integrator::ComputeMinJac(const Vector &x,
                                    const FiniteElementSpace &fes)
{
   const FiniteElement *fe = fes.GetFE(0);
   const IntegrationRule *ir = EnergyIntegrationRule(*fe);
   const int NE = fes.GetMesh()->GetNE(), dim = fe->GetDim(),
             dof = fe->GetDof(), nsp = ir->GetNPoints();

   Array<int> xdofs(dof * dim);
   DenseMatrix Jpr(dim), dshape(dof, dim), pos(dof, dim);
   Vector posV(pos.Data(), dof * dim);

   dx = std::numeric_limits<float>::max();

   double detv_sum;
   double detv_avg_min = std::numeric_limits<float>::max();
   for (int i = 0; i < NE; i++)
   {
      fes.GetElementVDofs(i, xdofs);
      x.GetSubVector(xdofs, posV);
      detv_sum = 0.;
      for (int j = 0; j < nsp; j++)
      {
         fes.GetFE(i)->CalcDShape(ir->IntPoint(j), dshape);
         MultAtB(pos, dshape, Jpr);
         detv_sum += std::fabs(Jpr.Det());
      }
      double detv_avg = pow(detv_sum/nsp, 1./dim);
      detv_avg_min = std::min(detv_avg, detv_avg_min);
   }
   dx = detv_avg_min / dxscale;
}

void TMOP_Integrator::UpdateAfterMeshChange(const Vector &new_x)
{
   PA.setup_Jtr = false;
   PA.setup_Grad = false;
   // Update zeta if adaptive limiting is enabled.
   if (zeta) { adapt_eval->ComputeAtNewPosition(new_x, *zeta); }
}

void TMOP_Integrator::ComputeFDh(const Vector &x, const FiniteElementSpace &fes)
{
   if (!fdflag) { return; }
   ComputeMinJac(x, fes);
}

#ifdef MFEM_USE_MPI
void TMOP_Integrator::ComputeFDh(const Vector &x,
                                 const ParFiniteElementSpace &pfes)
{
   if (!fdflag) { return; }
   ComputeMinJac(x, pfes);
   double min_jac_all;
   MPI_Allreduce(&dx, &min_jac_all, 1, MPI_DOUBLE, MPI_MIN, pfes.GetComm());
   dx = min_jac_all;
}
#endif

void TMOP_Integrator::EnableFiniteDifferences(const GridFunction &x)
{
   fdflag = true;
   const FiniteElementSpace *fes = x.FESpace();
   ComputeFDh(x,*fes);
   if (discr_tc)
   {
      discr_tc->UpdateTargetSpecification(x);
      discr_tc->UpdateGradientTargetSpecification(x, dx);
      discr_tc->UpdateHessianTargetSpecification(x, dx);
   }
}

#ifdef MFEM_USE_MPI
void TMOP_Integrator::EnableFiniteDifferences(const ParGridFunction &x)
{
   fdflag = true;
   const ParFiniteElementSpace *pfes = x.ParFESpace();
   ComputeFDh(x,*pfes);
   if (discr_tc)
   {
      discr_tc->UpdateTargetSpecification(x);
      discr_tc->UpdateGradientTargetSpecification(x, dx);
      discr_tc->UpdateHessianTargetSpecification(x, dx);
   }
}
#endif

void TMOPComboIntegrator::EnableLimiting(const GridFunction &n0,
                                         const GridFunction &dist,
                                         Coefficient &w0,
                                         TMOP_LimiterFunction *lfunc)
{
   MFEM_VERIFY(tmopi.Size() > 0, "No TMOP_Integrators were added.");

   tmopi[0]->EnableLimiting(n0, dist, w0, lfunc);
   for (int i = 1; i < tmopi.Size(); i++) { tmopi[i]->DisableLimiting(); }
}

void TMOPComboIntegrator::EnableLimiting(const GridFunction &n0,
                                         Coefficient &w0,
                                         TMOP_LimiterFunction *lfunc)
{
   MFEM_VERIFY(tmopi.Size() > 0, "No TMOP_Integrators were added.");

   tmopi[0]->EnableLimiting(n0, w0, lfunc);
   for (int i = 1; i < tmopi.Size(); i++) { tmopi[i]->DisableLimiting(); }
}

void TMOPComboIntegrator::SetLimitingNodes(const GridFunction &n0)
{
   MFEM_VERIFY(tmopi.Size() > 0, "No TMOP_Integrators were added.");

   tmopi[0]->SetLimitingNodes(n0);
   for (int i = 1; i < tmopi.Size(); i++) { tmopi[i]->DisableLimiting(); }
}

double TMOPComboIntegrator::GetElementEnergy(const FiniteElement &el,
                                             ElementTransformation &T,
                                             const Vector &elfun)
{
   double energy= 0.0;
   for (int i = 0; i < tmopi.Size(); i++)
   {
      energy += tmopi[i]->GetElementEnergy(el, T, elfun);
   }
   return energy;
}

void TMOPComboIntegrator::AssembleElementVector(const FiniteElement &el,
                                                ElementTransformation &T,
                                                const Vector &elfun,
                                                Vector &elvect)
{
   MFEM_VERIFY(tmopi.Size() > 0, "No TMOP_Integrators were added.");

   tmopi[0]->AssembleElementVector(el, T, elfun, elvect);
   for (int i = 1; i < tmopi.Size(); i++)
   {
      Vector elvect_i;
      tmopi[i]->AssembleElementVector(el, T, elfun, elvect_i);
      elvect += elvect_i;
   }
}

void TMOPComboIntegrator::AssembleElementGrad(const FiniteElement &el,
                                              ElementTransformation &T,
                                              const Vector &elfun,
                                              DenseMatrix &elmat)
{
   MFEM_VERIFY(tmopi.Size() > 0, "No TMOP_Integrators were added.");

   tmopi[0]->AssembleElementGrad(el, T, elfun, elmat);
   for (int i = 1; i < tmopi.Size(); i++)
   {
      DenseMatrix elmat_i;
      tmopi[i]->AssembleElementGrad(el, T, elfun, elmat_i);
      elmat += elmat_i;
   }
}

void TMOPComboIntegrator::EnableNormalization(const GridFunction &x)
{
   const int cnt = tmopi.Size();
   double total_integral = 0.0;
   for (int i = 0; i < cnt; i++)
   {
      tmopi[i]->EnableNormalization(x);
      total_integral += 1.0 / tmopi[i]->metric_normal;
   }
   for (int i = 0; i < cnt; i++)
   {
      tmopi[i]->metric_normal = 1.0 / total_integral;
   }
}

#ifdef MFEM_USE_MPI
void TMOPComboIntegrator::ParEnableNormalization(const ParGridFunction &x)
{
   const int cnt = tmopi.Size();
   double total_integral = 0.0;
   for (int i = 0; i < cnt; i++)
   {
      tmopi[i]->ParEnableNormalization(x);
      total_integral += 1.0 / tmopi[i]->metric_normal;
   }
   for (int i = 0; i < cnt; i++)
   {
      tmopi[i]->metric_normal = 1.0 / total_integral;
   }
}
#endif

void TMOPComboIntegrator::AssemblePA(const FiniteElementSpace &fes)
{
   for (int i = 0; i < tmopi.Size(); i++)
   {
      tmopi[i]->AssemblePA(fes);
   }
}

void TMOPComboIntegrator::AddMultPA(const Vector &xe, Vector &ye) const
{
   for (int i = 0; i < tmopi.Size(); i++)
   {
      tmopi[i]->AddMultPA(xe, ye);
   }
}

void TMOPComboIntegrator::AddMultGradPA(const Vector &xe, const Vector &re,
                                        Vector &ce) const
{
   for (int i = 0; i < tmopi.Size(); i++)
   {
      tmopi[i]->AddMultGradPA(xe, re, ce);
   }
}

void InterpolateTMOP_QualityMetric(TMOP_QualityMetric &metric,
                                   const TargetConstructor &tc,
                                   const Mesh &mesh, GridFunction &metric_gf)
{
   const int NE = mesh.GetNE();
   const GridFunction &nodes = *mesh.GetNodes();
   const int dim = mesh.Dimension();
   DenseMatrix Winv(dim), T(dim), A(dim), dshape, pos;
   Array<int> pos_dofs, gf_dofs;
   DenseTensor W;
   Vector posV;

   for (int i = 0; i < NE; i++)
   {
      const FiniteElement &fe_pos = *nodes.FESpace()->GetFE(i);
      const IntegrationRule &ir = metric_gf.FESpace()->GetFE(i)->GetNodes();
      const int nsp = ir.GetNPoints(), dof = fe_pos.GetDof();

      dshape.SetSize(dof, dim);
      pos.SetSize(dof, dim);
      posV.SetDataAndSize(pos.Data(), dof * dim);

      metric_gf.FESpace()->GetElementDofs(i, gf_dofs);
      nodes.FESpace()->GetElementVDofs(i, pos_dofs);
      nodes.GetSubVector(pos_dofs, posV);

      W.SetSize(dim, dim, nsp);
      tc.ComputeElementTargets(i, fe_pos, ir, posV, W);

      for (int j = 0; j < nsp; j++)
      {
         const DenseMatrix &Wj = W(j);
         metric.SetTargetJacobian(Wj);
         CalcInverse(Wj, Winv);

         const IntegrationPoint &ip = ir.IntPoint(j);
         fe_pos.CalcDShape(ip, dshape);
         MultAtB(pos, dshape, A);
         Mult(A, Winv, T);

         metric_gf(gf_dofs[j]) = metric.EvalW(T);
      }
   }
}
} // namespace mfem<|MERGE_RESOLUTION|>--- conflicted
+++ resolved
@@ -1103,10 +1103,7 @@
    // copy data from tspec_temp -> tspec, then add new entries
    Vector tspec_temp = tspec;
    tspec.UseDevice(true);
-<<<<<<< HEAD
-=======
    tspec_sav.UseDevice(true);
->>>>>>> bffaf743
    tspec.SetSize(ncomp*dof_cnt);
 
    for (int i = 0; i < tspec_temp.Size(); i++)
