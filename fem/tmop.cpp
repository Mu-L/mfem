// Copyright (c) 2010-2020, Lawrence Livermore National Security, LLC. Produced
// at the Lawrence Livermore National Laboratory. All Rights reserved. See files
// LICENSE and NOTICE for details. LLNL-CODE-806117.
//
// This file is part of the MFEM library. For more information and source code
// availability visit https://mfem.org.
//
// MFEM is free software; you can redistribute it and/or modify it under the
// terms of the BSD-3 license. We welcome feedback and contributions, see file
// CONTRIBUTING.md for details.

#include "tmop.hpp"
#include "linearform.hpp"
#include "pgridfunc.hpp"
#include "tmop_tools.hpp"

namespace mfem
{

// Target-matrix optimization paradigm (TMOP) mesh quality metrics.

double TMOP_Metric_001::EvalW(const DenseMatrix &Jpt) const
{
   ie.SetJacobian(Jpt.GetData());
   return ie.Get_I1();
}

void TMOP_Metric_001::EvalP(const DenseMatrix &Jpt, DenseMatrix &P) const
{
   ie.SetJacobian(Jpt.GetData());
   P = ie.Get_dI1();
}

void TMOP_Metric_001::AssembleH(const DenseMatrix &Jpt,
                                const DenseMatrix &DS,
                                const double weight,
                                DenseMatrix &A) const
{
   ie.SetJacobian(Jpt.GetData());
   ie.SetDerivativeMatrix(DS.Height(), DS.GetData());
   ie.Assemble_ddI1(weight, A.GetData());
}

double TMOP_Metric_skew2D::EvalW(const DenseMatrix &Jpt) const
{
   MFEM_VERIFY(Jtr != NULL,
               "Requires a target Jacobian, use SetTargetJacobian().");

   DenseMatrix Jpr(2, 2);
   Mult(Jpt, *Jtr, Jpr);

   Vector col1, col2;
   Jpr.GetColumn(0, col1);
   Jpr.GetColumn(1, col2);
   double norm_prod = col1.Norml2() * col2.Norml2();
   const double cos_Jpr = (col1 * col2) / norm_prod,
                sin_Jpr = fabs(Jpr.Det()) / norm_prod;

   Jtr->GetColumn(0, col1);
   Jtr->GetColumn(1, col2);
   norm_prod = col1.Norml2() * col2.Norml2();
   const double cos_Jtr = (col1 * col2) / norm_prod,
                sin_Jtr = fabs(Jtr->Det()) / norm_prod;

   return 0.5 * (1.0 - cos_Jpr * cos_Jtr - sin_Jpr * sin_Jtr);
}

double TMOP_Metric_skew3D::EvalW(const DenseMatrix &Jpt) const
{
   MFEM_VERIFY(Jtr != NULL,
               "Requires a target Jacobian, use SetTargetJacobian().");

   DenseMatrix Jpr(3, 3);
   Mult(Jpt, *Jtr, Jpr);

   Vector col1, col2, col3;
   Jpr.GetColumn(0, col1);
   Jpr.GetColumn(1, col2);
   Jpr.GetColumn(2, col3);
   double norm_c1 = col1.Norml2(),
          norm_c2 = col2.Norml2(),
          norm_c3 = col3.Norml2();
   double cos_Jpr_12 = (col1 * col2) / (norm_c1 * norm_c2),
          cos_Jpr_13 = (col1 * col3) / (norm_c1 * norm_c3),
          cos_Jpr_23 = (col2 * col3) / (norm_c2 * norm_c3);
   double sin_Jpr_12 = std::sqrt(1.0 - cos_Jpr_12 * cos_Jpr_12),
          sin_Jpr_13 = std::sqrt(1.0 - cos_Jpr_13 * cos_Jpr_13),
          sin_Jpr_23 = std::sqrt(1.0 - cos_Jpr_23 * cos_Jpr_23);

   Jtr->GetColumn(0, col1);
   Jtr->GetColumn(1, col2);
   Jtr->GetColumn(2, col3);
   norm_c1 = col1.Norml2();
   norm_c2 = col2.Norml2(),
   norm_c3 = col3.Norml2();
   double cos_Jtr_12 = (col1 * col2) / (norm_c1 * norm_c2),
          cos_Jtr_13 = (col1 * col3) / (norm_c1 * norm_c3),
          cos_Jtr_23 = (col2 * col3) / (norm_c2 * norm_c3);
   double sin_Jtr_12 = std::sqrt(1.0 - cos_Jtr_12 * cos_Jtr_12),
          sin_Jtr_13 = std::sqrt(1.0 - cos_Jtr_13 * cos_Jtr_13),
          sin_Jtr_23 = std::sqrt(1.0 - cos_Jtr_23 * cos_Jtr_23);

   return (3.0 - cos_Jpr_12 * cos_Jtr_12 - sin_Jpr_12 * sin_Jtr_12
           - cos_Jpr_13 * cos_Jtr_13 - sin_Jpr_13 * sin_Jtr_13
           - cos_Jpr_23 * cos_Jtr_23 - sin_Jpr_23 * sin_Jtr_23) / 6.0;
}

double TMOP_Metric_aspratio2D::EvalW(const DenseMatrix &Jpt) const
{
   MFEM_VERIFY(Jtr != NULL,
               "Requires a target Jacobian, use SetTargetJacobian().");

   DenseMatrix Jpr(2, 2);
   Mult(Jpt, *Jtr, Jpr);

   Vector col1, col2;
   Jpr.GetColumn(0, col1);
   Jpr.GetColumn(1, col2);
   const double ratio_Jpr = col2.Norml2() / col1.Norml2();

   Jtr->GetColumn(0, col1);
   Jtr->GetColumn(1, col2);
   const double ratio_Jtr = col2.Norml2() / col1.Norml2();

   return 0.5 * (ratio_Jpr / ratio_Jtr + ratio_Jtr / ratio_Jpr) - 1.0;
}

double TMOP_Metric_aspratio3D::EvalW(const DenseMatrix &Jpt) const
{
   MFEM_VERIFY(Jtr != NULL,
               "Requires a target Jacobian, use SetTargetJacobian().");

   DenseMatrix Jpr(3, 3);
   Mult(Jpt, *Jtr, Jpr);

   Vector col1, col2, col3;
   Jpr.GetColumn(0, col1);
   Jpr.GetColumn(1, col2);
   Jpr.GetColumn(2, col3);
   double norm_c1 = col1.Norml2(),
          norm_c2 = col2.Norml2(),
          norm_c3 = col3.Norml2();
   double ratio_Jpr_1 = norm_c1 / std::sqrt(norm_c2 * norm_c3),
          ratio_Jpr_2 = norm_c2 / std::sqrt(norm_c1 * norm_c3),
          ratio_Jpr_3 = norm_c3 / std::sqrt(norm_c1 * norm_c2);

   Jtr->GetColumn(0, col1);
   Jtr->GetColumn(1, col2);
   Jtr->GetColumn(2, col3);
   norm_c1 = col1.Norml2();
   norm_c2 = col2.Norml2();
   norm_c3 = col3.Norml2();
   double ratio_Jtr_1 = norm_c1 / std::sqrt(norm_c2 * norm_c3),
          ratio_Jtr_2 = norm_c2 / std::sqrt(norm_c1 * norm_c3),
          ratio_Jtr_3 = norm_c3 / std::sqrt(norm_c1 * norm_c2);

   return ( 0.5 * (ratio_Jpr_1 / ratio_Jtr_1 + ratio_Jtr_1 / ratio_Jpr_1) +
            0.5 * (ratio_Jpr_2 / ratio_Jtr_2 + ratio_Jtr_2 / ratio_Jpr_2) +
            0.5 * (ratio_Jpr_3 / ratio_Jtr_3 + ratio_Jtr_3 / ratio_Jpr_3) - 3.0
          ) / 3.0;
}

// mu_14 = |T-I|^2
double TMOP_Metric_SSA2D::EvalW(const DenseMatrix &Jpt) const
{
   MFEM_VERIFY(Jtr != NULL,
               "Requires a target Jacobian, use SetTargetJacobian().");

   DenseMatrix Id(2,2);

   Id(0,0) = 1; Id(0,1) = 0;
   Id(1,0) = 0; Id(1,1) = 1;

   DenseMatrix Mat(2,2);
   Mat = Jpt;
   Mat.Add(-1,Id);
   return Mat.FNorm2();
}

double TMOP_Metric_002::EvalW(const DenseMatrix &Jpt) const
{
   ie.SetJacobian(Jpt.GetData());
   return 0.5 * ie.Get_I1b() - 1.0;
}

void TMOP_Metric_002::EvalP(const DenseMatrix &Jpt, DenseMatrix &P) const
{
   ie.SetJacobian(Jpt.GetData());
   P.Set(0.5, ie.Get_dI1b());
}

void TMOP_Metric_002::AssembleH(const DenseMatrix &Jpt,
                                const DenseMatrix &DS,
                                const double weight,
                                DenseMatrix &A) const
{
   ie.SetJacobian(Jpt.GetData());
   ie.SetDerivativeMatrix(DS.Height(), DS.GetData());
   ie.Assemble_ddI1b(0.5*weight, A.GetData());
}

double TMOP_Metric_007::EvalW(const DenseMatrix &Jpt) const
{
   // mu_7 = |J-J^{-t}|^2 = |J|^2 + |J^{-1}|^2 - 4
   ie.SetJacobian(Jpt.GetData());
   return ie.Get_I1()*(1. + 1./ie.Get_I2()) - 4.0;
}

void TMOP_Metric_007::EvalP(const DenseMatrix &Jpt, DenseMatrix &P) const
{
   // P = d(I1*(1 + 1/I2)) = (1 + 1/I2) dI1 - I1/I2^2 dI2
   ie.SetJacobian(Jpt.GetData());
   const double I2 = ie.Get_I2();
   Add(1. + 1./I2, ie.Get_dI1(), -ie.Get_I1()/(I2*I2), ie.Get_dI2(), P);
}

void TMOP_Metric_007::AssembleH(const DenseMatrix &Jpt,
                                const DenseMatrix &DS,
                                const double weight,
                                DenseMatrix &A) const
{
   //  P = d(I1*(1 + 1/I2))
   //    = (1 + 1/I2) dI1 - I1/I2^2 dI2
   //
   // dP = (-1/I2^2) (dI1 x dI2) + (1 + 1/I2) ddI1 -
   //      (dI2 x d(I1/I2^2)) - I1/I2^2 ddI2
   //    = (-1/I2^2) (dI1 x dI2) + (1 + 1/I2) ddI1 +
   //      (-1/I2^2) (dI2 x [dI1 - 2 I1/I2 dI2]) - I1/I2^2 ddI2
   //    = (-1/I2^2) (dI1 x dI2 + dI2 x dI1) + (1 + 1/I2) ddI1 +
   //      (2 I1/I2^3) (dI2 x dI2) - I1/I2^2 ddI2
   ie.SetJacobian(Jpt.GetData());
   ie.SetDerivativeMatrix(DS.Height(), DS.GetData());
   const double c1 = 1./ie.Get_I2();
   const double c2 = weight*c1*c1;
   const double c3 = ie.Get_I1()*c2;
   ie.Assemble_ddI1(weight*(1. + c1), A.GetData());
   ie.Assemble_ddI2(-c3, A.GetData());
   ie.Assemble_TProd(-c2, ie.Get_dI1(), ie.Get_dI2(), A.GetData());
   ie.Assemble_TProd(2*c1*c3, ie.Get_dI2(), A.GetData());
}

double TMOP_Metric_009::EvalW(const DenseMatrix &Jpt) const
{
   // mu_9 = det(J)*|J-J^{-t}|^2 = I1b * (I2b^2 + 1) - 4 * I2b
   //      = (I1 - 4)*I2b + I1b
   ie.SetJacobian(Jpt.GetData());
   return (ie.Get_I1() - 4.0)*ie.Get_I2b() + ie.Get_I1b();
}

void TMOP_Metric_009::EvalP(const DenseMatrix &Jpt, DenseMatrix &P) const
{
   // mu_9 = (I1 - 4)*I2b + I1b
   // P = (I1 - 4)*dI2b + I2b*dI1 + dI1b
   ie.SetJacobian(Jpt.GetData());
   Add(ie.Get_I1() - 4.0, ie.Get_dI2b(), ie.Get_I2b(), ie.Get_dI1(), P);
   P += ie.Get_dI1b();
}

void TMOP_Metric_009::AssembleH(const DenseMatrix &Jpt,
                                const DenseMatrix &DS,
                                const double weight,
                                DenseMatrix &A) const
{
   // P = (I1 - 4)*dI2b + I2b*dI1 + dI1b
   // dP = dI2b x dI1 + (I1-4)*ddI2b + dI1 x dI2b + I2b*ddI1 + ddI1b
   //    = (dI1 x dI2b + dI2b x dI1) + (I1-4)*ddI2b + I2b*ddI1 + ddI1b
   ie.SetJacobian(Jpt.GetData());
   ie.SetDerivativeMatrix(DS.Height(), DS.GetData());
   ie.Assemble_TProd(weight, ie.Get_dI1(), ie.Get_dI2b(), A.GetData());
   ie.Assemble_ddI2b(weight*(ie.Get_I1()-4.0), A.GetData());
   ie.Assemble_ddI1(weight*ie.Get_I2b(), A.GetData());
   ie.Assemble_ddI1b(weight, A.GetData());
}

double TMOP_Metric_022::EvalW(const DenseMatrix &Jpt) const
{
   // mu_22 = (0.5*|J|^2 - det(J)) / (det(J) - tau0)
   //       = (0.5*I1 - I2b) / (I2b - tau0)
   ie.SetJacobian(Jpt.GetData());
   const double I2b = ie.Get_I2b();
   return (0.5*ie.Get_I1() - I2b) / (I2b - tau0);
}

void TMOP_Metric_022::EvalP(const DenseMatrix &Jpt, DenseMatrix &P) const
{
   // mu_22 = (0.5*I1 - I2b) / (I2b - tau0)
   // P = 1/(I2b - tau0)*(0.5*dI1 - dI2b) - (0.5*I1 - I2b)/(I2b - tau0)^2*dI2b
   //   = 0.5/(I2b - tau0)*dI1 + (tau0 - 0.5*I1)/(I2b - tau0)^2*dI2b
   ie.SetJacobian(Jpt.GetData());
   const double c1 = 1.0/(ie.Get_I2b() - tau0);
   Add(c1/2, ie.Get_dI1(), (tau0 - ie.Get_I1()/2)*c1*c1, ie.Get_dI2b(), P);
}

void TMOP_Metric_022::AssembleH(const DenseMatrix &Jpt,
                                const DenseMatrix &DS,
                                const double weight,
                                DenseMatrix &A) const
{
   // P  = 0.5/(I2b - tau0)*dI1 + (tau0 - 0.5*I1)/(I2b - tau0)^2*dI2b
   // dP = -0.5/(I2b - tau0)^2*(dI1 x dI2b) + 0.5/(I2b - tau0)*ddI1
   //      + (dI2b x dz) + z*ddI2b
   //
   // z  = (tau0 - 0.5*I1)/(I2b - tau0)^2
   // dz = -0.5/(I2b - tau0)^2*dI1 - 2*(tau0 - 0.5*I1)/(I2b - tau0)^3*dI2b
   //
   // dP = -0.5/(I2b - tau0)^2*(dI1 x dI2b + dI2b x dI1)
   //      -2*z/(I2b - tau0)*(dI2b x dI2b)
   //      +0.5/(I2b - tau0)*ddI1 + z*ddI2b
   ie.SetJacobian(Jpt.GetData());
   ie.SetDerivativeMatrix(DS.Height(), DS.GetData());
   const double c1 = 1.0/(ie.Get_I2b() - tau0);
   const double c2 = weight*c1/2;
   const double c3 = c1*c2;
   const double c4 = (2*tau0 - ie.Get_I1())*c3; // weight*z
   ie.Assemble_TProd(-c3, ie.Get_dI1(), ie.Get_dI2b(), A.GetData());
   ie.Assemble_TProd(-2*c1*c4, ie.Get_dI2b(), A.GetData());
   ie.Assemble_ddI1(c2, A.GetData());
   ie.Assemble_ddI2b(c4, A.GetData());
}

double TMOP_Metric_050::EvalW(const DenseMatrix &Jpt) const
{
   // mu_50 = 0.5*|J^t J|^2/det(J)^2 - 1
   //       = 0.5*(l1^4 + l2^4)/(l1*l2)^2 - 1
   //       = 0.5*((l1/l2)^2 + (l2/l1)^2) - 1 = 0.5*(l1/l2 - l2/l1)^2
   //       = 0.5*(l1/l2 + l2/l1)^2 - 2 = 0.5*I1b^2 - 2
   ie.SetJacobian(Jpt.GetData());
   const double I1b = ie.Get_I1b();
   return 0.5*I1b*I1b - 2.0;
}

void TMOP_Metric_050::EvalP(const DenseMatrix &Jpt, DenseMatrix &P) const
{
   // mu_50 = 0.5*I1b^2 - 2
   // P = I1b*dI1b
   ie.SetJacobian(Jpt.GetData());
   P.Set(ie.Get_I1b(), ie.Get_dI1b());
}

void TMOP_Metric_050::AssembleH(const DenseMatrix &Jpt,
                                const DenseMatrix &DS,
                                const double weight,
                                DenseMatrix &A) const
{
   // P  = I1b*dI1b
   // dP = dI1b x dI1b + I1b*ddI1b
   ie.SetJacobian(Jpt.GetData());
   ie.SetDerivativeMatrix(DS.Height(), DS.GetData());
   ie.Assemble_TProd(weight, ie.Get_dI1b(), A.GetData());
   ie.Assemble_ddI1b(weight*ie.Get_I1b(), A.GetData());
}

double TMOP_Metric_055::EvalW(const DenseMatrix &Jpt) const
{
   // mu_55 = (det(J) - 1)^2 = (I2b - 1)^2
   ie.SetJacobian(Jpt.GetData());
   const double c1 = ie.Get_I2b() - 1.0;
   return c1*c1;
}

void TMOP_Metric_055::EvalP(const DenseMatrix &Jpt, DenseMatrix &P) const
{
   // mu_55 = (I2b - 1)^2
   // P = 2*(I2b - 1)*dI2b
   ie.SetJacobian(Jpt.GetData());
   P.Set(2*(ie.Get_I2b() - 1.0), ie.Get_dI2b());
}

void TMOP_Metric_055::AssembleH(const DenseMatrix &Jpt,
                                const DenseMatrix &DS,
                                const double weight,
                                DenseMatrix &A) const
{
   // P  = 2*(I2b - 1)*dI2b
   // dP = 2*(dI2b x dI2b) + 2*(I2b - 1)*ddI2b
   ie.SetJacobian(Jpt.GetData());
   ie.SetDerivativeMatrix(DS.Height(), DS.GetData());
   ie.Assemble_TProd(2*weight, ie.Get_dI2b(), A.GetData());
   ie.Assemble_ddI2b(2*weight*(ie.Get_I2b() - 1.0), A.GetData());
}

double TMOP_Metric_056::EvalW(const DenseMatrix &Jpt) const
{
   // mu_56 = 0.5*(I2b + 1/I2b) - 1
   ie.SetJacobian(Jpt.GetData());
   const double I2b = ie.Get_I2b();
   return 0.5*(I2b + 1.0/I2b) - 1.0;
}

void TMOP_Metric_056::EvalP(const DenseMatrix &Jpt, DenseMatrix &P) const
{
   // mu_56 = 0.5*(I2b + 1/I2b) - 1
   // P = 0.5*(1 - 1/I2b^2)*dI2b
   ie.SetJacobian(Jpt.GetData());
   P.Set(0.5 - 0.5/ie.Get_I2(), ie.Get_dI2b());
}

void TMOP_Metric_056::AssembleH(const DenseMatrix &Jpt,
                                const DenseMatrix &DS,
                                const double weight,
                                DenseMatrix &A) const
{
   // P  = 0.5*(1 - 1/I2b^2)*dI2b
   // dP = (1/I2b^3)*(dI2b x dI2b) + (0.5 - 0.5/I2)*ddI2b
   ie.SetJacobian(Jpt.GetData());
   ie.SetDerivativeMatrix(DS.Height(), DS.GetData());
   ie.Assemble_TProd(weight/(ie.Get_I2()*ie.Get_I2b()),
                     ie.Get_dI2b(), A.GetData());
   ie.Assemble_ddI2b(weight*(0.5 - 0.5/ie.Get_I2()), A.GetData());
}

double TMOP_Metric_058::EvalW(const DenseMatrix &Jpt) const
{
   // mu_58 = I1b*(I1b - 2)
   ie.SetJacobian(Jpt.GetData());
   const double I1b = ie.Get_I1b();
   return I1b*(I1b - 1.0);
}

void TMOP_Metric_058::EvalP(const DenseMatrix &Jpt, DenseMatrix &P) const
{
   // mu_58 = I1b*(I1b - 2)
   // P = (2*I1b - 2)*dI1b
   ie.SetJacobian(Jpt.GetData());
   P.Set(2*ie.Get_I1b() - 2.0, ie.Get_dI1b());
}

void TMOP_Metric_058::AssembleH(const DenseMatrix &Jpt,
                                const DenseMatrix &DS,
                                const double weight,
                                DenseMatrix &A) const
{
   // P  = (2*I1b - 2)*dI1b
   // dP =  2*(dI1b x dI1b) + (2*I1b - 2)*ddI1b
   ie.SetJacobian(Jpt.GetData());
   ie.SetDerivativeMatrix(DS.Height(), DS.GetData());
   ie.Assemble_TProd(2*weight, ie.Get_dI1b(), A.GetData());
   ie.Assemble_ddI1b(weight*(2*ie.Get_I1b() - 2.0), A.GetData());
}

double TMOP_Metric_077::EvalW(const DenseMatrix &Jpt) const
{
   ie.SetJacobian(Jpt.GetData());
   const double I2 = ie.Get_I2b();
   return  0.5*(I2*I2 + 1./(I2*I2) - 2.);
}

void TMOP_Metric_077::EvalP(const DenseMatrix &Jpt, DenseMatrix &P) const
{
   // Using I2b^2 = I2.
   // dmu77_dJ = 1/2 (1 - 1/I2^2) dI2_dJ.
   ie.SetJacobian(Jpt.GetData());
   const double I2 = ie.Get_I2();
   P.Set(0.5 * (1.0 - 1.0 / (I2 * I2)), ie.Get_dI2());
}

void TMOP_Metric_077::AssembleH(const DenseMatrix &Jpt,
                                const DenseMatrix &DS,
                                const double weight,
                                DenseMatrix &A) const
{
   ie.SetJacobian(Jpt.GetData());
   ie.SetDerivativeMatrix(DS.Height(), DS.GetData());
   const double I2 = ie.Get_I2(), I2inv_sq = 1.0 / (I2 * I2);
   ie.Assemble_ddI2(weight*0.5*(1.0 - I2inv_sq), A.GetData());
   ie.Assemble_TProd(weight * I2inv_sq / I2, ie.Get_dI2(), A.GetData());
}

// mu_85 = |T-T'|^2, where T'= |T|*I/sqrt(2)
double TMOP_Metric_085::EvalW(const DenseMatrix &Jpt) const
{
   MFEM_VERIFY(Jtr != NULL,
               "Requires a target Jacobian, use SetTargetJacobian().");

   DenseMatrix Id(2,2);
   DenseMatrix Mat(2,2);
   Mat = Jpt;

   Id(0,0) = 1; Id(0,1) = 0;
   Id(1,0) = 0; Id(1,1) = 1;
   Id *= Mat.FNorm()/pow(2,0.5);

   Mat.Add(-1.,Id);
   return Mat.FNorm2();
}

double TMOP_Metric_211::EvalW(const DenseMatrix &Jpt) const
{
   // mu_211 = (det(J) - 1)^2 - det(J) + (det(J)^2 + eps)^{1/2}
   //        = (I2b - 1)^2 - I2b + sqrt(I2b^2 + eps)
   ie.SetJacobian(Jpt.GetData());
   const double I2b = ie.Get_I2b();
   return (I2b - 1.0)*(I2b - 1.0) - I2b + std::sqrt(I2b*I2b + eps);
}

void TMOP_Metric_211::EvalP(const DenseMatrix &Jpt, DenseMatrix &P) const
{
   MFEM_ABORT("Metric not implemented yet. Use metric mu_55 instead.");
}

void TMOP_Metric_211::AssembleH(const DenseMatrix &Jpt,
                                const DenseMatrix &DS,
                                const double weight,
                                DenseMatrix &A) const
{
   MFEM_ABORT("Metric not implemented yet. Use metric mu_55 instead.");
}

double TMOP_Metric_252::EvalW(const DenseMatrix &Jpt) const
{
   // mu_252 = 0.5*(det(J) - 1)^2 / (det(J) - tau0).
   ie.SetJacobian(Jpt.GetData());
   const double I2b = ie.Get_I2b();
   return 0.5*(I2b - 1.0)*(I2b - 1.0)/(I2b - tau0);
}

void TMOP_Metric_252::EvalP(const DenseMatrix &Jpt, DenseMatrix &P) const
{
   // mu_252 = 0.5*(det(J) - 1)^2 / (det(J) - tau0)
   // P = (c - 0.5*c*c ) * dI2b
   //
   // c = (I2b - 1)/(I2b - tau0), see TMOP_Metric_352 for details
   ie.SetJacobian(Jpt.GetData());
   const double I2b = ie.Get_I2b();
   const double c = (I2b - 1.0)/(I2b - tau0);
   P.Set(c - 0.5*c*c, ie.Get_dI2b());
}

void TMOP_Metric_252::AssembleH(const DenseMatrix &Jpt,
                                const DenseMatrix &DS,
                                const double weight,
                                DenseMatrix &A) const
{
   // c = (I2b - 1)/(I2b - tau0), see TMOP_Metric_352 for details
   //
   // P  = (c - 0.5*c*c ) * dI2b
   // dP = (1 - c)^2/(I2b - tau0)*(dI2b x dI2b) + (c - 0.5*c*c)*ddI2b
   ie.SetJacobian(Jpt.GetData());
   ie.SetDerivativeMatrix(DS.Height(), DS.GetData());
   const double I2b = ie.Get_I2b();
   const double c0 = 1.0/(I2b - tau0);
   const double c = c0*(I2b - 1.0);
   ie.Assemble_TProd(weight*c0*(1.0 - c)*(1.0 - c), ie.Get_dI2b(), A.GetData());
   ie.Assemble_ddI2b(weight*(c - 0.5*c*c), A.GetData());
}

double TMOP_Metric_301::EvalW(const DenseMatrix &Jpt) const
{
   ie.SetJacobian(Jpt.GetData());
   return std::sqrt(ie.Get_I1b()*ie.Get_I2b())/3. - 1.;
}

void TMOP_Metric_301::EvalP(const DenseMatrix &Jpt, DenseMatrix &P) const
{
   //  W = (1/3)*sqrt(I1b*I2b) - 1
   // dW = (1/6)/sqrt(I1b*I2b)*[I2b*dI1b + I1b*dI2b]
   ie.SetJacobian(Jpt.GetData());
   const double a = 1./(6.*std::sqrt(ie.Get_I1b()*ie.Get_I2b()));
   Add(a*ie.Get_I2b(), ie.Get_dI1b(), a*ie.Get_I1b(), ie.Get_dI2b(), P);
}

void TMOP_Metric_301::AssembleH(const DenseMatrix &Jpt,
                                const DenseMatrix &DS,
                                const double weight,
                                DenseMatrix &A) const
{
   //  dW = (1/6)/sqrt(I1b*I2b)*[I2b*dI1b + I1b*dI2b]
   //  dW = (1/6)*[z2*dI1b + z1*dI2b], z1 = sqrt(I1b/I2b), z2 = sqrt(I2b/I1b)
   // ddW = (1/6)*[dI1b x dz2 + z2*ddI1b + dI2b x dz1 + z1*ddI2b]
   //
   // dz1 = (1/2)*sqrt(I2b/I1b) [ (1/I2b)*dI1b + (I1b/(I2b*I2b))*dI2b ]
   //     = (1/2)/sqrt(I1b*I2b) [ dI1b + (I1b/I2b)*dI2b ]
   // dz2 = (1/2)/sqrt(I1b*I2b) [ (I2b/I1b)*dI1b + dI2b ]
   //
   // dI1b x dz2 + dI2b x dz1 =
   //    (1/2)/sqrt(I1b*I2b) dI1b x [ (I2b/I1b)*dI1b + dI2b ] +
   //    (1/2)/sqrt(I1b*I2b) dI2b x [ dI1b + (I1b/I2b)*dI2b ] =
   //    (1/2)/sqrt(I1b*I2b) [sqrt(I2b/I1b)*dI1b + sqrt(I1b/I2b)*dI2b] x
   //                        [sqrt(I2b/I1b)*dI1b + sqrt(I1b/I2b)*dI2b] =
   //    (1/2)/sqrt(I1b*I2b) [ 6*dW x 6*dW ] =
   //    (1/2)*(I1b*I2b)^{-3/2} (I2b*dI1b + I1b*dI2b) x (I2b*dI1b + I1b*dI2b)
   //
   // z1 = I1b/sqrt(I1b*I2b), z2 = I2b/sqrt(I1b*I2b)

   ie.SetJacobian(Jpt.GetData());
   ie.SetDerivativeMatrix(DS.Height(), DS.GetData());
   double d_I1b_I2b_data[9];
   DenseMatrix d_I1b_I2b(d_I1b_I2b_data, 3, 3);
   Add(ie.Get_I2b(), ie.Get_dI1b(), ie.Get_I1b(), ie.Get_dI2b(), d_I1b_I2b);
   const double I1b_I2b = ie.Get_I1b()*ie.Get_I2b();
   const double a = weight/(6*std::sqrt(I1b_I2b));
   ie.Assemble_ddI1b(a*ie.Get_I2b(), A.GetData());
   ie.Assemble_ddI2b(a*ie.Get_I1b(), A.GetData());
   ie.Assemble_TProd(a/(2*I1b_I2b), d_I1b_I2b_data, A.GetData());
}

double TMOP_Metric_302::EvalW(const DenseMatrix &Jpt) const
{
   // mu_2 = |J|^2 |J^{-1}|^2 / 9 - 1
   //      = (l1^2 + l2^2 + l3^3)*(l1^{-2} + l2^{-2} + l3^{-2}) / 9 - 1
   //      = I1*(l2^2*l3^2 + l1^2*l3^2 + l1^2*l2^2)/l1^2/l2^2/l3^2/9 - 1
   //      = I1*I2/det(J)^2/9 - 1 = I1b*I2b/9-1
   ie.SetJacobian(Jpt.GetData());
   return ie.Get_I1b()*ie.Get_I2b()/9. - 1.;
}

void TMOP_Metric_302::EvalP(const DenseMatrix &Jpt, DenseMatrix &P) const
{
   // mu_2 = I1b*I2b/9-1
   // P = (I1b/9)*dI2b + (I2b/9)*dI1b
   ie.SetJacobian(Jpt.GetData());
   Add(ie.Get_I1b()/9, ie.Get_dI2b(), ie.Get_I2b()/9, ie.Get_dI1b(), P);
}

void TMOP_Metric_302::AssembleH(const DenseMatrix &Jpt,
                                const DenseMatrix &DS,
                                const double weight,
                                DenseMatrix &A) const
{
   // P  = (I1b/9)*dI2b + (I2b/9)*dI1b
   // dP = (dI2b x dI1b)/9 + (I1b/9)*ddI2b + (dI1b x dI2b)/9 + (I2b/9)*ddI1b
   //    = (dI2b x dI1b + dI1b x dI2b)/9 + (I1b/9)*ddI2b + (I2b/9)*ddI1b
   ie.SetJacobian(Jpt.GetData());
   ie.SetDerivativeMatrix(DS.Height(), DS.GetData());
   const double c1 = weight/9;
   ie.Assemble_TProd(c1, ie.Get_dI1b(), ie.Get_dI2b(), A.GetData());
   ie.Assemble_ddI2b(c1*ie.Get_I1b(), A.GetData());
   ie.Assemble_ddI1b(c1*ie.Get_I2b(), A.GetData());
}

double TMOP_Metric_303::EvalW(const DenseMatrix &Jpt) const
{
   ie.SetJacobian(Jpt.GetData());
   return ie.Get_I1b()/3.0 - 1.0;
}

void TMOP_Metric_303::EvalP(const DenseMatrix &Jpt, DenseMatrix &P) const
{
   ie.SetJacobian(Jpt.GetData());
   P.Set(1./3., ie.Get_dI1b());
}

void TMOP_Metric_303::AssembleH(const DenseMatrix &Jpt,
                                const DenseMatrix &DS,
                                const double weight,
                                DenseMatrix &A) const
{
   ie.SetJacobian(Jpt.GetData());
   ie.SetDerivativeMatrix(DS.Height(), DS.GetData());
   ie.Assemble_ddI1b(weight/3., A.GetData());
}

double TMOP_Metric_315::EvalW(const DenseMatrix &Jpt) const
{
   // mu_315 = mu_15_3D = (det(J) - 1)^2
   ie.SetJacobian(Jpt.GetData());
   const double c1 = ie.Get_I3b() - 1.0;
   return c1*c1;
}

void TMOP_Metric_315::EvalP(const DenseMatrix &Jpt, DenseMatrix &P) const
{
   // mu_315 = (I3b - 1)^2
   // P = 2*(I3b - 1)*dI3b
   ie.SetJacobian(Jpt.GetData());
   P.Set(2*(ie.Get_I3b() - 1.0), ie.Get_dI3b());
}

void TMOP_Metric_315::AssembleH(const DenseMatrix &Jpt,
                                const DenseMatrix &DS,
                                const double weight,
                                DenseMatrix &A) const
{
   // P  = 2*(I3b - 1)*dI3b
   // dP = 2*(dI3b x dI3b) + 2*(I3b - 1)*ddI3b
   ie.SetJacobian(Jpt.GetData());
   ie.SetDerivativeMatrix(DS.Height(), DS.GetData());
   ie.Assemble_TProd(2*weight, ie.Get_dI3b(), A.GetData());
   ie.Assemble_ddI3b(2*weight*(ie.Get_I3b() - 1.0), A.GetData());
}

double TMOP_Metric_316::EvalW(const DenseMatrix &Jpt) const
{
   // mu_316 = mu_16_3D = 0.5*(I3b + 1/I3b) - 1
   ie.SetJacobian(Jpt.GetData());
   const double I3b = ie.Get_I3b();
   return 0.5*(I3b + 1.0/I3b) - 1.0;
}

void TMOP_Metric_316::EvalP(const DenseMatrix &Jpt, DenseMatrix &P) const
{
   // mu_316 = mu_16_3D = 0.5*(I3b + 1/I3b) - 1
   // P = 0.5*(1 - 1/I3b^2)*dI3b = (0.5 - 0.5/I3)*dI3b
   ie.SetJacobian(Jpt.GetData());
   P.Set(0.5 - 0.5/ie.Get_I3(), ie.Get_dI3b());
}

void TMOP_Metric_316::AssembleH(const DenseMatrix &Jpt,
                                const DenseMatrix &DS,
                                const double weight,
                                DenseMatrix &A) const
{
   // P  = 0.5*(1 - 1/I3b^2)*dI3b = (0.5 - 0.5/I3)*dI3b
   // dP = (1/I3b^3)*(dI3b x dI3b) + (0.5 - 0.5/I3)*ddI3b
   ie.SetJacobian(Jpt.GetData());
   ie.SetDerivativeMatrix(DS.Height(), DS.GetData());
   ie.Assemble_TProd(weight/(ie.Get_I3()*ie.Get_I3b()),
                     ie.Get_dI3b(), A.GetData());
   ie.Assemble_ddI3b(weight*(0.5 - 0.5/ie.Get_I3()), A.GetData());
}

double TMOP_Metric_321::EvalW(const DenseMatrix &Jpt) const
{
   // mu_321 = mu_21_3D = |J - J^{-t}|^2
   //        = |J|^2 + |J^{-1}|^2 - 6
   //        = |J|^2 + (l1^{-2} + l2^{-2} + l3^{-2}) - 6
   //        = |J|^2 + (l2^2*l3^2 + l1^2*l3^2 + l1^2*l2^2)/det(J)^2 - 6
   //        = I1 + I2/I3b^2 - 6 = I1 + I2/I3 - 6
   ie.SetJacobian(Jpt.GetData());
   return ie.Get_I1() + ie.Get_I2()/ie.Get_I3() - 6.0;
}

void TMOP_Metric_321::EvalP(const DenseMatrix &Jpt, DenseMatrix &P) const
{
   // mu_321 = I1 + I2/I3b^2 - 6 = I1 + I2/I3 - 6
   // P = dI1 + (1/I3)*dI2 - (2*I2/I3b^3)*dI3b
   ie.SetJacobian(Jpt.GetData());
   const double I3 = ie.Get_I3();
   Add(1.0/I3, ie.Get_dI2(),
       -2*ie.Get_I2()/(I3*ie.Get_I3b()), ie.Get_dI3b(), P);
   P += ie.Get_dI1();
}

void TMOP_Metric_321::AssembleH(const DenseMatrix &Jpt,
                                const DenseMatrix &DS,
                                const double weight,
                                DenseMatrix &A) const
{
   // P  = dI1 + (1/I3)*dI2 - (2*I2/I3b^3)*dI3b
   // dP = ddI1 + (-2/I3b^3)*(dI2 x dI3b) + (1/I3)*ddI2 + (dI3b x dz) + z*ddI3b
   //
   // z  = -2*I2/I3b^3
   // dz = (-2/I3b^3)*dI2 + (2*I2)*(3/I3b^4)*dI3b
   //
   // dP = ddI1 + (-2/I3b^3)*(dI2 x dI3b + dI3b x dI2) + (1/I3)*ddI2
   //      + (6*I2/I3b^4)*(dI3b x dI3b) + (-2*I2/I3b^3)*ddI3b
   ie.SetJacobian(Jpt.GetData());
   ie.SetDerivativeMatrix(DS.Height(), DS.GetData());
   const double c0 = 1.0/ie.Get_I3b();
   const double c1 = weight*c0*c0;
   const double c2 = -2*c0*c1;
   const double c3 = c2*ie.Get_I2();
   ie.Assemble_ddI1(weight, A.GetData());
   ie.Assemble_ddI2(c1, A.GetData());
   ie.Assemble_ddI3b(c3, A.GetData());
   ie.Assemble_TProd(c2, ie.Get_dI2(), ie.Get_dI3b(), A.GetData());
   ie.Assemble_TProd(-3*c0*c3, ie.Get_dI3b(), A.GetData());
}

double TMOP_Metric_352::EvalW(const DenseMatrix &Jpt) const
{
   // mu_352 = 0.5*(det(J) - 1)^2 / (det(J) - tau0)
   ie.SetJacobian(Jpt.GetData());
   const double I3b = ie.Get_I3b();
   return 0.5*(I3b - 1.0)*(I3b - 1.0)/(I3b - tau0);
}

void TMOP_Metric_352::EvalP(const DenseMatrix &Jpt, DenseMatrix &P) const
{
   // mu_352 = 0.5*(det(J) - 1)^2 / (det(J) - tau0)
   // P = (I3b - 1)/(I3b - tau0)*dI3b + 0.5*(I3b - 1)^2*(-1/(I3b - tau0)^2)*dI3b
   //   = [ (I3b - 1)/(I3b - tau0) - 0.5*(I3b - 1)^2/(I3b - tau0)^2 ] * dI3b
   //   = (c - 0.5*c*c) * dI3b
   ie.SetJacobian(Jpt.GetData());
   const double I3b = ie.Get_I3b();
   const double c = (I3b - 1.0)/(I3b - tau0);
   P.Set(c - 0.5*c*c, ie.Get_dI3b());
}

void TMOP_Metric_352::AssembleH(const DenseMatrix &Jpt,
                                const DenseMatrix &DS,
                                const double weight,
                                DenseMatrix &A) const
{
   // c = (I3b - 1)/(I3b - tau0)
   //
   // P  = (c - 0.5*c*c) * dI3b
   // dP = (1 - c)*(dI3b x dc) + (c - 0.5*c*c)*ddI3b
   //
   // dc = 1/(I3b - tau0)*dI3b - (I3b - 1)/(I3b - tau)^2*dI3b =
   //    = (1 - c)/(I3b - tau0)*dI3b
   //
   // dP = (1 - c)^2/(I3b - tau0)*(dI3b x dI3b) + (c - 0.5*c*c)*ddI3b
   ie.SetJacobian(Jpt.GetData());
   ie.SetDerivativeMatrix(DS.Height(), DS.GetData());
   const double I3b = ie.Get_I3b();
   const double c0 = 1.0/(I3b - tau0);
   const double c = c0*(I3b - 1.0);
   ie.Assemble_TProd(weight*c0*(1.0 - c)*(1.0 - c), ie.Get_dI3b(), A.GetData());
   ie.Assemble_ddI3b(weight*(c - 0.5*c*c), A.GetData());
}


void TargetConstructor::ComputeAvgVolume() const
{
   MFEM_VERIFY(nodes, "Nodes are not given!");
   MFEM_ASSERT(avg_volume == 0.0, "The average volume is already computed!");

   Mesh *mesh = nodes->FESpace()->GetMesh();
   const int NE = mesh->GetNE();
   IsoparametricTransformation Tr;
   double volume = 0.0;

   for (int i = 0; i < NE; i++)
   {
      mesh->GetElementTransformation(i, *nodes, &Tr);
      const IntegrationRule &ir =
         IntRules.Get(mesh->GetElementBaseGeometry(i), Tr.OrderJ());
      for (int j = 0; j < ir.GetNPoints(); j++)
      {
         const IntegrationPoint &ip = ir.IntPoint(j);
         Tr.SetIntPoint(&ip);
         volume += ip.weight * Tr.Weight();
      }
   }

   NCMesh *ncmesh = mesh->ncmesh;
   if (Parallel() == false)
   {
      avg_volume = (ncmesh == NULL) ?
                   volume / NE : volume / ncmesh->GetNumRootElements();

   }
#ifdef MFEM_USE_MPI
   else
   {
      double area_NE[4];
      area_NE[0] = volume; area_NE[1] = NE;
      MPI_Allreduce(area_NE, area_NE + 2, 2, MPI_DOUBLE, MPI_SUM, comm);
      avg_volume = (ncmesh == NULL) ?
                   area_NE[2] / area_NE[3] : area_NE[2] / ncmesh->GetNumRootElements();
   }
#endif
}

bool TargetConstructor::ContainsVolumeInfo() const
{
   switch (target_type)
   {
      case IDEAL_SHAPE_UNIT_SIZE: return false;
      case IDEAL_SHAPE_EQUAL_SIZE:
      case IDEAL_SHAPE_GIVEN_SIZE:
      case GIVEN_SHAPE_AND_SIZE:
      case GIVEN_FULL: return true;
      default: MFEM_ABORT("TargetType not added to ContainsVolumeInfo.");
   }
   return false;
}

void TargetConstructor::ComputeElementTargets(int e_id, const FiniteElement &fe,
                                              const IntegrationRule &ir,
                                              const Vector &elfun,
                                              DenseTensor &Jtr) const
{
   MFEM_ASSERT(target_type == IDEAL_SHAPE_UNIT_SIZE || nodes != NULL, "");

   const FiniteElement *nfe = (target_type != IDEAL_SHAPE_UNIT_SIZE) ?
                              nodes->FESpace()->GetFE(e_id) : NULL;
   const DenseMatrix &Wideal =
      Geometries.GetGeomToPerfGeomJac(fe.GetGeomType());
   MFEM_ASSERT(Wideal.Height() == Jtr.SizeI(), "");
   MFEM_ASSERT(Wideal.Width() == Jtr.SizeJ(), "");

   switch (target_type)
   {
      case IDEAL_SHAPE_UNIT_SIZE:
      {
         for (int i = 0; i < ir.GetNPoints(); i++) { Jtr(i) = Wideal; }
         break;
      }
      case IDEAL_SHAPE_EQUAL_SIZE:
      {
         if (avg_volume == 0.0) { ComputeAvgVolume(); }
         DenseMatrix W(Wideal.Height());

         NCMesh *ncmesh = nodes->FESpace()->GetMesh()->ncmesh;
         double el_volume = avg_volume;
         if (ncmesh)
         {
            el_volume = avg_volume / ncmesh->GetElementSizeReduction(e_id);
         }

         W.Set(std::pow(volume_scale * el_volume / Wideal.Det(),
                        1./W.Height()), Wideal);
         for (int i = 0; i < ir.GetNPoints(); i++) { Jtr(i) = W; }
         break;
      }
      case IDEAL_SHAPE_GIVEN_SIZE:
      case GIVEN_SHAPE_AND_SIZE:
      {
         const int dim = nfe->GetDim(), dof = nfe->GetDof();
         MFEM_ASSERT(dim == nodes->FESpace()->GetVDim(), "");
         DenseMatrix dshape(dof, dim), pos(dof, dim);
         Array<int> xdofs(dof * dim);
         Vector posV(pos.Data(), dof * dim);
         double detW;

         // always initialize detW to suppress a warning:
         detW = (target_type == IDEAL_SHAPE_GIVEN_SIZE) ? Wideal.Det() : 0.0;
         nodes->FESpace()->GetElementVDofs(e_id, xdofs);
         nodes->GetSubVector(xdofs, posV);
         for (int i = 0; i < ir.GetNPoints(); i++)
         {
            nfe->CalcDShape(ir.IntPoint(i), dshape);
            MultAtB(pos, dshape, Jtr(i));
            if (target_type == IDEAL_SHAPE_GIVEN_SIZE)
            {
               const double det = Jtr(i).Det();
               MFEM_VERIFY(det > 0.0, "The given mesh is inverted!");
               Jtr(i).Set(std::pow(det / detW, 1./dim), Wideal);
            }
         }
         break;
      }
      default:
         MFEM_ABORT("invalid target type!");
   }
}

void TargetConstructor::ComputeElementTargetsGradient(const IntegrationRule &ir,
                                                      const Vector &elfun,
                                                      IsoparametricTransformation &Tpr,
                                                      DenseTensor &dJtr) const
{
   MFEM_ASSERT(target_type == IDEAL_SHAPE_UNIT_SIZE || nodes != NULL, "");

<<<<<<< HEAD
   //TODO: Compute derivative for targets with GIVEN_SHAPE or/and GIVEN_SIZE
=======
   // TODO: Compute derivative for targets with GIVEN_SHAPE or/and GIVEN_SIZE
>>>>>>> cb1fd6fc
   for (int i = 0; i < Tpr.GetFE()->GetDim()*ir.GetNPoints(); i++) { dJtr(i) = 0.; }
}

void AnalyticAdaptTC::SetAnalyticTargetSpec(Coefficient *sspec,
                                            VectorCoefficient *vspec,
                                            TMOPMatrixCoefficient *mspec)
{
   scalar_tspec = sspec;
   vector_tspec = vspec;
   matrix_tspec = mspec;
}

void AnalyticAdaptTC::ComputeElementTargets(int e_id, const FiniteElement &fe,
                                            const IntegrationRule &ir,
                                            const Vector &elfun,
                                            DenseTensor &Jtr) const
{
   DenseMatrix point_mat;
   point_mat.UseExternalData(elfun.GetData(), fe.GetDof(), fe.GetDim());

   switch (target_type)
   {
      case GIVEN_FULL:
      {
         MFEM_VERIFY(matrix_tspec != NULL,
                     "Target type GIVEN_FULL requires a MatrixCoefficient.");

         IsoparametricTransformation Tpr;
         Tpr.SetFE(&fe);
         Tpr.ElementNo = e_id;
         Tpr.ElementType = ElementTransformation::ELEMENT;
         Tpr.GetPointMat().Transpose(point_mat);

         for (int i = 0; i < ir.GetNPoints(); i++)
         {
            const IntegrationPoint &ip = ir.IntPoint(i);
            Tpr.SetIntPoint(&ip);
            matrix_tspec->Eval(Jtr(i), Tpr, ip);
         }
         break;
      }
      default:
         MFEM_ABORT("Incompatible target type for analytic adaptation!");
   }
}

void AnalyticAdaptTC::ComputeElementTargetsGradient(const IntegrationRule &ir,
                                                    const Vector &elfun,
                                                    IsoparametricTransformation &Tpr,
                                                    DenseTensor &dJtr) const
{
   const FiniteElement *fe = Tpr.GetFE();
   DenseMatrix point_mat;
   point_mat.UseExternalData(elfun.GetData(), fe->GetDof(), fe->GetDim());

   switch (target_type)
   {
      case GIVEN_FULL:
      {
         MFEM_VERIFY(matrix_tspec != NULL,
                     "Target type GIVEN_FULL requires a TMOPMatrixCoefficient.");

         for (int d = 0; d < fe->GetDim(); d++)
         {
            for (int i = 0; i < ir.GetNPoints(); i++)
            {
               const IntegrationPoint &ip = ir.IntPoint(i);
               Tpr.SetIntPoint(&ip);
               DenseMatrix &dJtr_i = dJtr(i + d*ir.GetNPoints());
               matrix_tspec->EvalGrad(dJtr_i, Tpr, ip, d);
            }
         }
         break;
      }
      default:
         MFEM_ABORT("Incompatible target type for analytic adaptation!");
   }
}

#ifdef MFEM_USE_MPI
void DiscreteAdaptTC::FinalizeParDiscreteTargetSpec(const ParGridFunction
                                                    &tspec_)
{
   MFEM_VERIFY(adapt_eval, "SetAdaptivityEvaluator() has not been called!")
   MFEM_VERIFY(ncomp > 0, "No target specifications have been set!");

   ParFiniteElementSpace *ptspec_fes = tspec_.ParFESpace();

   adapt_eval->SetParMetaInfo(*ptspec_fes->GetParMesh(),
                              *ptspec_fes->FEColl(), ncomp);
   adapt_eval->SetInitialField(*tspec_fes->GetMesh()->GetNodes(), tspec);

   tspec_sav = tspec;

   delete tspec_fesv;
   tspec_fesv = new FiniteElementSpace(tspec_fes->GetMesh(),
                                       tspec_fes->FEColl(), ncomp);
}

void DiscreteAdaptTC::SetTspecAtIndex(int idx, const ParGridFunction &tspec_)
{
   const int vdim     = tspec_.FESpace()->GetVDim(),
             dof_cnt  = tspec_.Size()/vdim;
   for (int i = 0; i < dof_cnt*vdim; i++)
   {
      tspec(i+idx*dof_cnt) = tspec_(i);
   }

   FinalizeParDiscreteTargetSpec(tspec_);
}

void DiscreteAdaptTC::SetParDiscreteTargetSize(const ParGridFunction &tspec_)
{
   if (sizeidx > -1) { SetTspecAtIndex(sizeidx, tspec_); return; }
   sizeidx = ncomp;
   SetDiscreteTargetBase(tspec_);
   FinalizeParDiscreteTargetSpec(tspec_);
}

void DiscreteAdaptTC::SetParDiscreteTargetSkew(const ParGridFunction &tspec_)
{
   if (skewidx > -1) { SetTspecAtIndex(skewidx, tspec_); return; }
   skewidx = ncomp;
   SetDiscreteTargetBase(tspec_);
   FinalizeParDiscreteTargetSpec(tspec_);
}

void DiscreteAdaptTC::SetParDiscreteTargetAspectRatio(const ParGridFunction
                                                      &tspec_)
{
   if (aspectratioidx > -1) { SetTspecAtIndex(aspectratioidx, tspec_); return; }
   aspectratioidx = ncomp;
   SetDiscreteTargetBase(tspec_);
   FinalizeParDiscreteTargetSpec(tspec_);
}

void DiscreteAdaptTC::SetParDiscreteTargetOrientation(const ParGridFunction
                                                      &tspec_)
{
   if (orientationidx > -1) { SetTspecAtIndex(orientationidx, tspec_); return; }
   orientationidx = ncomp;
   SetDiscreteTargetBase(tspec_);
   FinalizeParDiscreteTargetSpec(tspec_);
}

void DiscreteAdaptTC::SetParDiscreteTargetSpec(const ParGridFunction &tspec_)
{
   SetParDiscreteTargetSize(tspec_);
   FinalizeParDiscreteTargetSpec(tspec_);
}
#endif

void DiscreteAdaptTC::SetDiscreteTargetBase(const GridFunction &tspec_)
{
   const int vdim     = tspec_.FESpace()->GetVDim(),
             dof_cnt  = tspec_.Size()/vdim;

   ncomp += vdim;

   delete tspec_fes;
   tspec_fes = new FiniteElementSpace(tspec_.FESpace()->GetMesh(),
                                      tspec_.FESpace()->FEColl(), 1);

   // need to append data to tspec
   // make a copy of tspec->tspec_temp, increase its size, and
   // copy data from tspec_temp -> tspec, then add new entries
   Vector tspec_temp = tspec;
   tspec.SetSize(ncomp*dof_cnt);

   for (int i = 0; i < tspec_temp.Size(); i++)
   {
      tspec(i) = tspec_temp(i);
   }

   for (int i = 0; i < dof_cnt*vdim; i++)
   {
      tspec(i+(ncomp-vdim)*dof_cnt) = tspec_(i);
   }
}

void DiscreteAdaptTC::SetTspecAtIndex(int idx, const GridFunction &tspec_)
{
   const int vdim     = tspec_.FESpace()->GetVDim(),
             dof_cnt  = tspec_.Size()/vdim;
   for (int i = 0; i < dof_cnt*vdim; i++)
   {
      tspec(i+idx*dof_cnt) = tspec_(i);
   }

   FinalizeSerialDiscreteTargetSpec();
}

void DiscreteAdaptTC::SetSerialDiscreteTargetSize(const GridFunction &tspec_)
{

   if (sizeidx > -1) { SetTspecAtIndex(sizeidx, tspec_); return; }
   sizeidx = ncomp;
   SetDiscreteTargetBase(tspec_);
   FinalizeSerialDiscreteTargetSpec();
}

void DiscreteAdaptTC::SetSerialDiscreteTargetSkew(const GridFunction &tspec_)
{
   if (skewidx > -1) { SetTspecAtIndex(skewidx, tspec_); return; }
   skewidx = ncomp;
   SetDiscreteTargetBase(tspec_);
   FinalizeSerialDiscreteTargetSpec();
}

void DiscreteAdaptTC::SetSerialDiscreteTargetAspectRatio(
   const GridFunction &tspec_)
{
   if (aspectratioidx > -1) { SetTspecAtIndex(aspectratioidx, tspec_); return; }
   aspectratioidx = ncomp;
   SetDiscreteTargetBase(tspec_);
   FinalizeSerialDiscreteTargetSpec();
}

void DiscreteAdaptTC::SetSerialDiscreteTargetOrientation(
   const GridFunction &tspec_)
{
   if (orientationidx > -1) { SetTspecAtIndex(orientationidx, tspec_); return; }
   orientationidx = ncomp;
   SetDiscreteTargetBase(tspec_);
   FinalizeSerialDiscreteTargetSpec();
}

void DiscreteAdaptTC::FinalizeSerialDiscreteTargetSpec()
{
   MFEM_VERIFY(adapt_eval, "SetAdaptivityEvaluator() has not been called!")
   MFEM_VERIFY(ncomp > 0, "No target specifications have been set!");

   adapt_eval->SetSerialMetaInfo(*tspec_fes->GetMesh(),
                                 *tspec_fes->FEColl(), ncomp);
   adapt_eval->SetInitialField(*tspec_fes->GetMesh()->GetNodes(), tspec);

   tspec_sav = tspec;

   delete tspec_fesv;
   tspec_fesv = new FiniteElementSpace(tspec_fes->GetMesh(),
                                       tspec_fes->FEColl(), ncomp);
}

void DiscreteAdaptTC::SetSerialDiscreteTargetSpec(const GridFunction &tspec_)
{
   SetSerialDiscreteTargetSize(tspec_);
   FinalizeSerialDiscreteTargetSpec();
}


void DiscreteAdaptTC::UpdateTargetSpecification(const Vector &new_x,
                                                bool use_flag)
{
   if (use_flag && good_tspec) { return; }

   MFEM_VERIFY(tspec.Size() > 0, "Target specification is not set!");
   adapt_eval->ComputeAtNewPosition(new_x, tspec);
   tspec_sav = tspec;

   good_tspec = use_flag;
}

void DiscreteAdaptTC::UpdateTargetSpecification(Vector &new_x,
                                                Vector &IntData)
{
   adapt_eval->ComputeAtNewPosition(new_x, IntData);
}

void DiscreteAdaptTC::UpdateTargetSpecificationAtNode(const FiniteElement &el,
                                                      ElementTransformation &T,
                                                      int dofidx, int dir,
                                                      const Vector &IntData)
{
   MFEM_VERIFY(tspec.Size() > 0, "Target specification is not set!");

   Array<int> dofs;
   tspec_fes->GetElementDofs(T.ElementNo, dofs);
   const int cnt = tspec.Size()/ncomp; // dofs per scalar-field

   for (int i = 0; i < ncomp; i++)
   {
      tspec(dofs[dofidx]+i*cnt) = IntData(dofs[dofidx] + i*cnt + dir*cnt*ncomp);
   }
}

void DiscreteAdaptTC::RestoreTargetSpecificationAtNode(ElementTransformation &T,
                                                       int dofidx)
{
   MFEM_VERIFY(tspec.Size() > 0, "Target specification is not set!");

   Array<int> dofs;
   tspec_fes->GetElementDofs(T.ElementNo, dofs);
   const int cnt = tspec.Size()/ncomp;
   for (int i = 0; i < ncomp; i++)
   {
      tspec(dofs[dofidx] + i*cnt) = tspec_sav(dofs[dofidx] + i*cnt);
   }
}

void DiscreteAdaptTC::ComputeElementTargets(int e_id, const FiniteElement &fe,
                                            const IntegrationRule &ir,
                                            const Vector &elfun,
                                            DenseTensor &Jtr) const
{
   MFEM_VERIFY(tspec_fesv, "No target specifications have been set.");
   const int dim = fe.GetDim(),
             nqp = ir.GetNPoints();
   Jtrcomp.SetSize(dim, dim, 4*nqp);

   switch (target_type)
   {
      case IDEAL_SHAPE_GIVEN_SIZE:
      case GIVEN_SHAPE_AND_SIZE:
      {
         const DenseMatrix &Wideal =
            Geometries.GetGeomToPerfGeomJac(fe.GetGeomType());
         const int dim = Wideal.Height(),
                   ndofs = tspec_fes->GetFE(e_id)->GetDof(),
                   ntspec_dofs = ndofs*ncomp;

         Vector shape(ndofs), tspec_vals(ntspec_dofs), par_vals,
                par_vals_c1, par_vals_c2, par_vals_c3;

         Array<int> dofs;
         DenseMatrix D_rho(dim), Q_phi(dim), R_theta(dim);
         tspec_fesv->GetElementVDofs(e_id, dofs);
         tspec.GetSubVector(dofs, tspec_vals);

         for (int q = 0; q < nqp; q++)
         {
            const IntegrationPoint &ip = ir.IntPoint(q);
            tspec_fes->GetFE(e_id)->CalcShape(ip, shape);
<<<<<<< HEAD
            Jtr(q) = Wideal; //Initialize to identity
=======
            Jtr(q) = Wideal; // Initialize to identity
>>>>>>> cb1fd6fc
            for (int d = 0; d < 4; d++)
            {
               DenseMatrix Jtrcomp_q(Jtrcomp.GetData(d + 4*q), dim, dim);
               Jtrcomp_q = Wideal; // Initialize to identity
            }

            if (sizeidx != -1) // Set size
            {
               par_vals.SetDataAndSize(tspec_vals.GetData()+sizeidx*ndofs, ndofs);
               const double min_size = par_vals.Min();
               MFEM_VERIFY(min_size > 0.0,
                           "Non-positive size propagated in the target definition.");
               const double size = std::max(shape * par_vals, min_size);
               Jtr(q).Set(std::pow(size, 1.0/dim), Jtr(q));
               DenseMatrix Jtrcomp_q(Jtrcomp.GetData(0 + 4*q), dim, dim);
               Jtrcomp_q = Jtr(q);
<<<<<<< HEAD
            } //Done size
=======
            } // Done size
>>>>>>> cb1fd6fc

            if (target_type == IDEAL_SHAPE_GIVEN_SIZE) { continue; }

            if (aspectratioidx != -1) // Set aspect ratio
            {
               if (dim == 2)
               {
                  par_vals.SetDataAndSize(tspec_vals.GetData()+
                                          aspectratioidx*ndofs, ndofs);

                  const double aspectratio = shape * par_vals;
                  D_rho = 0.;
                  D_rho(0,0) = 1./pow(aspectratio,0.5);
                  D_rho(1,1) = pow(aspectratio,0.5);
               }
               else
               {
                  par_vals.SetDataAndSize(tspec_vals.GetData()+
                                          aspectratioidx*ndofs, ndofs*3);
                  par_vals_c1.SetDataAndSize(par_vals.GetData(), ndofs);
                  par_vals_c2.SetDataAndSize(par_vals.GetData()+ndofs, ndofs);
                  par_vals_c3.SetDataAndSize(par_vals.GetData()+2*ndofs, ndofs);

                  const double rho1 = shape * par_vals_c1;
                  const double rho2 = shape * par_vals_c2;
                  const double rho3 = shape * par_vals_c3;
                  D_rho = 0.;
                  D_rho(0,0) = pow(rho1,2./3.);
                  D_rho(1,1) = pow(rho2,2./3.);
                  D_rho(2,2) = pow(rho3,2./3.);
               }
               DenseMatrix Jtrcomp_q(Jtrcomp.GetData(1 + 4*q), dim, dim);
               Jtrcomp_q = D_rho;
               DenseMatrix Temp = Jtr(q);
               Mult(D_rho, Temp, Jtr(q));
<<<<<<< HEAD
            } //Done aspect ratio

            if (skewidx != -1) //Set skew
=======
            } // Done aspect ratio

            if (skewidx != -1) // Set skew
>>>>>>> cb1fd6fc
            {
               if (dim == 2)
               {
                  par_vals.SetDataAndSize(tspec_vals.GetData()+
                                          skewidx*ndofs, ndofs);

                  const double skew = shape * par_vals;

                  Q_phi = 0.;
                  Q_phi(0,0) = 1.;
                  Q_phi(0,1) = cos(skew);
                  Q_phi(1,1) = sin(skew);
               }
               else
               {
                  par_vals.SetDataAndSize(tspec_vals.GetData()+
                                          skewidx*ndofs, ndofs*3);
                  par_vals_c1.SetDataAndSize(par_vals.GetData(), ndofs);
                  par_vals_c2.SetDataAndSize(par_vals.GetData()+ndofs, ndofs);
                  par_vals_c3.SetDataAndSize(par_vals.GetData()+2*ndofs, ndofs);

                  const double phi12  = shape * par_vals_c1;
                  const double phi13  = shape * par_vals_c2;
                  const double chi = shape * par_vals_c3;

                  Q_phi = 0.;
                  Q_phi(0,0) = 1.;
                  Q_phi(0,1) = cos(phi12);
                  Q_phi(0,2) = cos(phi13);

                  Q_phi(1,1) = sin(phi12);
                  Q_phi(1,2) = sin(phi13)*cos(chi);

                  Q_phi(2,2) = sin(phi13)*sin(chi);
               }
               DenseMatrix Jtrcomp_q(Jtrcomp.GetData(2 + 4*q), dim, dim);
               Jtrcomp_q = Q_phi;
               DenseMatrix Temp = Jtr(q);
               Mult(Q_phi, Temp, Jtr(q));
<<<<<<< HEAD
            } // done skew

            if (orientationidx != -1) //Set orientation
=======
            } // Done skew

            if (orientationidx != -1) // Set orientation
>>>>>>> cb1fd6fc
            {
               if (dim == 2)
               {
                  par_vals.SetDataAndSize(tspec_vals.GetData()+
                                          orientationidx*ndofs, ndofs);

                  const double theta = shape * par_vals;
                  R_theta(0,0) =  cos(theta);
                  R_theta(0,1) = -sin(theta);
                  R_theta(1,0) =  sin(theta);
                  R_theta(1,1) =  cos(theta);
               }
               else
               {
                  par_vals.SetDataAndSize(tspec_vals.GetData()+
                                          orientationidx*ndofs, ndofs*3);
                  par_vals_c1.SetDataAndSize(par_vals.GetData(), ndofs);
                  par_vals_c2.SetDataAndSize(par_vals.GetData()+ndofs, ndofs);
                  par_vals_c3.SetDataAndSize(par_vals.GetData()+2*ndofs, ndofs);

                  const double theta = shape * par_vals_c1;
                  const double psi   = shape * par_vals_c2;
                  const double beta  = shape * par_vals_c3;

                  double ct = cos(theta), st = sin(theta),
                         cp = cos(psi),   sp = sin(psi),
                         cb = cos(beta),  sb = sin(beta);

                  R_theta = 0.;
                  R_theta(0,0) = ct*sp;
                  R_theta(1,0) = st*sp;
                  R_theta(2,0) = cp;

                  R_theta(0,1) = -st*cb + ct*cp*sb;
                  R_theta(1,1) = ct*cb + st*cp*sb;
                  R_theta(2,1) = -sp*sb;

                  R_theta(0,0) = -st*sb - ct*cp*cb;
                  R_theta(1,0) = ct*sb - st*cp*cb;
                  R_theta(2,0) = sp*cb;
               }
               DenseMatrix Jtrcomp_q(Jtrcomp.GetData(3 + 4*q), dim, dim);
               Jtrcomp_q = R_theta;
               DenseMatrix Temp = Jtr(q);
               Mult(R_theta, Temp, Jtr(q));
<<<<<<< HEAD
            } // done orientation
=======
            } // Done orientation
>>>>>>> cb1fd6fc
         }
         break;
      }
      default:
         MFEM_ABORT("Incompatible target type for discrete adaptation!");
   }
}

void DiscreteAdaptTC::ComputeElementTargetsGradient(const IntegrationRule &ir,
                                                    const Vector &elfun,
                                                    IsoparametricTransformation &Tpr,
                                                    DenseTensor &dJtr) const
{
   MFEM_ASSERT(target_type == IDEAL_SHAPE_UNIT_SIZE || nodes != NULL, "");

   MFEM_VERIFY(tspec_fesv, "No target specifications have been set.");

   dJtr = 0.;
   const int e_id = Tpr.ElementNo;
   const FiniteElement *fe = Tpr.GetFE();

   switch (target_type)
   {
      case IDEAL_SHAPE_GIVEN_SIZE:
      case GIVEN_SHAPE_AND_SIZE:
      {
         const DenseMatrix &Wideal =
            Geometries.GetGeomToPerfGeomJac(fe->GetGeomType());
         const int dim = Wideal.Height(),
                   ndofs = fe->GetDof(),
                   ntspec_dofs = ndofs*ncomp;

         Vector shape(ndofs), tspec_vals(ntspec_dofs), par_vals,
                par_vals_c1(ndofs), par_vals_c2(ndofs), par_vals_c3(ndofs);

         Array<int> dofs;
         DenseMatrix dD_rho(dim), dQ_phi(dim), dR_theta(dim);
<<<<<<< HEAD
         DenseMatrix dQ_phi13(dim), dQ_phichi(dim); //dQ_phi is used for dQ/dphi12 in 3D
=======
         DenseMatrix dQ_phi13(dim), dQ_phichi(dim); // dQ_phi is used for dQ/dphi12 in 3D
>>>>>>> cb1fd6fc
         DenseMatrix dR_psi(dim), dR_beta(dim);
         tspec_fesv->GetElementVDofs(e_id, dofs);
         tspec.GetSubVector(dofs, tspec_vals);

         DenseMatrix grad_e_c1(ndofs, dim),
                     grad_e_c2(ndofs, dim),
                     grad_e_c3(ndofs, dim);
         Vector grad_ptr_c1(grad_e_c1.GetData(), ndofs*dim),
                grad_ptr_c2(grad_e_c2.GetData(), ndofs*dim),
                grad_ptr_c3(grad_e_c3.GetData(), ndofs*dim);

         DenseMatrix grad_phys; // This will be (dof x dim, dof).
         fe->ProjectGrad(*fe, Tpr, grad_phys);

         for (int i = 0; i < ir.GetNPoints(); i++)
         {
            const IntegrationPoint &ip = ir.IntPoint(i);
<<<<<<< HEAD
            DenseMatrix Jtrcomp_s(Jtrcomp.GetData(0 + 4*i), dim, dim); //size
            DenseMatrix Jtrcomp_d(Jtrcomp.GetData(1 + 4*i), dim, dim); //aspect-ratio
            DenseMatrix Jtrcomp_q(Jtrcomp.GetData(2 + 4*i), dim, dim); //skew
            DenseMatrix Jtrcomp_r(Jtrcomp.GetData(3 + 4*i), dim, dim); //orientation
            DenseMatrix work1(dim), work2(dim), work3(dim);

            if (sizeidx != -1) //Set size
=======
            DenseMatrix Jtrcomp_s(Jtrcomp.GetData(0 + 4*i), dim, dim); // size
            DenseMatrix Jtrcomp_d(Jtrcomp.GetData(1 + 4*i), dim, dim); // aspect-ratio
            DenseMatrix Jtrcomp_q(Jtrcomp.GetData(2 + 4*i), dim, dim); // skew
            DenseMatrix Jtrcomp_r(Jtrcomp.GetData(3 + 4*i), dim, dim); // orientation
            DenseMatrix work1(dim), work2(dim), work3(dim);

            if (sizeidx != -1) // Set size
>>>>>>> cb1fd6fc
            {
               par_vals.SetDataAndSize(tspec_vals.GetData()+sizeidx*ndofs, ndofs);

               grad_phys.Mult(par_vals, grad_ptr_c1);
               Vector grad_q(dim);
               tspec_fes->GetFE(e_id)->CalcShape(ip, shape);
               grad_e_c1.MultTranspose(shape, grad_q);

               const double min_size = par_vals.Min();
               MFEM_VERIFY(min_size > 0.0,
                           "Non-positive size propagated in the target definition.");
               const double size = std::max(shape * par_vals, min_size);
               double dz_dsize = (1./dim)*pow(size, 1./dim - 1.);

<<<<<<< HEAD
               Mult(Jtrcomp_q, Jtrcomp_d, work1); //Q*D
               Mult(Jtrcomp_r, work1, work2);     //R*Q*D
=======
               Mult(Jtrcomp_q, Jtrcomp_d, work1); // Q*D
               Mult(Jtrcomp_r, work1, work2);     // R*Q*D
>>>>>>> cb1fd6fc

               for (int d = 0; d < dim; d++)
               {
                  DenseMatrix &dJtr_i = dJtr(i + d*ir.GetNPoints());
                  work1 = Wideal;
<<<<<<< HEAD
                  work1.Set(dz_dsize, work1);     //dz/dsize
                  work1 *= grad_q(d);            //dz/dsize*dsize/dx
                  AddMult(work1, work2, dJtr_i); //dz/dx*R*Q*D
               }
            } //Done size

            if (target_type == IDEAL_SHAPE_GIVEN_SIZE) { continue; }

            if (aspectratioidx != -1) //Set aspect ratio
=======
                  work1.Set(dz_dsize, work1);    // dz/dsize
                  work1 *= grad_q(d);            // dz/dsize*dsize/dx
                  AddMult(work1, work2, dJtr_i); // dz/dx*R*Q*D
               }
            } // Done size

            if (target_type == IDEAL_SHAPE_GIVEN_SIZE) { continue; }

            if (aspectratioidx != -1) // Set aspect ratio
>>>>>>> cb1fd6fc
            {
               if (dim == 2)
               {
                  par_vals.SetDataAndSize(tspec_vals.GetData()+
                                          aspectratioidx*ndofs, ndofs);

                  grad_phys.Mult(par_vals, grad_ptr_c1);
                  Vector grad_q(dim);
                  tspec_fes->GetFE(e_id)->CalcShape(ip, shape);
                  grad_e_c1.MultTranspose(shape, grad_q);

                  const double aspectratio = shape * par_vals;
                  dD_rho = 0.;
                  dD_rho(0,0) = -0.5*pow(aspectratio,-1.5);
                  dD_rho(1,1) = 0.5*pow(aspectratio,-0.5);

<<<<<<< HEAD
                  Mult(Jtrcomp_s, Jtrcomp_r, work1); //z*R
                  Mult(work1, Jtrcomp_q, work2);     //z*R*Q
=======
                  Mult(Jtrcomp_s, Jtrcomp_r, work1); // z*R
                  Mult(work1, Jtrcomp_q, work2);     // z*R*Q
>>>>>>> cb1fd6fc

                  for (int d = 0; d < dim; d++)
                  {
                     DenseMatrix &dJtr_i = dJtr(i + d*ir.GetNPoints());
                     work1 = dD_rho;
<<<<<<< HEAD
                     work1 *= grad_q(d); //work1 = dD/drho*drho/dx
                     AddMult(work2, work1, dJtr_i); //z*R*Q*dD/dx
=======
                     work1 *= grad_q(d); // work1 = dD/drho*drho/dx
                     AddMult(work2, work1, dJtr_i); // z*R*Q*dD/dx
>>>>>>> cb1fd6fc
                  }
               }
               else // 3D
               {
                  par_vals.SetDataAndSize(tspec_vals.GetData()+
                                          aspectratioidx*ndofs, ndofs*3);
                  par_vals_c1.SetData(par_vals.GetData());
                  par_vals_c2.SetData(par_vals.GetData()+ndofs);
                  par_vals_c3.SetData(par_vals.GetData()+2*ndofs);

                  grad_phys.Mult(par_vals_c1, grad_ptr_c1);
                  grad_phys.Mult(par_vals_c2, grad_ptr_c2);
                  grad_phys.Mult(par_vals_c3, grad_ptr_c3);
                  Vector grad_q1(dim), grad_q2(dim), grad_q3(dim);
                  tspec_fes->GetFE(e_id)->CalcShape(ip, shape);
                  grad_e_c1.MultTranspose(shape, grad_q1);
                  grad_e_c2.MultTranspose(shape, grad_q2);
                  grad_e_c3.MultTranspose(shape, grad_q3);

                  const double rho1 = shape * par_vals_c1;
                  const double rho2 = shape * par_vals_c2;
                  const double rho3 = shape * par_vals_c3;
                  dD_rho = 0.;
                  dD_rho(0,0) = (2./3.)*pow(rho1,-1./3.);
                  dD_rho(1,1) = (2./3.)*pow(rho2,-1./3.);
                  dD_rho(2,2) = (2./3.)*pow(rho3,-1./3.);

<<<<<<< HEAD
                  Mult(Jtrcomp_s, Jtrcomp_r, work1); //z*R
                  Mult(work1, Jtrcomp_q, work2);     //z*R*Q
=======
                  Mult(Jtrcomp_s, Jtrcomp_r, work1); // z*R
                  Mult(work1, Jtrcomp_q, work2);     // z*R*Q
>>>>>>> cb1fd6fc


                  for (int d = 0; d < dim; d++)
                  {
                     DenseMatrix &dJtr_i = dJtr(i + d*ir.GetNPoints());
                     work1 = dD_rho;
                     work1(0,0) *= grad_q1(d);
                     work1(1,2) *= grad_q2(d);
                     work1(2,2) *= grad_q3(d);
<<<<<<< HEAD
                     //work1 = dD/dx = dD/drho1*drho1/dx + dD/drho2*drho2/dx
                     AddMult(work2, work1, dJtr_i); //z*R*Q*dD/dx
                  }
               }
            } //Done aspect ratio

            if (skewidx != -1) //Set skew
=======
                     // work1 = dD/dx = dD/drho1*drho1/dx + dD/drho2*drho2/dx
                     AddMult(work2, work1, dJtr_i); // z*R*Q*dD/dx
                  }
               }
            } // Done aspect ratio

            if (skewidx != -1) // Set skew
>>>>>>> cb1fd6fc
            {
               if (dim == 2)
               {
                  par_vals.SetDataAndSize(tspec_vals.GetData()+
                                          skewidx*ndofs, ndofs);

                  grad_phys.Mult(par_vals, grad_ptr_c1);
                  Vector grad_q(dim);
                  tspec_fes->GetFE(e_id)->CalcShape(ip, shape);
                  grad_e_c1.MultTranspose(shape, grad_q);

                  const double skew = shape * par_vals;

                  dQ_phi = 0.;
                  dQ_phi(0,0) = 1.;
                  dQ_phi(0,1) = -sin(skew);
                  dQ_phi(1,1) = cos(skew);

<<<<<<< HEAD
                  Mult(Jtrcomp_s, Jtrcomp_r, work2); //z*R
=======
                  Mult(Jtrcomp_s, Jtrcomp_r, work2); // z*R
>>>>>>> cb1fd6fc

                  for (int d = 0; d < dim; d++)
                  {
                     DenseMatrix &dJtr_i = dJtr(i + d*ir.GetNPoints());
                     work1 = dQ_phi;
<<<<<<< HEAD
                     work1 *= grad_q(d); //work1 = dQ/dphi*dphi/dx
                     Mult(work1, Jtrcomp_d, work3); //dQ/dx*D
                     AddMult(work2, work3, dJtr_i); //z*R*dQ/dx*D
=======
                     work1 *= grad_q(d); // work1 = dQ/dphi*dphi/dx
                     Mult(work1, Jtrcomp_d, work3); // dQ/dx*D
                     AddMult(work2, work3, dJtr_i); // z*R*dQ/dx*D
>>>>>>> cb1fd6fc
                  }
               }
               else
               {
                  par_vals.SetDataAndSize(tspec_vals.GetData()+
                                          skewidx*ndofs, ndofs*3);
                  par_vals_c1.SetData(par_vals.GetData());
                  par_vals_c2.SetData(par_vals.GetData()+ndofs);
                  par_vals_c3.SetData(par_vals.GetData()+2*ndofs);

                  grad_phys.Mult(par_vals_c1, grad_ptr_c1);
                  grad_phys.Mult(par_vals_c2, grad_ptr_c2);
                  grad_phys.Mult(par_vals_c3, grad_ptr_c3);
                  Vector grad_q1(dim), grad_q2(dim), grad_q3(dim);
                  tspec_fes->GetFE(e_id)->CalcShape(ip, shape);
                  grad_e_c1.MultTranspose(shape, grad_q1);
                  grad_e_c2.MultTranspose(shape, grad_q2);
                  grad_e_c3.MultTranspose(shape, grad_q3);

                  const double phi12  = shape * par_vals_c1;
                  const double phi13  = shape * par_vals_c2;
                  const double chi = shape * par_vals_c3;

                  dQ_phi = 0.;
                  dQ_phi(0,0) = 1.;
                  dQ_phi(0,1) = -sin(phi12);
                  dQ_phi(1,1) = cos(phi12);

                  dQ_phi13 = 0.;
                  dQ_phi13(0,2) = -sin(phi13);
                  dQ_phi13(1,2) = cos(phi13)*cos(chi);
                  dQ_phi13(2,2) = cos(phi13)*sin(chi);

                  dQ_phichi = 0.;
                  dQ_phichi(1,2) = -sin(phi13)*sin(chi);
                  dQ_phichi(2,2) =  sin(phi13)*cos(chi);

<<<<<<< HEAD
                  Mult(Jtrcomp_s, Jtrcomp_r, work2); //z*R
=======
                  Mult(Jtrcomp_s, Jtrcomp_r, work2); // z*R
>>>>>>> cb1fd6fc

                  for (int d = 0; d < dim; d++)
                  {
                     DenseMatrix &dJtr_i = dJtr(i + d*ir.GetNPoints());
                     work1 = dQ_phi;
<<<<<<< HEAD
                     work1 *= grad_q1(d); //work1 = dQ/dphi12*dphi12/dx
                     work1.Add(grad_q2(d), dQ_phi13); // + dQ/dphi13*dphi13/dx
                     work1.Add(grad_q3(d), dQ_phichi);// + dQ/dchi*dchi/dx
                     Mult(work1, Jtrcomp_d, work3); //dQ/dx*D
                     AddMult(work2, work3, dJtr_i); //z*R*dQ/dx*D
                  }
               }
            } // done skew

            if (orientationidx != -1) //Set orientation
=======
                     work1 *= grad_q1(d); // work1 = dQ/dphi12*dphi12/dx
                     work1.Add(grad_q2(d), dQ_phi13);  // + dQ/dphi13*dphi13/dx
                     work1.Add(grad_q3(d), dQ_phichi); // + dQ/dchi*dchi/dx
                     Mult(work1, Jtrcomp_d, work3); // dQ/dx*D
                     AddMult(work2, work3, dJtr_i); // z*R*dQ/dx*D
                  }
               }
            } // Done skew

            if (orientationidx != -1) // Set orientation
>>>>>>> cb1fd6fc
            {
               if (dim == 2)
               {
                  par_vals.SetDataAndSize(tspec_vals.GetData()+
                                          orientationidx*ndofs, ndofs);

                  grad_phys.Mult(par_vals, grad_ptr_c1);
                  Vector grad_q(dim);
                  tspec_fes->GetFE(e_id)->CalcShape(ip, shape);
                  grad_e_c1.MultTranspose(shape, grad_q);

                  const double theta = shape * par_vals;
                  dR_theta(0,0) = -sin(theta);
                  dR_theta(0,1) = -cos(theta);
                  dR_theta(1,0) =  cos(theta);
                  dR_theta(1,1) = -sin(theta);

<<<<<<< HEAD
                  Mult(Jtrcomp_q, Jtrcomp_d, work1); //Q*D
                  Mult(Jtrcomp_s, work1, work2);     //z*Q*D
=======
                  Mult(Jtrcomp_q, Jtrcomp_d, work1); // Q*D
                  Mult(Jtrcomp_s, work1, work2);     // z*Q*D
>>>>>>> cb1fd6fc
                  for (int d = 0; d < dim; d++)
                  {
                     DenseMatrix &dJtr_i = dJtr(i + d*ir.GetNPoints());
                     work1 = dR_theta;
<<<<<<< HEAD
                     work1 *= grad_q(d); //work1 = dR/dtheta*dtheta/dx
                     AddMult(work1, work2, dJtr_i);  //z*dR/dx*Q*D
                  }
               }
               else
               {
                  par_vals.SetDataAndSize(tspec_vals.GetData()+
                                          orientationidx*ndofs, ndofs*3);
                  par_vals_c1.SetData(par_vals.GetData());
                  par_vals_c2.SetData(par_vals.GetData()+ndofs);
                  par_vals_c3.SetData(par_vals.GetData()+2*ndofs);

                  grad_phys.Mult(par_vals_c1, grad_ptr_c1);
                  grad_phys.Mult(par_vals_c2, grad_ptr_c2);
                  grad_phys.Mult(par_vals_c3, grad_ptr_c3);
                  Vector grad_q1(dim), grad_q2(dim), grad_q3(dim);
                  tspec_fes->GetFE(e_id)->CalcShape(ip, shape);
                  grad_e_c1.MultTranspose(shape, grad_q1);
                  grad_e_c2.MultTranspose(shape, grad_q2);
                  grad_e_c3.MultTranspose(shape, grad_q3);

                  const double theta = shape * par_vals_c1;
                  const double psi   = shape * par_vals_c2;
                  const double beta  = shape * par_vals_c3;

                  const double ct = cos(theta), st = sin(theta),
                               cp = cos(psi),   sp = sin(psi),
                               cb = cos(beta),  sb = sin(beta);

                  dR_theta = 0.;
                  dR_theta(0,0) = -st*sp;
                  dR_theta(1,0) = ct*sp;
                  dR_theta(2,0) = 0;

                  dR_theta(0,1) = -ct*cb - st*cp*sb;
                  dR_theta(1,1) = -st*cb + ct*cp*sb;
                  dR_theta(2,1) = 0.;

                  dR_theta(0,0) = -ct*sb + st*cp*cb;
                  dR_theta(1,0) = -st*sb - ct*cp*cb;
                  dR_theta(2,0) = 0.;

                  dR_beta = 0.;
                  dR_beta(0,0) = 0.;
                  dR_beta(1,0) = 0.;
                  dR_beta(2,0) = 0.;

                  dR_beta(0,1) = st*sb + ct*cp*cb;
                  dR_beta(1,1) = -ct*sb + st*cp*cb;
                  dR_beta(2,1) = -sp*cb;

                  dR_beta(0,0) = -st*cb + ct*cp*sb;
                  dR_beta(1,0) = ct*cb + st*cp*sb;
                  dR_beta(2,0) = 0.;

                  dR_psi = 0.;
                  dR_psi(0,0) = ct*cp;
                  dR_psi(1,0) = st*cp;
                  dR_psi(2,0) = -sp;

                  dR_psi(0,1) = 0. - ct*sp*sb;
                  dR_psi(1,1) = 0. + st*sp*sb;
                  dR_psi(2,1) = -cp*sb;

                  dR_psi(0,0) = 0. + ct*sp*cb;
                  dR_psi(1,0) = 0. + st*sp*cb;
                  dR_psi(2,0) = cp*cb;

                  Mult(Jtrcomp_q, Jtrcomp_d, work1); //Q*D
                  Mult(Jtrcomp_s, work1, work2);     //z*Q*D
                  for (int d = 0; d < dim; d++)
                  {
                     DenseMatrix &dJtr_i = dJtr(i + d*ir.GetNPoints());
                     work1 = dR_theta;
                     work1 *= grad_q1(d); //work1 = dR/dtheta*dtheta/dx
                     work1.Add(grad_q2(d), dR_psi); //+dR/dpsi*dpsi/dx
                     work1.Add(grad_q3(d), dR_beta);//+dR/dbeta*dbeta/dx
                     AddMult(work1, work2, dJtr_i);  //z*dR/dx*Q*D
                  }
               }
            } // done orientation
=======
                     work1 *= grad_q(d); // work1 = dR/dtheta*dtheta/dx
                     AddMult(work1, work2, dJtr_i);  // z*dR/dx*Q*D
                  }
               }
               else
               {
                  par_vals.SetDataAndSize(tspec_vals.GetData()+
                                          orientationidx*ndofs, ndofs*3);
                  par_vals_c1.SetData(par_vals.GetData());
                  par_vals_c2.SetData(par_vals.GetData()+ndofs);
                  par_vals_c3.SetData(par_vals.GetData()+2*ndofs);

                  grad_phys.Mult(par_vals_c1, grad_ptr_c1);
                  grad_phys.Mult(par_vals_c2, grad_ptr_c2);
                  grad_phys.Mult(par_vals_c3, grad_ptr_c3);
                  Vector grad_q1(dim), grad_q2(dim), grad_q3(dim);
                  tspec_fes->GetFE(e_id)->CalcShape(ip, shape);
                  grad_e_c1.MultTranspose(shape, grad_q1);
                  grad_e_c2.MultTranspose(shape, grad_q2);
                  grad_e_c3.MultTranspose(shape, grad_q3);

                  const double theta = shape * par_vals_c1;
                  const double psi   = shape * par_vals_c2;
                  const double beta  = shape * par_vals_c3;

                  const double ct = cos(theta), st = sin(theta),
                               cp = cos(psi),   sp = sin(psi),
                               cb = cos(beta),  sb = sin(beta);

                  dR_theta = 0.;
                  dR_theta(0,0) = -st*sp;
                  dR_theta(1,0) = ct*sp;
                  dR_theta(2,0) = 0;

                  dR_theta(0,1) = -ct*cb - st*cp*sb;
                  dR_theta(1,1) = -st*cb + ct*cp*sb;
                  dR_theta(2,1) = 0.;

                  dR_theta(0,0) = -ct*sb + st*cp*cb;
                  dR_theta(1,0) = -st*sb - ct*cp*cb;
                  dR_theta(2,0) = 0.;

                  dR_beta = 0.;
                  dR_beta(0,0) = 0.;
                  dR_beta(1,0) = 0.;
                  dR_beta(2,0) = 0.;

                  dR_beta(0,1) = st*sb + ct*cp*cb;
                  dR_beta(1,1) = -ct*sb + st*cp*cb;
                  dR_beta(2,1) = -sp*cb;

                  dR_beta(0,0) = -st*cb + ct*cp*sb;
                  dR_beta(1,0) = ct*cb + st*cp*sb;
                  dR_beta(2,0) = 0.;

                  dR_psi = 0.;
                  dR_psi(0,0) = ct*cp;
                  dR_psi(1,0) = st*cp;
                  dR_psi(2,0) = -sp;

                  dR_psi(0,1) = 0. - ct*sp*sb;
                  dR_psi(1,1) = 0. + st*sp*sb;
                  dR_psi(2,1) = -cp*sb;

                  dR_psi(0,0) = 0. + ct*sp*cb;
                  dR_psi(1,0) = 0. + st*sp*cb;
                  dR_psi(2,0) = cp*cb;

                  Mult(Jtrcomp_q, Jtrcomp_d, work1); // Q*D
                  Mult(Jtrcomp_s, work1, work2);     // z*Q*D
                  for (int d = 0; d < dim; d++)
                  {
                     DenseMatrix &dJtr_i = dJtr(i + d*ir.GetNPoints());
                     work1 = dR_theta;
                     work1 *= grad_q1(d); // work1 = dR/dtheta*dtheta/dx
                     work1.Add(grad_q2(d), dR_psi);  // +dR/dpsi*dpsi/dx
                     work1.Add(grad_q3(d), dR_beta); // +dR/dbeta*dbeta/dx
                     AddMult(work1, work2, dJtr_i);  // z*dR/dx*Q*D
                  }
               }
            } // Done orientation
>>>>>>> cb1fd6fc
         }
         break;
      }
      default:
         MFEM_ABORT("Incompatible target type for discrete adaptation!");
   }
   Jtrcomp.Clear();
}

void DiscreteAdaptTC::UpdateGradientTargetSpecification(const Vector &x,
                                                        const double dx,
                                                        bool use_flag)
{
   if (use_flag && good_tspec_grad) { return; }

   const int dim = tspec_fes->GetFE(0)->GetDim(),
             cnt = x.Size()/dim;

   tspec_pert1h.SetSize(x.Size()*ncomp);

   Vector TSpecTemp;
   Vector xtemp = x;
   for (int j = 0; j < dim; j++)
   {
      for (int i = 0; i < cnt; i++) { xtemp(j*cnt+i) += dx; }

      TSpecTemp.NewDataAndSize(tspec_pert1h.GetData() + j*cnt*ncomp, cnt*ncomp);
      UpdateTargetSpecification(xtemp, TSpecTemp);

      for (int i = 0; i < cnt; i++) { xtemp(j*cnt+i) -= dx; }
   }

   good_tspec_grad = use_flag;
}

void DiscreteAdaptTC::UpdateHessianTargetSpecification(const Vector &x,
                                                       double dx, bool use_flag)
{

   if (use_flag && good_tspec_hess) { return; }

   const int dim    = tspec_fes->GetFE(0)->GetDim(),
             cnt    = x.Size()/dim,
             totmix = 1+2*(dim-2);

   tspec_pert2h.SetSize(cnt*dim*ncomp);
   tspec_pertmix.SetSize(cnt*totmix*ncomp);

   Vector TSpecTemp;
   Vector xtemp = x;

   // T(x+2h)
   for (int j = 0; j < dim; j++)
   {
      for (int i = 0; i < cnt; i++) { xtemp(j*cnt+i) += 2*dx; }

      TSpecTemp.NewDataAndSize(tspec_pert2h.GetData() + j*cnt*ncomp, cnt*ncomp);
      UpdateTargetSpecification(xtemp, TSpecTemp);

      for (int i = 0; i < cnt; i++) { xtemp(j*cnt+i) -= 2*dx; }
   }

   // T(x+h,y+h)
   int j = 0;
   for (int k1 = 0; k1 < dim; k1++)
   {
      for (int k2 = 0; (k1 != k2) && (k2 < dim); k2++)
      {
         for (int i = 0; i < cnt; i++)
         {
            xtemp(k1*cnt+i) += dx;
            xtemp(k2*cnt+i) += dx;
         }

         TSpecTemp.NewDataAndSize(tspec_pertmix.GetData() + j*cnt*ncomp, cnt*ncomp);
         UpdateTargetSpecification(xtemp, TSpecTemp);

         for (int i = 0; i < cnt; i++)
         {
            xtemp(k1*cnt+i) -= dx;
            xtemp(k2*cnt+i) -= dx;
         }
         j++;
      }
   }

   good_tspec_hess = use_flag;
}

void AdaptivityEvaluator::SetSerialMetaInfo(const Mesh &m,
                                            const FiniteElementCollection &fec,
                                            int num_comp)
{
   delete fes;
   delete mesh;
   mesh = new Mesh(m, true);
   fes = new FiniteElementSpace(mesh, &fec, num_comp);
   dim = fes->GetFE(0)->GetDim();
   ncomp = num_comp;
}

#ifdef MFEM_USE_MPI
void AdaptivityEvaluator::SetParMetaInfo(const ParMesh &m,
                                         const FiniteElementCollection &fec,
                                         int num_comp)
{
   delete pfes;
   delete pmesh;
   pmesh = new ParMesh(m, true);
   pfes  = new ParFiniteElementSpace(pmesh, &fec, num_comp);
   dim = pfes->GetFE(0)->GetDim();
   ncomp = num_comp;
}
#endif

AdaptivityEvaluator::~AdaptivityEvaluator()
{
   delete fes;
   delete mesh;
#ifdef MFEM_USE_MPI
   delete pfes;
   delete pmesh;
#endif
}

TMOP_Integrator::~TMOP_Integrator()
{
   delete lim_func;
   delete zeta;
   for (int i = 0; i < ElemDer.Size(); i++)
   {
      delete ElemDer[i];
      delete ElemPertEnergy[i];
   }
}

void TMOP_Integrator::EnableLimiting(const GridFunction &n0,
                                     const GridFunction &dist, Coefficient &w0,
                                     TMOP_LimiterFunction *lfunc)
{
   EnableLimiting(n0, w0, lfunc);
   lim_dist = &dist;
}
void TMOP_Integrator::EnableLimiting(const GridFunction &n0, Coefficient &w0,
                                     TMOP_LimiterFunction *lfunc)
{
   nodes0 = &n0;
   coeff0 = &w0;
   lim_dist = NULL;

   delete lim_func;
   if (lfunc)
   {
      lim_func = lfunc;
   }
   else
   {
      lim_func = new TMOP_QuadraticLimiter;
   }
}

void TMOP_Integrator::EnableAdaptiveLimiting(const GridFunction &z0,
                                             Coefficient &coeff,
                                             AdaptivityEvaluator &ae)
{
   zeta_0 = &z0;
   delete zeta;
   zeta   = new GridFunction(z0);
   coeff_zeta = &coeff;
   adapt_eval = &ae;

   adapt_eval->SetSerialMetaInfo(*zeta->FESpace()->GetMesh(),
                                 *zeta->FESpace()->FEColl(), 1);
   adapt_eval->SetInitialField
   (*zeta->FESpace()->GetMesh()->GetNodes(), *zeta);
}

#ifdef MFEM_USE_MPI
void TMOP_Integrator::EnableAdaptiveLimiting(const ParGridFunction &z0,
                                             Coefficient &coeff,
                                             AdaptivityEvaluator &ae)
{
   zeta_0 = &z0;
   delete zeta;
   zeta   = new GridFunction(z0);
   coeff_zeta = &coeff;
   adapt_eval = &ae;

   adapt_eval->SetParMetaInfo(*z0.ParFESpace()->GetParMesh(),
                              *z0.ParFESpace()->FEColl(), 1);
   adapt_eval->SetInitialField
   (*zeta->FESpace()->GetMesh()->GetNodes(), *zeta);
}
#endif

double TMOP_Integrator::GetElementEnergy(const FiniteElement &el,
                                         ElementTransformation &T,
                                         const Vector &elfun)
{
   const int dof = el.GetDof(), dim = el.GetDim();
   double energy;

   // No adaptive limiting terms if this is a FD computation.
   const bool adaptive_limiting = (zeta && fd_call_flag == false);

   DSh.SetSize(dof, dim);
   Jrt.SetSize(dim);
   Jpr.SetSize(dim);
   Jpt.SetSize(dim);
   PMatI.UseExternalData(elfun.GetData(), dof, dim);

   const IntegrationRule *ir = EnergyIntegrationRule(el);

   energy = 0.0;
   DenseTensor Jtr(dim, dim, ir->GetNPoints());
   targetC->ComputeElementTargets(T.ElementNo, el, *ir, elfun, Jtr);

   // Limited case.
   Vector shape, p, p0, d_vals;
   DenseMatrix pos0;
   if (coeff0)
   {
      shape.SetSize(dof);
      p.SetSize(dim);
      p0.SetSize(dim);
      pos0.SetSize(dof, dim);
      Vector pos0V(pos0.Data(), dof * dim);
      Array<int> pos_dofs;
      nodes0->FESpace()->GetElementVDofs(T.ElementNo, pos_dofs);
      nodes0->GetSubVector(pos_dofs, pos0V);
      if (lim_dist)
      {
         lim_dist->GetValues(T.ElementNo, *ir, d_vals);
      }
      else
      {
         d_vals.SetSize(ir->GetNPoints()); d_vals = 1.0;
      }
   }

   // Define ref->physical transformation, when a Coefficient is specified.
   IsoparametricTransformation *Tpr = NULL;
   if (coeff1 || coeff0 || adaptive_limiting)
   {
      Tpr = new IsoparametricTransformation;
      Tpr->SetFE(&el);
      Tpr->ElementNo = T.ElementNo;
      Tpr->ElementType = ElementTransformation::ELEMENT;
      Tpr->Attribute = T.Attribute;
      Tpr->GetPointMat().Transpose(PMatI); // PointMat = PMatI^T
   }
   // TODO: computing the coefficients 'coeff1' and 'coeff0' in physical
   //       coordinates means that, generally, the gradient and Hessian of the
   //       TMOP_Integrator will depend on the derivatives of the coefficients.
   //
   //       In some cases the coefficients are independent of any movement of
   //       the physical coordinates (i.e. changes in 'elfun'), e.g. when the
   //       coefficient is a ConstantCoefficient or a GridFunctionCoefficient.

   Vector zeta_q, zeta0_q;
   if (adaptive_limiting)
   {
      zeta->GetValues(T.ElementNo, *ir, zeta_q);
      zeta_0->GetValues(T.ElementNo, *ir, zeta0_q);
   }

   for (int i = 0; i < ir->GetNPoints(); i++)
   {
      const IntegrationPoint &ip = ir->IntPoint(i);
      const DenseMatrix &Jtr_i = Jtr(i);
      metric->SetTargetJacobian(Jtr_i);
      CalcInverse(Jtr_i, Jrt);
      const double weight = ip.weight * Jtr_i.Det();

      el.CalcDShape(ip, DSh);
      MultAtB(PMatI, DSh, Jpr);
      Mult(Jpr, Jrt, Jpt);

      double val = metric_normal * metric->EvalW(Jpt);
      if (coeff1) { val *= coeff1->Eval(*Tpr, ip); }

      if (coeff0)
      {
         el.CalcShape(ip, shape);
         PMatI.MultTranspose(shape, p);
         pos0.MultTranspose(shape, p0);
         val += lim_normal *
                lim_func->Eval(p, p0, d_vals(i)) * coeff0->Eval(*Tpr, ip);
      }

      if (adaptive_limiting)
      {
         const double diff = zeta_q(i) - zeta0_q(i);
         val += coeff_zeta->Eval(*Tpr, ip) * lim_normal * diff * diff;
      }

      energy += weight * val;
   }
   delete Tpr;

   return energy;
}
void TMOP_Integrator::AssembleElementVector(const FiniteElement &el,
                                            ElementTransformation &T,
                                            const Vector &elfun, Vector &elvect)
{
   if (!fdflag)
   {
      AssembleElementVectorExact(el, T, elfun, elvect);
   }
   else
   {
      AssembleElementVectorFD(el, T, elfun, elvect);
   }
}

void TMOP_Integrator::AssembleElementGrad(const FiniteElement &el,
                                          ElementTransformation &T,
                                          const Vector &elfun,
                                          DenseMatrix &elmat)
{
   if (!fdflag)
   {
      AssembleElementGradExact(el, T, elfun, elmat);
   }
   else
   {
      AssembleElementGradFD(el, T, elfun, elmat);
   }
}

void TMOP_Integrator::AssembleElementVectorExact(const FiniteElement &el,
                                                 ElementTransformation &T,
                                                 const Vector &elfun,
                                                 Vector &elvect)
{
   const int dof = el.GetDof(), dim = el.GetDim();

   DenseMatrix Amat(dim), work1(dim), work2(dim);
   DSh.SetSize(dof, dim);
   DS.SetSize(dof, dim);
   Jrt.SetSize(dim);
   Jpt.SetSize(dim);
   P.SetSize(dim);
   PMatI.UseExternalData(elfun.GetData(), dof, dim);
   elvect.SetSize(dof*dim);
   PMatO.UseExternalData(elvect.GetData(), dof, dim);

   const IntegrationRule *ir = ActionIntegrationRule(el);
   const int nqp = ir->GetNPoints();

   elvect = 0.0;
   Vector weights(nqp);
   DenseTensor Jtr(dim, dim, nqp);
   DenseTensor dJtr(dim, dim, dim*nqp);
   targetC->ComputeElementTargets(T.ElementNo, el, *ir, elfun, Jtr);

   // Limited case.
   DenseMatrix pos0;
   Vector shape, p, p0, d_vals, grad;
   shape.SetSize(dof);
   if (coeff0)
   {
      p.SetSize(dim);
      p0.SetSize(dim);
      pos0.SetSize(dof, dim);
      Vector pos0V(pos0.Data(), dof * dim);
      Array<int> pos_dofs;
      nodes0->FESpace()->GetElementVDofs(T.ElementNo, pos_dofs);
      nodes0->GetSubVector(pos_dofs, pos0V);
      if (lim_dist)
      {
         lim_dist->GetValues(T.ElementNo, *ir, d_vals);
      }
      else
      {
         d_vals.SetSize(nqp); d_vals = 1.0;
      }
   }

   // Define ref->physical transformation, when a Coefficient is specified.
   IsoparametricTransformation *Tpr = NULL;
   if (coeff1 || coeff0 || zeta || exact_action)
   {
      Tpr = new IsoparametricTransformation;
      Tpr->SetFE(&el);
      Tpr->ElementNo = T.ElementNo;
      Tpr->Attribute = T.Attribute;
      Tpr->GetPointMat().Transpose(PMatI); // PointMat = PMatI^T
      if (exact_action)
      {
         targetC->ComputeElementTargetsGradient(*ir, elfun, *Tpr, dJtr);
      }
   }


   Vector d_detW_dx(dim);
   Vector d_Winv_dx(dim);

   for (int q = 0; q < nqp; q++)
   {
      const IntegrationPoint &ip = ir->IntPoint(q);
      const DenseMatrix &Jtr_q = Jtr(q);
      metric->SetTargetJacobian(Jtr_q);
      CalcInverse(Jtr_q, Jrt);
      weights(q) = ip.weight * Jtr_q.Det();
      double weight_m = weights(q) * metric_normal;

      el.CalcDShape(ip, DSh);
      Mult(DSh, Jrt, DS);
      MultAtB(PMatI, DS, Jpt);

      metric->EvalP(Jpt, P);

      if (coeff1) { weight_m *= coeff1->Eval(*Tpr, ip); }

      P *= weight_m;
      AddMultABt(DS, P, PMatO); // w_q det(W) dmu/dx : dA/dx Winv

      if (exact_action)
      {
         el.CalcShape(ip, shape);
         // Derivatives of adaptivity-based targets.
         // First term: w_q d*(Det W)/dx * mu(T)
         // d(Det W)/dx = det(W)*Tr[Winv*dW/dx]
         DenseMatrix dwdx(dim);
         for (int d = 0; d < dim; d++)
         {
            const DenseMatrix &dJtr_q = dJtr(q + d*ir->GetNPoints());
            Mult(Jrt, dJtr_q, dwdx );
            d_detW_dx(d) = dwdx.Trace();
         }
         d_detW_dx *= weight_m*metric->EvalW(Jpt); // *[w_q*det(W)]*mu(T)

         // Second term: w_q det(W) dmu/dx : AdWinv/dx
         // dWinv/dx = -Winv*dW/dx*Winv
         MultAtB(PMatI, DSh, Amat);
         for (int d = 0; d < dim; d++)
         {
            const DenseMatrix &dJtr_q = dJtr(q + d*nqp);
<<<<<<< HEAD
            Mult(Jrt, dJtr_q, work1); //Winv*dw/dx
            Mult(work1, Jrt, work2);  //Winv*dw/dx*Winv
            Mult(Amat, work2, work1); //A*Winv*dw/dx*Winv
            MultAtB(P, work1, work2); //dmu/dT^T*A*Winv*dw/dx*Winv
            d_Winv_dx(d) = work2.Trace(); //Tr[dmu/dT : AWinv*dw/dx*Winv]
         }
         d_Winv_dx *= -weight_m; //Include (-) factor as well
=======
            Mult(Jrt, dJtr_q, work1); // Winv*dw/dx
            Mult(work1, Jrt, work2);  // Winv*dw/dx*Winv
            Mult(Amat, work2, work1); // A*Winv*dw/dx*Winv
            MultAtB(P, work1, work2); // dmu/dT^T*A*Winv*dw/dx*Winv
            d_Winv_dx(d) = work2.Trace(); // Tr[dmu/dT : AWinv*dw/dx*Winv]
         }
         d_Winv_dx *= -weight_m; // Include (-) factor as well
>>>>>>> cb1fd6fc

         d_detW_dx += d_Winv_dx;
         AddMultVWt(shape, d_detW_dx, PMatO);
      }

      if (coeff0)
      {
         if (!exact_action) { el.CalcShape(ip, shape); }
         PMatI.MultTranspose(shape, p);
         pos0.MultTranspose(shape, p0);
         lim_func->Eval_d1(p, p0, d_vals(q), grad);
         grad *= weights(q) * lim_normal * coeff0->Eval(*Tpr, ip);
         AddMultVWt(shape, grad, PMatO);
      }
   }

   if (zeta) { AssembleElemVecAdaptLim(el, weights, *Tpr, *ir, PMatO); }

   delete Tpr;
}

void TMOP_Integrator::AssembleElementGradExact(const FiniteElement &el,
                                               ElementTransformation &T,
                                               const Vector &elfun,
                                               DenseMatrix &elmat)
{
   const int dof = el.GetDof(), dim = el.GetDim();

   DSh.SetSize(dof, dim);
   DS.SetSize(dof, dim);
   Jrt.SetSize(dim);
   Jpt.SetSize(dim);
   PMatI.UseExternalData(elfun.GetData(), dof, dim);
   elmat.SetSize(dof*dim);

   const IntegrationRule *ir = GradientIntegrationRule(el);
   const int nqp = ir->GetNPoints();

   elmat = 0.0;
   Vector weights(nqp);
   DenseTensor Jtr(dim, dim, nqp);
   targetC->ComputeElementTargets(T.ElementNo, el, *ir, elfun, Jtr);

   // Limited case.
   DenseMatrix pos0, grad_grad;
   Vector shape, p, p0, d_vals;
   if (coeff0)
   {
      shape.SetSize(dof);
      p.SetSize(dim);
      p0.SetSize(dim);
      pos0.SetSize(dof, dim);
      Vector pos0V(pos0.Data(), dof * dim);
      Array<int> pos_dofs;
      nodes0->FESpace()->GetElementVDofs(T.ElementNo, pos_dofs);
      nodes0->GetSubVector(pos_dofs, pos0V);
      if (lim_dist)
      {
         lim_dist->GetValues(T.ElementNo, *ir, d_vals);
      }
      else
      {
         d_vals.SetSize(nqp); d_vals = 1.0;
      }
   }

   // Define ref->physical transformation, when a Coefficient is specified.
   IsoparametricTransformation *Tpr = NULL;
   if (coeff1 || coeff0 || zeta)
   {
      Tpr = new IsoparametricTransformation;
      Tpr->SetFE(&el);
      Tpr->ElementNo = T.ElementNo;
      Tpr->ElementType = ElementTransformation::ELEMENT;
      Tpr->Attribute = T.Attribute;
      Tpr->GetPointMat().Transpose(PMatI);
   }

   for (int q = 0; q < nqp; q++)
   {
      const IntegrationPoint &ip = ir->IntPoint(q);
      const DenseMatrix &Jtr_q = Jtr(q);
      metric->SetTargetJacobian(Jtr_q);
      CalcInverse(Jtr_q, Jrt);
      weights(q) = ip.weight * Jtr_q.Det();
      double weight_m = weights(q) * metric_normal;

      el.CalcDShape(ip, DSh);
      Mult(DSh, Jrt, DS);
      MultAtB(PMatI, DS, Jpt);

      if (coeff1) { weight_m *= coeff1->Eval(*Tpr, ip); }

      metric->AssembleH(Jpt, DS, weight_m, elmat);

      // TODO: derivatives of adaptivity-based targets.

      // TODO optimize by symmetry.
      if (coeff0)
      {
         el.CalcShape(ip, shape);
         PMatI.MultTranspose(shape, p);
         pos0.MultTranspose(shape, p0);
         weight_m = weights(q) * lim_normal * coeff0->Eval(*Tpr, ip);
         lim_func->Eval_d2(p, p0, d_vals(q), grad_grad);
         for (int i = 0; i < dof; i++)
         {
            const double w_shape_i = weight_m * shape(i);
            for (int j = 0; j < dof; j++)
            {
               const double w = w_shape_i * shape(j);
               for (int d1 = 0; d1 < dim; d1++)
               {
                  for (int d2 = 0; d2 < dim; d2++)
                  {
                     elmat(d1*dof + i, d2*dof + j) += w * grad_grad(d1, d2);
                  }
               }
            }
         }
      }
   }

   if (zeta) { AssembleElemGradAdaptLim(el, weights, *Tpr, *ir, elmat); }

   delete Tpr;
}

void TMOP_Integrator::AssembleElemVecAdaptLim(const FiniteElement &el,
                                              const Vector &weights,
                                              IsoparametricTransformation &Tpr,
                                              const IntegrationRule &ir,
                                              DenseMatrix &mat)
{
   if (zeta == NULL) { return; }

   const int dof = el.GetDof(), dim = el.GetDim();
   Vector shape(dof), zeta_e, zeta_q, zeta0_q;

   Array<int> dofs;
   zeta->FESpace()->GetElementDofs(Tpr.ElementNo, dofs);
   zeta->GetSubVector(dofs, zeta_e);
   zeta->GetValues(Tpr.ElementNo, ir, zeta_q);
   zeta_0->GetValues(Tpr.ElementNo, ir, zeta0_q);

   // Project the gradient of zeta in the same space.
   // The FE coefficients of the gradient go in zeta_grad_e.
   DenseMatrix zeta_grad_e(dof, dim);
   DenseMatrix grad_phys; // This will be (dof x dim, dof).
   el.ProjectGrad(el, Tpr, grad_phys);
   Vector grad_ptr(zeta_grad_e.GetData(), dof*dim);
   grad_phys.Mult(zeta_e, grad_ptr);

   Vector zeta_grad_q(dim);

   const int nqp = weights.Size();
   for (int q = 0; q < nqp; q++)
   {
      const IntegrationPoint &ip = ir.IntPoint(q);
      el.CalcShape(ip, shape);
      zeta_grad_e.MultTranspose(shape, zeta_grad_q);
      zeta_grad_q *= 2.0 * (zeta_q(q) - zeta0_q(q));
      zeta_grad_q *= weights(q) * lim_normal * coeff_zeta->Eval(Tpr, ip);
      AddMultVWt(shape, zeta_grad_q, mat);
   }
}

void TMOP_Integrator::AssembleElemGradAdaptLim(const FiniteElement &el,
                                               const Vector &weights,
                                               IsoparametricTransformation &Tpr,
                                               const IntegrationRule &ir,
                                               DenseMatrix &mat)
{
   if (zeta == NULL) { return; }

   const int dof = el.GetDof(), dim = el.GetDim();
   Vector shape(dof), zeta_e, zeta_q, zeta0_q;

   Array<int> dofs;
   zeta->FESpace()->GetElementDofs(Tpr.ElementNo, dofs);
   zeta->GetSubVector(dofs, zeta_e);
   zeta->GetValues(Tpr.ElementNo, ir, zeta_q);
   zeta_0->GetValues(Tpr.ElementNo, ir, zeta0_q);

   // Project the gradient of zeta in the same space.
   // The FE coefficients of the gradient go in zeta_grad_e.
   DenseMatrix zeta_grad_e(dof, dim);
   DenseMatrix grad_phys; // This will be (dof x dim, dof).
   el.ProjectGrad(el, Tpr, grad_phys);
   Vector grad_ptr(zeta_grad_e.GetData(), dof*dim);
   grad_phys.Mult(zeta_e, grad_ptr);

   // Project the gradient of each gradient of zeta in the same space.
   // The FE coefficients of the second derivatives go in zeta_grad_grad_e.
   DenseMatrix zeta_grad_grad_e(dof*dim, dim);
   Mult(grad_phys, zeta_grad_e, zeta_grad_grad_e);
   // Reshape to be more convenient later (no change in the data).
   zeta_grad_grad_e.SetSize(dof, dim*dim);

   Vector zeta_grad_q(dim);
   DenseMatrix zeta_grad_grad_q(dim, dim);

   const int nqp = weights.Size();
   for (int q = 0; q < nqp; q++)
   {
      const IntegrationPoint &ip = ir.IntPoint(q);
      el.CalcShape(ip, shape);

      zeta_grad_e.MultTranspose(shape, zeta_grad_q);
      Vector gg_ptr(zeta_grad_grad_q.GetData(), dim*dim);
      zeta_grad_grad_e.MultTranspose(shape, gg_ptr);

      const double w = weights(q) * lim_normal * coeff_zeta->Eval(Tpr, ip);
      for (int i = 0; i < dof * dim; i++)
      {
         const int idof = i % dof, idim = i / dof;
         for (int j = 0; j <= i; j++)
         {
            const int jdof = j % dof, jdim = j / dof;
            const double entry =
               w * ( 2.0 * zeta_grad_q(idim) * shape(idof) *
                     /* */ zeta_grad_q(jdim) * shape(jdof) +
                     2.0 * (zeta_q(q) - zeta0_q(q)) *
                     zeta_grad_grad_q(idim, jdim) * shape(idof) * shape(jdof));
            mat(i, j) += entry;
            if (i != j) { mat(j, i) += entry; }
         }
      }
   }
}

double TMOP_Integrator::GetFDDerivative(const FiniteElement &el,
                                        ElementTransformation &T,
                                        Vector &elfun, const int dofidx,
                                        const int dir, const double e_fx,
                                        bool update_stored)
{
   int dof = el.GetDof();
   int idx = dir*dof+dofidx;
   elfun[idx]    += dx;
   double e_fxph  = GetElementEnergy(el, T, elfun);
   elfun[idx]    -= dx;
   double dfdx    = (e_fxph-e_fx)/dx;

   if (update_stored)
   {
      (*(ElemPertEnergy[T.ElementNo]))(idx) = e_fxph;
      (*(ElemDer[T.ElementNo]))(idx) = dfdx;
   }

   return dfdx;
}

void TMOP_Integrator::AssembleElementVectorFD(const FiniteElement &el,
                                              ElementTransformation &T,
                                              const Vector &elfun,
                                              Vector &elvect)
{
   const int dof = el.GetDof(), dim = el.GetDim(), elnum = T.ElementNo;
   if (elnum>=ElemDer.Size())
   {
      ElemDer.Append(new Vector);
      ElemPertEnergy.Append(new Vector);
      ElemDer[elnum]->SetSize(dof*dim);
      ElemPertEnergy[elnum]->SetSize(dof*dim);
   }

   elvect.SetSize(dof*dim);
   Vector elfunmod(elfun);

   // In GetElementEnergy(), skip terms that have exact derivative calculations.
   fd_call_flag = true;

   // Energy for unperturbed configuration.
   const double e_fx = GetElementEnergy(el, T, elfun);

   for (int j = 0; j < dim; j++)
   {
      for (int i = 0; i < dof; i++)
      {
         if (discr_tc)
         {
            discr_tc->UpdateTargetSpecificationAtNode(
               el, T, i, j, discr_tc->GetTspecPert1H());
         }
         elvect(j*dof+i) = GetFDDerivative(el, T, elfunmod, i, j, e_fx, true);
         if (discr_tc) { discr_tc->RestoreTargetSpecificationAtNode(T, i); }
      }
   }
   fd_call_flag = false;

   // Contributions from adaptive limiting (exact derivatives).
   if (zeta)
   {
      const IntegrationRule *ir = ActionIntegrationRule(el);
      const int nqp = ir->GetNPoints();
      DenseTensor Jtr(dim, dim, nqp);
      targetC->ComputeElementTargets(T.ElementNo, el, *ir, elfun, Jtr);

      IsoparametricTransformation Tpr;
      Tpr.SetFE(&el);
      Tpr.ElementNo = T.ElementNo;
      Tpr.Attribute = T.Attribute;
      PMatI.UseExternalData(elfun.GetData(), dof, dim);
      Tpr.GetPointMat().Transpose(PMatI); // PointMat = PMatI^T

      Vector weights(nqp);
      for (int q = 0; q < nqp; q++)
      {
         weights(q) = ir->IntPoint(q).weight * Jtr(q).Det();
      }

      PMatO.UseExternalData(elvect.GetData(), dof, dim);
      AssembleElemVecAdaptLim(el, weights, Tpr, *ir, PMatO);
   }
}

void TMOP_Integrator::AssembleElementGradFD(const FiniteElement &el,
                                            ElementTransformation &T,
                                            const Vector &elfun,
                                            DenseMatrix &elmat)
{
   const int dof = el.GetDof(), dim = el.GetDim();

   elmat.SetSize(dof*dim);
   Vector elfunmod(elfun);

   const Vector &ElemDerLoc = *(ElemDer[T.ElementNo]);
   const Vector &ElemPertLoc = *(ElemPertEnergy[T.ElementNo]);

   // In GetElementEnergy(), skip terms that have exact derivative calculations.
   fd_call_flag = true;
   for (int i = 0; i < dof; i++)
   {
      for (int j = 0; j < i+1; j++)
      {
         for (int k1 = 0; k1 < dim; k1++)
         {
            for (int k2 = 0; k2 < dim; k2++)
            {
               elfunmod(k2*dof+j) += dx;

               if (discr_tc)
               {
                  discr_tc->UpdateTargetSpecificationAtNode(
                     el, T, j, k2, discr_tc->GetTspecPert1H());
                  if (j != i)
                  {
                     discr_tc->UpdateTargetSpecificationAtNode(
                        el, T, i, k1, discr_tc->GetTspecPert1H());
                  }
                  else // j==i
                  {
                     if (k1 != k2)
                     {
                        int idx = k1+k2-1;
                        discr_tc->UpdateTargetSpecificationAtNode(
                           el, T, i, idx, discr_tc->GetTspecPertMixH());
                     }
                     else // j==i && k1==k2
                     {
                        discr_tc->UpdateTargetSpecificationAtNode(
                           el, T, i, k1, discr_tc->GetTspecPert2H());
                     }
                  }
               }

               double e_fx   = ElemPertLoc(k2*dof+j);
               double e_fpxph = GetFDDerivative(el, T, elfunmod, i, k1, e_fx,
                                                false);
               elfunmod(k2*dof+j) -= dx;
               double e_fpx = ElemDerLoc(k1*dof+i);

               elmat(k1*dof+i, k2*dof+j) = (e_fpxph - e_fpx) / dx;
               elmat(k2*dof+j, k1*dof+i) = (e_fpxph - e_fpx) / dx;

               if (discr_tc)
               {
                  discr_tc->RestoreTargetSpecificationAtNode(T, i);
                  discr_tc->RestoreTargetSpecificationAtNode(T, j);
               }
            }
         }
      }
   }
   fd_call_flag = false;

   // Contributions from adaptive limiting.
   if (zeta)
   {
      const IntegrationRule *ir = GradientIntegrationRule(el);
      const int nqp = ir->GetNPoints();
      DenseTensor Jtr(dim, dim, nqp);
      targetC->ComputeElementTargets(T.ElementNo, el, *ir, elfun, Jtr);

      IsoparametricTransformation Tpr;
      Tpr.SetFE(&el);
      Tpr.ElementNo = T.ElementNo;
      Tpr.Attribute = T.Attribute;
      PMatI.UseExternalData(elfun.GetData(), dof, dim);
      Tpr.GetPointMat().Transpose(PMatI); // PointMat = PMatI^T

      Vector weights(nqp);
      for (int q = 0; q < nqp; q++)
      {
         weights(q) = ir->IntPoint(q).weight * Jtr(q).Det();
      }

      AssembleElemGradAdaptLim(el, weights, Tpr, *ir, elmat);
   }
}

void TMOP_Integrator::EnableNormalization(const GridFunction &x)
{
   ComputeNormalizationEnergies(x, metric_normal, lim_normal);
   metric_normal = 1.0 / metric_normal;
   lim_normal = 1.0 / lim_normal;
}

#ifdef MFEM_USE_MPI
void TMOP_Integrator::ParEnableNormalization(const ParGridFunction &x)
{
   double loc[2];
   ComputeNormalizationEnergies(x, loc[0], loc[1]);
   double rdc[2];
   MPI_Allreduce(loc, rdc, 2, MPI_DOUBLE, MPI_SUM, x.ParFESpace()->GetComm());
   metric_normal = 1.0 / rdc[0];
   lim_normal    = 1.0 / rdc[1];
}
#endif

void TMOP_Integrator::ComputeNormalizationEnergies(const GridFunction &x,
                                                   double &metric_energy,
                                                   double &lim_energy)
{
   Array<int> vdofs;
   Vector x_vals;
   const FiniteElementSpace* const fes = x.FESpace();
   const FiniteElement *fe = fes->GetFE(0);

   const int dof = fes->GetFE(0)->GetDof(), dim = fes->GetFE(0)->GetDim();

   DSh.SetSize(dof, dim);
   Jrt.SetSize(dim);
   Jpr.SetSize(dim);
   Jpt.SetSize(dim);

   const IntegrationRule *ir = EnergyIntegrationRule(*fe);
   const int nqp =  ir->GetNPoints();
   DenseTensor Jtr(dim, dim, nqp);

   metric_energy = 0.0;
   lim_energy = 0.0;
   for (int i = 0; i < fes->GetNE(); i++)
   {
      fe = fes->GetFE(i);
      fes->GetElementVDofs(i, vdofs);
      x.GetSubVector(vdofs, x_vals);
      PMatI.UseExternalData(x_vals.GetData(), dof, dim);

      targetC->ComputeElementTargets(i, *fe, *ir, x_vals, Jtr);

      for (int q = 0; q < nqp; q++)
      {
         const IntegrationPoint &ip = ir->IntPoint(q);
         metric->SetTargetJacobian(Jtr(q));
         CalcInverse(Jtr(q), Jrt);
         const double weight = ip.weight * Jtr(q).Det();

         fe->CalcDShape(ip, DSh);
         MultAtB(PMatI, DSh, Jpr);
         Mult(Jpr, Jrt, Jpt);

         metric_energy += weight * metric->EvalW(Jpt);
         lim_energy += weight;
      }
   }
   if (targetC->ContainsVolumeInfo() == false)
   {
      // Special case when the targets don't contain volumetric information.
      lim_energy = fes->GetNE();
   }
}

void TMOP_Integrator::ComputeMinJac(const Vector &x,
                                    const FiniteElementSpace &fes)
{
   const FiniteElement *fe = fes.GetFE(0);
   const IntegrationRule *ir = EnergyIntegrationRule(*fe);
   const int NE = fes.GetMesh()->GetNE(), dim = fe->GetDim(),
             dof = fe->GetDof(), nsp = ir->GetNPoints();

   Array<int> xdofs(dof * dim);
   DenseMatrix Jpr(dim), dshape(dof, dim), pos(dof, dim);
   Vector posV(pos.Data(), dof * dim);

   dx = std::numeric_limits<float>::max();

   double detv_sum;
   double detv_avg_min = std::numeric_limits<float>::max();
   for (int i = 0; i < NE; i++)
   {
      fes.GetElementVDofs(i, xdofs);
      x.GetSubVector(xdofs, posV);
      detv_sum = 0.;
      for (int j = 0; j < nsp; j++)
      {
         fes.GetFE(i)->CalcDShape(ir->IntPoint(j), dshape);
         MultAtB(pos, dshape, Jpr);
         detv_sum += std::fabs(Jpr.Det());
      }
      double detv_avg = pow(detv_sum/nsp, 1./dim);
      detv_avg_min = std::min(detv_avg, detv_avg_min);
   }
   dx = detv_avg_min / dxscale;
}

void TMOP_Integrator::UpdateAfterMeshChange(const Vector &new_x)
{
   // Update zeta if adaptive limiting is enabled.
   if (zeta) { adapt_eval->ComputeAtNewPosition(new_x, *zeta); }
}

void TMOP_Integrator::ComputeFDh(const Vector &x, const FiniteElementSpace &fes)
{
   if (!fdflag) { return; }
   ComputeMinJac(x, fes);
}

#ifdef MFEM_USE_MPI
void TMOP_Integrator::ComputeFDh(const Vector &x,
                                 const ParFiniteElementSpace &pfes)
{
   if (!fdflag) { return; }
   ComputeMinJac(x, pfes);
   double min_jac_all;
   MPI_Allreduce(&dx, &min_jac_all, 1, MPI_DOUBLE, MPI_MIN, pfes.GetComm());
   dx = min_jac_all;
}
#endif

void TMOP_Integrator::EnableFiniteDifferences(const GridFunction &x)
{
   fdflag = true;
   const FiniteElementSpace *fes = x.FESpace();
   ComputeFDh(x,*fes);
   if (discr_tc)
   {
      discr_tc->UpdateTargetSpecification(x);
      discr_tc->UpdateGradientTargetSpecification(x, dx);
      discr_tc->UpdateHessianTargetSpecification(x, dx);
   }
}

#ifdef MFEM_USE_MPI
void TMOP_Integrator::EnableFiniteDifferences(const ParGridFunction &x)
{
   fdflag = true;
   const ParFiniteElementSpace *pfes = x.ParFESpace();
   ComputeFDh(x,*pfes);
   if (discr_tc)
   {
      discr_tc->UpdateTargetSpecification(x);
      discr_tc->UpdateGradientTargetSpecification(x, dx);
      discr_tc->UpdateHessianTargetSpecification(x, dx);
   }
}
#endif

void TMOPComboIntegrator::EnableLimiting(const GridFunction &n0,
                                         const GridFunction &dist,
                                         Coefficient &w0,
                                         TMOP_LimiterFunction *lfunc)
{
   MFEM_VERIFY(tmopi.Size() > 0, "No TMOP_Integrators were added.");

   tmopi[0]->EnableLimiting(n0, dist, w0, lfunc);
   for (int i = 1; i < tmopi.Size(); i++) { tmopi[i]->DisableLimiting(); }
}

void TMOPComboIntegrator::EnableLimiting(const GridFunction &n0,
                                         Coefficient &w0,
                                         TMOP_LimiterFunction *lfunc)
{
   MFEM_VERIFY(tmopi.Size() > 0, "No TMOP_Integrators were added.");

   tmopi[0]->EnableLimiting(n0, w0, lfunc);
   for (int i = 1; i < tmopi.Size(); i++) { tmopi[i]->DisableLimiting(); }
}

void TMOPComboIntegrator::SetLimitingNodes(const GridFunction &n0)
{
   MFEM_VERIFY(tmopi.Size() > 0, "No TMOP_Integrators were added.");

   tmopi[0]->SetLimitingNodes(n0);
   for (int i = 1; i < tmopi.Size(); i++) { tmopi[i]->DisableLimiting(); }
}

double TMOPComboIntegrator::GetElementEnergy(const FiniteElement &el,
                                             ElementTransformation &T,
                                             const Vector &elfun)
{
   double energy= 0.0;
   for (int i = 0; i < tmopi.Size(); i++)
   {
      energy += tmopi[i]->GetElementEnergy(el, T, elfun);
   }
   return energy;
}

void TMOPComboIntegrator::AssembleElementVector(const FiniteElement &el,
                                                ElementTransformation &T,
                                                const Vector &elfun,
                                                Vector &elvect)
{
   MFEM_VERIFY(tmopi.Size() > 0, "No TMOP_Integrators were added.");

   tmopi[0]->AssembleElementVector(el, T, elfun, elvect);
   for (int i = 1; i < tmopi.Size(); i++)
   {
      Vector elvect_i;
      tmopi[i]->AssembleElementVector(el, T, elfun, elvect_i);
      elvect += elvect_i;
   }
}

void TMOPComboIntegrator::AssembleElementGrad(const FiniteElement &el,
                                              ElementTransformation &T,
                                              const Vector &elfun,
                                              DenseMatrix &elmat)
{
   MFEM_VERIFY(tmopi.Size() > 0, "No TMOP_Integrators were added.");

   tmopi[0]->AssembleElementGrad(el, T, elfun, elmat);
   for (int i = 1; i < tmopi.Size(); i++)
   {
      DenseMatrix elmat_i;
      tmopi[i]->AssembleElementGrad(el, T, elfun, elmat_i);
      elmat += elmat_i;
   }
}

void TMOPComboIntegrator::EnableNormalization(const GridFunction &x)
{
   const int cnt = tmopi.Size();
   double total_integral = 0.0;
   for (int i = 0; i < cnt; i++)
   {
      tmopi[i]->EnableNormalization(x);
      total_integral += 1.0 / tmopi[i]->metric_normal;
   }
   for (int i = 0; i < cnt; i++)
   {
      tmopi[i]->metric_normal = 1.0 / total_integral;
   }
}

#ifdef MFEM_USE_MPI
void TMOPComboIntegrator::ParEnableNormalization(const ParGridFunction &x)
{
   const int cnt = tmopi.Size();
   double total_integral = 0.0;
   for (int i = 0; i < cnt; i++)
   {
      tmopi[i]->ParEnableNormalization(x);
      total_integral += 1.0 / tmopi[i]->metric_normal;
   }
   for (int i = 0; i < cnt; i++)
   {
      tmopi[i]->metric_normal = 1.0 / total_integral;
   }
}
#endif


void InterpolateTMOP_QualityMetric(TMOP_QualityMetric &metric,
                                   const TargetConstructor &tc,
                                   const Mesh &mesh, GridFunction &metric_gf)
{
   const int NE = mesh.GetNE();
   const GridFunction &nodes = *mesh.GetNodes();
   const int dim = mesh.Dimension();
   DenseMatrix Winv(dim), T(dim), A(dim), dshape, pos;
   Array<int> pos_dofs, gf_dofs;
   DenseTensor W;
   Vector posV;

   for (int i = 0; i < NE; i++)
   {
      const FiniteElement &fe_pos = *nodes.FESpace()->GetFE(i);
      const IntegrationRule &ir = metric_gf.FESpace()->GetFE(i)->GetNodes();
      const int nsp = ir.GetNPoints(), dof = fe_pos.GetDof();

      dshape.SetSize(dof, dim);
      pos.SetSize(dof, dim);
      posV.SetDataAndSize(pos.Data(), dof * dim);

      metric_gf.FESpace()->GetElementDofs(i, gf_dofs);
      nodes.FESpace()->GetElementVDofs(i, pos_dofs);
      nodes.GetSubVector(pos_dofs, posV);

      W.SetSize(dim, dim, nsp);
      tc.ComputeElementTargets(i, fe_pos, ir, posV, W);

      for (int j = 0; j < nsp; j++)
      {
         const DenseMatrix &Wj = W(j);
         metric.SetTargetJacobian(Wj);
         CalcInverse(Wj, Winv);

         const IntegrationPoint &ip = ir.IntPoint(j);
         fe_pos.CalcDShape(ip, dshape);
         MultAtB(pos, dshape, A);
         Mult(A, Winv, T);

         metric_gf(gf_dofs[j]) = metric.EvalW(T);
      }
   }
}
} // namespace mfem<|MERGE_RESOLUTION|>--- conflicted
+++ resolved
@@ -934,11 +934,7 @@
 {
    MFEM_ASSERT(target_type == IDEAL_SHAPE_UNIT_SIZE || nodes != NULL, "");
 
-<<<<<<< HEAD
-   //TODO: Compute derivative for targets with GIVEN_SHAPE or/and GIVEN_SIZE
-=======
    // TODO: Compute derivative for targets with GIVEN_SHAPE or/and GIVEN_SIZE
->>>>>>> cb1fd6fc
    for (int i = 0; i < Tpr.GetFE()->GetDim()*ir.GetNPoints(); i++) { dJtr(i) = 0.; }
 }
 
@@ -1271,11 +1267,7 @@
          {
             const IntegrationPoint &ip = ir.IntPoint(q);
             tspec_fes->GetFE(e_id)->CalcShape(ip, shape);
-<<<<<<< HEAD
-            Jtr(q) = Wideal; //Initialize to identity
-=======
             Jtr(q) = Wideal; // Initialize to identity
->>>>>>> cb1fd6fc
             for (int d = 0; d < 4; d++)
             {
                DenseMatrix Jtrcomp_q(Jtrcomp.GetData(d + 4*q), dim, dim);
@@ -1292,11 +1284,7 @@
                Jtr(q).Set(std::pow(size, 1.0/dim), Jtr(q));
                DenseMatrix Jtrcomp_q(Jtrcomp.GetData(0 + 4*q), dim, dim);
                Jtrcomp_q = Jtr(q);
-<<<<<<< HEAD
-            } //Done size
-=======
             } // Done size
->>>>>>> cb1fd6fc
 
             if (target_type == IDEAL_SHAPE_GIVEN_SIZE) { continue; }
 
@@ -1332,15 +1320,9 @@
                Jtrcomp_q = D_rho;
                DenseMatrix Temp = Jtr(q);
                Mult(D_rho, Temp, Jtr(q));
-<<<<<<< HEAD
-            } //Done aspect ratio
-
-            if (skewidx != -1) //Set skew
-=======
             } // Done aspect ratio
 
             if (skewidx != -1) // Set skew
->>>>>>> cb1fd6fc
             {
                if (dim == 2)
                {
@@ -1380,15 +1362,9 @@
                Jtrcomp_q = Q_phi;
                DenseMatrix Temp = Jtr(q);
                Mult(Q_phi, Temp, Jtr(q));
-<<<<<<< HEAD
-            } // done skew
-
-            if (orientationidx != -1) //Set orientation
-=======
             } // Done skew
 
             if (orientationidx != -1) // Set orientation
->>>>>>> cb1fd6fc
             {
                if (dim == 2)
                {
@@ -1434,11 +1410,7 @@
                Jtrcomp_q = R_theta;
                DenseMatrix Temp = Jtr(q);
                Mult(R_theta, Temp, Jtr(q));
-<<<<<<< HEAD
-            } // done orientation
-=======
             } // Done orientation
->>>>>>> cb1fd6fc
          }
          break;
       }
@@ -1476,11 +1448,7 @@
 
          Array<int> dofs;
          DenseMatrix dD_rho(dim), dQ_phi(dim), dR_theta(dim);
-<<<<<<< HEAD
-         DenseMatrix dQ_phi13(dim), dQ_phichi(dim); //dQ_phi is used for dQ/dphi12 in 3D
-=======
          DenseMatrix dQ_phi13(dim), dQ_phichi(dim); // dQ_phi is used for dQ/dphi12 in 3D
->>>>>>> cb1fd6fc
          DenseMatrix dR_psi(dim), dR_beta(dim);
          tspec_fesv->GetElementVDofs(e_id, dofs);
          tspec.GetSubVector(dofs, tspec_vals);
@@ -1498,15 +1466,6 @@
          for (int i = 0; i < ir.GetNPoints(); i++)
          {
             const IntegrationPoint &ip = ir.IntPoint(i);
-<<<<<<< HEAD
-            DenseMatrix Jtrcomp_s(Jtrcomp.GetData(0 + 4*i), dim, dim); //size
-            DenseMatrix Jtrcomp_d(Jtrcomp.GetData(1 + 4*i), dim, dim); //aspect-ratio
-            DenseMatrix Jtrcomp_q(Jtrcomp.GetData(2 + 4*i), dim, dim); //skew
-            DenseMatrix Jtrcomp_r(Jtrcomp.GetData(3 + 4*i), dim, dim); //orientation
-            DenseMatrix work1(dim), work2(dim), work3(dim);
-
-            if (sizeidx != -1) //Set size
-=======
             DenseMatrix Jtrcomp_s(Jtrcomp.GetData(0 + 4*i), dim, dim); // size
             DenseMatrix Jtrcomp_d(Jtrcomp.GetData(1 + 4*i), dim, dim); // aspect-ratio
             DenseMatrix Jtrcomp_q(Jtrcomp.GetData(2 + 4*i), dim, dim); // skew
@@ -1514,7 +1473,6 @@
             DenseMatrix work1(dim), work2(dim), work3(dim);
 
             if (sizeidx != -1) // Set size
->>>>>>> cb1fd6fc
             {
                par_vals.SetDataAndSize(tspec_vals.GetData()+sizeidx*ndofs, ndofs);
 
@@ -1529,29 +1487,13 @@
                const double size = std::max(shape * par_vals, min_size);
                double dz_dsize = (1./dim)*pow(size, 1./dim - 1.);
 
-<<<<<<< HEAD
-               Mult(Jtrcomp_q, Jtrcomp_d, work1); //Q*D
-               Mult(Jtrcomp_r, work1, work2);     //R*Q*D
-=======
                Mult(Jtrcomp_q, Jtrcomp_d, work1); // Q*D
                Mult(Jtrcomp_r, work1, work2);     // R*Q*D
->>>>>>> cb1fd6fc
 
                for (int d = 0; d < dim; d++)
                {
                   DenseMatrix &dJtr_i = dJtr(i + d*ir.GetNPoints());
                   work1 = Wideal;
-<<<<<<< HEAD
-                  work1.Set(dz_dsize, work1);     //dz/dsize
-                  work1 *= grad_q(d);            //dz/dsize*dsize/dx
-                  AddMult(work1, work2, dJtr_i); //dz/dx*R*Q*D
-               }
-            } //Done size
-
-            if (target_type == IDEAL_SHAPE_GIVEN_SIZE) { continue; }
-
-            if (aspectratioidx != -1) //Set aspect ratio
-=======
                   work1.Set(dz_dsize, work1);    // dz/dsize
                   work1 *= grad_q(d);            // dz/dsize*dsize/dx
                   AddMult(work1, work2, dJtr_i); // dz/dx*R*Q*D
@@ -1561,7 +1503,6 @@
             if (target_type == IDEAL_SHAPE_GIVEN_SIZE) { continue; }
 
             if (aspectratioidx != -1) // Set aspect ratio
->>>>>>> cb1fd6fc
             {
                if (dim == 2)
                {
@@ -1578,25 +1519,15 @@
                   dD_rho(0,0) = -0.5*pow(aspectratio,-1.5);
                   dD_rho(1,1) = 0.5*pow(aspectratio,-0.5);
 
-<<<<<<< HEAD
-                  Mult(Jtrcomp_s, Jtrcomp_r, work1); //z*R
-                  Mult(work1, Jtrcomp_q, work2);     //z*R*Q
-=======
                   Mult(Jtrcomp_s, Jtrcomp_r, work1); // z*R
                   Mult(work1, Jtrcomp_q, work2);     // z*R*Q
->>>>>>> cb1fd6fc
 
                   for (int d = 0; d < dim; d++)
                   {
                      DenseMatrix &dJtr_i = dJtr(i + d*ir.GetNPoints());
                      work1 = dD_rho;
-<<<<<<< HEAD
-                     work1 *= grad_q(d); //work1 = dD/drho*drho/dx
-                     AddMult(work2, work1, dJtr_i); //z*R*Q*dD/dx
-=======
                      work1 *= grad_q(d); // work1 = dD/drho*drho/dx
                      AddMult(work2, work1, dJtr_i); // z*R*Q*dD/dx
->>>>>>> cb1fd6fc
                   }
                }
                else // 3D
@@ -1624,13 +1555,8 @@
                   dD_rho(1,1) = (2./3.)*pow(rho2,-1./3.);
                   dD_rho(2,2) = (2./3.)*pow(rho3,-1./3.);
 
-<<<<<<< HEAD
-                  Mult(Jtrcomp_s, Jtrcomp_r, work1); //z*R
-                  Mult(work1, Jtrcomp_q, work2);     //z*R*Q
-=======
                   Mult(Jtrcomp_s, Jtrcomp_r, work1); // z*R
                   Mult(work1, Jtrcomp_q, work2);     // z*R*Q
->>>>>>> cb1fd6fc
 
 
                   for (int d = 0; d < dim; d++)
@@ -1640,15 +1566,6 @@
                      work1(0,0) *= grad_q1(d);
                      work1(1,2) *= grad_q2(d);
                      work1(2,2) *= grad_q3(d);
-<<<<<<< HEAD
-                     //work1 = dD/dx = dD/drho1*drho1/dx + dD/drho2*drho2/dx
-                     AddMult(work2, work1, dJtr_i); //z*R*Q*dD/dx
-                  }
-               }
-            } //Done aspect ratio
-
-            if (skewidx != -1) //Set skew
-=======
                      // work1 = dD/dx = dD/drho1*drho1/dx + dD/drho2*drho2/dx
                      AddMult(work2, work1, dJtr_i); // z*R*Q*dD/dx
                   }
@@ -1656,7 +1573,6 @@
             } // Done aspect ratio
 
             if (skewidx != -1) // Set skew
->>>>>>> cb1fd6fc
             {
                if (dim == 2)
                {
@@ -1675,25 +1591,15 @@
                   dQ_phi(0,1) = -sin(skew);
                   dQ_phi(1,1) = cos(skew);
 
-<<<<<<< HEAD
-                  Mult(Jtrcomp_s, Jtrcomp_r, work2); //z*R
-=======
                   Mult(Jtrcomp_s, Jtrcomp_r, work2); // z*R
->>>>>>> cb1fd6fc
 
                   for (int d = 0; d < dim; d++)
                   {
                      DenseMatrix &dJtr_i = dJtr(i + d*ir.GetNPoints());
                      work1 = dQ_phi;
-<<<<<<< HEAD
-                     work1 *= grad_q(d); //work1 = dQ/dphi*dphi/dx
-                     Mult(work1, Jtrcomp_d, work3); //dQ/dx*D
-                     AddMult(work2, work3, dJtr_i); //z*R*dQ/dx*D
-=======
                      work1 *= grad_q(d); // work1 = dQ/dphi*dphi/dx
                      Mult(work1, Jtrcomp_d, work3); // dQ/dx*D
                      AddMult(work2, work3, dJtr_i); // z*R*dQ/dx*D
->>>>>>> cb1fd6fc
                   }
                }
                else
@@ -1731,28 +1637,12 @@
                   dQ_phichi(1,2) = -sin(phi13)*sin(chi);
                   dQ_phichi(2,2) =  sin(phi13)*cos(chi);
 
-<<<<<<< HEAD
-                  Mult(Jtrcomp_s, Jtrcomp_r, work2); //z*R
-=======
                   Mult(Jtrcomp_s, Jtrcomp_r, work2); // z*R
->>>>>>> cb1fd6fc
 
                   for (int d = 0; d < dim; d++)
                   {
                      DenseMatrix &dJtr_i = dJtr(i + d*ir.GetNPoints());
                      work1 = dQ_phi;
-<<<<<<< HEAD
-                     work1 *= grad_q1(d); //work1 = dQ/dphi12*dphi12/dx
-                     work1.Add(grad_q2(d), dQ_phi13); // + dQ/dphi13*dphi13/dx
-                     work1.Add(grad_q3(d), dQ_phichi);// + dQ/dchi*dchi/dx
-                     Mult(work1, Jtrcomp_d, work3); //dQ/dx*D
-                     AddMult(work2, work3, dJtr_i); //z*R*dQ/dx*D
-                  }
-               }
-            } // done skew
-
-            if (orientationidx != -1) //Set orientation
-=======
                      work1 *= grad_q1(d); // work1 = dQ/dphi12*dphi12/dx
                      work1.Add(grad_q2(d), dQ_phi13);  // + dQ/dphi13*dphi13/dx
                      work1.Add(grad_q3(d), dQ_phichi); // + dQ/dchi*dchi/dx
@@ -1763,7 +1653,6 @@
             } // Done skew
 
             if (orientationidx != -1) // Set orientation
->>>>>>> cb1fd6fc
             {
                if (dim == 2)
                {
@@ -1781,100 +1670,12 @@
                   dR_theta(1,0) =  cos(theta);
                   dR_theta(1,1) = -sin(theta);
 
-<<<<<<< HEAD
-                  Mult(Jtrcomp_q, Jtrcomp_d, work1); //Q*D
-                  Mult(Jtrcomp_s, work1, work2);     //z*Q*D
-=======
                   Mult(Jtrcomp_q, Jtrcomp_d, work1); // Q*D
                   Mult(Jtrcomp_s, work1, work2);     // z*Q*D
->>>>>>> cb1fd6fc
                   for (int d = 0; d < dim; d++)
                   {
                      DenseMatrix &dJtr_i = dJtr(i + d*ir.GetNPoints());
                      work1 = dR_theta;
-<<<<<<< HEAD
-                     work1 *= grad_q(d); //work1 = dR/dtheta*dtheta/dx
-                     AddMult(work1, work2, dJtr_i);  //z*dR/dx*Q*D
-                  }
-               }
-               else
-               {
-                  par_vals.SetDataAndSize(tspec_vals.GetData()+
-                                          orientationidx*ndofs, ndofs*3);
-                  par_vals_c1.SetData(par_vals.GetData());
-                  par_vals_c2.SetData(par_vals.GetData()+ndofs);
-                  par_vals_c3.SetData(par_vals.GetData()+2*ndofs);
-
-                  grad_phys.Mult(par_vals_c1, grad_ptr_c1);
-                  grad_phys.Mult(par_vals_c2, grad_ptr_c2);
-                  grad_phys.Mult(par_vals_c3, grad_ptr_c3);
-                  Vector grad_q1(dim), grad_q2(dim), grad_q3(dim);
-                  tspec_fes->GetFE(e_id)->CalcShape(ip, shape);
-                  grad_e_c1.MultTranspose(shape, grad_q1);
-                  grad_e_c2.MultTranspose(shape, grad_q2);
-                  grad_e_c3.MultTranspose(shape, grad_q3);
-
-                  const double theta = shape * par_vals_c1;
-                  const double psi   = shape * par_vals_c2;
-                  const double beta  = shape * par_vals_c3;
-
-                  const double ct = cos(theta), st = sin(theta),
-                               cp = cos(psi),   sp = sin(psi),
-                               cb = cos(beta),  sb = sin(beta);
-
-                  dR_theta = 0.;
-                  dR_theta(0,0) = -st*sp;
-                  dR_theta(1,0) = ct*sp;
-                  dR_theta(2,0) = 0;
-
-                  dR_theta(0,1) = -ct*cb - st*cp*sb;
-                  dR_theta(1,1) = -st*cb + ct*cp*sb;
-                  dR_theta(2,1) = 0.;
-
-                  dR_theta(0,0) = -ct*sb + st*cp*cb;
-                  dR_theta(1,0) = -st*sb - ct*cp*cb;
-                  dR_theta(2,0) = 0.;
-
-                  dR_beta = 0.;
-                  dR_beta(0,0) = 0.;
-                  dR_beta(1,0) = 0.;
-                  dR_beta(2,0) = 0.;
-
-                  dR_beta(0,1) = st*sb + ct*cp*cb;
-                  dR_beta(1,1) = -ct*sb + st*cp*cb;
-                  dR_beta(2,1) = -sp*cb;
-
-                  dR_beta(0,0) = -st*cb + ct*cp*sb;
-                  dR_beta(1,0) = ct*cb + st*cp*sb;
-                  dR_beta(2,0) = 0.;
-
-                  dR_psi = 0.;
-                  dR_psi(0,0) = ct*cp;
-                  dR_psi(1,0) = st*cp;
-                  dR_psi(2,0) = -sp;
-
-                  dR_psi(0,1) = 0. - ct*sp*sb;
-                  dR_psi(1,1) = 0. + st*sp*sb;
-                  dR_psi(2,1) = -cp*sb;
-
-                  dR_psi(0,0) = 0. + ct*sp*cb;
-                  dR_psi(1,0) = 0. + st*sp*cb;
-                  dR_psi(2,0) = cp*cb;
-
-                  Mult(Jtrcomp_q, Jtrcomp_d, work1); //Q*D
-                  Mult(Jtrcomp_s, work1, work2);     //z*Q*D
-                  for (int d = 0; d < dim; d++)
-                  {
-                     DenseMatrix &dJtr_i = dJtr(i + d*ir.GetNPoints());
-                     work1 = dR_theta;
-                     work1 *= grad_q1(d); //work1 = dR/dtheta*dtheta/dx
-                     work1.Add(grad_q2(d), dR_psi); //+dR/dpsi*dpsi/dx
-                     work1.Add(grad_q3(d), dR_beta);//+dR/dbeta*dbeta/dx
-                     AddMult(work1, work2, dJtr_i);  //z*dR/dx*Q*D
-                  }
-               }
-            } // done orientation
-=======
                      work1 *= grad_q(d); // work1 = dR/dtheta*dtheta/dx
                      AddMult(work1, work2, dJtr_i);  // z*dR/dx*Q*D
                   }
@@ -1956,7 +1757,6 @@
                   }
                }
             } // Done orientation
->>>>>>> cb1fd6fc
          }
          break;
       }
@@ -2397,15 +2197,6 @@
          for (int d = 0; d < dim; d++)
          {
             const DenseMatrix &dJtr_q = dJtr(q + d*nqp);
-<<<<<<< HEAD
-            Mult(Jrt, dJtr_q, work1); //Winv*dw/dx
-            Mult(work1, Jrt, work2);  //Winv*dw/dx*Winv
-            Mult(Amat, work2, work1); //A*Winv*dw/dx*Winv
-            MultAtB(P, work1, work2); //dmu/dT^T*A*Winv*dw/dx*Winv
-            d_Winv_dx(d) = work2.Trace(); //Tr[dmu/dT : AWinv*dw/dx*Winv]
-         }
-         d_Winv_dx *= -weight_m; //Include (-) factor as well
-=======
             Mult(Jrt, dJtr_q, work1); // Winv*dw/dx
             Mult(work1, Jrt, work2);  // Winv*dw/dx*Winv
             Mult(Amat, work2, work1); // A*Winv*dw/dx*Winv
@@ -2413,7 +2204,6 @@
             d_Winv_dx(d) = work2.Trace(); // Tr[dmu/dT : AWinv*dw/dx*Winv]
          }
          d_Winv_dx *= -weight_m; // Include (-) factor as well
->>>>>>> cb1fd6fc
 
          d_detW_dx += d_Winv_dx;
          AddMultVWt(shape, d_detW_dx, PMatO);
