--- conflicted
+++ resolved
@@ -26,17 +26,10 @@
                "   is not implemented for this class.");
 }
 
-<<<<<<< HEAD
-void BilinearFormIntegrator::AssembleDiagonalPA(Vector&) const
-{
-   mfem_error ("BilinearFormIntegrator::AssembleDiagonalPA (...)\n"
-               "   is not implemented for this class.");
-=======
 void BilinearFormIntegrator::AssembleDiagonalPA(Vector &) const
 {
    MFEM_ABORT("BilinearFormIntegrator::AssembleDiagonalPA (...)\n"
               "   is not implemented for this class.");
->>>>>>> af2ab488
 }
 
 void BilinearFormIntegrator::AddMultPA(const Vector &, Vector &) const
