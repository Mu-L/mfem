--- conflicted
+++ resolved
@@ -158,25 +158,13 @@
    Vector ea_data_int, ea_data_ext, ea_data_bdr;
    bool factorize_face_terms;
 
+   void MultInternal(const Vector &x, Vector &y, bool useTranspose,
+                     bool useAbs = false) const;
+
 public:
    EABilinearFormExtension(BilinearForm *form);
 
    void Assemble() override;
-<<<<<<< HEAD
-   void Mult(const Vector &x, Vector &y) const override;
-   void MultTranspose(const Vector &x, Vector &y) const override;
-
-   /// @brief Populates @a element_matrices with the element matrices.
-   ///
-   /// The element matrices are converted from row-major (how they are stored in
-   /// @a ea_data) to column-major format.
-   ///
-   /// If @a ordering is ElementDofOrdering::NATIVE, then the matrices are
-   /// reordered from the lexicographic ordering used internally.
-   void GetElementMatrices(DenseTensor &element_matrices,
-                           ElementDofOrdering ordering,
-                           bool add_bdr);
-=======
    void Mult(const Vector &x, Vector &y) const override
    { MultInternal(x,y,false); }
    void AbsMult(const Vector &x, Vector &y) const override
@@ -185,10 +173,17 @@
    { MultInternal(x,y,true); }
    void AbsMultTranspose(const Vector &x, Vector &y) const override
    { MultInternal(x,y,true, true); }
-protected:
-   void MultInternal(const Vector &x, Vector &y, bool useTranspose,
-                     bool useAbs = false) const;
->>>>>>> 82d819c0
+
+   /// @brief Populates @a element_matrices with the element matrices.
+   ///
+   /// The element matrices are converted from row-major (how they are stored in
+   /// @a ea_data) to column-major format.
+   ///
+   /// If @a ordering is ElementDofOrdering::NATIVE, then the matrices are
+   /// reordered from the lexicographic ordering used internally.
+   void GetElementMatrices(DenseTensor &element_matrices,
+                           ElementDofOrdering ordering,
+                           bool add_bdr);
 };
 
 /// Data and methods for fully-assembled bilinear forms
