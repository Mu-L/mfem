--- conflicted
+++ resolved
@@ -393,7 +393,7 @@
    ElementTransformation *eltrans;
    DofTransformation * doftrans;
    Mesh *mesh = fes -> GetMesh();
-   DenseMatrix elmat, elmat_t, *elmat_p;
+   DenseMatrix elmat, *elmat_p;
 
    if (mat == NULL)
    {
@@ -413,8 +413,6 @@
    {
       for (int k = 0; k < domain_integs.Size(); k++)
       {
-<<<<<<< HEAD
-=======
          if (domain_integs_marker[k] != NULL)
          {
             MFEM_VERIFY(domain_integs_marker[k]->Size() ==
@@ -427,7 +425,6 @@
       for (int i = 0; i < fes -> GetNE(); i++)
       {
          int elem_attr = fes->GetMesh()->GetAttribute(i);
->>>>>>> e7be9bb9
          doftrans = fes->GetElementVDofs(i, vdofs);
          if (element_matrices)
          {
@@ -466,15 +463,7 @@
             {
                doftrans->TransformDual(elmat);
             }
-            if ( doftrans )
-            {
-               doftrans->TransformDual(elmat, elmat_t);
-               elmat_p = &elmat_t;
-            }
-            else
-            {
-               elmat_p = &elmat;
-            }
+            elmat_p = &elmat;
          }
          if (static_cond)
          {
@@ -1357,11 +1346,7 @@
    ElementTransformation *eltrans;
    DofTransformation * dom_dof_trans;
    DofTransformation * ran_dof_trans;
-<<<<<<< HEAD
-   DenseMatrix totelemmat, elemmat;
-=======
    DenseMatrix elmat;
->>>>>>> e7be9bb9
 
    Mesh *mesh = test_fes -> GetMesh();
 
@@ -1374,30 +1359,6 @@
    {
       for (int i = 0; i < test_fes -> GetNE(); i++)
       {
-<<<<<<< HEAD
-         dom_dof_trans = trial_fes -> GetElementVDofs (i, tr_vdofs);
-         ran_dof_trans = test_fes  -> GetElementVDofs (i, te_vdofs);
-         eltrans = test_fes -> GetElementTransformation (i);
-         dom[0] -> AssembleElementMatrix2 (*trial_fes -> GetFE(i),
-                                           *test_fes  -> GetFE(i),
-                                           *eltrans, totelemmat);
-         for (k = 1; k < dom.Size(); k++)
-         {
-            dom[k] -> AssembleElementMatrix2 (*trial_fes -> GetFE(i),
-                                              *test_fes  -> GetFE(i),
-                                              *eltrans, elemmat);
-            totelemmat += elemmat;
-         }
-         if (ran_dof_trans || dom_dof_trans)
-         {
-            TransformDual(ran_dof_trans, dom_dof_trans, totelemmat, elemmat);
-            mat -> AddSubMatrix (te_vdofs, tr_vdofs, elemmat, skip_zeros);
-         }
-         else
-         {
-            mat -> AddSubMatrix (te_vdofs, tr_vdofs, totelemmat, skip_zeros);
-         }
-=======
          dom_dof_trans = trial_fes -> GetElementVDofs (i, trial_vdofs);
          ran_dof_trans = test_fes  -> GetElementVDofs (i, test_vdofs);
          eltrans = test_fes -> GetElementTransformation (i);
@@ -1416,7 +1377,6 @@
             TransformDual(ran_dof_trans, dom_dof_trans, elmat);
          }
          mat -> AddSubMatrix (test_vdofs, trial_vdofs, elmat, skip_zeros);
->>>>>>> e7be9bb9
       }
    }
 
@@ -1953,19 +1913,9 @@
          }
          if (ran_dof_trans || dom_dof_trans)
          {
-<<<<<<< HEAD
-            TransformPrimal(ran_dof_trans, dom_dof_trans, totelmat, elmat);
-            mat->SetSubMatrix(ran_vdofs, dom_vdofs, elmat, skip_zeros);
-         }
-         else
-         {
-            mat->SetSubMatrix(ran_vdofs, dom_vdofs, totelmat, skip_zeros);
-         }
-=======
             TransformPrimal(ran_dof_trans, dom_dof_trans, totelmat);
          }
          mat->SetSubMatrix(ran_vdofs, dom_vdofs, totelmat, skip_zeros);
->>>>>>> e7be9bb9
       }
    }
 
