--- conflicted
+++ resolved
@@ -320,7 +320,6 @@
    }
 }
 
-<<<<<<< HEAD
 /** Just like CeedBasisCreateTensorH1Lagrange but with Legendre dofs
     (basically only one line changed, which seems wasteful) */
 int CeedBasisCreateTensorH1Gauss(Ceed ceed, CeedInt dim, CeedInt ncomp,
@@ -495,10 +494,7 @@
    return 0;
 }
 
-/// assumes a tensor-product operator with one active field
-=======
 // Assumes a tensor-product operator with one active field
->>>>>>> 05ee2aaa
 int CeedOperatorGetActiveField(CeedOperator oper, CeedOperatorField *field)
 {
    int ierr;
