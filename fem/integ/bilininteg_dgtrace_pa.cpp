// Copyright (c) 2010-2025, Lawrence Livermore National Security, LLC. Produced
// at the Lawrence Livermore National Laboratory. All Rights reserved. See files
// LICENSE and NOTICE for details. LLNL-CODE-806117.
//
// This file is part of the MFEM library. For more information and source code
// availability visit https://mfem.org.
//
// MFEM is free software; you can redistribute it and/or modify it under the
// terms of the BSD-3 license. We welcome feedback and contributions, see file
// CONTRIBUTING.md for details.

#include "../../general/forall.hpp"
#include "../bilininteg.hpp"
#include "../gridfunc.hpp"
#include "../qfunction.hpp"
#include "../restriction.hpp"

namespace mfem
{

// PA DG Trace Integrator
static void PADGTraceSetup2D(const int Q1D,
                             const int NF,
                             const Array<real_t> &w,
                             const Vector &det,
                             const Vector &nor,
                             const Vector &rho,
                             const Vector &vel,
                             const real_t alpha,
                             const real_t beta,
                             Vector &op)
{
   const int VDIM = 2;

   auto d = Reshape(det.Read(), Q1D, NF);
   auto n = Reshape(nor.Read(), Q1D, VDIM, NF);
   const bool const_r = rho.Size() == 1;
   auto R =
      const_r ? Reshape(rho.Read(), 1,1) : Reshape(rho.Read(), Q1D,NF);
   const bool const_v = vel.Size() == 2;
   auto V =
      const_v ? Reshape(vel.Read(), 2,1,1) : Reshape(vel.Read(), 2,Q1D,NF);
   auto W = w.Read();
   auto qd = Reshape(op.Write(), Q1D, 2, 2, NF);

   mfem::forall(Q1D*NF, [=] MFEM_HOST_DEVICE (int tid)
   {
      const int f = tid / Q1D;
      const int q = tid % Q1D;
      {
         const real_t r = const_r ? R(0,0) : R(q,f);
         const real_t v0 = const_v ? V(0,0,0) : V(0,q,f);
         const real_t v1 = const_v ? V(1,0,0) : V(1,q,f);
         const real_t dot = n(q,0,f) * v0 + n(q,1,f) * v1;
         const real_t abs = dot > 0_r ? dot : -dot;
         const real_t w = W[q]*r*d(q,f);
         qd(q,0,0,f) = w*( alpha/2 * dot + beta * abs );
         qd(q,1,0,f) = w*( alpha/2 * dot - beta * abs );
         qd(q,0,1,f) = w*(-alpha/2 * dot - beta * abs );
         qd(q,1,1,f) = w*(-alpha/2 * dot + beta * abs );
      }
   });
}

static void PADGTraceSetup3D(const int Q1D,
                             const int NF,
                             const Array<real_t> &w,
                             const Vector &det,
                             const Vector &nor,
                             const Vector &rho,
                             const Vector &vel,
                             const real_t alpha,
                             const real_t beta,
                             Vector &op)
{
   const int VDIM = 3;

   auto d = Reshape(det.Read(), Q1D, Q1D, NF);
   auto n = Reshape(nor.Read(), Q1D, Q1D, VDIM, NF);
   const bool const_r = rho.Size() == 1;
   auto R =
      const_r ? Reshape(rho.Read(), 1,1,1) : Reshape(rho.Read(), Q1D,Q1D,NF);
   const bool const_v = vel.Size() == 3;
   auto V =
      const_v ? Reshape(vel.Read(), 3,1,1,1) : Reshape(vel.Read(), 3,Q1D,Q1D,NF);
   auto W = w.Read();
   auto qd = Reshape(op.Write(), Q1D, Q1D, 2, 2, NF);

   mfem::forall(Q1D*Q1D*NF, [=] MFEM_HOST_DEVICE (int tid)
   {
      int f = tid / (Q1D * Q1D);
      int q2 = (tid / Q1D) % Q1D;
      int q1 = tid % Q1D;
      {
         {
            const real_t r = const_r ? R(0,0,0) : R(q1,q2,f);
            const real_t v0 = const_v ? V(0,0,0,0) : V(0,q1,q2,f);
            const real_t v1 = const_v ? V(1,0,0,0) : V(1,q1,q2,f);
            const real_t v2 = const_v ? V(2,0,0,0) : V(2,q1,q2,f);
            const real_t dot = n(q1,q2,0,f) * v0 + n(q1,q2,1,f) * v1 +
                               n(q1,q2,2,f) * v2;
            const real_t abs = dot > 0.0 ? dot : -dot;
            const real_t w = W[q1+q2*Q1D]*r*d(q1,q2,f);
            qd(q1,q2,0,0,f) = w*( alpha/2 * dot + beta * abs );
            qd(q1,q2,1,0,f) = w*( alpha/2 * dot - beta * abs );
            qd(q1,q2,0,1,f) = w*(-alpha/2 * dot - beta * abs );
            qd(q1,q2,1,1,f) = w*(-alpha/2 * dot + beta * abs );
         }
      }
   });
}

static void PADGTraceSetup(const int dim,
                           const int D1D,
                           const int Q1D,
                           const int NF,
                           const Array<real_t> &W,
                           const Vector &det,
                           const Vector &nor,
                           const Vector &rho,
                           const Vector &u,
                           const real_t alpha,
                           const real_t beta,
                           Vector &op)
{
   if (dim == 1) { MFEM_ABORT("dim==1 not supported in PADGTraceSetup"); }
   if (dim == 2)
   {
      PADGTraceSetup2D(Q1D, NF, W, det, nor, rho, u, alpha, beta, op);
   }
   if (dim == 3)
   {
      PADGTraceSetup3D(Q1D, NF, W, det, nor, rho, u, alpha, beta, op);
   }
}

void DGTraceIntegrator::SetupPA(const FiniteElementSpace &fes, FaceType type)
{
   const MemoryType mt = (pa_mt == MemoryType::DEFAULT) ?
                         Device::GetDeviceMemoryType() : pa_mt;

   // Assumes tensor-product elements
   Mesh *mesh = fes.GetMesh();
   const FiniteElement &el = *fes.GetTypicalTraceElement();
   const IntegrationRule *ir = IntRule?
                               IntRule:
                               &GetRule(el.GetGeomType(), el.GetOrder(),
                                        *mesh->GetTypicalElementTransformation());

<<<<<<< HEAD
   if (!qspace[static_cast<int>(type)])
   {
      qspace[static_cast<int>(type)] =
         std::make_unique<FaceQuadratureSpace>(*mesh, *ir, type);
   }

   FaceQuadratureSpace& qs = *qspace[static_cast<int>(type)];
=======

   FaceQuadratureSpace qs(*mesh, *ir, type);
>>>>>>> c4c67b14
   nf = qs.GetNumFaces();
   if (nf==0) { return; }

   const int symmDims = 4;
   nq = ir->GetNPoints();
   dim = mesh->Dimension();
   geom = mesh->GetFaceGeometricFactors(
             *ir,
             FaceGeometricFactors::DETERMINANTS |
             FaceGeometricFactors::NORMALS, type, mt);
   maps = &el.GetDofToQuad(*ir, DofToQuad::TENSOR);
   dofs1D = maps->ndof;
   quad1D = maps->nqpt;
   pa_data.SetSize(symmDims * nq * nf, Device::GetMemoryType());
   CoefficientVector vel(*u, qs, CoefficientStorage::COMPRESSED);

   CoefficientVector r(qs, CoefficientStorage::COMPRESSED);
   if (rho == nullptr)
   {
      r.SetConstant(1.0);
   }
   else if (ConstantCoefficient *const_rho = dynamic_cast<ConstantCoefficient*>
                                             (rho))
   {
      r.SetConstant(const_rho->constant);
   }
   else if (QuadratureFunctionCoefficient* qf_rho =
               dynamic_cast<QuadratureFunctionCoefficient*>(rho))
   {
      r.MakeRef(qf_rho->GetQuadFunction());
   }
   else
   {
      r.SetSize(nq * nf);
      auto C_vel = Reshape(vel.HostRead(), dim, nq, nf);
      auto n = Reshape(geom->normal.HostRead(), nq, dim, nf);
      auto C = Reshape(r.HostWrite(), nq, nf);
      int f_ind = 0;
      for (int f = 0; f < mesh->GetNumFacesWithGhost(); ++f)
      {
         Mesh::FaceInformation face = mesh->GetFaceInformation(f);
         if (face.IsNonconformingCoarse() || !face.IsOfFaceType(type))
         {
            // We skip nonconforming coarse faces as they are treated
            // by the corresponding nonconforming fine faces.
            continue;
         }
         FaceElementTransformations &T =
            *fes.GetMesh()->GetFaceElementTransformations(f);
         for (int q = 0; q < nq; ++q)
         {
            // Convert to lexicographic ordering
            int iq = ToLexOrdering(dim, face.element[0].local_face_id,
                                   quad1D, q);

            T.SetAllIntPoints(&ir->IntPoint(q));
            const IntegrationPoint &eip1 = T.GetElement1IntPoint();
            const IntegrationPoint &eip2 = T.GetElement2IntPoint();
            real_t rq;

            if (face.IsBoundary())
            {
               rq = rho->Eval(*T.Elem1, eip1);
            }
            else
            {
               real_t udotn = 0.0;
               for (int d=0; d<dim; ++d)
               {
                  udotn += C_vel(d,iq,f_ind)*n(iq,d,f_ind);
               }
               if (udotn >= 0.0) { rq = rho->Eval(*T.Elem2, eip2); }
               else { rq = rho->Eval(*T.Elem1, eip1); }
            }
            C(iq,f_ind) = rq;
         }
         f_ind++;
      }
      MFEM_VERIFY(f_ind==nf, "Incorrect number of faces.");
   }
   PADGTraceSetup(dim, dofs1D, quad1D, nf, ir->GetWeights(),
                  geom->detJ, geom->normal, r, vel,
                  alpha, beta, pa_data);
}

void DGTraceIntegrator::AssemblePAInteriorFaces(const FiniteElementSpace& fes)
{
   SetupPA(fes, FaceType::Interior);
}

void DGTraceIntegrator::AssemblePABoundaryFaces(const FiniteElementSpace& fes)
{
   SetupPA(fes, FaceType::Boundary);
}

// PA DGTrace Apply 2D kernel for Gauss-Lobatto/Bernstein
template<int T_D1D = 0, int T_Q1D = 0> static
void PADGTraceApply2D(const int NF,
                      const Array<real_t> &b,
                      const Array<real_t> &bt,
                      const Vector &op_,
                      const Vector &x_,
                      Vector &y_,
                      const int d1d = 0,
                      const int q1d = 0)
{
   const int VDIM = 1;
   const int D1D = T_D1D ? T_D1D : d1d;
   const int Q1D = T_Q1D ? T_Q1D : q1d;
   MFEM_VERIFY(D1D <= DeviceDofQuadLimits::Get().MAX_D1D, "");
   MFEM_VERIFY(Q1D <= DeviceDofQuadLimits::Get().MAX_Q1D, "");
   auto B = Reshape(b.Read(), Q1D, D1D);
   auto Bt = Reshape(bt.Read(), D1D, Q1D);
   auto op = Reshape(op_.Read(), Q1D, 2, 2, NF);
   auto x = Reshape(x_.Read(), D1D, VDIM, 2, NF);
   auto y = Reshape(y_.ReadWrite(), D1D, VDIM, 2, NF);

   mfem::forall(NF, [=] MFEM_HOST_DEVICE (int f)
   {
      const int VDIM = 1;
      const int D1D = T_D1D ? T_D1D : d1d;
      const int Q1D = T_Q1D ? T_Q1D : q1d;
      // the following variables are evaluated at compile time
      constexpr int max_D1D = T_D1D ? T_D1D : DofQuadLimits::MAX_D1D;
      constexpr int max_Q1D = T_Q1D ? T_Q1D : DofQuadLimits::MAX_Q1D;
      real_t u0[max_D1D][VDIM];
      real_t u1[max_D1D][VDIM];
      for (int d = 0; d < D1D; d++)
      {
         for (int c = 0; c < VDIM; c++)
         {
            u0[d][c] = x(d,c,0,f);
            u1[d][c] = x(d,c,1,f);
         }
      }
      real_t Bu0[max_Q1D][VDIM];
      real_t Bu1[max_Q1D][VDIM];
      for (int q = 0; q < Q1D; ++q)
      {
         for (int c = 0; c < VDIM; c++)
         {
            Bu0[q][c] = 0.0;
            Bu1[q][c] = 0.0;
         }
         for (int d = 0; d < D1D; ++d)
         {
            const real_t b = B(q,d);
            for (int c = 0; c < VDIM; c++)
            {
               Bu0[q][c] += b*u0[d][c];
               Bu1[q][c] += b*u1[d][c];
            }
         }
      }
      real_t DBu[max_Q1D][VDIM];
      for (int q = 0; q < Q1D; ++q)
      {
         for (int c = 0; c < VDIM; c++)
         {
            DBu[q][c] = op(q,0,0,f)*Bu0[q][c] + op(q,1,0,f)*Bu1[q][c];
         }
      }
      real_t BDBu[max_D1D][VDIM];
      for (int d = 0; d < D1D; ++d)
      {
         for (int c = 0; c < VDIM; c++)
         {
            BDBu[d][c] = 0.0;
         }
         for (int q = 0; q < Q1D; ++q)
         {
            const real_t b = Bt(d,q);
            for (int c = 0; c < VDIM; c++)
            {
               BDBu[d][c] += b*DBu[q][c];
            }
         }
         for (int c = 0; c < VDIM; c++)
         {
            y(d,c,0,f) +=  BDBu[d][c];
            y(d,c,1,f) += -BDBu[d][c];
         }
      }
   });
}

// PA DGTrace Apply 3D kernel for Gauss-Lobatto/Bernstein
template<int T_D1D = 0, int T_Q1D = 0> static
void PADGTraceApply3D(const int NF,
                      const Array<real_t> &b,
                      const Array<real_t> &bt,
                      const Vector &op_,
                      const Vector &x_,
                      Vector &y_,
                      const int d1d = 0,
                      const int q1d = 0)
{
   const int VDIM = 1;
   const int D1D = T_D1D ? T_D1D : d1d;
   const int Q1D = T_Q1D ? T_Q1D : q1d;
   MFEM_VERIFY(D1D <= DeviceDofQuadLimits::Get().MAX_D1D, "");
   MFEM_VERIFY(Q1D <= DeviceDofQuadLimits::Get().MAX_Q1D, "");
   auto B = Reshape(b.Read(), Q1D, D1D);
   auto Bt = Reshape(bt.Read(), D1D, Q1D);
   auto op = Reshape(op_.Read(), Q1D, Q1D, 2, 2, NF);
   auto x = Reshape(x_.Read(), D1D, D1D, VDIM, 2, NF);
   auto y = Reshape(y_.ReadWrite(), D1D, D1D, VDIM, 2, NF);

   mfem::forall(NF, [=] MFEM_HOST_DEVICE (int f)
   {
      const int VDIM = 1;
      const int D1D = T_D1D ? T_D1D : d1d;
      const int Q1D = T_Q1D ? T_Q1D : q1d;
      // the following variables are evaluated at compile time
      constexpr int max_D1D = T_D1D ? T_D1D : DofQuadLimits::MAX_D1D;
      constexpr int max_Q1D = T_Q1D ? T_Q1D : DofQuadLimits::MAX_Q1D;
      real_t u0[max_D1D][max_D1D][VDIM];
      real_t u1[max_D1D][max_D1D][VDIM];
      for (int d1 = 0; d1 < D1D; d1++)
      {
         for (int d2 = 0; d2 < D1D; d2++)
         {
            for (int c = 0; c < VDIM; c++)
            {
               u0[d1][d2][c] = x(d1,d2,c,0,f);
               u1[d1][d2][c] = x(d1,d2,c,1,f);
            }
         }
      }
      real_t Bu0[max_Q1D][max_D1D][VDIM];
      real_t Bu1[max_Q1D][max_D1D][VDIM];
      for (int q = 0; q < Q1D; ++q)
      {
         for (int d2 = 0; d2 < D1D; d2++)
         {
            for (int c = 0; c < VDIM; c++)
            {
               Bu0[q][d2][c] = 0.0;
               Bu1[q][d2][c] = 0.0;
            }
            for (int d1 = 0; d1 < D1D; ++d1)
            {
               const real_t b = B(q,d1);
               for (int c = 0; c < VDIM; c++)
               {
                  Bu0[q][d2][c] += b*u0[d1][d2][c];
                  Bu1[q][d2][c] += b*u1[d1][d2][c];
               }
            }
         }
      }
      real_t BBu0[max_Q1D][max_Q1D][VDIM];
      real_t BBu1[max_Q1D][max_Q1D][VDIM];
      for (int q1 = 0; q1 < Q1D; ++q1)
      {
         for (int q2 = 0; q2 < Q1D; q2++)
         {
            for (int c = 0; c < VDIM; c++)
            {
               BBu0[q1][q2][c] = 0.0;
               BBu1[q1][q2][c] = 0.0;
            }
            for (int d2 = 0; d2 < D1D; ++d2)
            {
               const real_t b = B(q2,d2);
               for (int c = 0; c < VDIM; c++)
               {
                  BBu0[q1][q2][c] += b*Bu0[q1][d2][c];
                  BBu1[q1][q2][c] += b*Bu1[q1][d2][c];
               }
            }
         }
      }
      real_t DBBu[max_Q1D][max_Q1D][VDIM];
      for (int q1 = 0; q1 < Q1D; ++q1)
      {
         for (int q2 = 0; q2 < Q1D; q2++)
         {
            for (int c = 0; c < VDIM; c++)
            {
               DBBu[q1][q2][c] = op(q1,q2,0,0,f)*BBu0[q1][q2][c] +
                                 op(q1,q2,1,0,f)*BBu1[q1][q2][c];
            }
         }
      }
      real_t BDBBu[max_Q1D][max_D1D][VDIM];
      for (int q1 = 0; q1 < Q1D; ++q1)
      {
         for (int d2 = 0; d2 < D1D; d2++)
         {
            for (int c = 0; c < VDIM; c++)
            {
               BDBBu[q1][d2][c] = 0.0;
            }
            for (int q2 = 0; q2 < Q1D; ++q2)
            {
               const real_t b = Bt(d2,q2);
               for (int c = 0; c < VDIM; c++)
               {
                  BDBBu[q1][d2][c] += b*DBBu[q1][q2][c];
               }
            }
         }
      }
      real_t BBDBBu[max_D1D][max_D1D][VDIM];
      for (int d1 = 0; d1 < D1D; ++d1)
      {
         for (int d2 = 0; d2 < D1D; d2++)
         {
            for (int c = 0; c < VDIM; c++)
            {
               BBDBBu[d1][d2][c] = 0.0;
            }
            for (int q1 = 0; q1 < Q1D; ++q1)
            {
               const real_t b = Bt(d1,q1);
               for (int c = 0; c < VDIM; c++)
               {
                  BBDBBu[d1][d2][c] += b*BDBBu[q1][d2][c];
               }
            }
            for (int c = 0; c < VDIM; c++)
            {
               y(d1,d2,c,0,f) +=  BBDBBu[d1][d2][c];
               y(d1,d2,c,1,f) += -BBDBBu[d1][d2][c];
            }
         }
      }
   });
}

// Optimized PA DGTrace Apply 3D kernel for Gauss-Lobatto/Bernstein
template<int T_D1D = 0, int T_Q1D = 0, int T_NBZ = 0> static
void SmemPADGTraceApply3D(const int NF,
                          const Array<real_t> &b,
                          const Array<real_t> &bt,
                          const Vector &op_,
                          const Vector &x_,
                          Vector &y_,
                          const int d1d = 0,
                          const int q1d = 0)
{
   const int D1D = T_D1D ? T_D1D : d1d;
   const int Q1D = T_Q1D ? T_Q1D : q1d;
   constexpr int NBZ = T_NBZ ? T_NBZ : 1;
   MFEM_VERIFY(D1D <= DeviceDofQuadLimits::Get().MAX_D1D, "");
   MFEM_VERIFY(Q1D <= DeviceDofQuadLimits::Get().MAX_Q1D, "");
   auto B = Reshape(b.Read(), Q1D, D1D);
   auto Bt = Reshape(bt.Read(), D1D, Q1D);
   auto op = Reshape(op_.Read(), Q1D, Q1D, 2, 2, NF);
   auto x = Reshape(x_.Read(), D1D, D1D, 2, NF);
   auto y = Reshape(y_.ReadWrite(), D1D, D1D, 2, NF);

   mfem::forall_2D_batch(NF, Q1D, Q1D, NBZ, [=] MFEM_HOST_DEVICE (int f)
   {
      const int tidz = MFEM_THREAD_ID(z);
      const int D1D = T_D1D ? T_D1D : d1d;
      const int Q1D = T_Q1D ? T_Q1D : q1d;
      // the following variables are evaluated at compile time
      constexpr int NBZ = T_NBZ ? T_NBZ : 1;
      constexpr int max_D1D = T_D1D ? T_D1D : DofQuadLimits::MAX_D1D;
      constexpr int max_Q1D = T_Q1D ? T_Q1D : DofQuadLimits::MAX_Q1D;
      MFEM_SHARED real_t u0[NBZ][max_D1D][max_D1D];
      MFEM_SHARED real_t u1[NBZ][max_D1D][max_D1D];
      MFEM_FOREACH_THREAD(d1,x,D1D)
      {
         MFEM_FOREACH_THREAD(d2,y,D1D)
         {
            u0[tidz][d1][d2] = x(d1,d2,0,f);
            u1[tidz][d1][d2] = x(d1,d2,1,f);
         }
      }
      MFEM_SYNC_THREAD;
      MFEM_SHARED real_t Bu0[NBZ][max_Q1D][max_D1D];
      MFEM_SHARED real_t Bu1[NBZ][max_Q1D][max_D1D];
      MFEM_FOREACH_THREAD(q1,x,Q1D)
      {
         MFEM_FOREACH_THREAD(d2,y,D1D)
         {
            real_t Bu0_ = 0.0;
            real_t Bu1_ = 0.0;
            for (int d1 = 0; d1 < D1D; ++d1)
            {
               const real_t b = B(q1,d1);
               Bu0_ += b*u0[tidz][d1][d2];
               Bu1_ += b*u1[tidz][d1][d2];
            }
            Bu0[tidz][q1][d2] = Bu0_;
            Bu1[tidz][q1][d2] = Bu1_;
         }
      }
      MFEM_SYNC_THREAD;
      MFEM_SHARED real_t BBu0[NBZ][max_Q1D][max_Q1D];
      MFEM_SHARED real_t BBu1[NBZ][max_Q1D][max_Q1D];
      MFEM_FOREACH_THREAD(q1,x,Q1D)
      {
         MFEM_FOREACH_THREAD(q2,y,Q1D)
         {
            real_t BBu0_ = 0.0;
            real_t BBu1_ = 0.0;
            for (int d2 = 0; d2 < D1D; ++d2)
            {
               const real_t b = B(q2,d2);
               BBu0_ += b*Bu0[tidz][q1][d2];
               BBu1_ += b*Bu1[tidz][q1][d2];
            }
            BBu0[tidz][q1][q2] = BBu0_;
            BBu1[tidz][q1][q2] = BBu1_;
         }
      }
      MFEM_SYNC_THREAD;
      MFEM_SHARED real_t DBBu[NBZ][max_Q1D][max_Q1D];
      MFEM_FOREACH_THREAD(q1,x,Q1D)
      {
         MFEM_FOREACH_THREAD(q2,y,Q1D)
         {
            DBBu[tidz][q1][q2] = op(q1,q2,0,0,f)*BBu0[tidz][q1][q2] +
                                 op(q1,q2,1,0,f)*BBu1[tidz][q1][q2];
         }
      }
      MFEM_SYNC_THREAD;
      MFEM_SHARED real_t BDBBu[NBZ][max_Q1D][max_D1D];
      MFEM_FOREACH_THREAD(q1,x,Q1D)
      {
         MFEM_FOREACH_THREAD(d2,y,D1D)
         {
            real_t BDBBu_ = 0.0;
            for (int q2 = 0; q2 < Q1D; ++q2)
            {
               const real_t b = Bt(d2,q2);
               BDBBu_ += b*DBBu[tidz][q1][q2];
            }
            BDBBu[tidz][q1][d2] = BDBBu_;
         }
      }
      MFEM_SYNC_THREAD;
      MFEM_FOREACH_THREAD(d1,x,D1D)
      {
         MFEM_FOREACH_THREAD(d2,y,D1D)
         {
            real_t BBDBBu_ = 0.0;
            for (int q1 = 0; q1 < Q1D; ++q1)
            {
               const real_t b = Bt(d1,q1);
               BBDBBu_ += b*BDBBu[tidz][q1][d2];
            }
            y(d1,d2,0,f) +=  BBDBBu_;
            y(d1,d2,1,f) += -BBDBBu_;
         }
      }
   });
}

static void PADGTraceApply(const int dim,
                           const int D1D,
                           const int Q1D,
                           const int NF,
                           const Array<real_t> &B,
                           const Array<real_t> &Bt,
                           const Vector &op,
                           const Vector &x,
                           Vector &y)
{
   if (dim == 2)
   {
      switch ((D1D << 4 ) | Q1D)
      {
         case 0x22: return PADGTraceApply2D<2,2>(NF,B,Bt,op,x,y);
         case 0x33: return PADGTraceApply2D<3,3>(NF,B,Bt,op,x,y);
         case 0x44: return PADGTraceApply2D<4,4>(NF,B,Bt,op,x,y);
         case 0x55: return PADGTraceApply2D<5,5>(NF,B,Bt,op,x,y);
         case 0x66: return PADGTraceApply2D<6,6>(NF,B,Bt,op,x,y);
         case 0x77: return PADGTraceApply2D<7,7>(NF,B,Bt,op,x,y);
         case 0x88: return PADGTraceApply2D<8,8>(NF,B,Bt,op,x,y);
         case 0x99: return PADGTraceApply2D<9,9>(NF,B,Bt,op,x,y);
         default:   return PADGTraceApply2D(NF,B,Bt,op,x,y,D1D,Q1D);
      }
   }
   else if (dim == 3)
   {
      switch ((D1D << 4 ) | Q1D)
      {
         case 0x22: return SmemPADGTraceApply3D<2,2,1>(NF,B,Bt,op,x,y);
         case 0x23: return SmemPADGTraceApply3D<2,3,1>(NF,B,Bt,op,x,y);
         case 0x34: return SmemPADGTraceApply3D<3,4,2>(NF,B,Bt,op,x,y);
         case 0x45: return SmemPADGTraceApply3D<4,5,2>(NF,B,Bt,op,x,y);
         case 0x56: return SmemPADGTraceApply3D<5,6,1>(NF,B,Bt,op,x,y);
         case 0x67: return SmemPADGTraceApply3D<6,7,1>(NF,B,Bt,op,x,y);
         case 0x78: return SmemPADGTraceApply3D<7,8,1>(NF,B,Bt,op,x,y);
         case 0x89: return SmemPADGTraceApply3D<8,9,1>(NF,B,Bt,op,x,y);
         default:   return PADGTraceApply3D(NF,B,Bt,op,x,y,D1D,Q1D);
      }
   }
   MFEM_ABORT("Unknown kernel.");
}

// PA DGTrace Apply 2D kernel for Gauss-Lobatto/Bernstein
template<int T_D1D = 0, int T_Q1D = 0> static
void PADGTraceApplyTranspose2D(const int NF,
                               const Array<real_t> &b,
                               const Array<real_t> &bt,
                               const Vector &op_,
                               const Vector &x_,
                               Vector &y_,
                               const int d1d = 0,
                               const int q1d = 0)
{
   const int VDIM = 1;
   const int D1D = T_D1D ? T_D1D : d1d;
   const int Q1D = T_Q1D ? T_Q1D : q1d;
   MFEM_VERIFY(D1D <= DeviceDofQuadLimits::Get().MAX_D1D, "");
   MFEM_VERIFY(Q1D <= DeviceDofQuadLimits::Get().MAX_Q1D, "");
   auto B = Reshape(b.Read(), Q1D, D1D);
   auto Bt = Reshape(bt.Read(), D1D, Q1D);
   auto op = Reshape(op_.Read(), Q1D, 2, 2, NF);
   auto x = Reshape(x_.Read(), D1D, VDIM, 2, NF);
   auto y = Reshape(y_.ReadWrite(), D1D, VDIM, 2, NF);

   mfem::forall(NF, [=] MFEM_HOST_DEVICE (int f)
   {
      const int VDIM = 1;
      const int D1D = T_D1D ? T_D1D : d1d;
      const int Q1D = T_Q1D ? T_Q1D : q1d;
      // the following variables are evaluated at compile time
      constexpr int max_D1D = T_D1D ? T_D1D : DofQuadLimits::MAX_D1D;
      constexpr int max_Q1D = T_Q1D ? T_Q1D : DofQuadLimits::MAX_Q1D;
      real_t u0[max_D1D][VDIM];
      real_t u1[max_D1D][VDIM];
      for (int d = 0; d < D1D; d++)
      {
         for (int c = 0; c < VDIM; c++)
         {
            u0[d][c] = x(d,c,0,f);
            u1[d][c] = x(d,c,1,f);
         }
      }
      real_t Bu0[max_Q1D][VDIM];
      real_t Bu1[max_Q1D][VDIM];
      for (int q = 0; q < Q1D; ++q)
      {
         for (int c = 0; c < VDIM; c++)
         {
            Bu0[q][c] = 0.0;
            Bu1[q][c] = 0.0;
         }
         for (int d = 0; d < D1D; ++d)
         {
            const real_t b = B(q,d);
            for (int c = 0; c < VDIM; c++)
            {
               Bu0[q][c] += b*u0[d][c];
               Bu1[q][c] += b*u1[d][c];
            }
         }
      }
      real_t DBu0[max_Q1D][VDIM];
      real_t DBu1[max_Q1D][VDIM];
      for (int q = 0; q < Q1D; ++q)
      {
         for (int c = 0; c < VDIM; c++)
         {
            DBu0[q][c] = op(q,0,0,f)*Bu0[q][c] + op(q,0,1,f)*Bu1[q][c];
            DBu1[q][c] = op(q,1,0,f)*Bu0[q][c] + op(q,1,1,f)*Bu1[q][c];
         }
      }
      real_t BDBu0[max_D1D][VDIM];
      real_t BDBu1[max_D1D][VDIM];
      for (int d = 0; d < D1D; ++d)
      {
         for (int c = 0; c < VDIM; c++)
         {
            BDBu0[d][c] = 0.0;
            BDBu1[d][c] = 0.0;
         }
         for (int q = 0; q < Q1D; ++q)
         {
            const real_t b = Bt(d,q);
            for (int c = 0; c < VDIM; c++)
            {
               BDBu0[d][c] += b*DBu0[q][c];
               BDBu1[d][c] += b*DBu1[q][c];
            }
         }
         for (int c = 0; c < VDIM; c++)
         {
            y(d,c,0,f) += BDBu0[d][c];
            y(d,c,1,f) += BDBu1[d][c];
         }
      }
   });
}

// PA DGTrace Apply Transpose 3D kernel for Gauss-Lobatto/Bernstein
template<int T_D1D = 0, int T_Q1D = 0> static
void PADGTraceApplyTranspose3D(const int NF,
                               const Array<real_t> &b,
                               const Array<real_t> &bt,
                               const Vector &op_,
                               const Vector &x_,
                               Vector &y_,
                               const int d1d = 0,
                               const int q1d = 0)
{
   const int VDIM = 1;
   const int D1D = T_D1D ? T_D1D : d1d;
   const int Q1D = T_Q1D ? T_Q1D : q1d;
   MFEM_VERIFY(D1D <= DeviceDofQuadLimits::Get().MAX_D1D, "");
   MFEM_VERIFY(Q1D <= DeviceDofQuadLimits::Get().MAX_Q1D, "");
   auto B = Reshape(b.Read(), Q1D, D1D);
   auto Bt = Reshape(bt.Read(), D1D, Q1D);
   auto op = Reshape(op_.Read(), Q1D, Q1D, 2, 2, NF);
   auto x = Reshape(x_.Read(), D1D, D1D, VDIM, 2, NF);
   auto y = Reshape(y_.ReadWrite(), D1D, D1D, VDIM, 2, NF);

   mfem::forall(NF, [=] MFEM_HOST_DEVICE (int f)
   {
      const int VDIM = 1;
      const int D1D = T_D1D ? T_D1D : d1d;
      const int Q1D = T_Q1D ? T_Q1D : q1d;
      // the following variables are evaluated at compile time
      constexpr int max_D1D = T_D1D ? T_D1D : DofQuadLimits::MAX_D1D;
      constexpr int max_Q1D = T_Q1D ? T_Q1D : DofQuadLimits::MAX_Q1D;
      real_t u0[max_D1D][max_D1D][VDIM];
      real_t u1[max_D1D][max_D1D][VDIM];
      for (int d1 = 0; d1 < D1D; d1++)
      {
         for (int d2 = 0; d2 < D1D; d2++)
         {
            for (int c = 0; c < VDIM; c++)
            {
               u0[d1][d2][c] = x(d1,d2,c,0,f);
               u1[d1][d2][c] = x(d1,d2,c,1,f);
            }
         }
      }
      real_t Bu0[max_Q1D][max_D1D][VDIM];
      real_t Bu1[max_Q1D][max_D1D][VDIM];
      for (int q1 = 0; q1 < Q1D; ++q1)
      {
         for (int d2 = 0; d2 < D1D; ++d2)
         {
            for (int c = 0; c < VDIM; c++)
            {
               Bu0[q1][d2][c] = 0.0;
               Bu1[q1][d2][c] = 0.0;
            }
            for (int d1 = 0; d1 < D1D; ++d1)
            {
               const real_t b = B(q1,d1);
               for (int c = 0; c < VDIM; c++)
               {
                  Bu0[q1][d2][c] += b*u0[d1][d2][c];
                  Bu1[q1][d2][c] += b*u1[d1][d2][c];
               }
            }
         }
      }
      real_t BBu0[max_Q1D][max_Q1D][VDIM];
      real_t BBu1[max_Q1D][max_Q1D][VDIM];
      for (int q1 = 0; q1 < Q1D; ++q1)
      {
         for (int q2 = 0; q2 < Q1D; ++q2)
         {
            for (int c = 0; c < VDIM; c++)
            {
               BBu0[q1][q2][c] = 0.0;
               BBu1[q1][q2][c] = 0.0;
            }
            for (int d2 = 0; d2 < D1D; ++d2)
            {
               const real_t b = B(q2,d2);
               for (int c = 0; c < VDIM; c++)
               {
                  BBu0[q1][q2][c] += b*Bu0[q1][d2][c];
                  BBu1[q1][q2][c] += b*Bu1[q1][d2][c];
               }
            }
         }
      }
      real_t DBu0[max_Q1D][max_Q1D][VDIM];
      real_t DBu1[max_Q1D][max_Q1D][VDIM];
      for (int q1 = 0; q1 < Q1D; ++q1)
      {
         for (int q2 = 0; q2 < Q1D; ++q2)
         {
            const real_t D00 = op(q1,q2,0,0,f);
            const real_t D01 = op(q1,q2,0,1,f);
            const real_t D10 = op(q1,q2,1,0,f);
            const real_t D11 = op(q1,q2,1,1,f);
            for (int c = 0; c < VDIM; c++)
            {
               DBu0[q1][q2][c] = D00*BBu0[q1][q2][c] + D01*BBu1[q1][q2][c];
               DBu1[q1][q2][c] = D10*BBu0[q1][q2][c] + D11*BBu1[q1][q2][c];
            }
         }
      }
      real_t BDBu0[max_D1D][max_Q1D][VDIM];
      real_t BDBu1[max_D1D][max_Q1D][VDIM];
      for (int d1 = 0; d1 < D1D; ++d1)
      {
         for (int q2 = 0; q2 < Q1D; ++q2)
         {
            for (int c = 0; c < VDIM; c++)
            {
               BDBu0[d1][q2][c] = 0.0;
               BDBu1[d1][q2][c] = 0.0;
            }
            for (int q1 = 0; q1 < Q1D; ++q1)
            {
               const real_t b = Bt(d1,q1);
               for (int c = 0; c < VDIM; c++)
               {
                  BDBu0[d1][q2][c] += b*DBu0[q1][q2][c];
                  BDBu1[d1][q2][c] += b*DBu1[q1][q2][c];
               }
            }
         }
      }
      real_t BBDBu0[max_D1D][max_D1D][VDIM];
      real_t BBDBu1[max_D1D][max_D1D][VDIM];
      for (int d1 = 0; d1 < D1D; ++d1)
      {
         for (int d2 = 0; d2 < D1D; ++d2)
         {
            for (int c = 0; c < VDIM; c++)
            {
               BBDBu0[d1][d2][c] = 0.0;
               BBDBu1[d1][d2][c] = 0.0;
            }
            for (int q2 = 0; q2 < Q1D; ++q2)
            {
               const real_t b = Bt(d2,q2);
               for (int c = 0; c < VDIM; c++)
               {
                  BBDBu0[d1][d2][c] += b*BDBu0[d1][q2][c];
                  BBDBu1[d1][d2][c] += b*BDBu1[d1][q2][c];
               }
            }
            for (int c = 0; c < VDIM; c++)
            {
               y(d1,d2,c,0,f) += BBDBu0[d1][d2][c];
               y(d1,d2,c,1,f) += BBDBu1[d1][d2][c];
            }
         }
      }
   });
}

// Optimized PA DGTrace Apply Transpose 3D kernel for Gauss-Lobatto/Bernstein
template<int T_D1D = 0, int T_Q1D = 0, int T_NBZ = 0> static
void SmemPADGTraceApplyTranspose3D(const int NF,
                                   const Array<real_t> &b,
                                   const Array<real_t> &bt,
                                   const Vector &op_,
                                   const Vector &x_,
                                   Vector &y_,
                                   const int d1d = 0,
                                   const int q1d = 0)
{
   const int D1D = T_D1D ? T_D1D : d1d;
   const int Q1D = T_Q1D ? T_Q1D : q1d;
   constexpr int NBZ = T_NBZ ? T_NBZ : 1;
   MFEM_VERIFY(D1D <= DeviceDofQuadLimits::Get().MAX_D1D, "");
   MFEM_VERIFY(Q1D <= DeviceDofQuadLimits::Get().MAX_Q1D, "");
   auto B = Reshape(b.Read(), Q1D, D1D);
   auto Bt = Reshape(bt.Read(), D1D, Q1D);
   auto op = Reshape(op_.Read(), Q1D, Q1D, 2, 2, NF);
   auto x = Reshape(x_.Read(), D1D, D1D, 2, NF);
   auto y = Reshape(y_.ReadWrite(), D1D, D1D, 2, NF);

   mfem::forall_2D_batch(NF, Q1D, Q1D, NBZ, [=] MFEM_HOST_DEVICE (int f)
   {
      const int tidz = MFEM_THREAD_ID(z);
      const int D1D = T_D1D ? T_D1D : d1d;
      const int Q1D = T_Q1D ? T_Q1D : q1d;
      // the following variables are evaluated at compile time
      constexpr int NBZ = T_NBZ ? T_NBZ : 1;
      constexpr int max_D1D = T_D1D ? T_D1D : DofQuadLimits::MAX_D1D;
      constexpr int max_Q1D = T_Q1D ? T_Q1D : DofQuadLimits::MAX_Q1D;
      MFEM_SHARED real_t u0[NBZ][max_D1D][max_D1D];
      MFEM_SHARED real_t u1[NBZ][max_D1D][max_D1D];
      MFEM_FOREACH_THREAD(d1,x,D1D)
      {
         MFEM_FOREACH_THREAD(d2,y,D1D)
         {
            u0[tidz][d1][d2] = x(d1,d2,0,f);
            u1[tidz][d1][d2] = x(d1,d2,1,f);
         }
      }
      MFEM_SYNC_THREAD;
      MFEM_SHARED real_t Bu0[NBZ][max_Q1D][max_D1D];
      MFEM_SHARED real_t Bu1[NBZ][max_Q1D][max_D1D];
      MFEM_FOREACH_THREAD(q1,x,Q1D)
      {
         MFEM_FOREACH_THREAD(d2,y,D1D)
         {
            real_t Bu0_ = 0.0;
            real_t Bu1_ = 0.0;
            for (int d1 = 0; d1 < D1D; ++d1)
            {
               const real_t b = B(q1,d1);
               Bu0_ += b*u0[tidz][d1][d2];
               Bu1_ += b*u1[tidz][d1][d2];
            }
            Bu0[tidz][q1][d2] = Bu0_;
            Bu1[tidz][q1][d2] = Bu1_;
         }
      }
      MFEM_SYNC_THREAD;
      MFEM_SHARED real_t BBu0[NBZ][max_Q1D][max_Q1D];
      MFEM_SHARED real_t BBu1[NBZ][max_Q1D][max_Q1D];
      MFEM_FOREACH_THREAD(q1,x,Q1D)
      {
         MFEM_FOREACH_THREAD(q2,y,Q1D)
         {
            real_t BBu0_ = 0.0;
            real_t BBu1_ = 0.0;
            for (int d2 = 0; d2 < D1D; ++d2)
            {
               const real_t b = B(q2,d2);
               BBu0_ += b*Bu0[tidz][q1][d2];
               BBu1_ += b*Bu1[tidz][q1][d2];
            }
            BBu0[tidz][q1][q2] = BBu0_;
            BBu1[tidz][q1][q2] = BBu1_;
         }
      }
      MFEM_SYNC_THREAD;
      MFEM_SHARED real_t DBBu0[NBZ][max_Q1D][max_Q1D];
      MFEM_SHARED real_t DBBu1[NBZ][max_Q1D][max_Q1D];
      MFEM_FOREACH_THREAD(q1,x,Q1D)
      {
         MFEM_FOREACH_THREAD(q2,y,Q1D)
         {
            const real_t D00 = op(q1,q2,0,0,f);
            const real_t D01 = op(q1,q2,0,1,f);
            const real_t D10 = op(q1,q2,1,0,f);
            const real_t D11 = op(q1,q2,1,1,f);
            const real_t u0q = BBu0[tidz][q1][q2];
            const real_t u1q = BBu1[tidz][q1][q2];
            DBBu0[tidz][q1][q2] = D00*u0q + D01*u1q;
            DBBu1[tidz][q1][q2] = D10*u0q + D11*u1q;
         }
      }
      MFEM_SYNC_THREAD;
      MFEM_SHARED real_t BDBBu0[NBZ][max_Q1D][max_D1D];
      MFEM_SHARED real_t BDBBu1[NBZ][max_Q1D][max_D1D];
      MFEM_FOREACH_THREAD(q1,x,Q1D)
      {
         MFEM_FOREACH_THREAD(d2,y,D1D)
         {
            real_t BDBBu0_ = 0.0;
            real_t BDBBu1_ = 0.0;
            for (int q2 = 0; q2 < Q1D; ++q2)
            {
               const real_t b = Bt(d2,q2);
               BDBBu0_ += b*DBBu0[tidz][q1][q2];
               BDBBu1_ += b*DBBu1[tidz][q1][q2];
            }
            BDBBu0[tidz][q1][d2] = BDBBu0_;
            BDBBu1[tidz][q1][d2] = BDBBu1_;
         }
      }
      MFEM_SYNC_THREAD;
      MFEM_FOREACH_THREAD(d1,x,D1D)
      {
         MFEM_FOREACH_THREAD(d2,y,D1D)
         {
            real_t BBDBBu0_ = 0.0;
            real_t BBDBBu1_ = 0.0;
            for (int q1 = 0; q1 < Q1D; ++q1)
            {
               const real_t b = Bt(d1,q1);
               BBDBBu0_ += b*BDBBu0[tidz][q1][d2];
               BBDBBu1_ += b*BDBBu1[tidz][q1][d2];
            }
            y(d1,d2,0,f) += BBDBBu0_;
            y(d1,d2,1,f) += BBDBBu1_;
         }
      }
   });
}

static void PADGTraceApplyTranspose(const int dim,
                                    const int D1D,
                                    const int Q1D,
                                    const int NF,
                                    const Array<real_t> &B,
                                    const Array<real_t> &Bt,
                                    const Vector &op,
                                    const Vector &x,
                                    Vector &y)
{
   if (dim == 2)
   {
      switch ((D1D << 4 ) | Q1D)
      {
         case 0x22: return PADGTraceApplyTranspose2D<2,2>(NF,B,Bt,op,x,y);
         case 0x33: return PADGTraceApplyTranspose2D<3,3>(NF,B,Bt,op,x,y);
         case 0x44: return PADGTraceApplyTranspose2D<4,4>(NF,B,Bt,op,x,y);
         case 0x55: return PADGTraceApplyTranspose2D<5,5>(NF,B,Bt,op,x,y);
         case 0x66: return PADGTraceApplyTranspose2D<6,6>(NF,B,Bt,op,x,y);
         case 0x77: return PADGTraceApplyTranspose2D<7,7>(NF,B,Bt,op,x,y);
         case 0x88: return PADGTraceApplyTranspose2D<8,8>(NF,B,Bt,op,x,y);
         case 0x99: return PADGTraceApplyTranspose2D<9,9>(NF,B,Bt,op,x,y);
         default: return PADGTraceApplyTranspose2D(NF,B,Bt,op,x,y,D1D,Q1D);
      }
   }
   else if (dim == 3)
   {
      switch ((D1D << 4 ) | Q1D)
      {
         case 0x22: return SmemPADGTraceApplyTranspose3D<2,2>(NF,B,Bt,op,x,y);
         case 0x23: return SmemPADGTraceApplyTranspose3D<2,3>(NF,B,Bt,op,x,y);
         case 0x34: return SmemPADGTraceApplyTranspose3D<3,4>(NF,B,Bt,op,x,y);
         case 0x45: return SmemPADGTraceApplyTranspose3D<4,5>(NF,B,Bt,op,x,y);
         case 0x56: return SmemPADGTraceApplyTranspose3D<5,6>(NF,B,Bt,op,x,y);
         case 0x67: return SmemPADGTraceApplyTranspose3D<6,7>(NF,B,Bt,op,x,y);
         case 0x78: return SmemPADGTraceApplyTranspose3D<7,8>(NF,B,Bt,op,x,y);
         case 0x89: return SmemPADGTraceApplyTranspose3D<8,9>(NF,B,Bt,op,x,y);
         default: return PADGTraceApplyTranspose3D(NF,B,Bt,op,x,y,D1D,Q1D);
      }
   }
   MFEM_ABORT("Unknown kernel.");
}

// PA DGTraceIntegrator Apply kernel
void DGTraceIntegrator::AddMultPA(const Vector &x, Vector &y) const
{
   PADGTraceApply(dim, dofs1D, quad1D, nf,
                  maps->B, maps->Bt,
                  pa_data, x, y);
}

void DGTraceIntegrator::AddMultTransposePA(const Vector &x, Vector &y) const
{
   PADGTraceApplyTranspose(dim, dofs1D, quad1D, nf,
                           maps->B, maps->Bt,
                           pa_data, x, y);
}

} // namespace mfem<|MERGE_RESOLUTION|>--- conflicted
+++ resolved
@@ -147,18 +147,8 @@
                                &GetRule(el.GetGeomType(), el.GetOrder(),
                                         *mesh->GetTypicalElementTransformation());
 
-<<<<<<< HEAD
-   if (!qspace[static_cast<int>(type)])
-   {
-      qspace[static_cast<int>(type)] =
-         std::make_unique<FaceQuadratureSpace>(*mesh, *ir, type);
-   }
-
-   FaceQuadratureSpace& qs = *qspace[static_cast<int>(type)];
-=======
 
    FaceQuadratureSpace qs(*mesh, *ir, type);
->>>>>>> c4c67b14
    nf = qs.GetNumFaces();
    if (nf==0) { return; }
 
