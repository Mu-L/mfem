--- conflicted
+++ resolved
@@ -1395,11 +1395,7 @@
    if constexpr (DIM == 1) { return internal::PAMassApply1D; }
    else if constexpr (DIM == 2) { return internal::SmemPAMassApply2D<T_D1D,T_Q1D>; }
    else if constexpr (DIM == 3) { return internal::SmemPAMassApply3D<T_D1D, T_Q1D>; }
-<<<<<<< HEAD
-   else { MFEM_ABORT(""); }
-=======
    MFEM_ABORT("");
->>>>>>> f0027c2c
 }
 
 inline ApplyKernelType MassIntegrator::ApplyPAKernels::Fallback(
@@ -1417,11 +1413,7 @@
    if constexpr (DIM == 1) { return internal::PAMassAssembleDiagonal1D; }
    else if constexpr (DIM == 2) { return internal::SmemPAMassAssembleDiagonal2D<T_D1D,T_Q1D>; }
    else if constexpr (DIM == 3) { return internal::SmemPAMassAssembleDiagonal3D<T_D1D, T_Q1D>; }
-<<<<<<< HEAD
-   else { MFEM_ABORT(""); }
-=======
    MFEM_ABORT("");
->>>>>>> f0027c2c
 }
 
 inline DiagonalKernelType MassIntegrator::DiagonalPAKernels::Fallback(
