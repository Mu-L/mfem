// Copyright (c) 2010-2024, Lawrence Livermore National Security, LLC. Produced
// at the Lawrence Livermore National Laboratory. All Rights reserved. See files
// LICENSE and NOTICE for details. LLNL-CODE-806117.
//
// This file is part of the MFEM library. For more information and source code
// availability visit https://mfem.org.
//
// MFEM is free software; you can redistribute it and/or modify it under the
// terms of the BSD-3 license. We welcome feedback and contributions, see file
// CONTRIBUTING.md for details.

#include "../bilininteg.hpp"
#include "../gridfunc.hpp"
#include "../qfunction.hpp"
#include "../../mesh/nurbs.hpp"
#include "../ceed/integrators/diffusion/diffusion.hpp"
#include "bilininteg_diffusion_kernels.hpp"

namespace mfem
{

void DiffusionIntegrator::AssembleDiagonalPA(Vector &diag)
{
   if (DeviceCanUseCeed())
   {
      ceedOp->GetDiagonal(diag);
   }
   else
   {
      if (pa_data.Size() == 0) { AssemblePA(*fespace); }
      const Array<real_t> &B = maps->B;
      const Array<real_t> &G = maps->G;
      const Vector &Dv = pa_data;
      DiagonalPAKernels::Run(dim, dofs1D, quad1D, ne, symmetric, B, G, Dv,
                             diag, dofs1D, quad1D);
   }
}

// PA Diffusion Apply kernel
void DiffusionIntegrator::AddMultPA(const Vector &x, Vector &y) const
{
   if (DeviceCanUseCeed())
   {
      ceedOp->AddMult(x, y);
   }
   else
   {
      const Array<real_t> &B = maps->B;
      const Array<real_t> &G = maps->G;
      const Array<real_t> &Bt = maps->Bt;
      const Array<real_t> &Gt = maps->Gt;
      const Vector &Dv = pa_data;

#ifdef MFEM_USE_OCCA
      if (DeviceCanUseOcca())
      {
         if (dim == 2)
         {
<<<<<<< HEAD
            OccaPADiffusionApply2D(dofs1D,quad1D,ne,B,G,Bt,Gt,Dv,x,y);
=======
            internal::OccaPADiffusionApply2D(dofs1D,quad1D,ne,B,G,Bt,Gt,Dv,x,y);
>>>>>>> 47de3415
            return;
         }
         if (dim == 3)
         {
<<<<<<< HEAD
            OccaPADiffusionApply3D(dofs1D,quad1D,ne,B,G,Bt,Gt,Dv,x,y);
=======
            internal::OccaPADiffusionApply3D(dofs1D,quad1D,ne,B,G,Bt,Gt,Dv,x,y);
>>>>>>> 47de3415
            return;
         }
         MFEM_ABORT("OCCA PADiffusionApply unknown kernel!");
      }
#endif // MFEM_USE_OCCA

      ApplyPAKernels::Run(dim, dofs1D, quad1D, ne, symmetric, B, G, Bt,
                          Gt, Dv, x, y, dofs1D, quad1D);
   }
}

void DiffusionIntegrator::AddMultTransposePA(const Vector &x, Vector &y) const
{
   if (symmetric)
   {
      AddMultPA(x, y);
   }
   else
   {
      MFEM_ABORT("DiffusionIntegrator::AddMultTransposePA only implemented in "
                 "the symmetric case.")
   }
}

void DiffusionIntegrator::AssemblePA(const FiniteElementSpace &fes)
{
   const MemoryType mt = (pa_mt == MemoryType::DEFAULT) ?
                         Device::GetDeviceMemoryType() : pa_mt;
   // Assuming the same element type
   fespace = &fes;
   Mesh *mesh = fes.GetMesh();
   if (mesh->GetNE() == 0) { return; }
   const FiniteElement &el = *fes.GetFE(0);
   const IntegrationRule *ir = IntRule ? IntRule : &GetRule(el, el);
   if (DeviceCanUseCeed())
   {
      delete ceedOp;
      MFEM_VERIFY(!VQ && !MQ,
                  "Only scalar coefficient supported for DiffusionIntegrator"
                  " with libCEED");
      const bool mixed = mesh->GetNumGeometries(mesh->Dimension()) > 1 ||
                         fes.IsVariableOrder();
      if (mixed)
      {
         ceedOp = new ceed::MixedPADiffusionIntegrator(*this, fes, Q);
      }
      else
      {
         ceedOp = new ceed::PADiffusionIntegrator(fes, *ir, Q);
      }
      return;
   }
   const int dims = el.GetDim();
   const int symmDims = (dims * (dims + 1)) / 2; // 1x1: 1, 2x2: 3, 3x3: 6
   const int nq = ir->GetNPoints();
   dim = mesh->Dimension();
   ne = fes.GetNE();
   geom = mesh->GetGeometricFactors(*ir, GeometricFactors::JACOBIANS, mt);
   const int sdim = mesh->SpaceDimension();
   maps = &el.GetDofToQuad(*ir, DofToQuad::TENSOR);
   dofs1D = maps->ndof;
   quad1D = maps->nqpt;

   QuadratureSpace qs(*mesh, *ir);
   CoefficientVector coeff(qs, CoefficientStorage::COMPRESSED);

   if (MQ) { coeff.ProjectTranspose(*MQ); }
   else if (VQ) { coeff.Project(*VQ); }
   else if (Q) { coeff.Project(*Q); }
   else { coeff.SetConstant(1.0); }

   const int coeff_dim = coeff.GetVDim();
   symmetric = (coeff_dim != dims*dims);
   const int pa_size = symmetric ? symmDims : dims*dims;

   pa_data.SetSize(pa_size * nq * ne, mt);
   internal::PADiffusionSetup(dim, sdim, dofs1D, quad1D, coeff_dim, ne,
                              ir->GetWeights(), geom->J, coeff, pa_data);
}

void DiffusionIntegrator::AssembleNURBSPA(const FiniteElementSpace &fes)
{
   fespace = &fes;
   Mesh *mesh = fes.GetMesh();
   dim = mesh->Dimension();
   MFEM_VERIFY(3 == dim, "Only 3D so far");

   numPatches = mesh->NURBSext->GetNP();
   for (int p=0; p<numPatches; ++p)
   {
      AssemblePatchPA(p, fes);
   }
}

void DiffusionIntegrator::AssemblePatchPA(const int patch,
                                          const FiniteElementSpace &fes)
{
   Mesh *mesh = fes.GetMesh();
   SetupPatchBasisData(mesh, patch);

   SetupPatchPA(patch, mesh);  // For full quadrature, unitWeights = false
}

// This version uses full 1D quadrature rules, taking into account the
// minimum interaction between basis functions and integration points.
void DiffusionIntegrator::AddMultPatchPA(const int patch, const Vector &x,
                                         Vector &y) const
{
   MFEM_VERIFY(3 == dim, "Only 3D so far");

   const Array<int>& Q1D = pQ1D[patch];
   const Array<int>& D1D = pD1D[patch];

   const std::vector<Array2D<real_t>>& B = pB[patch];
   const std::vector<Array2D<real_t>>& G = pG[patch];

   const IntArrayVar2D& minD = pminD[patch];
   const IntArrayVar2D& maxD = pmaxD[patch];
   const IntArrayVar2D& minQ = pminQ[patch];
   const IntArrayVar2D& maxQ = pmaxQ[patch];

   auto X = Reshape(x.Read(), D1D[0], D1D[1], D1D[2]);
   auto Y = Reshape(y.ReadWrite(), D1D[0], D1D[1], D1D[2]);

   const auto qd = Reshape(pa_data.Read(), Q1D[0]*Q1D[1]*Q1D[2],
                           (symmetric ? 6 : 9));

   // NOTE: the following is adapted from AssemblePatchMatrix_fullQuadrature
   std::vector<Array3D<real_t>> grad(dim);
   // TODO: Can an optimal order of dimensions be determined, for each patch?
   Array3D<real_t> gradXY(3, std::max(Q1D[0], D1D[0]), std::max(Q1D[1], D1D[1]));
   Array2D<real_t> gradX(3, std::max(Q1D[0], D1D[0]));

   for (int d=0; d<dim; ++d)
   {
      grad[d].SetSize(Q1D[0], Q1D[1], Q1D[2]);

      for (int qz = 0; qz < Q1D[2]; ++qz)
      {
         for (int qy = 0; qy < Q1D[1]; ++qy)
         {
            for (int qx = 0; qx < Q1D[0]; ++qx)
            {
               grad[d](qx,qy,qz) = 0.0;
            }
         }
      }
   }

   for (int dz = 0; dz < D1D[2]; ++dz)
   {
      for (int qy = 0; qy < Q1D[1]; ++qy)
      {
         for (int qx = 0; qx < Q1D[0]; ++qx)
         {
            for (int d=0; d<dim; ++d)
            {
               gradXY(d,qx,qy) = 0.0;
            }
         }
      }
      for (int dy = 0; dy < D1D[1]; ++dy)
      {
         for (int qx = 0; qx < Q1D[0]; ++qx)
         {
            gradX(0,qx) = 0.0;
            gradX(1,qx) = 0.0;
         }
         for (int dx = 0; dx < D1D[0]; ++dx)
         {
            const real_t s = X(dx,dy,dz);
            for (int qx = minD[0][dx]; qx <= maxD[0][dx]; ++qx)
            {
               gradX(0,qx) += s * B[0](qx,dx);
               gradX(1,qx) += s * G[0](qx,dx);
            }
         }
         for (int qy = minD[1][dy]; qy <= maxD[1][dy]; ++qy)
         {
            const real_t wy  = B[1](qy,dy);
            const real_t wDy = G[1](qy,dy);
            // This full range of qx values is generally necessary.
            for (int qx = 0; qx < Q1D[0]; ++qx)
            {
               const real_t wx  = gradX(0,qx);
               const real_t wDx = gradX(1,qx);
               gradXY(0,qx,qy) += wDx * wy;
               gradXY(1,qx,qy) += wx  * wDy;
               gradXY(2,qx,qy) += wx  * wy;
            }
         }
      }
      for (int qz = minD[2][dz]; qz <= maxD[2][dz]; ++qz)
      {
         const real_t wz  = B[2](qz,dz);
         const real_t wDz = G[2](qz,dz);
         for (int qy = 0; qy < Q1D[1]; ++qy)
         {
            for (int qx = 0; qx < Q1D[0]; ++qx)
            {
               grad[0](qx,qy,qz) += gradXY(0,qx,qy) * wz;
               grad[1](qx,qy,qz) += gradXY(1,qx,qy) * wz;
               grad[2](qx,qy,qz) += gradXY(2,qx,qy) * wDz;
            }
         }
      }
   }

   for (int qz = 0; qz < Q1D[2]; ++qz)
   {
      for (int qy = 0; qy < Q1D[1]; ++qy)
      {
         for (int qx = 0; qx < Q1D[0]; ++qx)
         {
            const int q = qx + ((qy + (qz * Q1D[1])) * Q1D[0]);
            const real_t O00 = qd(q,0);
            const real_t O01 = qd(q,1);
            const real_t O02 = qd(q,2);
            const real_t O10 = symmetric ? O01 : qd(q,3);
            const real_t O11 = symmetric ? qd(q,3) : qd(q,4);
            const real_t O12 = symmetric ? qd(q,4) : qd(q,5);
            const real_t O20 = symmetric ? O02 : qd(q,6);
            const real_t O21 = symmetric ? O12 : qd(q,7);
            const real_t O22 = symmetric ? qd(q,5) : qd(q,8);

            const real_t grad0 = grad[0](qx,qy,qz);
            const real_t grad1 = grad[1](qx,qy,qz);
            const real_t grad2 = grad[2](qx,qy,qz);

            grad[0](qx,qy,qz) = (O00*grad0)+(O01*grad1)+(O02*grad2);
            grad[1](qx,qy,qz) = (O10*grad0)+(O11*grad1)+(O12*grad2);
            grad[2](qx,qy,qz) = (O20*grad0)+(O21*grad1)+(O22*grad2);
         } // qx
      } // qy
   } // qz

   for (int qz = 0; qz < Q1D[2]; ++qz)
   {
      for (int dy = 0; dy < D1D[1]; ++dy)
      {
         for (int dx = 0; dx < D1D[0]; ++dx)
         {
            for (int d=0; d<3; ++d)
            {
               gradXY(d,dx,dy) = 0.0;
            }
         }
      }
      for (int qy = 0; qy < Q1D[1]; ++qy)
      {
         for (int dx = 0; dx < D1D[0]; ++dx)
         {
            for (int d=0; d<3; ++d)
            {
               gradX(d,dx) = 0.0;
            }
         }
         for (int qx = 0; qx < Q1D[0]; ++qx)
         {
            const real_t gX = grad[0](qx,qy,qz);
            const real_t gY = grad[1](qx,qy,qz);
            const real_t gZ = grad[2](qx,qy,qz);
            for (int dx = minQ[0][qx]; dx <= maxQ[0][qx]; ++dx)
            {
               const real_t wx  = B[0](qx,dx);
               const real_t wDx = G[0](qx,dx);
               gradX(0,dx) += gX * wDx;
               gradX(1,dx) += gY * wx;
               gradX(2,dx) += gZ * wx;
            }
         }
         for (int dy = minQ[1][qy]; dy <= maxQ[1][qy]; ++dy)
         {
            const real_t wy  = B[1](qy,dy);
            const real_t wDy = G[1](qy,dy);
            for (int dx = 0; dx < D1D[0]; ++dx)
            {
               gradXY(0,dx,dy) += gradX(0,dx) * wy;
               gradXY(1,dx,dy) += gradX(1,dx) * wDy;
               gradXY(2,dx,dy) += gradX(2,dx) * wy;
            }
         }
      }
      for (int dz = minQ[2][qz]; dz <= maxQ[2][qz]; ++dz)
      {
         const real_t wz  = B[2](qz,dz);
         const real_t wDz = G[2](qz,dz);
         for (int dy = 0; dy < D1D[1]; ++dy)
         {
            for (int dx = 0; dx < D1D[0]; ++dx)
            {
               Y(dx,dy,dz) +=
                  ((gradXY(0,dx,dy) * wz) +
                   (gradXY(1,dx,dy) * wz) +
                   (gradXY(2,dx,dy) * wDz));
            }
         }
      } // dz
   } // qz
}

void DiffusionIntegrator::AddMultNURBSPA(const Vector &x, Vector &y) const
{
   Vector xp, yp;

   for (int p=0; p<numPatches; ++p)
   {
      Array<int> vdofs;
      fespace->GetPatchVDofs(p, vdofs);

      x.GetSubVector(vdofs, xp);
      yp.SetSize(vdofs.Size());
      yp = 0.0;

      AddMultPatchPA(p, xp, yp);

      y.AddElementVector(vdofs, yp);
   }
}

} // namespace mfem<|MERGE_RESOLUTION|>--- conflicted
+++ resolved
@@ -56,20 +56,12 @@
       {
          if (dim == 2)
          {
-<<<<<<< HEAD
-            OccaPADiffusionApply2D(dofs1D,quad1D,ne,B,G,Bt,Gt,Dv,x,y);
-=======
             internal::OccaPADiffusionApply2D(dofs1D,quad1D,ne,B,G,Bt,Gt,Dv,x,y);
->>>>>>> 47de3415
             return;
          }
          if (dim == 3)
          {
-<<<<<<< HEAD
-            OccaPADiffusionApply3D(dofs1D,quad1D,ne,B,G,Bt,Gt,Dv,x,y);
-=======
             internal::OccaPADiffusionApply3D(dofs1D,quad1D,ne,B,G,Bt,Gt,Dv,x,y);
->>>>>>> 47de3415
             return;
          }
          MFEM_ABORT("OCCA PADiffusionApply unknown kernel!");
