--- conflicted
+++ resolved
@@ -389,7 +389,6 @@
    }
    OccaDiffSetup3D_ker.at(id)(NE, o_W, o_J, o_C, o_op, const_c);
 }
-<<<<<<< HEAD
 #endif // MFEM_USE_OCCA
 
 // Shared memory PA Diffusion Diagonal 2D kernel
@@ -650,9 +649,8 @@
    }
    MFEM_ABORT("Unknown kernel: 0x"<<std::hex << id << std::dec);
 }
-=======
->>>>>>> 7c1a0eb5
-
+
+#ifdef MFEM_USE_OCCA
 void OccaPADiffusionApply2D(const int D1D,
                             const int Q1D,
                             const int NE,
