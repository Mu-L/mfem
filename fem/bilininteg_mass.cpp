// Copyright (c) 2010, Lawrence Livermore National Security, LLC. Produced at
// the Lawrence Livermore National Laboratory. LLNL-CODE-443211. All Rights
// reserved. See file COPYRIGHT for details.
//
// This file is part of the MFEM library. For more information and source code
// availability see http://mfem.org.
//
// MFEM is free software; you can redistribute it and/or modify it under the
// terms of the GNU Lesser General Public License (as published by the Free
// Software Foundation) version 2.1 dated February 1999.

#include "../general/forall.hpp"
#include "bilininteg.hpp"
#include "gridfunc.hpp"

using namespace std;

namespace mfem
{

// PA Mass Integrator

// PA Mass Assemble kernel
void MassIntegrator::AssemblePA(const FiniteElementSpace &fes)
{
   // Assuming the same element type
   Mesh *mesh = fes.GetMesh();
   if (mesh->GetNE() == 0) { return; }
   const FiniteElement &el = *fes.GetFE(0);
   ElementTransformation *T = mesh->GetElementTransformation(0);
   const IntegrationRule *ir = IntRule ? IntRule : &GetRule(el, el, *T);
   dim = mesh->Dimension();
   ne = fes.GetMesh()->GetNE();
   nq = ir->GetNPoints();
   geom = mesh->GetGeometricFactors(*ir, GeometricFactors::COORDINATES |
                                    GeometricFactors::JACOBIANS);
   maps = &el.GetDofToQuad(*ir, DofToQuad::TENSOR);
   dofs1D = maps->ndof;
   quad1D = maps->nqpt;
   pa_data.SetSize(ne*nq, Device::GetMemoryType());
<<<<<<< HEAD
   Vector coeff(nq * ne);
   if (Q == nullptr)
   {
      coeff = 1.0;
   }
   else if (ConstantCoefficient* cQ = dynamic_cast<ConstantCoefficient*>(Q))
   {
      coeff = cQ->constant;
   }
   else
   {
      auto C = Reshape(coeff.Write(), nq, ne);
=======
   Vector coeff;
   if (Q == nullptr)
   {
      coeff.SetSize(1);
      coeff(0) = 1.0;
   }
   else if (ConstantCoefficient* cQ = dynamic_cast<ConstantCoefficient*>(Q))
   {
      coeff.SetSize(1);
      coeff(0) = cQ->constant;
   }
   else
   {
      coeff.SetSize(nq * ne);
      auto C = Reshape(coeff.HostWrite(), nq, ne);
>>>>>>> 1b80b827
      for (int e = 0; e < ne; ++e)
      {
         ElementTransformation& T = *fes.GetElementTransformation(e);
         for (int q = 0; q < nq; ++q)
         {
            C(q,e) = Q->Eval(T, ir->IntPoint(q));
         }
      }
   }
   if (dim==1) { MFEM_ABORT("Not supported yet... stay tuned!"); }
   if (dim==2)
   {
      const int NE = ne;
      const int NQ = nq;
      const bool const_c = coeff.Size() == 1;
      auto w = ir->GetWeights().Read();
      auto J = Reshape(geom->J.Read(), NQ,2,2,NE);
<<<<<<< HEAD
      auto C = Reshape(coeff.Read(), NQ, NE);
=======
      auto C =
         const_c ? Reshape(coeff.Read(), 1,1) : Reshape(coeff.Read(), NQ,NE);
>>>>>>> 1b80b827
      auto v = Reshape(pa_data.Write(), NQ, NE);
      MFEM_FORALL(e, NE,
      {
         for (int q = 0; q < NQ; ++q)
         {
            const double J11 = J(q,0,0,e);
            const double J12 = J(q,1,0,e);
            const double J21 = J(q,0,1,e);
            const double J22 = J(q,1,1,e);
            const double detJ = (J11*J22)-(J21*J12);
<<<<<<< HEAD
            v(q,e) =  w[q] * C(q,e) * detJ;
=======
            const double coeff = const_c ? C(0,0) : C(q,e);
            v(q,e) =  w[q] * coeff * detJ;
>>>>>>> 1b80b827
         }
      });
   }
   if (dim==3)
   {
      const int NE = ne;
      const int NQ = nq;
      const bool const_c = coeff.Size() == 1;
      auto W = ir->GetWeights().Read();
      auto J = Reshape(geom->J.Read(), NQ,3,3,NE);
<<<<<<< HEAD
      auto C = Reshape(coeff.Read(), NQ, NE);
=======
      auto C =
         const_c ? Reshape(coeff.Read(), 1,1) : Reshape(coeff.Read(), NQ,NE);
>>>>>>> 1b80b827
      auto v = Reshape(pa_data.Write(), NQ,NE);
      MFEM_FORALL(e, NE,
      {
         for (int q = 0; q < NQ; ++q)
         {
            const double J11 = J(q,0,0,e), J12 = J(q,0,1,e), J13 = J(q,0,2,e);
            const double J21 = J(q,1,0,e), J22 = J(q,1,1,e), J23 = J(q,1,2,e);
            const double J31 = J(q,2,0,e), J32 = J(q,2,1,e), J33 = J(q,2,2,e);
            const double detJ = J11 * (J22 * J33 - J32 * J23) -
            /* */               J21 * (J12 * J33 - J32 * J13) +
            /* */               J31 * (J12 * J23 - J22 * J13);
<<<<<<< HEAD
            v(q,e) = W[q] * C(q,e) * detJ;
=======
            const double coeff = const_c ? C(0,0) : C(q,e);
            v(q,e) = W[q] * coeff * detJ;
>>>>>>> 1b80b827
         }
      });
   }
}

template<int T_D1D = 0, int T_Q1D = 0>
static void PAMassAssembleDiagonal2D(const int NE,
                                     const Array<double> &b,
                                     const Vector &d,
                                     Vector &y,
                                     const int d1d = 0,
                                     const int q1d = 0)
{
   const int D1D = T_D1D ? T_D1D : d1d;
   const int Q1D = T_Q1D ? T_Q1D : q1d;
   MFEM_VERIFY(D1D <= MAX_D1D, "");
   MFEM_VERIFY(Q1D <= MAX_Q1D, "");
   auto B = Reshape(b.Read(), Q1D, D1D);
   auto D = Reshape(d.Read(), Q1D, Q1D, NE);
   auto Y = Reshape(y.ReadWrite(), D1D, D1D, NE);
   MFEM_FORALL(e, NE,
   {
      const int D1D = T_D1D ? T_D1D : d1d;
      const int Q1D = T_Q1D ? T_Q1D : q1d;
      constexpr int MD1 = T_D1D ? T_D1D : MAX_D1D;
      constexpr int MQ1 = T_Q1D ? T_Q1D : MAX_Q1D;
      double QD[MQ1][MD1];
      for (int qx = 0; qx < Q1D; ++qx)
      {
         for (int dy = 0; dy < D1D; ++dy)
         {
            QD[qx][dy] = 0.0;
            for (int qy = 0; qy < Q1D; ++qy)
            {
               QD[qx][dy] += B(qy, dy) * B(qy, dy) * D(qx, qy, e);
            }
         }
      }
      for (int dy = 0; dy < D1D; ++dy)
      {
         for (int dx = 0; dx < D1D; ++dx)
         {
            for (int qx = 0; qx < Q1D; ++qx)
            {
               // might need absolute values on next line
               Y(dx,dy,e) += B(qx, dx) * B(qx, dx) * QD[qx][dy];
            }
         }
      }
   });
}

template<int T_D1D = 0, int T_Q1D = 0, int T_NBZ = 0>
static void SmemPAMassAssembleDiagonal2D(const int NE,
                                         const Array<double> &b_,
                                         const Vector &d_,
                                         Vector &y_,
                                         const int d1d = 0,
                                         const int q1d = 0)
{
   const int D1D = T_D1D ? T_D1D : d1d;
   const int Q1D = T_Q1D ? T_Q1D : q1d;
   constexpr int NBZ = T_NBZ ? T_NBZ : 1;
   constexpr int MQ1 = T_Q1D ? T_Q1D : MAX_Q1D;
   constexpr int MD1 = T_D1D ? T_D1D : MAX_D1D;
   MFEM_VERIFY(D1D <= MD1, "");
   MFEM_VERIFY(Q1D <= MQ1, "");
   auto b = Reshape(b_.Read(), Q1D, D1D);
   auto D = Reshape(d_.Read(), Q1D, Q1D, NE);
   auto Y = Reshape(y_.ReadWrite(), D1D, D1D, NE);
   MFEM_FORALL_2D(e, NE, Q1D, Q1D, NBZ,
   {
      const int tidz = MFEM_THREAD_ID(z);
      const int D1D = T_D1D ? T_D1D : d1d;
      const int Q1D = T_Q1D ? T_Q1D : q1d;
      constexpr int NBZ = T_NBZ ? T_NBZ : 1;
      constexpr int MQ1 = T_Q1D ? T_Q1D : MAX_Q1D;
      constexpr int MD1 = T_D1D ? T_D1D : MAX_D1D;
      MFEM_SHARED double B[MQ1][MD1];
      MFEM_SHARED double QDZ[NBZ][MQ1][MD1];
      double (*QD)[MD1] = (double (*)[MD1])(QDZ + tidz);
      if (tidz == 0)
      {
         MFEM_FOREACH_THREAD(d,y,D1D)
         {
            MFEM_FOREACH_THREAD(q,x,Q1D)
            {
               B[q][d] = b(q,d);
            }
         }
      }
      MFEM_SYNC_THREAD;
      MFEM_FOREACH_THREAD(qx,x,Q1D)
      {
         MFEM_FOREACH_THREAD(dy,y,D1D)
         {
            QD[qx][dy] = 0.0;
            for (int qy = 0; qy < Q1D; ++qy)
            {
               QD[qx][dy] += B[qy][dy] * B[qy][dy] * D(qx, qy, e);
            }
         }
      }
      MFEM_SYNC_THREAD;
      MFEM_FOREACH_THREAD(dy,y,D1D)
      {
         MFEM_FOREACH_THREAD(dx,x,D1D)
         {
            for (int qx = 0; qx < Q1D; ++qx)
            {
               // might need absolute values on next line
               Y(dx,dy,e) += B[qx][dx] * B[qx][dx] * QD[qx][dy];
            }
         }
      }
   });
}

template<int T_D1D = 0, int T_Q1D = 0>
static void PAMassAssembleDiagonal3D(const int NE,
                                     const Array<double> &b,
                                     const Vector &d,
                                     Vector &y,
                                     const int d1d = 0,
                                     const int q1d = 0)
{
   const int D1D = T_D1D ? T_D1D : d1d;
   const int Q1D = T_Q1D ? T_Q1D : q1d;
   MFEM_VERIFY(D1D <= MAX_D1D, "");
   MFEM_VERIFY(Q1D <= MAX_Q1D, "");
   auto B = Reshape(b.Read(), Q1D, D1D);
   auto D = Reshape(d.Read(), Q1D, Q1D, Q1D, NE);
   auto Y = Reshape(y.ReadWrite(), D1D, D1D, D1D, NE);
   MFEM_FORALL(e, NE,
   {
      const int D1D = T_D1D ? T_D1D : d1d;
      const int Q1D = T_Q1D ? T_Q1D : q1d;
      constexpr int MD1 = T_D1D ? T_D1D : MAX_D1D;
      constexpr int MQ1 = T_Q1D ? T_Q1D : MAX_Q1D;
      double QQD[MQ1][MQ1][MD1];
      double QDD[MQ1][MD1][MD1];
      for (int qx = 0; qx < Q1D; ++qx)
      {
         for (int qy = 0; qy < Q1D; ++qy)
         {
            for (int dz = 0; dz < D1D; ++dz)
            {
               QQD[qx][qy][dz] = 0.0;
               for (int qz = 0; qz < Q1D; ++qz)
               {
                  QQD[qx][qy][dz] += B(qz, dz) * B(qz, dz) * D(qx, qy, qz, e);
               }
            }
         }
      }
      for (int qx = 0; qx < Q1D; ++qx)
      {
         for (int dz = 0; dz < D1D; ++dz)
         {
            for (int dy = 0; dy < D1D; ++dy)
            {
               QDD[qx][dy][dz] = 0.0;
               for (int qy = 0; qy < Q1D; ++qy)
               {
                  QDD[qx][dy][dz] += B(qy, dy) * B(qy, dy) * QQD[qx][qy][dz];
               }
            }
         }
      }
      for (int dz = 0; dz < D1D; ++dz)
      {
         for (int dy = 0; dy < D1D; ++dy)
         {
            for (int dx = 0; dx < D1D; ++dx)
            {
               for (int qx = 0; qx < Q1D; ++qx)
               {
                  Y(dx, dy, dz, e) += B(qx, dx) * B(qx, dx) * QDD[qx][dy][dz];
               }
            }
         }
      }
   });
}

template<int T_D1D = 0, int T_Q1D = 0>
static void SmemPAMassAssembleDiagonal3D(const int NE,
                                         const Array<double> &b_,
                                         const Vector &d_,
                                         Vector &y_,
                                         const int d1d = 0,
                                         const int q1d = 0)
{
   const int D1D = T_D1D ? T_D1D : d1d;
   const int Q1D = T_Q1D ? T_Q1D : q1d;
   constexpr int MQ1 = T_Q1D ? T_Q1D : MAX_Q1D;
   constexpr int MD1 = T_D1D ? T_D1D : MAX_D1D;
   MFEM_VERIFY(D1D <= MD1, "");
   MFEM_VERIFY(Q1D <= MQ1, "");
   auto b = Reshape(b_.Read(), Q1D, D1D);
   auto D = Reshape(d_.Read(), Q1D, Q1D, Q1D, NE);
   auto Y = Reshape(y_.ReadWrite(), D1D, D1D, D1D, NE);
   MFEM_FORALL_3D(e, NE, Q1D, Q1D, Q1D,
   {
      const int tidz = MFEM_THREAD_ID(z);
      const int D1D = T_D1D ? T_D1D : d1d;
      const int Q1D = T_Q1D ? T_Q1D : q1d;
      constexpr int MD1 = T_D1D ? T_D1D : MAX_D1D;
      constexpr int MQ1 = T_Q1D ? T_Q1D : MAX_Q1D;
      MFEM_SHARED double B[MQ1][MD1];
      MFEM_SHARED double QQD[MQ1][MQ1][MD1];
      MFEM_SHARED double QDD[MQ1][MD1][MD1];
      if (tidz == 0)
      {
         MFEM_FOREACH_THREAD(d,y,D1D)
         {
            MFEM_FOREACH_THREAD(q,x,Q1D)
            {
               B[q][d] = b(q,d);
            }
         }
      }
      MFEM_SYNC_THREAD;
      MFEM_FOREACH_THREAD(qx,x,Q1D)
      {
         MFEM_FOREACH_THREAD(qy,y,Q1D)
         {
            MFEM_FOREACH_THREAD(dz,z,D1D)
            {
               QQD[qx][qy][dz] = 0.0;
               for (int qz = 0; qz < Q1D; ++qz)
               {
                  QQD[qx][qy][dz] += B[qz][dz] * B[qz][dz] * D(qx, qy, qz, e);
               }
            }
         }
      }
      MFEM_SYNC_THREAD;
      MFEM_FOREACH_THREAD(qx,x,Q1D)
      {
         MFEM_FOREACH_THREAD(dz,z,D1D)
         {
            MFEM_FOREACH_THREAD(dy,y,D1D)
            {
               QDD[qx][dy][dz] = 0.0;
               for (int qy = 0; qy < Q1D; ++qy)
               {
                  QDD[qx][dy][dz] += B[qy][dy] * B[qy][dy] * QQD[qx][qy][dz];
               }
            }
         }
      }
      MFEM_SYNC_THREAD;
      MFEM_FOREACH_THREAD(dz,z,D1D)
      {
         MFEM_FOREACH_THREAD(dy,y,D1D)
         {
            MFEM_FOREACH_THREAD(dx,x,D1D)
            {
               for (int qx = 0; qx < Q1D; ++qx)
               {
                  Y(dx, dy, dz, e) += B[qx][dx] * B[qx][dx] * QDD[qx][dy][dz];
               }
            }
         }
      }
   });
}

static void PAMassAssembleDiagonal(const int dim, const int D1D,
                                   const int Q1D, const int NE,
                                   const Array<double> &B,
                                   const Vector &D,
                                   Vector &Y)
{
   if (dim == 2)
   {
      switch ((D1D << 4 ) | Q1D)
      {
         case 0x22: return SmemPAMassAssembleDiagonal2D<2,2,16>(NE,B,D,Y);
         case 0x33: return SmemPAMassAssembleDiagonal2D<3,3,16>(NE,B,D,Y);
         case 0x44: return SmemPAMassAssembleDiagonal2D<4,4,8>(NE,B,D,Y);
         case 0x55: return SmemPAMassAssembleDiagonal2D<5,5,8>(NE,B,D,Y);
         case 0x66: return SmemPAMassAssembleDiagonal2D<6,6,4>(NE,B,D,Y);
         case 0x77: return SmemPAMassAssembleDiagonal2D<7,7,4>(NE,B,D,Y);
         case 0x88: return SmemPAMassAssembleDiagonal2D<8,8,2>(NE,B,D,Y);
         case 0x99: return SmemPAMassAssembleDiagonal2D<9,9,2>(NE,B,D,Y);
         default:   return PAMassAssembleDiagonal2D(NE,B,D,Y,D1D,Q1D);
      }
   }
   else if (dim == 3)
   {
      switch ((D1D << 4 ) | Q1D)
      {
         case 0x23: return SmemPAMassAssembleDiagonal3D<2,3>(NE,B,D,Y);
         case 0x34: return SmemPAMassAssembleDiagonal3D<3,4>(NE,B,D,Y);
         case 0x45: return SmemPAMassAssembleDiagonal3D<4,5>(NE,B,D,Y);
         case 0x56: return SmemPAMassAssembleDiagonal3D<5,6>(NE,B,D,Y);
         case 0x67: return SmemPAMassAssembleDiagonal3D<6,7>(NE,B,D,Y);
         case 0x78: return SmemPAMassAssembleDiagonal3D<7,8>(NE,B,D,Y);
         case 0x89: return SmemPAMassAssembleDiagonal3D<8,9>(NE,B,D,Y);
         default:   return PAMassAssembleDiagonal3D(NE,B,D,Y,D1D,Q1D);
      }
   }
   MFEM_ABORT("Unknown kernel.");
}

void MassIntegrator::AssembleDiagonalPA(Vector& diag) const
{
   PAMassAssembleDiagonal(dim, dofs1D, quad1D, ne, maps->B, pa_data, diag);
}

#ifdef MFEM_USE_OCCA
// OCCA PA Mass Apply 2D kernel
static void OccaPAMassApply2D(const int D1D,
                              const int Q1D,
                              const int NE,
                              const Array<double> &B,
                              const Array<double> &Bt,
                              const Vector &D,
                              const Vector &X,
                              Vector &Y)
{
   occa::properties props;
   props["defines/D1D"] = D1D;
   props["defines/Q1D"] = Q1D;
   const occa::memory o_B = OccaMemoryRead(B.GetMemory(), B.Size());
   const occa::memory o_Bt = OccaMemoryRead(Bt.GetMemory(), Bt.Size());
   const occa::memory o_D = OccaMemoryRead(D.GetMemory(), D.Size());
   const occa::memory o_X = OccaMemoryRead(X.GetMemory(), X.Size());
   occa::memory o_Y = OccaMemoryReadWrite(Y.GetMemory(), Y.Size());
   const occa_id_t id = std::make_pair(D1D,Q1D);
   if (!Device::Allows(Backend::OCCA_CUDA))
   {
      static occa_kernel_t OccaMassApply2D_cpu;
      if (OccaMassApply2D_cpu.find(id) == OccaMassApply2D_cpu.end())
      {
         const occa::kernel MassApply2D_CPU =
            mfem::OccaDev().buildKernel("occa://mfem/fem/occa.okl",
                                        "MassApply2D_CPU", props);
         OccaMassApply2D_cpu.emplace(id, MassApply2D_CPU);
      }
      OccaMassApply2D_cpu.at(id)(NE, o_B, o_Bt, o_D, o_X, o_Y);
   }
   else
   {
      static occa_kernel_t OccaMassApply2D_gpu;
      if (OccaMassApply2D_gpu.find(id) == OccaMassApply2D_gpu.end())
      {
         const occa::kernel MassApply2D_GPU =
            mfem::OccaDev().buildKernel("occa://mfem/fem/occa.okl",
                                        "MassApply2D_GPU", props);
         OccaMassApply2D_gpu.emplace(id, MassApply2D_GPU);
      }
      OccaMassApply2D_gpu.at(id)(NE, o_B, o_Bt, o_D, o_X, o_Y);
   }
}

// OCCA PA Mass Apply 3D kernel
static void OccaPAMassApply3D(const int D1D,
                              const int Q1D,
                              const int NE,
                              const Array<double> &B,
                              const Array<double> &Bt,
                              const Vector &D,
                              const Vector &X,
                              Vector &Y)
{
   occa::properties props;
   props["defines/D1D"] = D1D;
   props["defines/Q1D"] = Q1D;
   const occa::memory o_B = OccaMemoryRead(B.GetMemory(), B.Size());
   const occa::memory o_Bt = OccaMemoryRead(Bt.GetMemory(), Bt.Size());
   const occa::memory o_D = OccaMemoryRead(D.GetMemory(), D.Size());
   const occa::memory o_X = OccaMemoryRead(X.GetMemory(), X.Size());
   occa::memory o_Y = OccaMemoryReadWrite(Y.GetMemory(), Y.Size());
   const occa_id_t id = std::make_pair(D1D,Q1D);
   if (!Device::Allows(Backend::OCCA_CUDA))
   {
      static occa_kernel_t OccaMassApply3D_cpu;
      if (OccaMassApply3D_cpu.find(id) == OccaMassApply3D_cpu.end())
      {
         const occa::kernel MassApply3D_CPU =
            mfem::OccaDev().buildKernel("occa://mfem/fem/occa.okl",
                                        "MassApply3D_CPU", props);
         OccaMassApply3D_cpu.emplace(id, MassApply3D_CPU);
      }
      OccaMassApply3D_cpu.at(id)(NE, o_B, o_Bt, o_D, o_X, o_Y);
   }
   else
   {
      static occa_kernel_t OccaMassApply3D_gpu;
      if (OccaMassApply3D_gpu.find(id) == OccaMassApply3D_gpu.end())
      {
         const occa::kernel MassApply3D_GPU =
            mfem::OccaDev().buildKernel("occa://mfem/fem/occa.okl",
                                        "MassApply3D_GPU", props);
         OccaMassApply3D_gpu.emplace(id, MassApply3D_GPU);
      }
      OccaMassApply3D_gpu.at(id)(NE, o_B, o_Bt, o_D, o_X, o_Y);
   }
}
#endif // MFEM_USE_OCCA

template<int T_D1D = 0, int T_Q1D = 0>
static void PAMassApply2D(const int NE,
                          const Array<double> &b_,
                          const Array<double> &bt_,
                          const Vector &d_,
                          const Vector &x_,
                          Vector &y_,
                          const int d1d = 0,
                          const int q1d = 0)
{
   const int D1D = T_D1D ? T_D1D : d1d;
   const int Q1D = T_Q1D ? T_Q1D : q1d;
   MFEM_VERIFY(D1D <= MAX_D1D, "");
   MFEM_VERIFY(Q1D <= MAX_Q1D, "");
   auto B = Reshape(b_.Read(), Q1D, D1D);
   auto Bt = Reshape(bt_.Read(), D1D, Q1D);
   auto D = Reshape(d_.Read(), Q1D, Q1D, NE);
   auto X = Reshape(x_.Read(), D1D, D1D, NE);
   auto Y = Reshape(y_.ReadWrite(), D1D, D1D, NE);
   MFEM_FORALL(e, NE,
   {
      const int D1D = T_D1D ? T_D1D : d1d; // nvcc workaround
      const int Q1D = T_Q1D ? T_Q1D : q1d;
      // the following variables are evaluated at compile time
      constexpr int max_D1D = T_D1D ? T_D1D : MAX_D1D;
      constexpr int max_Q1D = T_Q1D ? T_Q1D : MAX_Q1D;
      double sol_xy[max_Q1D][max_Q1D];
      for (int qy = 0; qy < Q1D; ++qy)
      {
         for (int qx = 0; qx < Q1D; ++qx)
         {
            sol_xy[qy][qx] = 0.0;
         }
      }
      for (int dy = 0; dy < D1D; ++dy)
      {
         double sol_x[max_Q1D];
         for (int qy = 0; qy < Q1D; ++qy)
         {
            sol_x[qy] = 0.0;
         }
         for (int dx = 0; dx < D1D; ++dx)
         {
            const double s = X(dx,dy,e);
            for (int qx = 0; qx < Q1D; ++qx)
            {
               sol_x[qx] += B(qx,dx)* s;
            }
         }
         for (int qy = 0; qy < Q1D; ++qy)
         {
            const double d2q = B(qy,dy);
            for (int qx = 0; qx < Q1D; ++qx)
            {
               sol_xy[qy][qx] += d2q * sol_x[qx];
            }
         }
      }
      for (int qy = 0; qy < Q1D; ++qy)
      {
         for (int qx = 0; qx < Q1D; ++qx)
         {
            sol_xy[qy][qx] *= D(qx,qy,e);
         }
      }
      for (int qy = 0; qy < Q1D; ++qy)
      {
         double sol_x[max_D1D];
         for (int dx = 0; dx < D1D; ++dx)
         {
            sol_x[dx] = 0.0;
         }
         for (int qx = 0; qx < Q1D; ++qx)
         {
            const double s = sol_xy[qy][qx];
            for (int dx = 0; dx < D1D; ++dx)
            {
               sol_x[dx] += Bt(dx,qx) * s;
            }
         }
         for (int dy = 0; dy < D1D; ++dy)
         {
            const double q2d = Bt(dy,qy);
            for (int dx = 0; dx < D1D; ++dx)
            {
               Y(dx,dy,e) += q2d * sol_x[dx];
            }
         }
      }
   });
}

template<int T_D1D = 0, int T_Q1D = 0, int T_NBZ = 0>
static void SmemPAMassApply2D(const int NE,
                              const Array<double> &b_,
                              const Array<double> &bt_,
                              const Vector &d_,
                              const Vector &x_,
                              Vector &y_,
                              const int d1d = 0,
                              const int q1d = 0)
{
   const int D1D = T_D1D ? T_D1D : d1d;
   const int Q1D = T_Q1D ? T_Q1D : q1d;
   constexpr int NBZ = T_NBZ ? T_NBZ : 1;
   constexpr int MQ1 = T_Q1D ? T_Q1D : MAX_Q1D;
   constexpr int MD1 = T_D1D ? T_D1D : MAX_D1D;
   MFEM_VERIFY(D1D <= MD1, "");
   MFEM_VERIFY(Q1D <= MQ1, "");
   auto b = Reshape(b_.Read(), Q1D, D1D);
   auto D = Reshape(d_.Read(), Q1D, Q1D, NE);
   auto x = Reshape(x_.Read(), D1D, D1D, NE);
   auto Y = Reshape(y_.ReadWrite(), D1D, D1D, NE);
   MFEM_FORALL_2D(e, NE, Q1D, Q1D, NBZ,
   {
      const int tidz = MFEM_THREAD_ID(z);
      const int D1D = T_D1D ? T_D1D : d1d;
      const int Q1D = T_Q1D ? T_Q1D : q1d;
      constexpr int NBZ = T_NBZ ? T_NBZ : 1;
      constexpr int MQ1 = T_Q1D ? T_Q1D : MAX_Q1D;
      constexpr int MD1 = T_D1D ? T_D1D : MAX_D1D;
      constexpr int MDQ = (MQ1 > MD1) ? MQ1 : MD1;
      MFEM_SHARED double BBt[MQ1*MD1];
      double (*B)[MD1] = (double (*)[MD1]) BBt;
      double (*Bt)[MQ1] = (double (*)[MQ1]) BBt;
      MFEM_SHARED double sm0[NBZ][MDQ*MDQ];
      MFEM_SHARED double sm1[NBZ][MDQ*MDQ];
      double (*X)[MD1] = (double (*)[MD1]) (sm0 + tidz);
      double (*DQ)[MQ1] = (double (*)[MQ1]) (sm1 + tidz);
      double (*QQ)[MQ1] = (double (*)[MQ1]) (sm0 + tidz);
      double (*QD)[MD1] = (double (*)[MD1]) (sm1 + tidz);
      MFEM_FOREACH_THREAD(dy,y,D1D)
      {
         MFEM_FOREACH_THREAD(dx,x,D1D)
         {
            X[dy][dx] = x(dx,dy,e);
         }
      }
      if (tidz == 0)
      {
         MFEM_FOREACH_THREAD(D,y,D1D)
         {
            MFEM_FOREACH_THREAD(q,x,Q1D)
            {
               B[q][D] = b(q,D);
            }
         }
      }
      MFEM_SYNC_THREAD;
      MFEM_FOREACH_THREAD(dy,y,D1D)
      {
         MFEM_FOREACH_THREAD(qx,x,Q1D)
         {
            double dq = 0.0;
            for (int dx = 0; dx < D1D; ++dx)
            {
               dq += X[dy][dx] * B[qx][dx];
            }
            DQ[dy][qx] = dq;
         }
      }
      MFEM_SYNC_THREAD;
      MFEM_FOREACH_THREAD(qy,y,Q1D)
      {
         MFEM_FOREACH_THREAD(qx,x,Q1D)
         {
            double qq = 0.0;
            for (int dy = 0; dy < D1D; ++dy)
            {
               qq += DQ[dy][qx] * B[qy][dy];
            }
            QQ[qy][qx] = qq * D(qx, qy, e);
         }
      }
      MFEM_SYNC_THREAD;
      if (tidz == 0)
      {
         MFEM_FOREACH_THREAD(D,y,D1D)
         {
            MFEM_FOREACH_THREAD(q,x,Q1D)
            {
               Bt[D][q] = b(q,D);
            }
         }
      }
      MFEM_SYNC_THREAD;
      MFEM_FOREACH_THREAD(qy,y,Q1D)
      {
         MFEM_FOREACH_THREAD(dx,x,D1D)
         {
            double dq = 0.0;
            for (int qx = 0; qx < Q1D; ++qx)
            {
               dq += QQ[qy][qx] * Bt[dx][qx];
            }
            QD[qy][dx] = dq;
         }
      }
      MFEM_SYNC_THREAD;
      MFEM_FOREACH_THREAD(dy,y,D1D)
      {
         MFEM_FOREACH_THREAD(dx,x,D1D)
         {
            double dd = 0.0;
            for (int qy = 0; qy < Q1D; ++qy)
            {
               dd += (QD[qy][dx] * Bt[dy][qy]);
            }
            Y(dx, dy, e) += dd;
         }
      }
   });
}

template<int T_D1D = 0, int T_Q1D = 0>
static void PAMassApply3D(const int NE,
                          const Array<double> &b_,
                          const Array<double> &bt_,
                          const Vector &d_,
                          const Vector &x_,
                          Vector &y_,
                          const int d1d = 0,
                          const int q1d = 0)
{
   const int D1D = T_D1D ? T_D1D : d1d;
   const int Q1D = T_Q1D ? T_Q1D : q1d;
   MFEM_VERIFY(D1D <= MAX_D1D, "");
   MFEM_VERIFY(Q1D <= MAX_Q1D, "");
   auto B = Reshape(b_.Read(), Q1D, D1D);
   auto Bt = Reshape(bt_.Read(), D1D, Q1D);
   auto D = Reshape(d_.Read(), Q1D, Q1D, Q1D, NE);
   auto X = Reshape(x_.Read(), D1D, D1D, D1D, NE);
   auto Y = Reshape(y_.ReadWrite(), D1D, D1D, D1D, NE);
   MFEM_FORALL(e, NE,
   {
      const int D1D = T_D1D ? T_D1D : d1d;
      const int Q1D = T_Q1D ? T_Q1D : q1d;
      constexpr int max_D1D = T_D1D ? T_D1D : MAX_D1D;
      constexpr int max_Q1D = T_Q1D ? T_Q1D : MAX_Q1D;
      double sol_xyz[max_Q1D][max_Q1D][max_Q1D];
      for (int qz = 0; qz < Q1D; ++qz)
      {
         for (int qy = 0; qy < Q1D; ++qy)
         {
            for (int qx = 0; qx < Q1D; ++qx)
            {
               sol_xyz[qz][qy][qx] = 0.0;
            }
         }
      }
      for (int dz = 0; dz < D1D; ++dz)
      {
         double sol_xy[max_Q1D][max_Q1D];
         for (int qy = 0; qy < Q1D; ++qy)
         {
            for (int qx = 0; qx < Q1D; ++qx)
            {
               sol_xy[qy][qx] = 0.0;
            }
         }
         for (int dy = 0; dy < D1D; ++dy)
         {
            double sol_x[max_Q1D];
            for (int qx = 0; qx < Q1D; ++qx)
            {
               sol_x[qx] = 0;
            }
            for (int dx = 0; dx < D1D; ++dx)
            {
               const double s = X(dx,dy,dz,e);
               for (int qx = 0; qx < Q1D; ++qx)
               {
                  sol_x[qx] += B(qx,dx) * s;
               }
            }
            for (int qy = 0; qy < Q1D; ++qy)
            {
               const double wy = B(qy,dy);
               for (int qx = 0; qx < Q1D; ++qx)
               {
                  sol_xy[qy][qx] += wy * sol_x[qx];
               }
            }
         }
         for (int qz = 0; qz < Q1D; ++qz)
         {
            const double wz = B(qz,dz);
            for (int qy = 0; qy < Q1D; ++qy)
            {
               for (int qx = 0; qx < Q1D; ++qx)
               {
                  sol_xyz[qz][qy][qx] += wz * sol_xy[qy][qx];
               }
            }
         }
      }
      for (int qz = 0; qz < Q1D; ++qz)
      {
         for (int qy = 0; qy < Q1D; ++qy)
         {
            for (int qx = 0; qx < Q1D; ++qx)
            {
               sol_xyz[qz][qy][qx] *= D(qx,qy,qz,e);
            }
         }
      }
      for (int qz = 0; qz < Q1D; ++qz)
      {
         double sol_xy[max_D1D][max_D1D];
         for (int dy = 0; dy < D1D; ++dy)
         {
            for (int dx = 0; dx < D1D; ++dx)
            {
               sol_xy[dy][dx] = 0;
            }
         }
         for (int qy = 0; qy < Q1D; ++qy)
         {
            double sol_x[max_D1D];
            for (int dx = 0; dx < D1D; ++dx)
            {
               sol_x[dx] = 0;
            }
            for (int qx = 0; qx < Q1D; ++qx)
            {
               const double s = sol_xyz[qz][qy][qx];
               for (int dx = 0; dx < D1D; ++dx)
               {
                  sol_x[dx] += Bt(dx,qx) * s;
               }
            }
            for (int dy = 0; dy < D1D; ++dy)
            {
               const double wy = Bt(dy,qy);
               for (int dx = 0; dx < D1D; ++dx)
               {
                  sol_xy[dy][dx] += wy * sol_x[dx];
               }
            }
         }
         for (int dz = 0; dz < D1D; ++dz)
         {
            const double wz = Bt(dz,qz);
            for (int dy = 0; dy < D1D; ++dy)
            {
               for (int dx = 0; dx < D1D; ++dx)
               {
                  Y(dx,dy,dz,e) += wz * sol_xy[dy][dx];
               }
            }
         }
      }
   });
}

template<int T_D1D = 0, int T_Q1D = 0>
static void SmemPAMassApply3D(const int NE,
                              const Array<double> &b_,
                              const Array<double> &bt_,
                              const Vector &d_,
                              const Vector &x_,
                              Vector &y_,
                              const int d1d = 0,
                              const int q1d = 0)
{
   const int D1D = T_D1D ? T_D1D : d1d;
   const int Q1D = T_Q1D ? T_Q1D : q1d;
   constexpr int M1Q = T_Q1D ? T_Q1D : MAX_Q1D;
   constexpr int M1D = T_D1D ? T_D1D : MAX_D1D;
   MFEM_VERIFY(D1D <= M1D, "");
   MFEM_VERIFY(Q1D <= M1Q, "");
   auto b = Reshape(b_.Read(), Q1D, D1D);
   auto d = Reshape(d_.Read(), Q1D, Q1D, Q1D, NE);
   auto x = Reshape(x_.Read(), D1D, D1D, D1D, NE);
   auto y = Reshape(y_.ReadWrite(), D1D, D1D, D1D, NE);
   MFEM_FORALL_3D(e, NE, Q1D, Q1D, Q1D,
   {
      const int tidz = MFEM_THREAD_ID(z);
      const int D1D = T_D1D ? T_D1D : d1d;
      const int Q1D = T_Q1D ? T_Q1D : q1d;
      constexpr int MQ1 = T_Q1D ? T_Q1D : MAX_Q1D;
      constexpr int MD1 = T_D1D ? T_D1D : MAX_D1D;
      constexpr int MDQ = (MQ1 > MD1) ? MQ1 : MD1;
      MFEM_SHARED double sDQ[MQ1*MD1];
      double (*B)[MD1] = (double (*)[MD1]) sDQ;
      double (*Bt)[MQ1] = (double (*)[MQ1]) sDQ;
      MFEM_SHARED double sm0[MDQ*MDQ*MDQ];
      MFEM_SHARED double sm1[MDQ*MDQ*MDQ];
      double (*X)[MD1][MD1]   = (double (*)[MD1][MD1]) sm0;
      double (*DDQ)[MD1][MQ1] = (double (*)[MD1][MQ1]) sm1;
      double (*DQQ)[MQ1][MQ1] = (double (*)[MQ1][MQ1]) sm0;
      double (*QQQ)[MQ1][MQ1] = (double (*)[MQ1][MQ1]) sm1;
      double (*QQD)[MQ1][MD1] = (double (*)[MQ1][MD1]) sm0;
      double (*QDD)[MD1][MD1] = (double (*)[MD1][MD1]) sm1;
      MFEM_FOREACH_THREAD(dz,z,D1D)
      {
         MFEM_FOREACH_THREAD(dy,y,D1D)
         {
            MFEM_FOREACH_THREAD(dx,x,D1D)
            {
               X[dz][dy][dx] = x(dx,dy,dz,e);
            }
         }
      }
      if (tidz == 0)
      {
         MFEM_FOREACH_THREAD(d,y,D1D)
         {
            MFEM_FOREACH_THREAD(q,x,Q1D)
            {
               B[q][d] = b(q,d);
            }
         }
      }
      MFEM_SYNC_THREAD;
      MFEM_FOREACH_THREAD(dz,z,D1D)
      {
         MFEM_FOREACH_THREAD(dy,y,D1D)
         {
            MFEM_FOREACH_THREAD(qx,x,Q1D)
            {
               double u = 0.0;
               for (int dx = 0; dx < D1D; ++dx)
               {
                  u += X[dz][dy][dx] * B[qx][dx];
               }
               DDQ[dz][dy][qx] = u;
            }
         }
      }
      MFEM_SYNC_THREAD;
      MFEM_FOREACH_THREAD(dz,z,D1D)
      {
         MFEM_FOREACH_THREAD(qy,y,Q1D)
         {
            MFEM_FOREACH_THREAD(qx,x,Q1D)
            {
               double u = 0.0;
               for (int dy = 0; dy < D1D; ++dy)
               {
                  u += DDQ[dz][dy][qx] * B[qy][dy];
               }
               DQQ[dz][qy][qx] = u;
            }
         }
      }
      MFEM_SYNC_THREAD;
      MFEM_FOREACH_THREAD(qz,z,Q1D)
      {
         MFEM_FOREACH_THREAD(qy,y,Q1D)
         {
            MFEM_FOREACH_THREAD(qx,x,Q1D)
            {
               double u = 0.0;
               for (int dz = 0; dz < D1D; ++dz)
               {
                  u += DQQ[dz][qy][qx] * B[qz][dz];
               }
               QQQ[qz][qy][qx] = u * d(qx,qy,qz,e);
            }
         }
      }
      MFEM_SYNC_THREAD;
      if (tidz == 0)
      {
         MFEM_FOREACH_THREAD(d,y,D1D)
         {
            MFEM_FOREACH_THREAD(q,x,Q1D)
            {
               Bt[d][q] = b(q,d);
            }
         }
      }
      MFEM_SYNC_THREAD;
      MFEM_FOREACH_THREAD(qz,z,Q1D)
      {
         MFEM_FOREACH_THREAD(qy,y,Q1D)
         {
            MFEM_FOREACH_THREAD(dx,x,D1D)
            {
               double u = 0.0;
               for (int qx = 0; qx < Q1D; ++qx)
               {
                  u += QQQ[qz][qy][qx] * Bt[dx][qx];
               }
               QQD[qz][qy][dx] = u;
            }
         }
      }
      MFEM_SYNC_THREAD;
      MFEM_FOREACH_THREAD(qz,z,Q1D)
      {
         MFEM_FOREACH_THREAD(dy,y,D1D)
         {
            MFEM_FOREACH_THREAD(dx,x,D1D)
            {
               double u = 0.0;
               for (int qy = 0; qy < Q1D; ++qy)
               {
                  u += QQD[qz][qy][dx] * Bt[dy][qy];
               }
               QDD[qz][dy][dx] = u;
            }
         }
      }
      MFEM_SYNC_THREAD;
      MFEM_FOREACH_THREAD(dz,z,D1D)
      {
         MFEM_FOREACH_THREAD(dy,y,D1D)
         {
            MFEM_FOREACH_THREAD(dx,x,D1D)
            {
               double u = 0.0;
               for (int qz = 0; qz < Q1D; ++qz)
               {
                  u += QDD[qz][dy][dx] * Bt[dz][qz];
               }
               y(dx,dy,dz,e) += u;
            }
         }
      }
   });
}

static void PAMassApply(const int dim,
                        const int D1D,
                        const int Q1D,
                        const int NE,
                        const Array<double> &B,
                        const Array<double> &Bt,
                        const Vector &D,
                        const Vector &X,
                        Vector &Y)
{
#ifdef MFEM_USE_OCCA
   if (DeviceCanUseOcca())
   {
      if (dim == 2)
      {
         return OccaPAMassApply2D(D1D,Q1D,NE,B,Bt,D,X,Y);
      }
      if (dim == 3)
      {
         return OccaPAMassApply3D(D1D,Q1D,NE,B,Bt,D,X,Y);
      }
      MFEM_ABORT("OCCA PA Mass Apply unknown kernel!");
   }
#endif // MFEM_USE_OCCA
   if (dim == 2)
   {
      switch ((D1D << 4) | Q1D)
      {
         case 0x22: return SmemPAMassApply2D<2,2,16>(NE,B,Bt,D,X,Y);
         case 0x33: return SmemPAMassApply2D<3,3,16>(NE,B,Bt,D,X,Y);
         case 0x44: return SmemPAMassApply2D<4,4,8>(NE,B,Bt,D,X,Y);
         case 0x55: return SmemPAMassApply2D<5,5,8>(NE,B,Bt,D,X,Y);
         case 0x66: return SmemPAMassApply2D<6,6,4>(NE,B,Bt,D,X,Y);
         case 0x77: return SmemPAMassApply2D<7,7,4>(NE,B,Bt,D,X,Y);
         case 0x88: return SmemPAMassApply2D<8,8,2>(NE,B,Bt,D,X,Y);
         case 0x99: return SmemPAMassApply2D<9,9,2>(NE,B,Bt,D,X,Y);
         default:   return PAMassApply2D(NE,B,Bt,D,X,Y,D1D,Q1D);
      }
   }
   else if (dim == 3)
   {
      switch ((D1D << 4) | Q1D)
      {
         case 0x23: return SmemPAMassApply3D<2,3>(NE,B,Bt,D,X,Y);
         case 0x34: return SmemPAMassApply3D<3,4>(NE,B,Bt,D,X,Y);
         case 0x45: return SmemPAMassApply3D<4,5>(NE,B,Bt,D,X,Y);
         case 0x56: return SmemPAMassApply3D<5,6>(NE,B,Bt,D,X,Y);
         case 0x67: return SmemPAMassApply3D<6,7>(NE,B,Bt,D,X,Y);
         case 0x78: return SmemPAMassApply3D<7,8>(NE,B,Bt,D,X,Y);
         case 0x89: return SmemPAMassApply3D<8,9>(NE,B,Bt,D,X,Y);
         default:   return PAMassApply3D(NE,B,Bt,D,X,Y,D1D,Q1D);
      }
   }
   MFEM_ABORT("Unknown kernel.");
}

void MassIntegrator::AddMultPA(const Vector &x, Vector &y) const
{
   PAMassApply(dim, dofs1D, quad1D, ne, maps->B, maps->Bt, pa_data, x, y);
}

MassIntegrator* MassIntegrator::Copy() const
{
   return new MassIntegrator(*this);
}

} // namespace mfem<|MERGE_RESOLUTION|>--- conflicted
+++ resolved
@@ -38,20 +38,6 @@
    dofs1D = maps->ndof;
    quad1D = maps->nqpt;
    pa_data.SetSize(ne*nq, Device::GetMemoryType());
-<<<<<<< HEAD
-   Vector coeff(nq * ne);
-   if (Q == nullptr)
-   {
-      coeff = 1.0;
-   }
-   else if (ConstantCoefficient* cQ = dynamic_cast<ConstantCoefficient*>(Q))
-   {
-      coeff = cQ->constant;
-   }
-   else
-   {
-      auto C = Reshape(coeff.Write(), nq, ne);
-=======
    Vector coeff;
    if (Q == nullptr)
    {
@@ -67,7 +53,6 @@
    {
       coeff.SetSize(nq * ne);
       auto C = Reshape(coeff.HostWrite(), nq, ne);
->>>>>>> 1b80b827
       for (int e = 0; e < ne; ++e)
       {
          ElementTransformation& T = *fes.GetElementTransformation(e);
@@ -85,12 +70,8 @@
       const bool const_c = coeff.Size() == 1;
       auto w = ir->GetWeights().Read();
       auto J = Reshape(geom->J.Read(), NQ,2,2,NE);
-<<<<<<< HEAD
-      auto C = Reshape(coeff.Read(), NQ, NE);
-=======
       auto C =
          const_c ? Reshape(coeff.Read(), 1,1) : Reshape(coeff.Read(), NQ,NE);
->>>>>>> 1b80b827
       auto v = Reshape(pa_data.Write(), NQ, NE);
       MFEM_FORALL(e, NE,
       {
@@ -101,12 +82,8 @@
             const double J21 = J(q,0,1,e);
             const double J22 = J(q,1,1,e);
             const double detJ = (J11*J22)-(J21*J12);
-<<<<<<< HEAD
-            v(q,e) =  w[q] * C(q,e) * detJ;
-=======
             const double coeff = const_c ? C(0,0) : C(q,e);
             v(q,e) =  w[q] * coeff * detJ;
->>>>>>> 1b80b827
          }
       });
    }
@@ -117,12 +94,8 @@
       const bool const_c = coeff.Size() == 1;
       auto W = ir->GetWeights().Read();
       auto J = Reshape(geom->J.Read(), NQ,3,3,NE);
-<<<<<<< HEAD
-      auto C = Reshape(coeff.Read(), NQ, NE);
-=======
       auto C =
          const_c ? Reshape(coeff.Read(), 1,1) : Reshape(coeff.Read(), NQ,NE);
->>>>>>> 1b80b827
       auto v = Reshape(pa_data.Write(), NQ,NE);
       MFEM_FORALL(e, NE,
       {
@@ -134,12 +107,8 @@
             const double detJ = J11 * (J22 * J33 - J32 * J23) -
             /* */               J21 * (J12 * J33 - J32 * J13) +
             /* */               J31 * (J12 * J23 - J22 * J13);
-<<<<<<< HEAD
-            v(q,e) = W[q] * C(q,e) * detJ;
-=======
             const double coeff = const_c ? C(0,0) : C(q,e);
             v(q,e) = W[q] * coeff * detJ;
->>>>>>> 1b80b827
          }
       });
    }
