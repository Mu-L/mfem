// Copyright (c) 2010-2020, Lawrence Livermore National Security, LLC. Produced
// at the Lawrence Livermore National Laboratory. All Rights reserved. See files
// LICENSE and NOTICE for details. LLNL-CODE-806117.
//
// This file is part of the MFEM library. For more information and source code
// availability visit https://mfem.org.
//
// MFEM is free software; you can redistribute it and/or modify it under the
// terms of the BSD-3 license. We welcome feedback and contributions, see file
// CONTRIBUTING.md for details.

#ifndef MFEM_FE
#define MFEM_FE

#include "../config/config.hpp"
#include "../general/array.hpp"
#include "../linalg/linalg.hpp"
#include "intrules.hpp"
#include "geom.hpp"

#include <map>

namespace mfem
{

/// Possible basis types. Note that not all elements can use all BasisType(s).
class BasisType
{
public:
   enum
   {
      Invalid         = -1,
      GaussLegendre   = 0,  ///< Open type
      GaussLobatto    = 1,  ///< Closed type
      Positive        = 2,  ///< Bernstein polynomials
      OpenUniform     = 3,  ///< Nodes: x_i = (i+1)/(n+1), i=0,...,n-1
      ClosedUniform   = 4,  ///< Nodes: x_i = i/(n-1),     i=0,...,n-1
      OpenHalfUniform = 5,  ///< Nodes: x_i = (i+1/2)/n,   i=0,...,n-1
      Serendipity     = 6,  ///< Serendipity basis (squares / cubes)
      ClosedGL        = 7,  ///< Closed GaussLegendre
      NumBasisTypes   = 8   /**< Keep track of maximum types to prevent
                                 hard-coding */
   };
   /** @brief If the input does not represents a valid BasisType, abort with an
       error; otherwise return the input. */
   static int Check(int b_type)
   {
      MFEM_VERIFY(0 <= b_type && b_type < NumBasisTypes,
                  "unknown BasisType: " << b_type);
      return b_type;
   }
   /** @brief If the input does not represents a valid nodal BasisType, abort
       with an error; otherwise return the input. */
   static int CheckNodal(int b_type)
   {
      MFEM_VERIFY(Check(b_type) != Positive,
                  "invalid nodal BasisType: " << Name(b_type));
      return b_type;
   }
   /** @brief Get the corresponding Quadrature1D constant, when that makes
       sense; otherwise return Quadrature1D::Invalid. */
   static int GetQuadrature1D(int b_type)
   {
      switch (b_type)
      {
         case GaussLegendre:   return Quadrature1D::GaussLegendre;
         case GaussLobatto:    return Quadrature1D::GaussLobatto;
         case Positive:        return Quadrature1D::ClosedUniform; // <-----
         case OpenUniform:     return Quadrature1D::OpenUniform;
         case ClosedUniform:   return Quadrature1D::ClosedUniform;
         case OpenHalfUniform: return Quadrature1D::OpenHalfUniform;
         case Serendipity:     return Quadrature1D::GaussLobatto;
         case ClosedGL:        return Quadrature1D::ClosedGL;
      }
      return Quadrature1D::Invalid;
   }
   /// Return the nodal BasisType corresponding to the Quadrature1D type.
   static int GetNodalBasis(int qpt_type)
   {
      switch (qpt_type)
      {
         case Quadrature1D::GaussLegendre:   return GaussLegendre;
         case Quadrature1D::GaussLobatto:    return GaussLobatto;
         case Quadrature1D::OpenUniform:     return OpenUniform;
         case Quadrature1D::ClosedUniform:   return ClosedUniform;
         case Quadrature1D::OpenHalfUniform: return OpenHalfUniform;
         case Quadrature1D::ClosedGL:        return ClosedGL;
      }
      return Invalid;
   }
   /// Check and convert a BasisType constant to a string identifier.
   static const char *Name(int b_type)
   {
      static const char *name[] =
      {
         "Gauss-Legendre", "Gauss-Lobatto", "Positive (Bernstein)",
         "Open uniform", "Closed uniform", "Open half uniform"
      };
      return name[Check(b_type)];
   }
   /// Check and convert a BasisType constant to a char basis identifier.
   static char GetChar(int b_type)
   {
      static const char ident[] = { 'g', 'G', 'P', 'u', 'U', 'o' };
      return ident[Check(b_type)];
   }
   /// Convert char basis identifier to a BasisType constant.
   static int GetType(char b_ident)
   {
      switch (b_ident)
      {
         case 'g': return GaussLegendre;
         case 'G': return GaussLobatto;
         case 'P': return Positive;
         case 'u': return OpenUniform;
         case 'U': return ClosedUniform;
         case 'o': return OpenHalfUniform;
         case 's': return GaussLobatto;
      }
      MFEM_ABORT("unknown BasisType identifier");
      return -1;
   }
};


/** @brief Structure representing the matrices/tensors needed to evaluate (in
    reference space) the values, gradients, divergences, or curls of a
    FiniteElement at a the quadrature points of a given IntegrationRule. */
/** Object of this type are typically created and owned by the respective
    FiniteElement object. */
class DofToQuad
{
public:
   /// The FiniteElement that created and owns this object.
   /** This pointer is not owned. */
   const class FiniteElement *FE;

   /** @brief IntegrationRule that defines the quadrature points at which the
       basis functions of the #FE are evaluated. */
   /** This pointer is not owned. */
   const IntegrationRule *IntRule;

   /// Type of data stored in the arrays #B, #Bt, #G, and #Gt.
   enum Mode
   {
      /** @brief Full multidimensional representation which does not use tensor
          product structure. The ordering of the degrees of freedom is as
          defined by #FE */
      FULL,

      /** @brief Tensor product representation using 1D matrices/tensors with
          dimensions using 1D number of quadrature points and degrees of
          freedom. */
      /** When representing a vector-valued FiniteElement, two DofToQuad objects
          are used to describe the "closed" and "open" 1D basis functions
          (TODO). */
      TENSOR
   };

   /// Describes the contents of the #B, #Bt, #G, and #Gt arrays, see #Mode.
   Mode mode;

   /** @brief Number of degrees of freedom = number of basis functions. When
       #mode is TENSOR, this is the 1D number. */
   int ndof;

   /** @brief Number of quadrature points. When #mode is TENSOR, this is the 1D
       number. */
   int nqpt;

   /// Basis functions evaluated at quadrature points.
   /** The storage layout is column-major with dimensions:
       - #nqpt x #ndof, for scalar elements, or
       - #nqpt x dim x #ndof, for vector elements, (TODO)

       where

       - dim = dimension of the finite element reference space when #mode is
         FULL, and dim = 1 when #mode is TENSOR. */
   Array<double> B;

   /// Transpose of #B.
   /** The storage layout is column-major with dimensions:
       - #ndof x #nqpt, for scalar elements, or
       - #ndof x #nqpt x dim, for vector elements (TODO). */
   Array<double> Bt;

   /** @brief Gradients/divergences/curls of basis functions evaluated at
       quadrature points. */
   /** The storage layout is column-major with dimensions:
       - #nqpt x dim x #ndof, for scalar elements, or
       - #nqpt x #ndof, for H(div) vector elements (TODO), or
       - #nqpt x cdim x #ndof, for H(curl) vector elements (TODO),

       where

       - dim = dimension of the finite element reference space when #mode is
         FULL, and 1 when #mode is TENSOR,
       - cdim = 1/1/3 in 1D/2D/3D, respectively, when #mode is FULL, and cdim =
         1 when #mode is TENSOR. */
   Array<double> G;

   /// Transpose of #G.
   /** The storage layout is column-major with dimensions:
       - #ndof x #nqpt x dim, for scalar elements, or
       - #ndof x #nqpt, for H(div) vector elements (TODO), or
       - #ndof x #nqpt x cdim, for H(curl) vector elements (TODO). */
   Array<double> Gt;
};


/// Describes the function space on each element
class FunctionSpace
{
public:
   enum
   {
      Pk, ///< Polynomials of order k
      Qk, ///< Tensor products of polynomials of order k
      rQk ///< Refined tensor products of polynomials of order k
   };
};

class ElementTransformation;
class Coefficient;
class VectorCoefficient;
class MatrixCoefficient;
class KnotVector;


// Base and derived classes for finite elements


/// Abstract class for all finite elements.
class FiniteElement
{
protected:
   int dim;      ///< Dimension of reference space
   Geometry::Type geom_type; ///< Geometry::Type of the reference element
   int func_space, range_type, map_type,
       deriv_type, deriv_range_type, deriv_map_type;
   mutable
   int dof,      ///< Number of degrees of freedom
       order;    ///< Order/degree of the shape functions
   mutable int orders[Geometry::MaxDim]; ///< Anisotropic orders
   IntegrationRule Nodes;
#ifndef MFEM_THREAD_SAFE
   mutable DenseMatrix vshape; // Dof x Dim
#endif
   /// Container for all DofToQuad objects created by the FiniteElement.
   /** Multiple DofToQuad objects may be needed when different quadrature rules
       or different DofToQuad::Mode are used. */
   mutable Array<DofToQuad*> dof2quad_array;

public:
   /// Enumeration for range_type and deriv_range_type
   enum RangeType { SCALAR, VECTOR };

   /** @brief Enumeration for MapType: defines how reference functions are
       mapped to physical space.

       A reference function \f$ \hat u(\hat x) \f$ can be mapped to a function
      \f$ u(x) \f$ on a general physical element in following ways:
       - \f$ x = T(\hat x) \f$ is the image of the reference point \f$ \hat x \f$
       - \f$ J = J(\hat x) \f$ is the Jacobian matrix of the transformation T
       - \f$ w = w(\hat x) = det(J) \f$ is the transformation weight factor for square J
       - \f$ w = w(\hat x) = det(J^t J)^{1/2} \f$ is the transformation weight factor in general
   */
   enum MapType
   {
      VALUE,     /**< For scalar fields; preserves point values
                          \f$ u(x) = \hat u(\hat x) \f$ */
      INTEGRAL,  /**< For scalar fields; preserves volume integrals
                          \f$ u(x) = (1/w) \hat u(\hat x) \f$ */
      H_DIV,     /**< For vector fields; preserves surface integrals of the
                          normal component \f$ u(x) = (J/w) \hat u(\hat x) \f$ */
      H_CURL     /**< For vector fields; preserves line integrals of the
                          tangential component
                          \f$ u(x) = J^{-t} \hat u(\hat x) \f$ (square J),
                          \f$ u(x) = J(J^t J)^{-1} \hat u(\hat x) \f$ (general J) */
   };

   /** @brief Enumeration for DerivType: defines which derivative method
       is implemented.

       Each FiniteElement class implements up to one type of derivative.  The
       value returned by GetDerivType() indicates which derivative method is
       implemented.
   */
   enum DerivType
   {
      NONE, ///< No derivatives implemented
      GRAD, ///< Implements CalcDShape methods
      DIV,  ///< Implements CalcDivShape methods
      CURL  ///< Implements CalcCurlShape methods
   };

   /** @brief Construct FiniteElement with given
       @param D    Reference space dimension
       @param G    Geometry type (of type Geometry::Type)
       @param Do   Number of degrees of freedom in the FiniteElement
       @param O    Order/degree of the FiniteElement
       @param F    FunctionSpace type of the FiniteElement
    */
   FiniteElement(int D, Geometry::Type G, int Do, int O,
                 int F = FunctionSpace::Pk);

   /// Returns the reference space dimension for the finite element
   int GetDim() const { return dim; }

   /// Returns the Geometry::Type of the reference element
   Geometry::Type GetGeomType() const { return geom_type; }

   /// Returns the number of degrees of freedom in the finite element
   int GetDof() const { return dof; }

   /** @brief Returns the order of the finite element. In the case of
       anisotropic orders, returns the maximum order. */
   int GetOrder() const { return order; }

   /** @brief Returns true if the FiniteElement basis *may be using* different
       orders/degrees in different spatial directions. */
   bool HasAnisotropicOrders() const { return orders[0] != -1; }

   /// Returns an array containing the anisotropic orders/degrees.
   const int *GetAnisotropicOrders() const { return orders; }

   /// Returns the type of FunctionSpace on the element.
   int Space() const { return func_space; }

   /// Returns the FiniteElement::RangeType of the element, one of {SCALAR, VECTOR}.
   int GetRangeType() const { return range_type; }

   /** @brief Returns the FiniteElement::RangeType of the element derivative, either
       SCALAR or VECTOR. */
   int GetDerivRangeType() const { return deriv_range_type; }

   /** @brief Returns the FiniteElement::MapType of the element describing how reference
       functions are mapped to physical space, one of {VALUE, INTEGRAL
       H_DIV, H_CURL}. */
   int GetMapType() const { return map_type; }


   /** @brief Returns the FiniteElement::DerivType of the element describing the
       spatial derivative method implemented, one of {NONE, GRAD,
       DIV, CURL}. */
   int GetDerivType() const { return deriv_type; }

   /** @brief Returns the FiniteElement::DerivType of the element describing how
       reference function derivatives are mapped to physical space, one of {VALUE,
       INTEGRAL, H_DIV, H_CURL}. */
   int GetDerivMapType() const { return deriv_map_type; }

   /** @brief Evaluate the values of all shape functions of a scalar finite
       element in reference space at the given point @a ip. */
   /** The size (#dof) of the result Vector @a shape must be set in advance. */
   virtual void CalcShape(const IntegrationPoint &ip,
                          Vector &shape) const = 0;

   /** @brief Evaluate the values of all shape functions of a scalar finite
       element in physical space at the point described by @a Trans. */
   /** The size (#dof) of the result Vector @a shape must be set in advance. */
   void CalcPhysShape(ElementTransformation &Trans, Vector &shape) const;

   /** @brief Evaluate the gradients of all shape functions of a scalar finite
       element in reference space at the given point @a ip. */
   /** Each row of the result DenseMatrix @a dshape contains the derivatives of
       one shape function. The size (#dof x #dim) of @a dshape must be set in
       advance.  */
   virtual void CalcDShape(const IntegrationPoint &ip,
                           DenseMatrix &dshape) const = 0;

   /** @brief Evaluate the gradients of all shape functions of a scalar finite
       element in physical space at the point described by @a Trans. */
   /** Each row of the result DenseMatrix @a dshape contains the derivatives of
       one shape function. The size (#dof x SDim) of @a dshape must be set in
       advance, where SDim >= #dim is the physical space dimension as described
       by @a Trans. */
   void CalcPhysDShape(ElementTransformation &Trans, DenseMatrix &dshape) const;

   /// Get a const reference to the nodes of the element
   const IntegrationRule & GetNodes() const { return Nodes; }

   // virtual functions for finite elements on vector spaces

   /** @brief Evaluate the values of all shape functions of a *vector* finite
       element in reference space at the given point @a ip. */
   /** Each row of the result DenseMatrix @a shape contains the components of
       one vector shape function. The size (#dof x #dim) of @a shape must be set
       in advance. */
   virtual void CalcVShape(const IntegrationPoint &ip,
                           DenseMatrix &shape) const;

   /** @brief Evaluate the values of all shape functions of a *vector* finite
       element in physical space at the point described by @a Trans. */
   /** Each row of the result DenseMatrix @a shape contains the components of
       one vector shape function. The size (#dof x SDim) of @a shape must be set
       in advance, where SDim >= #dim is the physical space dimension as
       described by @a Trans. */
   virtual void CalcVShape(ElementTransformation &Trans,
                           DenseMatrix &shape) const;

   /// Equivalent to the CalcVShape() method with the same arguments.
   void CalcPhysVShape(ElementTransformation &Trans, DenseMatrix &shape) const
   { CalcVShape(Trans, shape); }

   /** @brief Evaluate the divergence of all shape functions of a *vector*
       finite element in reference space at the given point @a ip. */
   /** The size (#dof) of the result Vector @a divshape must be set in advance.
    */
   virtual void CalcDivShape(const IntegrationPoint &ip,
                             Vector &divshape) const;

   /** @brief Evaluate the divergence of all shape functions of a *vector*
       finite element in physical space at the point described by @a Trans. */
   /** The size (#dof) of the result Vector @a divshape must be set in advance.
    */
   void CalcPhysDivShape(ElementTransformation &Trans, Vector &divshape) const;

   /** @brief Evaluate the curl of all shape functions of a *vector* finite
       element in reference space at the given point @a ip. */
   /** Each row of the result DenseMatrix @a curl_shape contains the components
       of the curl of one vector shape function. The size (#dof x CDim) of
       @a curl_shape must be set in advance, where CDim = 3 for #dim = 3 and
       CDim = 1 for #dim = 2. */
   virtual void CalcCurlShape(const IntegrationPoint &ip,
                              DenseMatrix &curl_shape) const;

   /** @brief Evaluate the curl of all shape functions of a *vector* finite
       element in physical space at the point described by @a Trans. */
   /** Each row of the result DenseMatrix @a curl_shape contains the components
       of the curl of one vector shape function. The size (#dof x CDim) of
       @a curl_shape must be set in advance, where CDim = 3 for #dim = 3 and
       CDim = 1 for #dim = 2. */
   void CalcPhysCurlShape(ElementTransformation &Trans,
                          DenseMatrix &curl_shape) const;

   /** @brief Get the dofs associated with the given @a face.
       @a *dofs is set to an internal array of the local dofc on the
       face, while *ndofs is set to the number of dofs on that face.
   */
   virtual void GetFaceDofs(int face, int **dofs, int *ndofs) const;

   /** @brief Evaluate the Hessians of all shape functions of a scalar finite
       element in reference space at the given point @a ip. */
   /** Each row of the result DenseMatrix @a Hessian contains upper triangular
       part of the Hessian of one shape function.
       The order in 2D is {u_xx, u_xy, u_yy}.
       The size (#dof x (#dim (#dim+1)/2) of @a Hessian must be set in advance.*/
   virtual void CalcHessian (const IntegrationPoint &ip,
                             DenseMatrix &Hessian) const;

   /** @brief Evaluate the Hessian of all shape functions of a scalar finite
       element in reference space at the given point @a ip. */
   /** The size (#dof, #dim*(#dim+1)/2) of @a Hessian must be set in advance. */
   virtual void CalcPhysHessian(ElementTransformation &Trans,
                                DenseMatrix& Hessian) const;

   /** @brief Evaluate the Laplacian of all shape functions of a scalar finite
       element in reference space at the given point @a ip. */
   /** The size (#dof) of @a Laplacian must be set in advance. */
   virtual void CalcPhysLaplacian(ElementTransformation &Trans,
                                  Vector& Laplacian) const;

   virtual void CalcPhysLinLaplacian(ElementTransformation &Trans,
                                     Vector& Laplacian) const;

   /** @brief Return the local interpolation matrix @a I (Dof x Dof) where the
       fine element is the image of the base geometry under the given
       transformation. */
   virtual void GetLocalInterpolation(ElementTransformation &Trans,
                                      DenseMatrix &I) const;

   /** @brief Return a local restriction matrix @a R (Dof x Dof) mapping fine
       dofs to coarse dofs.

       The fine element is the image of the base geometry under the given
       transformation, @a Trans.

       The assumption in this method is that a subset of the coarse dofs can be
       expressed only in terms of the dofs of the given fine element.

       Rows in @a R corresponding to coarse dofs that cannot be expressed in
       terms of the fine dofs will be marked as invalid by setting the first
       entry (column 0) in the row to infinity().

       This method assumes that the dimensions of @a R are set before it is
       called. */
   virtual void GetLocalRestriction(ElementTransformation &Trans,
                                    DenseMatrix &R) const;

   /** @brief Return interpolation matrix, @a I, which maps dofs from a coarse
       element, @a fe, to the fine dofs on @a this finite element. */
   /** @a Trans represents the mapping from the reference element of @a this
       element into a subset of the reference space of the element @a fe, thus
       allowing the "coarse" FiniteElement to be different from the "fine"
       FiniteElement as when h-refinement is combined with p-refinement or
       p-derefinement. It is assumed that both finite elements use the same
       FiniteElement::MapType. */
   virtual void GetTransferMatrix(const FiniteElement &fe,
                                  ElementTransformation &Trans,
                                  DenseMatrix &I) const;

   /** @brief Given a coefficient and a transformation, compute its projection
       (approximation) in the local finite dimensional space in terms
       of the degrees of freedom. */
   /** The approximation used to project is usually local interpolation of
       degrees of freedom. The derived class could use other methods not
       implemented yet, e.g. local L2 projection. */
   virtual void Project(Coefficient &coeff,
                        ElementTransformation &Trans, Vector &dofs) const;

   /** @brief Given a vector coefficient and a transformation, compute its
       projection (approximation) in the local finite dimensional space
       in terms of the degrees of freedom. (VectorFiniteElements) */
   /** The approximation used to project is usually local interpolation of
       degrees of freedom. The derived class could use other methods not
       implemented yet, e.g. local L2 projection. */
   virtual void Project(VectorCoefficient &vc,
                        ElementTransformation &Trans, Vector &dofs) const;

   /** @brief Given a vector of values at the finite element nodes and a
       transformation, compute its projection (approximation) in the local
       finite dimensional space in terms of the degrees of freedom. Valid for
       VectorFiniteElements. */
   virtual void ProjectFromNodes(Vector &vc, ElementTransformation &Trans,
                                 Vector &dofs) const;

   /** @brief Given a matrix coefficient and a transformation, compute an
       approximation ("projection") in the local finite dimensional space in
       terms of the degrees of freedom. For VectorFiniteElements, the rows of
       the coefficient are projected in the vector space. */
   virtual void ProjectMatrixCoefficient(
      MatrixCoefficient &mc, ElementTransformation &T, Vector &dofs) const;

   /** @brief Project a delta function centered on the given @a vertex in
       the local finite dimensional space represented by the @a dofs. */
   virtual void ProjectDelta(int vertex, Vector &dofs) const;

   /** @brief Compute the embedding/projection matrix from the given
       FiniteElement onto 'this' FiniteElement. The ElementTransformation is
       included to support cases when the projection depends on it. */
   virtual void Project(const FiniteElement &fe, ElementTransformation &Trans,
                        DenseMatrix &I) const;

   /** @brief Compute the discrete gradient matrix from the given FiniteElement
       onto 'this' FiniteElement. The ElementTransformation is included to
       support cases when the matrix depends on it. */
   virtual void ProjectGrad(const FiniteElement &fe,
                            ElementTransformation &Trans,
                            DenseMatrix &grad) const;

   /** @brief Compute the discrete curl matrix from the given FiniteElement onto
       'this' FiniteElement. The ElementTransformation is included to support
       cases when the matrix depends on it. */
   virtual void ProjectCurl(const FiniteElement &fe,
                            ElementTransformation &Trans,
                            DenseMatrix &curl) const;

   /** @brief Compute the discrete divergence matrix from the given
       FiniteElement onto 'this' FiniteElement. The ElementTransformation is
       included to support cases when the matrix depends on it. */
   virtual void ProjectDiv(const FiniteElement &fe,
                           ElementTransformation &Trans,
                           DenseMatrix &div) const;

   /** @brief Return a DofToQuad structure corresponding to the given
       IntegrationRule using the given DofToQuad::Mode. */
   /** See the documentation for DofToQuad for more details. */
   virtual const DofToQuad &GetDofToQuad(const IntegrationRule &ir,
                                         DofToQuad::Mode mode) const;
   /// Deconstruct the FiniteElement
   virtual ~FiniteElement();

   /** @brief Return true if the BasisType of @a b_type is closed
       (has Quadrature1D points on the boundary). */
   static bool IsClosedType(int b_type)
   {
      const int q_type = BasisType::GetQuadrature1D(b_type);
      return ((q_type != Quadrature1D::Invalid) &&
              (Quadrature1D::CheckClosed(q_type) != Quadrature1D::Invalid));
   }

   /** @brief Return true if the BasisType of @a b_type is open
       (doesn't have Quadrature1D points on the boundary). */
   static bool IsOpenType(int b_type)
   {
      const int q_type = BasisType::GetQuadrature1D(b_type);
      return ((q_type != Quadrature1D::Invalid) &&
              (Quadrature1D::CheckOpen(q_type) != Quadrature1D::Invalid));
   }

   /** @brief Ensure that the BasisType of @a b_type is closed
       (has Quadrature1D points on the boundary). */
   static int VerifyClosed(int b_type)
   {
      MFEM_VERIFY(IsClosedType(b_type),
                  "invalid closed basis type: " << b_type);
      return b_type;
   }

   /** @brief Ensure that the BasisType of @a b_type is open
       (doesn't have Quadrature1D points on the boundary). */
   static int VerifyOpen(int b_type)
   {
      MFEM_VERIFY(IsOpenType(b_type), "invalid open basis type: " << b_type);
      return b_type;
   }

   /** @brief Ensure that the BasisType of @a b_type nodal
       (satisfies the interpolation property). */
   static int VerifyNodal(int b_type)
   {
      return BasisType::CheckNodal(b_type);
   }
};


/** @brief Class for finite elements with basis functions
    that return scalar values. */
class ScalarFiniteElement : public FiniteElement
{
protected:
#ifndef MFEM_THREAD_SAFE
   mutable Vector c_shape;
#endif

   static const ScalarFiniteElement &CheckScalarFE(const FiniteElement &fe)
   {
      if (fe.GetRangeType() != SCALAR)
      { mfem_error("'fe' must be a ScalarFiniteElement"); }
      return static_cast<const ScalarFiniteElement &>(fe);
   }

   const DofToQuad &GetTensorDofToQuad(const class TensorBasisElement &tb,
                                       const IntegrationRule &ir,
                                       DofToQuad::Mode mode) const;

public:
   /** @brief Construct ScalarFiniteElement with given
       @param D    Reference space dimension
       @param G    Geometry type (of type Geometry::Type)
       @param Do   Number of degrees of freedom in the FiniteElement
       @param O    Order/degree of the FiniteElement
       @param F    FunctionSpace type of the FiniteElement
    */
   ScalarFiniteElement(int D, Geometry::Type G, int Do, int O,
                       int F = FunctionSpace::Pk)
#ifdef MFEM_THREAD_SAFE
      : FiniteElement(D, G, Do, O, F)
   { deriv_type = GRAD; deriv_range_type = VECTOR; deriv_map_type = H_CURL; }
#else
      : FiniteElement(D, G, Do, O, F), c_shape(dof)
   { deriv_type = GRAD; deriv_range_type = VECTOR; deriv_map_type = H_CURL; }
#endif

   /** @brief Set the FiniteElement::MapType of the element to either VALUE or
       INTEGRAL. Also sets the FiniteElement::DerivType to GRAD if the
       FiniteElement::MapType is VALUE. */
   void SetMapType(int M)
   {
      MFEM_VERIFY(M == VALUE || M == INTEGRAL, "unknown MapType");
      map_type = M;
      deriv_type = (M == VALUE) ? GRAD : NONE;
   }


   /** @brief Get the matrix @a I that defines nodal interpolation
       @a between this element and the refined element @a fine_fe. */
   void NodalLocalInterpolation(ElementTransformation &Trans,
                                DenseMatrix &I,
                                const ScalarFiniteElement &fine_fe) const;

   /** @brief Get matrix @a I "Interpolation" defined through local
       L2-projection in the space defined by the @a fine_fe. */
   /** If the "fine" elements cannot represent all basis functions of the
       "coarse" element, then boundary values from different sub-elements are
       generally different. */
   void ScalarLocalInterpolation(ElementTransformation &Trans,
                                 DenseMatrix &I,
                                 const ScalarFiniteElement &fine_fe) const;

   /** @brief Get restriction matrix @a R defined through local L2-projection
        in the space defined by the @a coarse_fe. */
   /** If the "fine" elements cannot represent all basis functions of the
       "coarse" element, then boundary values from different sub-elements are
       generally different. */
   void ScalarLocalRestriction(ElementTransformation &Trans,
                               DenseMatrix &R,
                               const ScalarFiniteElement &coarse_fe) const;

   virtual const DofToQuad &GetDofToQuad(const IntegrationRule &ir,
                                         DofToQuad::Mode mode) const;
};


/// Class for standard nodal finite elements.
class NodalFiniteElement : public ScalarFiniteElement
{
protected:
   Array<int> lex_ordering;
   void ProjectCurl_2D(const FiniteElement &fe,
                       ElementTransformation &Trans,
                       DenseMatrix &curl) const;

public:
   /** @brief Construct NodalFiniteElement with given
       @param D    Reference space dimension
       @param G    Geometry type (of type Geometry::Type)
       @param Do   Number of degrees of freedom in the FiniteElement
       @param O    Order/degree of the FiniteElement
       @param F    FunctionSpace type of the FiniteElement
   */
   NodalFiniteElement(int D, Geometry::Type G, int Do, int O,
                      int F = FunctionSpace::Pk)
      : ScalarFiniteElement(D, G, Do, O, F) { }

   virtual void GetLocalInterpolation(ElementTransformation &Trans,
                                      DenseMatrix &I) const
   { NodalLocalInterpolation(Trans, I, *this); }

   virtual void GetLocalRestriction(ElementTransformation &Trans,
                                    DenseMatrix &R) const;

   virtual void GetTransferMatrix(const FiniteElement &fe,
                                  ElementTransformation &Trans,
                                  DenseMatrix &I) const
   { CheckScalarFE(fe).NodalLocalInterpolation(Trans, I, *this); }

   virtual void Project (Coefficient &coeff,
                         ElementTransformation &Trans, Vector &dofs) const;

   virtual void Project (VectorCoefficient &vc,
                         ElementTransformation &Trans, Vector &dofs) const;

   // (mc.height x mc.width) @ DOFs -> (Dof x mc.width x mc.height) in dofs
   virtual void ProjectMatrixCoefficient(
      MatrixCoefficient &mc, ElementTransformation &T, Vector &dofs) const;

   virtual void Project(const FiniteElement &fe, ElementTransformation &Trans,
                        DenseMatrix &I) const;

   virtual void ProjectGrad(const FiniteElement &fe,
                            ElementTransformation &Trans,
                            DenseMatrix &grad) const;

   virtual void ProjectDiv(const FiniteElement &fe,
                           ElementTransformation &Trans,
                           DenseMatrix &div) const;

   /** @brief Get an Array<int> that maps lexicographically ordered indices to
<<<<<<< HEAD
       the indices of the respective nodes/dofs/basis functions. The returned
       array may be empty if the DOFs are already ordered lexicographically, or
       if the finite element does not support creating this permutation. The
       array returned is the same as the array given by
=======
       the indices of the respective nodes/dofs/basis functions. Lexicographic
       ordering of nodes is defined in terms of reference-space coordinates
       (x,y,z). Lexicographically ordered nodes are listed first in order of
       increasing x-coordinate, and then in order of increasing y-coordinate,
       and finally in order of increasing z-coordinate.

       For example, the six nodes of a quadratic triangle are lexicographically
       ordered as follows:

       5
       |\
       3 4
       |  \
       0-1-2

       The resulting array may be empty if the DOFs are already ordered
       lexicographically, or if the finite element does not support creating
       this permutation. The array returned is the same as the array given by
>>>>>>> db2d489e
       TensorBasisElement::GetDofMap, but it is also available for non-tensor
       elements. */
   const Array<int> &GetLexicographicOrdering() const { return lex_ordering; }
};

/** @brief Class for finite elements utilizing the
    always positive Bernstein basis. */
class PositiveFiniteElement : public ScalarFiniteElement
{
public:
   /** @brief Construct PositiveFiniteElement with given
       @param D    Reference space dimension
       @param G    Geometry type (of type Geometry::Type)
       @param Do   Number of degrees of freedom in the FiniteElement
       @param O    Order/degree of the FiniteElement
       @param F    FunctionSpace type of the FiniteElement
   */
   PositiveFiniteElement(int D, Geometry::Type G, int Do, int O,
                         int F = FunctionSpace::Pk) :
      ScalarFiniteElement(D, G, Do, O, F)
   { }

   virtual void GetLocalInterpolation(ElementTransformation &Trans,
                                      DenseMatrix &I) const
   { ScalarLocalInterpolation(Trans, I, *this); }

   virtual void GetLocalRestriction(ElementTransformation &Trans,
                                    DenseMatrix &R) const
   { ScalarLocalRestriction(Trans, R, *this); }

   virtual void GetTransferMatrix(const FiniteElement &fe,
                                  ElementTransformation &Trans,
                                  DenseMatrix &I) const
   { CheckScalarFE(fe).ScalarLocalInterpolation(Trans, I, *this); }

   using FiniteElement::Project;

   // Low-order monotone "projection" (actually it is not a projection): the
   // dofs are set to be the Coefficient values at the nodes.
   virtual void Project(Coefficient &coeff,
                        ElementTransformation &Trans, Vector &dofs) const;

   virtual void Project (VectorCoefficient &vc,
                         ElementTransformation &Trans, Vector &dofs) const;

   virtual void Project(const FiniteElement &fe, ElementTransformation &Trans,
                        DenseMatrix &I) const;
};

/** @brief Intermediate class for finite elements whose basis functions return
    vector values. */
class VectorFiniteElement : public FiniteElement
{
   // Hide the scalar functions CalcShape and CalcDShape.
private:
   /// Overrides the scalar CalcShape function to print an error.
   virtual void CalcShape(const IntegrationPoint &ip,
                          Vector &shape) const;

   /// Overrides the scalar CalcDShape function to print an error.
   virtual void CalcDShape(const IntegrationPoint &ip,
                           DenseMatrix &dshape) const;

protected:
#ifndef MFEM_THREAD_SAFE
   mutable DenseMatrix J, Jinv;
   mutable DenseMatrix curlshape, curlshape_J;
#endif
   void SetDerivMembers();

   void CalcVShape_RT(ElementTransformation &Trans,
                      DenseMatrix &shape) const;

   void CalcVShape_ND(ElementTransformation &Trans,
                      DenseMatrix &shape) const;

   /** @brief Project a vector coefficient onto the RT basis functions
       @param nk    Face normal vectors for this element type
       @param d2n   Offset into nk for each degree of freedom
       @param vc    Vector coefficient to be projected
       @param Trans Transformation from reference to physical coordinates
       @param dofs  Expansion coefficients for the approximation of vc
   */
   void Project_RT(const double *nk, const Array<int> &d2n,
                   VectorCoefficient &vc, ElementTransformation &Trans,
                   Vector &dofs) const;

   /// Projects the vector of values given at FE nodes to RT space
   /** Project vector values onto the RT basis functions
       @param nk    Face normal vectors for this element type
       @param d2n   Offset into nk for each degree of freedom
       @param vc    Vector values at each interpolation point
       @param Trans Transformation from reference to physical coordinates
       @param dofs  Expansion coefficients for the approximation of vc
   */
   void Project_RT(const double *nk, const Array<int> &d2n,
                   Vector &vc, ElementTransformation &Trans,
                   Vector &dofs) const;

   /// Project the rows of the matrix coefficient in an RT space
   void ProjectMatrixCoefficient_RT(
      const double *nk, const Array<int> &d2n,
      MatrixCoefficient &mc, ElementTransformation &T, Vector &dofs) const;

   /** @brief Project vector-valued basis functions onto the RT basis functions
       @param nk    Face normal vectors for this element type
       @param d2n   Offset into nk for each degree of freedom
       @param fe    Vector-valued finite element basis
       @param Trans Transformation from reference to physical coordinates
       @param I     Expansion coefficients for the approximation of each basis
                    function

       Note: If the FiniteElement, fe, is scalar-valued the projection will
             assume that a FiniteElementSpace is being used to define a vector
             field using the scalar basis functions for each component of the
             vector field.
   */
   void Project_RT(const double *nk, const Array<int> &d2n,
                   const FiniteElement &fe, ElementTransformation &Trans,
                   DenseMatrix &I) const;

   // rotated gradient in 2D
   void ProjectGrad_RT(const double *nk, const Array<int> &d2n,
                       const FiniteElement &fe, ElementTransformation &Trans,
                       DenseMatrix &grad) const;

   // Compute the curl as a discrete operator from ND FE (fe) to ND FE (this).
   // The natural FE for the range is RT, so this is an approximation.
   void ProjectCurl_ND(const double *tk, const Array<int> &d2t,
                       const FiniteElement &fe, ElementTransformation &Trans,
                       DenseMatrix &curl) const;

   void ProjectCurl_RT(const double *nk, const Array<int> &d2n,
                       const FiniteElement &fe, ElementTransformation &Trans,
                       DenseMatrix &curl) const;

   /** @brief Project a vector coefficient onto the ND basis functions
       @param tk    Edge tangent vectors for this element type
       @param d2t   Offset into tk for each degree of freedom
       @param vc    Vector coefficient to be projected
       @param Trans Transformation from reference to physical coordinates
       @param dofs  Expansion coefficients for the approximation of vc
   */
   void Project_ND(const double *tk, const Array<int> &d2t,
                   VectorCoefficient &vc, ElementTransformation &Trans,
                   Vector &dofs) const;

   /// Projects the vector of values given at FE nodes to ND space
   /** Project vector values onto the ND basis functions
       @param tk    Edge tangent vectors for this element type
       @param d2t   Offset into tk for each degree of freedom
       @param vc    Vector values at each interpolation point
       @param Trans Transformation from reference to physical coordinates
       @param dofs  Expansion coefficients for the approximation of vc
   */
   void Project_ND(const double *tk, const Array<int> &d2t,
                   Vector &vc, ElementTransformation &Trans,
                   Vector &dofs) const;

   /// Project the rows of the matrix coefficient in an ND space
   void ProjectMatrixCoefficient_ND(
      const double *tk, const Array<int> &d2t,
      MatrixCoefficient &mc, ElementTransformation &T, Vector &dofs) const;

   /** @brief Project vector-valued basis functions onto the ND basis functions
       @param tk    Edge tangent vectors for this element type
       @param d2t   Offset into tk for each degree of freedom
       @param fe    Vector-valued finite element basis
       @param Trans Transformation from reference to physical coordinates
       @param I     Expansion coefficients for the approximation of each basis
                    function

       Note: If the FiniteElement, fe, is scalar-valued the projection will
             assume that a FiniteElementSpace is being used to define a vector
             field using the scalar basis functions for each component of the
             vector field.
   */
   void Project_ND(const double *tk, const Array<int> &d2t,
                   const FiniteElement &fe, ElementTransformation &Trans,
                   DenseMatrix &I) const;

   void ProjectGrad_ND(const double *tk, const Array<int> &d2t,
                       const FiniteElement &fe, ElementTransformation &Trans,
                       DenseMatrix &grad) const;

   void LocalInterpolation_RT(const VectorFiniteElement &cfe,
                              const double *nk, const Array<int> &d2n,
                              ElementTransformation &Trans,
                              DenseMatrix &I) const;

   void LocalInterpolation_ND(const VectorFiniteElement &cfe,
                              const double *tk, const Array<int> &d2t,
                              ElementTransformation &Trans,
                              DenseMatrix &I) const;

   void LocalRestriction_RT(const double *nk, const Array<int> &d2n,
                            ElementTransformation &Trans,
                            DenseMatrix &R) const;

   void LocalRestriction_ND(const double *tk, const Array<int> &d2t,
                            ElementTransformation &Trans,
                            DenseMatrix &R) const;

   static const VectorFiniteElement &CheckVectorFE(const FiniteElement &fe)
   {
      if (fe.GetRangeType() != VECTOR)
      { mfem_error("'fe' must be a VectorFiniteElement"); }
      return static_cast<const VectorFiniteElement &>(fe);
   }

public:
   VectorFiniteElement (int D, Geometry::Type G, int Do, int O, int M,
                        int F = FunctionSpace::Pk) :
#ifdef MFEM_THREAD_SAFE
      FiniteElement(D, G, Do, O, F)
   { range_type = VECTOR; map_type = M; SetDerivMembers(); }
#else
      FiniteElement(D, G, Do, O, F), Jinv(D)
   { range_type = VECTOR; map_type = M; SetDerivMembers(); }
#endif
};

/// A 0D point finite element
class PointFiniteElement : public NodalFiniteElement
{
public:
   /// Construct the PointFiniteElement
   PointFiniteElement();

   virtual void CalcShape(const IntegrationPoint &ip, Vector &shape) const;

   virtual void CalcDShape(const IntegrationPoint &ip,
                           DenseMatrix &dshape) const;
};

/// A 1D linear element with nodes on the endpoints
class Linear1DFiniteElement : public NodalFiniteElement
{
public:
   /// Construct the Linear1DFiniteElement
   Linear1DFiniteElement();

   /** virtual function which evaluates the values of all
       shape functions at a given point ip and stores
       them in the vector shape of dimension Dof (2) */
   virtual void CalcShape(const IntegrationPoint &ip, Vector &shape) const;

   /** virtual function which evaluates the derivatives of all
       shape functions at a given point ip and stores them in
       the matrix dshape (Dof x Dim) (2 x 1) so that each row
       contains the derivative of one shape function */
   virtual void CalcDShape(const IntegrationPoint &ip,
                           DenseMatrix &dshape) const;
};

/// A 2D linear element on triangle with nodes at the vertices of the triangle
class Linear2DFiniteElement : public NodalFiniteElement
{
public:
   /// Construct the Linear2DFiniteElement
   Linear2DFiniteElement();

   /** virtual function which evaluates the values of all
       shape functions at a given point ip and stores
       them in the vector shape of dimension Dof (3) */
   virtual void CalcShape(const IntegrationPoint &ip, Vector &shape) const;

   /** virtual function which evaluates the values of all
       partial derivatives of all shape functions at a given
       point ip and stores them in the matrix dshape (Dof x Dim) (3 x 2)
       so that each row contains the derivatives of one shape function */
   virtual void CalcDShape(const IntegrationPoint &ip,
                           DenseMatrix &dshape) const;
   virtual void ProjectDelta(int vertex, Vector &dofs) const
   { dofs = 0.0; dofs(vertex) = 1.0; }
};

/// A 2D bi-linear element on a square with nodes at the vertices of the square
class BiLinear2DFiniteElement : public NodalFiniteElement
{
public:
   /// Construct the BiLinear2DFiniteElement
   BiLinear2DFiniteElement();

   /** virtual function which evaluates the values of all
       shape functions at a given point ip and stores
       them in the vector shape of dimension Dof (4) */
   virtual void CalcShape(const IntegrationPoint &ip, Vector &shape) const;

   /** virtual function which evaluates the values of all
       partial derivatives of all shape functions at a given
       point ip and stores them in the matrix dshape (Dof x Dim) (4 x 2)
       so that each row contains the derivatives of one shape function */
   virtual void CalcDShape(const IntegrationPoint &ip,
                           DenseMatrix &dshape) const;
   virtual void CalcHessian (const IntegrationPoint &ip,
                             DenseMatrix &h) const;
   virtual void ProjectDelta(int vertex, Vector &dofs) const
   { dofs = 0.0; dofs(vertex) = 1.0; } // { dofs = 1.0; }
};

/// A linear element on a triangle with nodes at the 3 "Gaussian" points
class GaussLinear2DFiniteElement : public NodalFiniteElement
{
public:
   /// Construct the GaussLinear2DFiniteElement
   GaussLinear2DFiniteElement();
   virtual void CalcShape(const IntegrationPoint &ip, Vector &shape) const;
   virtual void CalcDShape(const IntegrationPoint &ip,
                           DenseMatrix &dshape) const;
   virtual void ProjectDelta(int vertex, Vector &dofs) const;
};

/// A 2D bi-linear element on a square with nodes at the "Gaussian" points
class GaussBiLinear2DFiniteElement : public NodalFiniteElement
{
private:
   static const double p[2];

public:
   /// Construct the FiniteElement
   GaussBiLinear2DFiniteElement();
   virtual void CalcShape(const IntegrationPoint &ip, Vector &shape) const;
   virtual void CalcDShape(const IntegrationPoint &ip,
                           DenseMatrix &dshape) const;
   virtual void ProjectDelta(int vertex, Vector &dofs) const;
};

/** @brief A 2D linear element on a square with 3 nodes at the
    vertices of the lower left triangle */
class P1OnQuadFiniteElement : public NodalFiniteElement
{
public:
   /// Construct the P1OnQuadFiniteElement
   P1OnQuadFiniteElement();
   virtual void CalcShape(const IntegrationPoint &ip, Vector &shape) const;
   virtual void CalcDShape(const IntegrationPoint &ip,
                           DenseMatrix &dshape) const;
   virtual void ProjectDelta(int vertex, Vector &dofs) const
   { dofs = 1.0; }
};

/// A 1D quadractic finite element with uniformly spaced nodes
class Quad1DFiniteElement : public NodalFiniteElement
{
public:
   /// Construct the Quad1DFiniteElement
   Quad1DFiniteElement();

   /** virtual function which evaluates the values of all
       shape functions at a given point ip and stores
       them in the vector shape of dimension Dof (3) */
   virtual void CalcShape(const IntegrationPoint &ip, Vector &shape) const;

   /** virtual function which evaluates the derivatives of all
       shape functions at a given point ip and stores them in
       the matrix dshape (Dof x Dim) (3 x 1) so that each row
       contains the derivative of one shape function */
   virtual void CalcDShape(const IntegrationPoint &ip,
                           DenseMatrix &dshape) const;
};

/// A 1D quadratic positive element utilizing the 2nd order Bernstein basis
class QuadPos1DFiniteElement : public PositiveFiniteElement
{
public:
   /// Construct the QuadPos1DFiniteElement
   QuadPos1DFiniteElement();
   virtual void CalcShape(const IntegrationPoint &ip, Vector &shape) const;
   virtual void CalcDShape(const IntegrationPoint &ip,
                           DenseMatrix &dshape) const;
};

/** @brief A 2D quadratic element on triangle with nodes at the
    vertices and midpoints of the triangle. */
class Quad2DFiniteElement : public NodalFiniteElement
{
public:
   /// Construct the Quad2DFiniteElement
   Quad2DFiniteElement();

   /** virtual function which evaluates the values of all
       shape functions at a given point ip and stores
       them in the vector shape of dimension Dof (6) */
   virtual void CalcShape(const IntegrationPoint &ip, Vector &shape) const;

   /** virtual function which evaluates the values of all
       partial derivatives of all shape functions at a given
       point ip and stores them in the matrix dshape (Dof x Dim) (6 x 2)
       so that each row contains the derivatives of one shape function */
   virtual void CalcDShape(const IntegrationPoint &ip,
                           DenseMatrix &dshape) const;

   virtual void CalcHessian (const IntegrationPoint &ip,
                             DenseMatrix &h) const;
   virtual void ProjectDelta(int vertex, Vector &dofs) const;
};

/// A quadratic element on triangle with nodes at the "Gaussian" points
class GaussQuad2DFiniteElement : public NodalFiniteElement
{
private:
   static const double p[2];
   DenseMatrix A;
   mutable DenseMatrix D;
   mutable Vector pol;
public:
   /// Construct the GaussQuad2DFiniteElement
   GaussQuad2DFiniteElement();
   virtual void CalcShape(const IntegrationPoint &ip, Vector &shape) const;
   virtual void CalcDShape(const IntegrationPoint &ip,
                           DenseMatrix &dshape) const;
   // virtual void ProjectDelta(int vertex, Vector &dofs) const;
};

/// A 2D bi-quadratic element on a square with uniformly spaced nodes
class BiQuad2DFiniteElement : public NodalFiniteElement
{
public:
   /// Construct the BiQuad2DFiniteElement
   BiQuad2DFiniteElement();

   /** virtual function which evaluates the values of all
       shape functions at a given point ip and stores
       them in the vector shape of dimension Dof (9) */
   virtual void CalcShape(const IntegrationPoint &ip, Vector &shape) const;

   /** virtual function which evaluates the values of all
       partial derivatives of all shape functions at a given
       point ip and stores them in the matrix dshape (Dof x Dim) (9 x 2)
       so that each row contains the derivatives of one shape function */
   virtual void CalcDShape(const IntegrationPoint &ip,
                           DenseMatrix &dshape) const;
   virtual void ProjectDelta(int vertex, Vector &dofs) const;
};


/// A 2D positive bi-quadratic element on a square utilizing the 2nd order
/// Bernstein basis
class BiQuadPos2DFiniteElement : public PositiveFiniteElement
{
public:
   /// Construct the BiQuadPos2DFiniteElement
   BiQuadPos2DFiniteElement();
   virtual void CalcShape(const IntegrationPoint &ip, Vector &shape) const;
   virtual void CalcDShape(const IntegrationPoint &ip,
                           DenseMatrix &dshape) const;
   virtual void GetLocalInterpolation(ElementTransformation &Trans,
                                      DenseMatrix &I) const;
   using FiniteElement::Project;
   virtual void Project(Coefficient &coeff, ElementTransformation &Trans,
                        Vector &dofs) const;
   virtual void Project(VectorCoefficient &vc, ElementTransformation &Trans,
                        Vector &dofs) const;
   virtual void ProjectDelta(int vertex, Vector &dofs) const
   { dofs = 0.; dofs(vertex) = 1.; }
};

/// A 2D bi-quadratic element on a square with nodes at the 9 "Gaussian" points
class GaussBiQuad2DFiniteElement : public NodalFiniteElement
{
public:
   /// Construct the GaussBiQuad2DFiniteElement
   GaussBiQuad2DFiniteElement();
   virtual void CalcShape(const IntegrationPoint &ip, Vector &shape) const;
   virtual void CalcDShape(const IntegrationPoint &ip,
                           DenseMatrix &dshape) const;
   // virtual void ProjectDelta(int vertex, Vector &dofs) const { dofs = 1.; }
};


/// A 2D bi-cubic element on a square with uniformly spaces nodes
class BiCubic2DFiniteElement : public NodalFiniteElement
{
public:
   /// Construct the BiCubic2DFiniteElement
   BiCubic2DFiniteElement();
   virtual void CalcShape(const IntegrationPoint &ip, Vector &shape) const;
   virtual void CalcDShape(const IntegrationPoint &ip,
                           DenseMatrix &dshape) const;

   /// Compute the Hessian of second order partial derivatives at @a ip.
   virtual void CalcHessian (const IntegrationPoint &ip,
                             DenseMatrix &h) const;
};

/// A 1D cubic element with uniformly spaced nodes
class Cubic1DFiniteElement : public NodalFiniteElement
{
public:
   /// Construct the Cubic1DFiniteElement
   Cubic1DFiniteElement();

   virtual void CalcShape(const IntegrationPoint &ip, Vector &shape) const;

   virtual void CalcDShape(const IntegrationPoint &ip,
                           DenseMatrix &dshape) const;
};

/// A 2D cubic element on a triangle with uniformly spaced nodes
class Cubic2DFiniteElement : public NodalFiniteElement
{
public:
   /// Construct the Cubic2DFiniteElement
   Cubic2DFiniteElement();

   virtual void CalcShape(const IntegrationPoint &ip, Vector &shape) const;

   virtual void CalcDShape(const IntegrationPoint &ip,
                           DenseMatrix &dshape) const;

   virtual void CalcHessian (const IntegrationPoint &ip,
                             DenseMatrix &h) const;
};

/// A 3D cubic element on a tetrahedron with 20 nodes at the thirds of the
/// tetrahedron
class Cubic3DFiniteElement : public NodalFiniteElement
{
public:
   /// Construct the Cubic3DFiniteElement
   Cubic3DFiniteElement();

   virtual void CalcShape(const IntegrationPoint &ip, Vector &shape) const;

   virtual void CalcDShape(const IntegrationPoint &ip,
                           DenseMatrix &dshape) const;
};

/// A 2D constant element on a triangle
class P0TriangleFiniteElement : public NodalFiniteElement
{
public:
   /// Construct the P0TriangleFiniteElement
   P0TriangleFiniteElement();

   /// evaluate shape function - constant 1
   virtual void CalcShape(const IntegrationPoint &ip, Vector &shape) const;

   /// evaluate derivatives of shape function - constant 0
   virtual void CalcDShape(const IntegrationPoint &ip,
                           DenseMatrix &dshape) const;
   virtual void ProjectDelta(int vertex, Vector &dofs) const
   { dofs(0) = 1.0; }
};


/// A 2D constant element on a square
class P0QuadFiniteElement : public NodalFiniteElement
{
public:
   /// Construct the P0QuadFiniteElement
   P0QuadFiniteElement();
   virtual void CalcShape(const IntegrationPoint &ip, Vector &shape) const;
   virtual void CalcDShape(const IntegrationPoint &ip,
                           DenseMatrix &dshape) const;
   virtual void ProjectDelta(int vertex, Vector &dofs) const
   { dofs(0) = 1.0; }
};


/** @brief A 3D linear element on a tetrahedron with nodes at the
    vertices of the tetrahedron */
class Linear3DFiniteElement : public NodalFiniteElement
{
public:
   /// Construct the Linear3DFiniteElement
   Linear3DFiniteElement();

   /** @brief virtual function which evaluates the values of all
       shape functions at a given point ip and stores
       them in the vector shape of dimension Dof (4) */
   virtual void CalcShape(const IntegrationPoint &ip, Vector &shape) const;

   /** @brief virtual function which evaluates the values of all
       partial derivatives of all shape functions at a given
       point ip and stores them in the matrix dshape (Dof x Dim) (4 x 3)
       so that each row contains the derivatives of one shape function */
   virtual void CalcDShape(const IntegrationPoint &ip,
                           DenseMatrix &dshape) const;

   virtual void ProjectDelta(int vertex, Vector &dofs) const
   { dofs = 0.0; dofs(vertex) = 1.0; }

   /** @brief Get the dofs associated with the given @a face.
       @a *dofs is set to an internal array of the local dofc on the
       face, while *ndofs is set to the number of dofs on that face.
   */
   virtual void GetFaceDofs(int face, int **dofs, int *ndofs) const;
};

/// A 3D quadratic element on a tetrahedron with uniformly spaced nodes
class Quadratic3DFiniteElement : public NodalFiniteElement
{
public:
   /// Construct the Quadratic3DFiniteElement
   Quadratic3DFiniteElement();

   virtual void CalcShape(const IntegrationPoint &ip, Vector &shape) const;

   virtual void CalcDShape(const IntegrationPoint &ip,
                           DenseMatrix &dshape) const;
};

/// A 3D tri-linear element on a cube with nodes at the vertices of the cube
class TriLinear3DFiniteElement : public NodalFiniteElement
{
public:
   /// Construct the TriLinear3DFiniteElement
   TriLinear3DFiniteElement();

   /** virtual function which evaluates the values of all
       shape functions at a given point ip and stores
       them in the vector shape of dimension Dof (8) */
   virtual void CalcShape(const IntegrationPoint &ip, Vector &shape) const;

   /** virtual function which evaluates the values of all
       partial derivatives of all shape functions at a given
       point ip and stores them in the matrix dshape (Dof x Dim) (8 x 3)
       so that each row contains the derivatives of one shape function */
   virtual void CalcDShape(const IntegrationPoint &ip,
                           DenseMatrix &dshape) const;

   virtual void ProjectDelta(int vertex, Vector &dofs) const
   { dofs = 0.0; dofs(vertex) = 1.0; }
};


/// A 2D Crouzeix-Raviart element on triangle
class CrouzeixRaviartFiniteElement : public NodalFiniteElement
{
public:
   /// Construct the CrouzeixRaviartFiniteElement
   CrouzeixRaviartFiniteElement();
   virtual void CalcShape(const IntegrationPoint &ip, Vector &shape) const;
   virtual void CalcDShape(const IntegrationPoint &ip,
                           DenseMatrix &dshape) const;
   virtual void ProjectDelta(int vertex, Vector &dofs) const
   { dofs = 1.0; }
};

/// A 2D Crouzeix-Raviart finite element on square
class CrouzeixRaviartQuadFiniteElement : public NodalFiniteElement
{
public:
   /// Construct the CrouzeixRaviartQuadFiniteElement
   CrouzeixRaviartQuadFiniteElement();
   virtual void CalcShape(const IntegrationPoint &ip, Vector &shape) const;
   virtual void CalcDShape(const IntegrationPoint &ip,
                           DenseMatrix &dshape) const;
};


/// A 1D constant element on a segment
class P0SegmentFiniteElement : public NodalFiniteElement
{
public:
   /// Construct the P0SegmentFiniteElement with dummy order @a Ord
   P0SegmentFiniteElement(int Ord = 0);
   virtual void CalcShape(const IntegrationPoint &ip, Vector &shape) const;
   virtual void CalcDShape(const IntegrationPoint &ip,
                           DenseMatrix &dshape) const;
};

/** @brief A 2D 1st order Raviart-Thomas vector element on a triangle */
class RT0TriangleFiniteElement : public VectorFiniteElement
{
private:
   static const double nk[3][2];

public:
   /// Construct the RT0TriangleFiniteElement
   RT0TriangleFiniteElement();

   virtual void CalcVShape(const IntegrationPoint &ip,
                           DenseMatrix &shape) const;

   virtual void CalcVShape(ElementTransformation &Trans,
                           DenseMatrix &shape) const
   { CalcVShape_RT(Trans, shape); }

   virtual void CalcDivShape(const IntegrationPoint &ip,
                             Vector &divshape) const;

   virtual void GetLocalInterpolation (ElementTransformation &Trans,
                                       DenseMatrix &I) const;

   using FiniteElement::Project;

   virtual void Project (VectorCoefficient &vc,
                         ElementTransformation &Trans, Vector &dofs) const;
};

/** @brief A 2D 1st order Raviart-Thomas vector element on a square*/
class RT0QuadFiniteElement : public VectorFiniteElement
{
private:
   static const double nk[4][2];

public:
   /// Construct the RT0QuadFiniteElement
   RT0QuadFiniteElement();

   virtual void CalcVShape(const IntegrationPoint &ip,
                           DenseMatrix &shape) const;

   virtual void CalcVShape(ElementTransformation &Trans,
                           DenseMatrix &shape) const
   { CalcVShape_RT(Trans, shape); }

   virtual void CalcDivShape(const IntegrationPoint &ip,
                             Vector &divshape) const;

   virtual void GetLocalInterpolation (ElementTransformation &Trans,
                                       DenseMatrix &I) const;

   using FiniteElement::Project;

   virtual void Project (VectorCoefficient &vc,
                         ElementTransformation &Trans, Vector &dofs) const;
};

/** @brief A 2D 2nd order Raviart-Thomas vector element on a triangle */
class RT1TriangleFiniteElement : public VectorFiniteElement
{
private:
   static const double nk[8][2];

public:
   /// Construct the RT1TriangleFiniteElement
   RT1TriangleFiniteElement();

   virtual void CalcVShape(const IntegrationPoint &ip,
                           DenseMatrix &shape) const;

   virtual void CalcVShape(ElementTransformation &Trans,
                           DenseMatrix &shape) const
   { CalcVShape_RT(Trans, shape); }

   virtual void CalcDivShape(const IntegrationPoint &ip,
                             Vector &divshape) const;

   virtual void GetLocalInterpolation (ElementTransformation &Trans,
                                       DenseMatrix &I) const;

   using FiniteElement::Project;

   virtual void Project (VectorCoefficient &vc,
                         ElementTransformation &Trans, Vector &dofs) const;
};

/** @brief A 2D 2nd order Raviart-Thomas vector element on a square */
class RT1QuadFiniteElement : public VectorFiniteElement
{
private:
   static const double nk[12][2];

public:
   /// Construct the RT1QuadFiniteElement
   RT1QuadFiniteElement();

   virtual void CalcVShape(const IntegrationPoint &ip,
                           DenseMatrix &shape) const;

   virtual void CalcVShape(ElementTransformation &Trans,
                           DenseMatrix &shape) const
   { CalcVShape_RT(Trans, shape); }

   virtual void CalcDivShape(const IntegrationPoint &ip,
                             Vector &divshape) const;

   virtual void GetLocalInterpolation (ElementTransformation &Trans,
                                       DenseMatrix &I) const;

   using FiniteElement::Project;

   virtual void Project (VectorCoefficient &vc,
                         ElementTransformation &Trans, Vector &dofs) const;
};

/** @brief A 2D 3rd order Raviart-Thomas vector element on a triangle */
class RT2TriangleFiniteElement : public VectorFiniteElement
{
private:
   static const double M[15][15];
public:
   /// Construct the RT2TriangleFiniteElement
   RT2TriangleFiniteElement();

   virtual void CalcVShape(const IntegrationPoint &ip,
                           DenseMatrix &shape) const;

   virtual void CalcVShape(ElementTransformation &Trans,
                           DenseMatrix &shape) const
   { CalcVShape_RT(Trans, shape); }

   virtual void CalcDivShape(const IntegrationPoint &ip,
                             Vector &divshape) const;
};

/** @brief A 2D 3rd order Raviart-Thomas vector element on a square */
class RT2QuadFiniteElement : public VectorFiniteElement
{
private:
   static const double nk[24][2];
   static const double pt[4];
   static const double dpt[3];

public:
   /// Construct the RT2QuadFiniteElement
   RT2QuadFiniteElement();

   virtual void CalcVShape(const IntegrationPoint &ip,
                           DenseMatrix &shape) const;

   virtual void CalcVShape(ElementTransformation &Trans,
                           DenseMatrix &shape) const
   { CalcVShape_RT(Trans, shape); }

   virtual void CalcDivShape(const IntegrationPoint &ip,
                             Vector &divshape) const;

   virtual void GetLocalInterpolation (ElementTransformation &Trans,
                                       DenseMatrix &I) const;

   using FiniteElement::Project;

   virtual void Project (VectorCoefficient &vc,
                         ElementTransformation &Trans, Vector &dofs) const;
};

/// A 1D linear element with nodes at 1/3 and 2/3 (trace of RT1)
class P1SegmentFiniteElement : public NodalFiniteElement
{
public:
   /// Construct the P1SegmentFiniteElement
   P1SegmentFiniteElement();
   virtual void CalcShape(const IntegrationPoint &ip, Vector &shape) const;
   virtual void CalcDShape(const IntegrationPoint &ip,
                           DenseMatrix &dshape) const;
};

/// A 1D quadratic element with nodes at the Gaussian points (trace of RT2)
class P2SegmentFiniteElement : public NodalFiniteElement
{
public:
   /// Construct the P2SegmentFiniteElement
   P2SegmentFiniteElement();
   virtual void CalcShape(const IntegrationPoint &ip, Vector &shape) const;
   virtual void CalcDShape(const IntegrationPoint &ip,
                           DenseMatrix &dshape) const;
};

/// A 1D element with uniform nodes
class Lagrange1DFiniteElement : public NodalFiniteElement
{
private:
   Vector rwk;
#ifndef MFEM_THREAD_SAFE
   mutable Vector rxxk;
#endif
public:
   /// Construct the Lagrange1DFiniteElement with the provided @a degree
   Lagrange1DFiniteElement (int degree);
   virtual void CalcShape(const IntegrationPoint &ip, Vector &shape) const;
   virtual void CalcDShape(const IntegrationPoint &ip,
                           DenseMatrix &dshape) const;
};

/// A 3D Crouzeix-Raviart element on the tetrahedron.
class P1TetNonConfFiniteElement : public NodalFiniteElement
{
public:
   /// Construct the P1TetNonConfFiniteElement
   P1TetNonConfFiniteElement();
   virtual void CalcShape(const IntegrationPoint &ip, Vector &shape) const;
   virtual void CalcDShape(const IntegrationPoint &ip,
                           DenseMatrix &dshape) const;
};

/// A 3D constant element on a tetrahedron
class P0TetFiniteElement : public NodalFiniteElement
{
public:
   /// Construct the P0TetFiniteElement
   P0TetFiniteElement ();
   virtual void CalcShape(const IntegrationPoint &ip, Vector &shape) const;
   virtual void CalcDShape(const IntegrationPoint &ip,
                           DenseMatrix &dshape) const;
   virtual void ProjectDelta(int vertex, Vector &dofs) const
   { dofs(0) = 1.0; }
};

/// A 3D constant element on a cube
class P0HexFiniteElement : public NodalFiniteElement
{
public:
   /// Construct the P0HexFiniteElement
   P0HexFiniteElement ();
   virtual void CalcShape(const IntegrationPoint &ip, Vector &shape) const;
   virtual void CalcDShape(const IntegrationPoint &ip,
                           DenseMatrix &dshape) const;
   virtual void ProjectDelta(int vertex, Vector &dofs) const
   { dofs(0) = 1.0; }
};

/** @brief Tensor products of 1D Lagrange1DFiniteElement
    (only degree 2 is functional) */
class LagrangeHexFiniteElement : public NodalFiniteElement
{
private:
   Lagrange1DFiniteElement * fe1d;
   int dof1d;
   int *I, *J, *K;
#ifndef MFEM_THREAD_SAFE
   mutable Vector shape1dx, shape1dy, shape1dz;
   mutable DenseMatrix dshape1dx, dshape1dy, dshape1dz;
#endif

public:
   /// Construct the LagrangeHexFiniteElement with the provided @a degree
   LagrangeHexFiniteElement (int degree);
   virtual void CalcShape(const IntegrationPoint &ip, Vector &shape) const;
   virtual void CalcDShape(const IntegrationPoint &ip,
                           DenseMatrix &dshape) const;
   ~LagrangeHexFiniteElement ();
};


/// A 1D refined linear element
class RefinedLinear1DFiniteElement : public NodalFiniteElement
{
public:
   /// Construct the RefinedLinear1DFiniteElement
   RefinedLinear1DFiniteElement();

   /** virtual function which evaluates the values of all
       shape functions at a given point ip and stores
       them in the vector shape of dimension Dof (3) */
   virtual void CalcShape(const IntegrationPoint &ip, Vector &shape) const;

   /** virtual function which evaluates the derivatives of all
       shape functions at a given point ip and stores them in
       the matrix dshape (Dof x Dim) (3 x 1) so that each row
       contains the derivative of one shape function */
   virtual void CalcDShape(const IntegrationPoint &ip,
                           DenseMatrix &dshape) const;
};

/// A 2D refined linear element on a triangle
class RefinedLinear2DFiniteElement : public NodalFiniteElement
{
public:
   /// Construct the RefinedLinear2DFiniteElement
   RefinedLinear2DFiniteElement();

   /** virtual function which evaluates the values of all
       shape functions at a given point ip and stores
       them in the vector shape of dimension Dof (6) */
   virtual void CalcShape(const IntegrationPoint &ip, Vector &shape) const;

   /** virtual function which evaluates the values of all
       partial derivatives of all shape functions at a given
       point ip and stores them in the matrix dshape (Dof x Dim) (6 x 2)
       so that each row contains the derivatives of one shape function */
   virtual void CalcDShape(const IntegrationPoint &ip,
                           DenseMatrix &dshape) const;
};

/// A 2D refined linear element on a tetrahedron
class RefinedLinear3DFiniteElement : public NodalFiniteElement
{
public:
   /// Construct the RefinedLinear3DFiniteElement
   RefinedLinear3DFiniteElement();

   virtual void CalcShape(const IntegrationPoint &ip, Vector &shape) const;

   virtual void CalcDShape(const IntegrationPoint &ip,
                           DenseMatrix &dshape) const;
};

/// A 2D refined bi-linear FE on a square
class RefinedBiLinear2DFiniteElement : public NodalFiniteElement
{
public:
   /// Construct the RefinedBiLinear2DFiniteElement
   RefinedBiLinear2DFiniteElement();

   /** virtual function which evaluates the values of all
       shape functions at a given point ip and stores
       them in the vector shape of dimension Dof (9) */
   virtual void CalcShape(const IntegrationPoint &ip, Vector &shape) const;

   /** virtual function which evaluates the values of all
       partial derivatives of all shape functions at a given
       point ip and stores them in the matrix dshape (Dof x Dim) (9 x 2)
       so that each row contains the derivatives of one shape function */
   virtual void CalcDShape(const IntegrationPoint &ip,
                           DenseMatrix &dshape) const;
};

/// A 3D refined tri-linear element on a cube
class RefinedTriLinear3DFiniteElement : public NodalFiniteElement
{
public:
   /// Construct the RefinedTriLinear3DFiniteElement
   RefinedTriLinear3DFiniteElement();

   /** virtual function which evaluates the values of all
       shape functions at a given point ip and stores
       them in the vector shape of dimension Dof (9) */
   virtual void CalcShape(const IntegrationPoint &ip, Vector &shape) const;

   /** virtual function which evaluates the values of all
       partial derivatives of all shape functions at a given
       point ip and stores them in the matrix dshape (Dof x Dim) (9 x 2)
       so that each row contains the derivatives of one shape function */
   virtual void CalcDShape(const IntegrationPoint &ip,
                           DenseMatrix &dshape) const;
};


/// A 3D 1st order Nedelec element on a cube
class Nedelec1HexFiniteElement : public VectorFiniteElement
{
private:
   static const double tk[12][3];

public:
   /// Construct the Nedelec1HexFiniteElement
   Nedelec1HexFiniteElement();
   virtual void CalcVShape(const IntegrationPoint &ip,
                           DenseMatrix &shape) const;
   virtual void CalcVShape(ElementTransformation &Trans,
                           DenseMatrix &shape) const
   { CalcVShape_ND(Trans, shape); }
   virtual void CalcCurlShape(const IntegrationPoint &ip,
                              DenseMatrix &curl_shape) const;
   virtual void GetLocalInterpolation (ElementTransformation &Trans,
                                       DenseMatrix &I) const;
   using FiniteElement::Project;
   virtual void Project (VectorCoefficient &vc,
                         ElementTransformation &Trans, Vector &dofs) const;
};


/// A 3D 1st order Nedelec element on a tetrahedron
class Nedelec1TetFiniteElement : public VectorFiniteElement
{
private:
   static const double tk[6][3];

public:
   /// Construct the Nedelec1TetFiniteElement
   Nedelec1TetFiniteElement();
   virtual void CalcVShape(const IntegrationPoint &ip,
                           DenseMatrix &shape) const;
   virtual void CalcVShape(ElementTransformation &Trans,
                           DenseMatrix &shape) const
   { CalcVShape_ND(Trans, shape); }
   virtual void CalcCurlShape(const IntegrationPoint &ip,
                              DenseMatrix &curl_shape) const;
   virtual void GetLocalInterpolation (ElementTransformation &Trans,
                                       DenseMatrix &I) const;
   using FiniteElement::Project;
   virtual void Project (VectorCoefficient &vc,
                         ElementTransformation &Trans, Vector &dofs) const;
};


/// A 3D 0th order Raviert-Thomas element on a cube
class RT0HexFiniteElement : public VectorFiniteElement
{
private:
   static const double nk[6][3];

public:
   /// Construct the RT0HexFiniteElement
   RT0HexFiniteElement();

   virtual void CalcVShape(const IntegrationPoint &ip,
                           DenseMatrix &shape) const;

   virtual void CalcVShape(ElementTransformation &Trans,
                           DenseMatrix &shape) const
   { CalcVShape_RT(Trans, shape); }

   virtual void CalcDivShape(const IntegrationPoint &ip,
                             Vector &divshape) const;

   virtual void GetLocalInterpolation (ElementTransformation &Trans,
                                       DenseMatrix &I) const;

   using FiniteElement::Project;

   virtual void Project (VectorCoefficient &vc,
                         ElementTransformation &Trans, Vector &dofs) const;
};


/// A 3D 1st order Raviert-Thomas element on a cube
class RT1HexFiniteElement : public VectorFiniteElement
{
private:
   static const double nk[36][3];

public:
   /// Construct the RT1HexFiniteElement
   RT1HexFiniteElement();

   virtual void CalcVShape(const IntegrationPoint &ip,
                           DenseMatrix &shape) const;

   virtual void CalcVShape(ElementTransformation &Trans,
                           DenseMatrix &shape) const
   { CalcVShape_RT(Trans, shape); }

   virtual void CalcDivShape(const IntegrationPoint &ip,
                             Vector &divshape) const;

   virtual void GetLocalInterpolation (ElementTransformation &Trans,
                                       DenseMatrix &I) const;

   using FiniteElement::Project;

   virtual void Project (VectorCoefficient &vc,
                         ElementTransformation &Trans, Vector &dofs) const;
};


/// A 3D 0th order Raviert-Thomas element on a tetrahedron
class RT0TetFiniteElement : public VectorFiniteElement
{
private:
   static const double nk[4][3];

public:
   /// Construct the RT0TetFiniteElement
   RT0TetFiniteElement();

   virtual void CalcVShape(const IntegrationPoint &ip,
                           DenseMatrix &shape) const;

   virtual void CalcVShape(ElementTransformation &Trans,
                           DenseMatrix &shape) const
   { CalcVShape_RT(Trans, shape); }

   virtual void CalcDivShape(const IntegrationPoint &ip,
                             Vector &divshape) const;

   virtual void GetLocalInterpolation (ElementTransformation &Trans,
                                       DenseMatrix &I) const;

   using FiniteElement::Project;

   virtual void Project (VectorCoefficient &vc,
                         ElementTransformation &Trans, Vector &dofs) const;
};


class RotTriLinearHexFiniteElement : public NodalFiniteElement
{
public:
   /// Construct the RotTriLinearHexFiniteElement
   RotTriLinearHexFiniteElement();
   virtual void CalcShape(const IntegrationPoint &ip, Vector &shape) const;
   virtual void CalcDShape(const IntegrationPoint &ip,
                           DenseMatrix &dshape) const;
};


/// Class for computing 1D special polynomials and their associated basis
/// functions
class Poly_1D
{
public:
   enum EvalType
   {
      ChangeOfBasis = 0, // Use change of basis, O(p^2) Evals
      Barycentric   = 1, // Use barycentric Lagrangian interpolation, O(p) Evals
      Positive      = 2, // Fast evaluation of Bernstein polynomials
      NumEvalTypes  = 3  // Keep count of the number of eval types
   };

   class Basis
   {
   private:
      int etype;
      DenseMatrixInverse Ai;
      mutable Vector x, w;

   public:
      /// Create a nodal or positive (Bernstein) basis
      Basis(const int p, const double *nodes, EvalType etype = Barycentric);
      void Eval(const double x, Vector &u) const;
      void Eval(const double x, Vector &u, Vector &d) const;
      void Eval(const double x, Vector &u, Vector &d, Vector &d2) const;
   };

private:
   typedef std::map< int, Array<double*>* > PointsMap;
   typedef std::map< int, Array<Basis*>* > BasisMap;

   MemoryType h_mt;
   PointsMap points_container;
   BasisMap  bases_container;

   static Array2D<int> binom;

   static void CalcMono(const int p, const double x, double *u);
   static void CalcMono(const int p, const double x, double *u, double *d);

   static void CalcChebyshev(const int p, const double x, double *u);
   static void CalcChebyshev(const int p, const double x, double *u, double *d);
   static void CalcChebyshev(const int p, const double x, double *u, double *d,
                             double *dd);

   QuadratureFunctions1D quad_func;

public:
   Poly_1D(): h_mt(MemoryType::HOST) { }

   /** @brief Get a pointer to an array containing the binomial coefficients "p
       choose k" for k=0,...,p for the given p. */
   static const int *Binom(const int p);

   /** @brief Get the coordinates of the points of the given BasisType,
       @a btype.

       @param[in] p      The polynomial degree; the number of points is `p+1`.
       @param[in] btype  The BasisType.

       @return A pointer to an array containing the `p+1` coordinates of the
               points. Returns NULL if the BasisType has no associated set of
               points. */
   const double *GetPoints(const int p, const int btype);

   /// Get coordinates of an open (GaussLegendre) set of points if degree @a p
   const double *OpenPoints(const int p,
                            const int btype = BasisType::GaussLegendre)
   { return GetPoints(p, btype); }

   /// Get coordinates of a closed (GaussLegendre) set of points if degree @a p
   const double *ClosedPoints(const int p,
                              const int btype = BasisType::GaussLobatto)
   { return GetPoints(p, btype); }

   /** @brief Get a Poly_1D::Basis object of the given degree and BasisType,
       @a btype.

       @param[in] p      The polynomial degree of the basis.
       @param[in] btype  The BasisType.

       @return A reference to an object of type Poly_1D::Basis that represents
               the requested basis type. */
   Basis &GetBasis(const int p, const int btype);

   /** @brief Evaluate the values of a hierarchical 1D basis at point x
       hierarchical = k-th basis function is degree k polynomial */
   static void CalcBasis(const int p, const double x, double *u)
   // { CalcMono(p, x, u); }
   // Bernstein basis is not hierarchical --> does not work for triangles
   //  and tetrahedra
   // { CalcBernstein(p, x, u); }
   // { CalcLegendre(p, x, u); }
   { CalcChebyshev(p, x, u); }

   /// Evaluate the values and derivatives of a hierarchical 1D basis at point @a x
   static void CalcBasis(const int p, const double x, double *u, double *d)
   // { CalcMono(p, x, u, d); }
   // { CalcBernstein(p, x, u, d); }
   // { CalcLegendre(p, x, u, d); }
   { CalcChebyshev(p, x, u, d); }

   /// Evaluate the values, derivatives and second derivatives of a hierarchical 1D basis at point x
   static void CalcBasis(const int p, const double x, double *u, double *d,
                         double *dd)
   // { CalcMono(p, x, u, d); }
   // { CalcBernstein(p, x, u, d); }
   // { CalcLegendre(p, x, u, d); }
   { CalcChebyshev(p, x, u, d, dd); }

   /// Evaluate a representation of a Delta function at point x
   static double CalcDelta(const int p, const double x)
   { return pow(x, (double) p); }

   /** @brief Compute the points for the Chebyshev polynomials of order @a p
       and place them in the already allocated @a x array. */
   static void ChebyshevPoints(const int p, double *x);

   /** @brief Compute the @a p terms in the expansion of the binomial (x + y)^p
       and store them in the already allocated @a u array. */
   static void CalcBinomTerms(const int p, const double x, const double y,
                              double *u);
   /** @brief Compute the terms in the expansion of the binomial (x + y)^p and
       their derivatives with respect to x assuming that dy/dx = -1.  Store the
       results in the already allocated @a u and @a d arrays.*/
   static void CalcBinomTerms(const int p, const double x, const double y,
                              double *u, double *d);
   /** @brief Compute the derivatives (w.r.t. x) of the terms in the expansion
       of the binomial (x + y)^p assuming that dy/dx = -1.  Store the results
       in the already allocated @a d array.*/
   static void CalcDBinomTerms(const int p, const double x, const double y,
                               double *d);

   /** @brief Compute the values of the Bernstein basis functions of order
       @a p at coordinate @a x and store the results in the already allocated
       @a u array. */
   static void CalcBernstein(const int p, const double x, double *u)
   { CalcBinomTerms(p, x, 1. - x, u); }

   /** @brief Compute the values and derivatives of the Bernstein basis functions
       of order @a p at coordinate @a x and store the results in the already allocated
       @a u and @a d arrays. */
   static void CalcBernstein(const int p, const double x, double *u, double *d)
   { CalcBinomTerms(p, x, 1. - x, u, d); }

   static void CalcLegendre(const int p, const double x, double *u);
   static void CalcLegendre(const int p, const double x, double *u, double *d);

   ~Poly_1D();
};

extern Poly_1D poly1d;


/// An element defined as an ND tensor product of 1D elements on a segment,
/// square, or cube
class TensorBasisElement
{
protected:
   int b_type;
   Array<int> dof_map;
   Poly_1D::Basis &basis1d;
   Array<int> inv_dof_map;

public:
   enum DofMapType
   {
      L2_DOF_MAP = 0,
      H1_DOF_MAP = 1,
      Sr_DOF_MAP = 2,  // Sr = Serendipity
   };

   TensorBasisElement(const int dims, const int p, const int btype,
                      const DofMapType dmtype);

   int GetBasisType() const { return b_type; }

   const Poly_1D::Basis& GetBasis1D() const { return basis1d; }

   /** @brief Get an Array<int> that maps lexicographically ordered indices to
       the indices of the respective nodes/dofs/basis functions. If the dofs are
       ordered lexicographically, i.e. the mapping is identity, the returned
       Array will be empty. */
   const Array<int> &GetDofMap() const { return dof_map; }

   static Geometry::Type GetTensorProductGeometry(int dim)
   {
      switch (dim)
      {
         case 1: return Geometry::SEGMENT;
         case 2: return Geometry::SQUARE;
         case 3: return Geometry::CUBE;
         default:
            MFEM_ABORT("invalid dimension: " << dim);
            return Geometry::INVALID;
      }
   }

   /// Return @a base raised to the power @a dim.
   static int Pow(int base, int dim)
   {
      switch (dim)
      {
         case 1: return base;
         case 2: return base*base;
         case 3: return base*base*base;
         default: MFEM_ABORT("invalid dimension: " << dim); return -1;
      }
   }
};

class NodalTensorFiniteElement : public NodalFiniteElement,
   public TensorBasisElement
{
public:
   NodalTensorFiniteElement(const int dims, const int p, const int btype,
                            const DofMapType dmtype);

   const DofToQuad &GetDofToQuad(const IntegrationRule &ir,
                                 DofToQuad::Mode mode) const
   {
      return (mode == DofToQuad::FULL) ?
             ScalarFiniteElement::GetDofToQuad(ir, mode) :
             ScalarFiniteElement::GetTensorDofToQuad(*this, ir, mode);
   }
};

class PositiveTensorFiniteElement : public PositiveFiniteElement,
   public TensorBasisElement
{
public:
   PositiveTensorFiniteElement(const int dims, const int p,
                               const DofMapType dmtype);

   const DofToQuad &GetDofToQuad(const IntegrationRule &ir,
                                 DofToQuad::Mode mode) const
   {
      return (mode == DofToQuad::FULL) ?
             ScalarFiniteElement::GetDofToQuad(ir, mode) :
             ScalarFiniteElement::GetTensorDofToQuad(*this, ir, mode);
   }
};

class VectorTensorFiniteElement : public VectorFiniteElement,
   public TensorBasisElement
{
private:
   mutable Array<DofToQuad*> dof2quad_array_open;

protected:
   Poly_1D::Basis &cbasis1d, &obasis1d;

public:
   VectorTensorFiniteElement(const int dims, const int d, const int p,
                             const int cbtype, const int obtype,
                             const int M, const DofMapType dmtype);

   const DofToQuad &GetDofToQuad(const IntegrationRule &ir,
                                 DofToQuad::Mode mode) const;

   const DofToQuad &GetDofToQuadOpen(const IntegrationRule &ir,
                                     DofToQuad::Mode mode) const;

   const DofToQuad &GetTensorDofToQuad(const IntegrationRule &ir,
                                       DofToQuad::Mode mode,
                                       const bool closed) const;

   ~VectorTensorFiniteElement();
};

/// Arbitrary H1 elements in 1D
class H1_SegmentElement : public NodalTensorFiniteElement
{
private:
#ifndef MFEM_THREAD_SAFE
   mutable Vector shape_x, dshape_x, d2shape_x;
#endif

public:
   /// Construct the H1_SegmentElement of order @a p and BasisType @a btype
   H1_SegmentElement(const int p, const int btype = BasisType::GaussLobatto);
   virtual void CalcShape(const IntegrationPoint &ip, Vector &shape) const;
   virtual void CalcDShape(const IntegrationPoint &ip,
                           DenseMatrix &dshape) const;
   virtual void CalcHessian(const IntegrationPoint &ip,
                            DenseMatrix &Hessian) const;
   virtual void ProjectDelta(int vertex, Vector &dofs) const;
};


/// Arbitrary H1 elements in 2D on a square
class H1_QuadrilateralElement : public NodalTensorFiniteElement
{
private:
#ifndef MFEM_THREAD_SAFE
   mutable Vector shape_x, shape_y, dshape_x, dshape_y, d2shape_x, d2shape_y;
#endif

public:
   /// Construct the H1_QuadrilateralElement of order @a p and BasisType @a btype
   H1_QuadrilateralElement(const int p,
                           const int btype = BasisType::GaussLobatto);
   virtual void CalcShape(const IntegrationPoint &ip, Vector &shape) const;
   virtual void CalcDShape(const IntegrationPoint &ip,
                           DenseMatrix &dshape) const;
   virtual void CalcHessian(const IntegrationPoint &ip,
                            DenseMatrix &Hessian) const;
   virtual void ProjectDelta(int vertex, Vector &dofs) const;
};


/// Arbitrary H1 elements in 3D on a cube
class H1_HexahedronElement : public NodalTensorFiniteElement
{
private:
#ifndef MFEM_THREAD_SAFE
   mutable Vector shape_x, shape_y, shape_z, dshape_x, dshape_y, dshape_z,
           d2shape_x, d2shape_y, d2shape_z;
#endif

public:
   /// Construct the H1_HexahedronElement of order @a p and BasisType @a btype
   H1_HexahedronElement(const int p, const int btype = BasisType::GaussLobatto);
   virtual void CalcShape(const IntegrationPoint &ip, Vector &shape) const;
   virtual void CalcDShape(const IntegrationPoint &ip,
                           DenseMatrix &dshape) const;
   virtual void CalcHessian(const IntegrationPoint &ip,
                            DenseMatrix &Hessian) const;
   virtual void ProjectDelta(int vertex, Vector &dofs) const;
};

/// Arbitrary order H1 elements in 1D utilizing the Bernstein basis
class H1Pos_SegmentElement : public PositiveTensorFiniteElement
{
private:
#ifndef MFEM_THREAD_SAFE
   // This is to share scratch space between invocations, which helps speed
   // things up, but with OpenMP, we need one copy per thread. Right now, we
   // solve this by allocating this space within each function call every time
   // we call it. Alternatively, we should do some sort thread private thing.
   // Brunner, Jan 2014
   mutable Vector shape_x, dshape_x;
#endif

public:
   /// Construct the H1Pos_SegmentElement of order @a p
   H1Pos_SegmentElement(const int p);
   virtual void CalcShape(const IntegrationPoint &ip, Vector &shape) const;
   virtual void CalcDShape(const IntegrationPoint &ip,
                           DenseMatrix &dshape) const;
   virtual void ProjectDelta(int vertex, Vector &dofs) const;
};


/// Arbitrary order H1 elements in 2D utilizing the Bernstein basis on a square
class H1Pos_QuadrilateralElement : public PositiveTensorFiniteElement
{
private:
#ifndef MFEM_THREAD_SAFE
   // See comment in H1Pos_SegmentElement
   mutable Vector shape_x, shape_y, dshape_x, dshape_y;
#endif

public:
   /// Construct the H1Pos_QuadrilateralElement of order @a p
   H1Pos_QuadrilateralElement(const int p);
   virtual void CalcShape(const IntegrationPoint &ip, Vector &shape) const;
   virtual void CalcDShape(const IntegrationPoint &ip,
                           DenseMatrix &dshape) const;
   virtual void ProjectDelta(int vertex, Vector &dofs) const;
};


/// Arbitrary order H1 serendipity elements in 2D on a quad
class H1Ser_QuadrilateralElement : public ScalarFiniteElement
{
public:
   /// Construct the H1Ser_QuadrilateralElement of order @a p
   H1Ser_QuadrilateralElement(const int p);
   virtual void CalcShape(const IntegrationPoint &ip, Vector &shape) const;
   virtual void CalcDShape(const IntegrationPoint &ip,
                           DenseMatrix &dshape) const;
   virtual void GetLocalInterpolation(ElementTransformation &Trans,
                                      DenseMatrix &I) const;
   using FiniteElement::Project;
};

/// Arbitrary order H1 elements in 3D utilizing the Bernstein basis on a cube
class H1Pos_HexahedronElement : public PositiveTensorFiniteElement
{
private:
#ifndef MFEM_THREAD_SAFE
   // See comment in H1Pos_SegementElement.
   mutable Vector shape_x, shape_y, shape_z, dshape_x, dshape_y, dshape_z;
#endif

public:
   /// Construct the H1Pos_HexahedronElement of order @a p
   H1Pos_HexahedronElement(const int p);
   virtual void CalcShape(const IntegrationPoint &ip, Vector &shape) const;
   virtual void CalcDShape(const IntegrationPoint &ip,
                           DenseMatrix &dshape) const;
   virtual void ProjectDelta(int vertex, Vector &dofs) const;
};


/// Arbitrary order H1 elements in 2D on a triangle
class H1_TriangleElement : public NodalFiniteElement
{
private:
#ifndef MFEM_THREAD_SAFE
   mutable Vector shape_x, shape_y, shape_l, dshape_x, dshape_y, dshape_l, u;
   mutable Vector ddshape_x, ddshape_y, ddshape_l;
   mutable DenseMatrix du, ddu;
#endif
   DenseMatrixInverse Ti;

public:
   /// Construct the H1_TriangleElement of order @a p and BasisType @a btype
   H1_TriangleElement(const int p, const int btype = BasisType::GaussLobatto);
   virtual void CalcShape(const IntegrationPoint &ip, Vector &shape) const;
   virtual void CalcDShape(const IntegrationPoint &ip,
                           DenseMatrix &dshape) const;
   virtual void CalcHessian(const IntegrationPoint &ip,
                            DenseMatrix &ddshape) const;
};


/// Arbitrary order H1 elements in 3D  on a tetrahedron
class H1_TetrahedronElement : public NodalFiniteElement
{
private:
#ifndef MFEM_THREAD_SAFE
   mutable Vector shape_x, shape_y, shape_z, shape_l;
   mutable Vector dshape_x, dshape_y, dshape_z, dshape_l, u;
   mutable Vector ddshape_x, ddshape_y, ddshape_z, ddshape_l;
   mutable DenseMatrix du, ddu;
#endif
   DenseMatrixInverse Ti;

public:
   /// Construct the H1_TetrahedronElement of order @a p and BasisType @a btype
   H1_TetrahedronElement(const int p,
                         const int btype = BasisType::GaussLobatto);
   virtual void CalcShape(const IntegrationPoint &ip, Vector &shape) const;
   virtual void CalcDShape(const IntegrationPoint &ip,
                           DenseMatrix &dshape) const;
   virtual void CalcHessian(const IntegrationPoint &ip,
                            DenseMatrix &ddshape) const;
};


/// Arbitrary order H1 elements in 2D utilizing the Bernstein basis on a triangle
class H1Pos_TriangleElement : public PositiveFiniteElement
{
protected:
#ifndef MFEM_THREAD_SAFE
   mutable Vector m_shape, dshape_1d;
   mutable DenseMatrix m_dshape;
#endif
   Array<int> dof_map;

public:
   /// Construct the H1Pos_TriangleElement of order @a p
   H1Pos_TriangleElement(const int p);

   // The size of shape is (p+1)(p+2)/2 (dof).
   static void CalcShape(const int p, const double x, const double y,
                         double *shape);

   // The size of dshape_1d is p+1; the size of dshape is (dof x dim).
   static void CalcDShape(const int p, const double x, const double y,
                          double *dshape_1d, double *dshape);

   virtual void CalcShape(const IntegrationPoint &ip, Vector &shape) const;
   virtual void CalcDShape(const IntegrationPoint &ip,
                           DenseMatrix &dshape) const;
};


/// Arbitrary order H1 elements in 3D utilizing the Bernstein basis on a
/// tetrahedron
class H1Pos_TetrahedronElement : public PositiveFiniteElement
{
protected:
#ifndef MFEM_THREAD_SAFE
   mutable Vector m_shape, dshape_1d;
   mutable DenseMatrix m_dshape;
#endif
   Array<int> dof_map;

public:
   /// Construct the H1Pos_TetrahedronElement of order @a p
   H1Pos_TetrahedronElement(const int p);

   // The size of shape is (p+1)(p+2)(p+3)/6 (dof).
   static void CalcShape(const int p, const double x, const double y,
                         const double z, double *shape);

   // The size of dshape_1d is p+1; the size of dshape is (dof x dim).
   static void CalcDShape(const int p, const double x, const double y,
                          const double z, double *dshape_1d, double *dshape);

   virtual void CalcShape(const IntegrationPoint &ip, Vector &shape) const;
   virtual void CalcDShape(const IntegrationPoint &ip,
                           DenseMatrix &dshape) const;
};


/// Arbitrary order H1 elements in 3D on a wedge
class H1_WedgeElement : public NodalFiniteElement
{
private:
#ifndef MFEM_THREAD_SAFE
   mutable Vector t_shape, s_shape;
   mutable DenseMatrix t_dshape, s_dshape;
#endif
   Array<int> t_dof, s_dof;

   H1_TriangleElement TriangleFE;
   H1_SegmentElement  SegmentFE;

public:
   /// Construct the H1_WedgeElement of order @a p and BasisType @a btype
   H1_WedgeElement(const int p,
                   const int btype = BasisType::GaussLobatto);
   virtual void CalcShape(const IntegrationPoint &ip, Vector &shape) const;
   virtual void CalcDShape(const IntegrationPoint &ip,
                           DenseMatrix &dshape) const;
};

/// Class for linear FE on wedge
class BiLinear3DFiniteElement : public H1_WedgeElement
{
public:
   /// Construct a linear FE on wedge
   BiLinear3DFiniteElement() : H1_WedgeElement(1) {}
};

/// Class for quadratic FE on wedge
class BiQuadratic3DFiniteElement : public H1_WedgeElement
{
public:
   /// Construct a quadratic FE on wedge
   BiQuadratic3DFiniteElement() : H1_WedgeElement(2) {}
};

/// Class for cubic FE on wedge
class BiCubic3DFiniteElement : public H1_WedgeElement
{
public:
   /// Construct a cubic FE on wedge
   BiCubic3DFiniteElement() : H1_WedgeElement(3) {}
};

/// Arbitrary order H1 elements in 3D utilizing the Bernstein basis on a wedge
class H1Pos_WedgeElement : public PositiveFiniteElement
{
protected:
#ifndef MFEM_THREAD_SAFE
   mutable Vector t_shape, s_shape;
   mutable DenseMatrix t_dshape, s_dshape;
#endif
   Array<int> t_dof, s_dof;

   H1Pos_TriangleElement TriangleFE;
   H1Pos_SegmentElement  SegmentFE;

public:
   /// Construct the H1Pos_WedgeElement of order @a p
   H1Pos_WedgeElement(const int p);

   virtual void CalcShape(const IntegrationPoint &ip, Vector &shape) const;
   virtual void CalcDShape(const IntegrationPoint &ip,
                           DenseMatrix &dshape) const;
};


/// Arbitrary L2 elements in 1D on a segment
class L2_SegmentElement : public NodalTensorFiniteElement
{
private:
#ifndef MFEM_THREAD_SAFE
   mutable Vector shape_x, dshape_x;
#endif

public:
   /// Construct the L2_SegmentElement of order @a p and BasisType @a btype
   L2_SegmentElement(const int p, const int btype = BasisType::GaussLegendre);
   virtual void CalcShape(const IntegrationPoint &ip, Vector &shape) const;
   virtual void CalcDShape(const IntegrationPoint &ip,
                           DenseMatrix &dshape) const;
   virtual void ProjectDelta(int vertex, Vector &dofs) const;
};

/// Arbitrary order L2 elements in 1D utilizing the Bernstein basis on a segment
class L2Pos_SegmentElement : public PositiveTensorFiniteElement
{
private:
#ifndef MFEM_THREAD_SAFE
   mutable Vector shape_x, dshape_x;
#endif

public:
   /// Construct the L2Pos_SegmentElement of order @a p
   L2Pos_SegmentElement(const int p);
   virtual void CalcShape(const IntegrationPoint &ip, Vector &shape) const;
   virtual void CalcDShape(const IntegrationPoint &ip,
                           DenseMatrix &dshape) const;
   virtual void ProjectDelta(int vertex, Vector &dofs) const;
};


/// Arbitrary order L2 elements in 2D on a square
class L2_QuadrilateralElement : public NodalTensorFiniteElement
{
private:
#ifndef MFEM_THREAD_SAFE
   mutable Vector shape_x, shape_y, dshape_x, dshape_y;
#endif

public:
   /// Construct the L2_QuadrilateralElement of order @a p and BasisType @a btype
   L2_QuadrilateralElement(const int p,
                           const int btype = BasisType::GaussLegendre);
   virtual void CalcShape(const IntegrationPoint &ip, Vector &shape) const;
   virtual void CalcDShape(const IntegrationPoint &ip,
                           DenseMatrix &dshape) const;
   virtual void ProjectDelta(int vertex, Vector &dofs) const;
   virtual void ProjectCurl(const FiniteElement &fe,
                            ElementTransformation &Trans,
                            DenseMatrix &curl) const
   { ProjectCurl_2D(fe, Trans, curl); }
};

/// Arbitrary order L2 elements in 2D utilizing the Bernstein basis on a square
class L2Pos_QuadrilateralElement : public PositiveTensorFiniteElement
{
private:
#ifndef MFEM_THREAD_SAFE
   mutable Vector shape_x, shape_y, dshape_x, dshape_y;
#endif

public:
   /// Construct the L2Pos_QuadrilateralElement of order @a p
   L2Pos_QuadrilateralElement(const int p);
   virtual void CalcShape(const IntegrationPoint &ip, Vector &shape) const;
   virtual void CalcDShape(const IntegrationPoint &ip,
                           DenseMatrix &dshape) const;
   virtual void ProjectDelta(int vertex, Vector &dofs) const;
};

/// Arbitrary order L2 elements in 3D on a cube
class L2_HexahedronElement : public NodalTensorFiniteElement
{
private:
#ifndef MFEM_THREAD_SAFE
   mutable Vector shape_x, shape_y, shape_z, dshape_x, dshape_y, dshape_z;
#endif

public:
   /// Construct the L2_HexahedronElement of order @a p and BasisType @a btype
   L2_HexahedronElement(const int p,
                        const int btype = BasisType::GaussLegendre);
   virtual void CalcShape(const IntegrationPoint &ip, Vector &shape) const;
   virtual void CalcDShape(const IntegrationPoint &ip,
                           DenseMatrix &dshape) const;
   virtual void ProjectDelta(int vertex, Vector &dofs) const;
};


/// Arbitrary order L2 elements in 3D utilizing the Bernstein basis on a cube
class L2Pos_HexahedronElement : public PositiveTensorFiniteElement
{
private:
#ifndef MFEM_THREAD_SAFE
   mutable Vector shape_x, shape_y, shape_z, dshape_x, dshape_y, dshape_z;
#endif

public:
   /// Construct the L2Pos_HexahedronElement of order @a p
   L2Pos_HexahedronElement(const int p);
   virtual void CalcShape(const IntegrationPoint &ip, Vector &shape) const;
   virtual void CalcDShape(const IntegrationPoint &ip,
                           DenseMatrix &dshape) const;
   virtual void ProjectDelta(int vertex, Vector &dofs) const;
};


/// Arbitrary order L2 elements in 2D on a triangle
class L2_TriangleElement : public NodalFiniteElement
{
private:
#ifndef MFEM_THREAD_SAFE
   mutable Vector shape_x, shape_y, shape_l, dshape_x, dshape_y, dshape_l, u;
   mutable DenseMatrix du;
#endif
   DenseMatrixInverse Ti;

public:
   /// Construct the L2_TriangleElement of order @a p and BasisType @a btype
   L2_TriangleElement(const int p,
                      const int btype = BasisType::GaussLegendre);
   virtual void CalcShape(const IntegrationPoint &ip, Vector &shape) const;
   virtual void CalcDShape(const IntegrationPoint &ip,
                           DenseMatrix &dshape) const;
   virtual void ProjectDelta(int vertex, Vector &dofs) const;
   virtual void ProjectCurl(const FiniteElement &fe,
                            ElementTransformation &Trans,
                            DenseMatrix &curl) const
   { ProjectCurl_2D(fe, Trans, curl); }
};

/// Arbitrary order L2 elements in 2D utilizing the Bernstein basis on a triangle
class L2Pos_TriangleElement : public PositiveFiniteElement
{
private:
#ifndef MFEM_THREAD_SAFE
   mutable Vector dshape_1d;
#endif

public:
   /// Construct the L2Pos_TriangleElement of order @a p
   L2Pos_TriangleElement(const int p);
   virtual void CalcShape(const IntegrationPoint &ip, Vector &shape) const;
   virtual void CalcDShape(const IntegrationPoint &ip,
                           DenseMatrix &dshape) const;
   virtual void ProjectDelta(int vertex, Vector &dofs) const;
};


/// Arbitrary order L2 elements in 3D on a tetrahedron
class L2_TetrahedronElement : public NodalFiniteElement
{
private:
#ifndef MFEM_THREAD_SAFE
   mutable Vector shape_x, shape_y, shape_z, shape_l;
   mutable Vector dshape_x, dshape_y, dshape_z, dshape_l, u;
   mutable DenseMatrix du;
#endif
   DenseMatrixInverse Ti;

public:
   /// Construct the L2_TetrahedronElement of order @a p and BasisType @a btype
   L2_TetrahedronElement(const int p,
                         const int btype = BasisType::GaussLegendre);
   virtual void CalcShape(const IntegrationPoint &ip, Vector &shape) const;
   virtual void CalcDShape(const IntegrationPoint &ip,
                           DenseMatrix &dshape) const;
   virtual void ProjectDelta(int vertex, Vector &dofs) const;
};


/// Arbitrary order L2 elements in 3D utilizing the Bernstein basis on a
/// tetrahedron
class L2Pos_TetrahedronElement : public PositiveFiniteElement
{
private:
#ifndef MFEM_THREAD_SAFE
   mutable Vector dshape_1d;
#endif

public:
   /// Construct the L2Pos_TetrahedronElement of order @a p
   L2Pos_TetrahedronElement(const int p);
   virtual void CalcShape(const IntegrationPoint &ip, Vector &shape) const;
   virtual void CalcDShape(const IntegrationPoint &ip,
                           DenseMatrix &dshape) const;
   virtual void ProjectDelta(int vertex, Vector &dofs) const;
};


/// Arbitrary order L2 elements in 3D on a wedge
class L2_WedgeElement : public NodalFiniteElement
{
private:
#ifndef MFEM_THREAD_SAFE
   mutable Vector t_shape, s_shape;
   mutable DenseMatrix t_dshape, s_dshape;
#endif
   Array<int> t_dof, s_dof;

   L2_TriangleElement TriangleFE;
   L2_SegmentElement  SegmentFE;

public:
   /// Construct the L2_WedgeElement of order @a p and BasisType @a btype
   L2_WedgeElement(const int p,
                   const int btype = BasisType::GaussLegendre);
   virtual void CalcShape(const IntegrationPoint &ip, Vector &shape) const;
   virtual void CalcDShape(const IntegrationPoint &ip,
                           DenseMatrix &dshape) const;
};

/// A 0th order L2 element on a Wedge
class P0WedgeFiniteElement : public L2_WedgeElement
{
public:
   /// Construct the P0WedgeFiniteElement
   P0WedgeFiniteElement () : L2_WedgeElement(0) {}
};

/// Arbitrary order L2 elements in 3D utilizing the Bernstein basis on a wedge
class L2Pos_WedgeElement : public PositiveFiniteElement
{
protected:
#ifndef MFEM_THREAD_SAFE
   mutable Vector t_shape, s_shape;
   mutable DenseMatrix t_dshape, s_dshape;
#endif
   Array<int> t_dof, s_dof;

   L2Pos_TriangleElement TriangleFE;
   L2Pos_SegmentElement  SegmentFE;

public:
   /// Construct the L2Pos_WedgeElement of order @a p
   L2Pos_WedgeElement(const int p);

   virtual void CalcShape(const IntegrationPoint &ip, Vector &shape) const;
   virtual void CalcDShape(const IntegrationPoint &ip,
                           DenseMatrix &dshape) const;
};

/// Arbitrary order Raviart-Thomas elements in 2D on a square
class RT_QuadrilateralElement : public VectorTensorFiniteElement
{
private:
   static const double nk[8];

#ifndef MFEM_THREAD_SAFE
   mutable Vector shape_cx, shape_ox, shape_cy, shape_oy;
   mutable Vector dshape_cx, dshape_cy;
#endif
   Array<int> dof2nk;

public:
   /** @brief Construct the RT_QuadrilateralElement of order @a p and closed and
       open BasisType @a cb_type and @a ob_type */
   RT_QuadrilateralElement(const int p,
                           const int cb_type = BasisType::GaussLobatto,
                           const int ob_type = BasisType::GaussLegendre);
   virtual void CalcVShape(const IntegrationPoint &ip,
                           DenseMatrix &shape) const;
   virtual void CalcVShape(ElementTransformation &Trans,
                           DenseMatrix &shape) const
   { CalcVShape_RT(Trans, shape); }
   virtual void CalcDivShape(const IntegrationPoint &ip,
                             Vector &divshape) const;
   virtual void GetLocalInterpolation(ElementTransformation &Trans,
                                      DenseMatrix &I) const
   { LocalInterpolation_RT(*this, nk, dof2nk, Trans, I); }
   virtual void GetLocalRestriction(ElementTransformation &Trans,
                                    DenseMatrix &R) const
   { LocalRestriction_RT(nk, dof2nk, Trans, R); }
   virtual void GetTransferMatrix(const FiniteElement &fe,
                                  ElementTransformation &Trans,
                                  DenseMatrix &I) const
   { LocalInterpolation_RT(CheckVectorFE(fe), nk, dof2nk, Trans, I); }
   using FiniteElement::Project;
   virtual void Project(VectorCoefficient &vc,
                        ElementTransformation &Trans, Vector &dofs) const
   { Project_RT(nk, dof2nk, vc, Trans, dofs); }
   virtual void ProjectFromNodes(Vector &vc, ElementTransformation &Trans,
                                 Vector &dofs) const
   { Project_RT(nk, dof2nk, vc, Trans, dofs); }
   virtual void ProjectMatrixCoefficient(
      MatrixCoefficient &mc, ElementTransformation &T, Vector &dofs) const
   { ProjectMatrixCoefficient_RT(nk, dof2nk, mc, T, dofs); }
   virtual void Project(const FiniteElement &fe, ElementTransformation &Trans,
                        DenseMatrix &I) const
   { Project_RT(nk, dof2nk, fe, Trans, I); }
   // Gradient + rotation = Curl: H1 -> H(div)
   virtual void ProjectGrad(const FiniteElement &fe,
                            ElementTransformation &Trans,
                            DenseMatrix &grad) const
   { ProjectGrad_RT(nk, dof2nk, fe, Trans, grad); }
   // Curl = Gradient + rotation: H1 -> H(div)
   virtual void ProjectCurl(const FiniteElement &fe,
                            ElementTransformation &Trans,
                            DenseMatrix &curl) const
   { ProjectGrad_RT(nk, dof2nk, fe, Trans, curl); }
};


/// Arbitrary order Raviart-Thomas elements in 3D on a cube
class RT_HexahedronElement : public VectorTensorFiniteElement
{
   static const double nk[18];

#ifndef MFEM_THREAD_SAFE
   mutable Vector shape_cx, shape_ox, shape_cy, shape_oy, shape_cz, shape_oz;
   mutable Vector dshape_cx, dshape_cy, dshape_cz;
#endif
   Array<int> dof2nk;

public:
   /** @brief Construct the RT_HexahedronElement of order @a p and closed and
       open BasisType @a cb_type and @a ob_type */
   RT_HexahedronElement(const int p,
                        const int cb_type = BasisType::GaussLobatto,
                        const int ob_type = BasisType::GaussLegendre);

   virtual void CalcVShape(const IntegrationPoint &ip,
                           DenseMatrix &shape) const;
   virtual void CalcVShape(ElementTransformation &Trans,
                           DenseMatrix &shape) const
   { CalcVShape_RT(Trans, shape); }
   virtual void CalcDivShape(const IntegrationPoint &ip,
                             Vector &divshape) const;
   virtual void GetLocalInterpolation(ElementTransformation &Trans,
                                      DenseMatrix &I) const
   { LocalInterpolation_RT(*this, nk, dof2nk, Trans, I); }
   virtual void GetLocalRestriction(ElementTransformation &Trans,
                                    DenseMatrix &R) const
   { LocalRestriction_RT(nk, dof2nk, Trans, R); }
   virtual void GetTransferMatrix(const FiniteElement &fe,
                                  ElementTransformation &Trans,
                                  DenseMatrix &I) const
   { LocalInterpolation_RT(CheckVectorFE(fe), nk, dof2nk, Trans, I); }
   using FiniteElement::Project;
   virtual void Project(VectorCoefficient &vc,
                        ElementTransformation &Trans, Vector &dofs) const
   { Project_RT(nk, dof2nk, vc, Trans, dofs); }
   virtual void ProjectFromNodes(Vector &vc, ElementTransformation &Trans,
                                 Vector &dofs) const
   { Project_RT(nk, dof2nk, vc, Trans, dofs); }
   virtual void ProjectMatrixCoefficient(
      MatrixCoefficient &mc, ElementTransformation &T, Vector &dofs) const
   { ProjectMatrixCoefficient_RT(nk, dof2nk, mc, T, dofs); }
   virtual void Project(const FiniteElement &fe, ElementTransformation &Trans,
                        DenseMatrix &I) const
   { Project_RT(nk, dof2nk, fe, Trans, I); }
   virtual void ProjectCurl(const FiniteElement &fe,
                            ElementTransformation &Trans,
                            DenseMatrix &curl) const
   { ProjectCurl_RT(nk, dof2nk, fe, Trans, curl); }
};


/// Arbitrary order Raviart-Thomas elements in 2D on a triangle
class RT_TriangleElement : public VectorFiniteElement
{
   static const double nk[6], c;

#ifndef MFEM_THREAD_SAFE
   mutable Vector shape_x, shape_y, shape_l;
   mutable Vector dshape_x, dshape_y, dshape_l;
   mutable DenseMatrix u;
   mutable Vector divu;
#endif
   Array<int> dof2nk;
   DenseMatrixInverse Ti;

public:
   /// Construct the RT_TriangleElement of order @a p
   RT_TriangleElement(const int p);
   virtual void CalcVShape(const IntegrationPoint &ip,
                           DenseMatrix &shape) const;
   virtual void CalcVShape(ElementTransformation &Trans,
                           DenseMatrix &shape) const
   { CalcVShape_RT(Trans, shape); }
   virtual void CalcDivShape(const IntegrationPoint &ip,
                             Vector &divshape) const;
   virtual void GetLocalInterpolation(ElementTransformation &Trans,
                                      DenseMatrix &I) const
   { LocalInterpolation_RT(*this, nk, dof2nk, Trans, I); }
   virtual void GetLocalRestriction(ElementTransformation &Trans,
                                    DenseMatrix &R) const
   { LocalRestriction_RT(nk, dof2nk, Trans, R); }
   virtual void GetTransferMatrix(const FiniteElement &fe,
                                  ElementTransformation &Trans,
                                  DenseMatrix &I) const
   { LocalInterpolation_RT(CheckVectorFE(fe), nk, dof2nk, Trans, I); }
   using FiniteElement::Project;
   virtual void Project(VectorCoefficient &vc,
                        ElementTransformation &Trans, Vector &dofs) const
   { Project_RT(nk, dof2nk, vc, Trans, dofs); }
   virtual void ProjectFromNodes(Vector &vc, ElementTransformation &Trans,
                                 Vector &dofs) const
   { Project_RT(nk, dof2nk, vc, Trans, dofs); }
   virtual void ProjectMatrixCoefficient(
      MatrixCoefficient &mc, ElementTransformation &T, Vector &dofs) const
   { ProjectMatrixCoefficient_RT(nk, dof2nk, mc, T, dofs); }
   virtual void Project(const FiniteElement &fe, ElementTransformation &Trans,
                        DenseMatrix &I) const
   { Project_RT(nk, dof2nk, fe, Trans, I); }
   // Gradient + rotation = Curl: H1 -> H(div)
   virtual void ProjectGrad(const FiniteElement &fe,
                            ElementTransformation &Trans,
                            DenseMatrix &grad) const
   { ProjectGrad_RT(nk, dof2nk, fe, Trans, grad); }
   // Curl = Gradient + rotation: H1 -> H(div)
   virtual void ProjectCurl(const FiniteElement &fe,
                            ElementTransformation &Trans,
                            DenseMatrix &curl) const
   { ProjectGrad_RT(nk, dof2nk, fe, Trans, curl); }
};


/// Arbitrary order Raviart-Thomas elements in 3D on a tetrahedron
class RT_TetrahedronElement : public VectorFiniteElement
{
   static const double nk[12], c;

#ifndef MFEM_THREAD_SAFE
   mutable Vector shape_x, shape_y, shape_z, shape_l;
   mutable Vector dshape_x, dshape_y, dshape_z, dshape_l;
   mutable DenseMatrix u;
   mutable Vector divu;
#endif
   Array<int> dof2nk;
   DenseMatrixInverse Ti;

public:
   /// Construct the RT_TetrahedronElement of order @a p
   RT_TetrahedronElement(const int p);
   virtual void CalcVShape(const IntegrationPoint &ip,
                           DenseMatrix &shape) const;
   virtual void CalcVShape(ElementTransformation &Trans,
                           DenseMatrix &shape) const
   { CalcVShape_RT(Trans, shape); }
   virtual void CalcDivShape(const IntegrationPoint &ip,
                             Vector &divshape) const;
   virtual void GetLocalInterpolation(ElementTransformation &Trans,
                                      DenseMatrix &I) const
   { LocalInterpolation_RT(*this, nk, dof2nk, Trans, I); }
   virtual void GetLocalRestriction(ElementTransformation &Trans,
                                    DenseMatrix &R) const
   { LocalRestriction_RT(nk, dof2nk, Trans, R); }
   virtual void GetTransferMatrix(const FiniteElement &fe,
                                  ElementTransformation &Trans,
                                  DenseMatrix &I) const
   { LocalInterpolation_RT(CheckVectorFE(fe), nk, dof2nk, Trans, I); }
   using FiniteElement::Project;
   virtual void Project(VectorCoefficient &vc,
                        ElementTransformation &Trans, Vector &dofs) const
   { Project_RT(nk, dof2nk, vc, Trans, dofs); }
   virtual void ProjectFromNodes(Vector &vc, ElementTransformation &Trans,
                                 Vector &dofs) const
   { Project_RT(nk, dof2nk, vc, Trans, dofs); }
   virtual void ProjectMatrixCoefficient(
      MatrixCoefficient &mc, ElementTransformation &T, Vector &dofs) const
   { ProjectMatrixCoefficient_RT(nk, dof2nk, mc, T, dofs); }
   virtual void Project(const FiniteElement &fe, ElementTransformation &Trans,
                        DenseMatrix &I) const
   { Project_RT(nk, dof2nk, fe, Trans, I); }
   virtual void ProjectCurl(const FiniteElement &fe,
                            ElementTransformation &Trans,
                            DenseMatrix &curl) const
   { ProjectCurl_RT(nk, dof2nk, fe, Trans, curl); }
};


/// Arbitrary order Nedelec elements in 3D on a cube
class ND_HexahedronElement : public VectorTensorFiniteElement
{
   static const double tk[18];
#ifndef MFEM_THREAD_SAFE
   mutable Vector shape_cx, shape_ox, shape_cy, shape_oy, shape_cz, shape_oz;
   mutable Vector dshape_cx, dshape_cy, dshape_cz;
#endif
   Array<int> dof2tk;

public:
   /** @brief Construct the ND_HexahedronElement of order @a p and closed and
       open BasisType @a cb_type and @a ob_type */
   ND_HexahedronElement(const int p,
                        const int cb_type = BasisType::GaussLobatto,
                        const int ob_type = BasisType::GaussLegendre);

   virtual void CalcVShape(const IntegrationPoint &ip,
                           DenseMatrix &shape) const;

   virtual void CalcVShape(ElementTransformation &Trans,
                           DenseMatrix &shape) const
   { CalcVShape_ND(Trans, shape); }

   virtual void CalcCurlShape(const IntegrationPoint &ip,
                              DenseMatrix &curl_shape) const;

   virtual void GetLocalInterpolation(ElementTransformation &Trans,
                                      DenseMatrix &I) const
   { LocalInterpolation_ND(*this, tk, dof2tk, Trans, I); }

   virtual void GetLocalRestriction(ElementTransformation &Trans,
                                    DenseMatrix &R) const
   { LocalRestriction_ND(tk, dof2tk, Trans, R); }

   virtual void GetTransferMatrix(const FiniteElement &fe,
                                  ElementTransformation &Trans,
                                  DenseMatrix &I) const
   { LocalInterpolation_ND(CheckVectorFE(fe), tk, dof2tk, Trans, I); }

   using FiniteElement::Project;

   virtual void Project(VectorCoefficient &vc,
                        ElementTransformation &Trans, Vector &dofs) const
   { Project_ND(tk, dof2tk, vc, Trans, dofs); }

   virtual void ProjectFromNodes(Vector &vc, ElementTransformation &Trans,
                                 Vector &dofs) const
   { Project_ND(tk, dof2tk, vc, Trans, dofs); }

   virtual void ProjectMatrixCoefficient(
      MatrixCoefficient &mc, ElementTransformation &T, Vector &dofs) const
   { ProjectMatrixCoefficient_ND(tk, dof2tk, mc, T, dofs); }

   virtual void Project(const FiniteElement &fe,
                        ElementTransformation &Trans,
                        DenseMatrix &I) const
   { Project_ND(tk, dof2tk, fe, Trans, I); }

   virtual void ProjectGrad(const FiniteElement &fe,
                            ElementTransformation &Trans,
                            DenseMatrix &grad) const
   { ProjectGrad_ND(tk, dof2tk, fe, Trans, grad); }

   virtual void ProjectCurl(const FiniteElement &fe,
                            ElementTransformation &Trans,
                            DenseMatrix &curl) const
   { ProjectCurl_ND(tk, dof2tk, fe, Trans, curl); }
};


/// Arbitrary order Nedelec elements in 2D on a square
class ND_QuadrilateralElement : public VectorTensorFiniteElement
{
   static const double tk[8];

#ifndef MFEM_THREAD_SAFE
   mutable Vector shape_cx, shape_ox, shape_cy, shape_oy;
   mutable Vector dshape_cx, dshape_cy;
#endif
   Array<int> dof2tk;

public:
   /** @brief Construct the ND_QuadrilateralElement of order @a p and closed and
       open BasisType @a cb_type and @a ob_type */
   ND_QuadrilateralElement(const int p,
                           const int cb_type = BasisType::GaussLobatto,
                           const int ob_type = BasisType::GaussLegendre);
   virtual void CalcVShape(const IntegrationPoint &ip,
                           DenseMatrix &shape) const;
   virtual void CalcVShape(ElementTransformation &Trans,
                           DenseMatrix &shape) const
   { CalcVShape_ND(Trans, shape); }
   virtual void CalcCurlShape(const IntegrationPoint &ip,
                              DenseMatrix &curl_shape) const;
   virtual void GetLocalInterpolation(ElementTransformation &Trans,
                                      DenseMatrix &I) const
   { LocalInterpolation_ND(*this, tk, dof2tk, Trans, I); }
   virtual void GetLocalRestriction(ElementTransformation &Trans,
                                    DenseMatrix &R) const
   { LocalRestriction_ND(tk, dof2tk, Trans, R); }
   virtual void GetTransferMatrix(const FiniteElement &fe,
                                  ElementTransformation &Trans,
                                  DenseMatrix &I) const
   { LocalInterpolation_ND(CheckVectorFE(fe), tk, dof2tk, Trans, I); }
   using FiniteElement::Project;
   virtual void Project(VectorCoefficient &vc,
                        ElementTransformation &Trans, Vector &dofs) const
   { Project_ND(tk, dof2tk, vc, Trans, dofs); }
   virtual void ProjectFromNodes(Vector &vc, ElementTransformation &Trans,
                                 Vector &dofs) const
   { Project_ND(tk, dof2tk, vc, Trans, dofs); }
   virtual void ProjectMatrixCoefficient(
      MatrixCoefficient &mc, ElementTransformation &T, Vector &dofs) const
   { ProjectMatrixCoefficient_ND(tk, dof2tk, mc, T, dofs); }
   virtual void Project(const FiniteElement &fe,
                        ElementTransformation &Trans,
                        DenseMatrix &I) const
   { Project_ND(tk, dof2tk, fe, Trans, I); }
   virtual void ProjectGrad(const FiniteElement &fe,
                            ElementTransformation &Trans,
                            DenseMatrix &grad) const
   { ProjectGrad_ND(tk, dof2tk, fe, Trans, grad); }
};


/// Arbitrary order Nedelec elements in 3D on a tetrahedron
class ND_TetrahedronElement : public VectorFiniteElement
{
   static const double tk[18], c;

#ifndef MFEM_THREAD_SAFE
   mutable Vector shape_x, shape_y, shape_z, shape_l;
   mutable Vector dshape_x, dshape_y, dshape_z, dshape_l;
   mutable DenseMatrix u;
#endif
   Array<int> dof2tk;
   DenseMatrixInverse Ti;

public:
   /// Construct the ND_TetrahedronElement of order @a p
   ND_TetrahedronElement(const int p);
   virtual void CalcVShape(const IntegrationPoint &ip,
                           DenseMatrix &shape) const;
   virtual void CalcVShape(ElementTransformation &Trans,
                           DenseMatrix &shape) const
   { CalcVShape_ND(Trans, shape); }
   virtual void CalcCurlShape(const IntegrationPoint &ip,
                              DenseMatrix &curl_shape) const;
   virtual void GetLocalInterpolation(ElementTransformation &Trans,
                                      DenseMatrix &I) const
   { LocalInterpolation_ND(*this, tk, dof2tk, Trans, I); }
   virtual void GetLocalRestriction(ElementTransformation &Trans,
                                    DenseMatrix &R) const
   { LocalRestriction_ND(tk, dof2tk, Trans, R); }
   virtual void GetTransferMatrix(const FiniteElement &fe,
                                  ElementTransformation &Trans,
                                  DenseMatrix &I) const
   { LocalInterpolation_ND(CheckVectorFE(fe), tk, dof2tk, Trans, I); }
   using FiniteElement::Project;
   virtual void Project(VectorCoefficient &vc,
                        ElementTransformation &Trans, Vector &dofs) const
   { Project_ND(tk, dof2tk, vc, Trans, dofs); }
   virtual void ProjectFromNodes(Vector &vc, ElementTransformation &Trans,
                                 Vector &dofs) const
   { Project_ND(tk, dof2tk, vc, Trans, dofs); }
   virtual void ProjectMatrixCoefficient(
      MatrixCoefficient &mc, ElementTransformation &T, Vector &dofs) const
   { ProjectMatrixCoefficient_ND(tk, dof2tk, mc, T, dofs); }
   virtual void Project(const FiniteElement &fe,
                        ElementTransformation &Trans,
                        DenseMatrix &I) const
   { Project_ND(tk, dof2tk, fe, Trans, I); }
   virtual void ProjectGrad(const FiniteElement &fe,
                            ElementTransformation &Trans,
                            DenseMatrix &grad) const
   { ProjectGrad_ND(tk, dof2tk, fe, Trans, grad); }

   virtual void ProjectCurl(const FiniteElement &fe,
                            ElementTransformation &Trans,
                            DenseMatrix &curl) const
   { ProjectCurl_ND(tk, dof2tk, fe, Trans, curl); }
};

/// Arbitrary order Nedelec elements in 2D on a triangle
class ND_TriangleElement : public VectorFiniteElement
{
   static const double tk[8], c;

#ifndef MFEM_THREAD_SAFE
   mutable Vector shape_x, shape_y, shape_l;
   mutable Vector dshape_x, dshape_y, dshape_l;
   mutable DenseMatrix u;
   mutable Vector curlu;
#endif
   Array<int> dof2tk;
   DenseMatrixInverse Ti;

public:
   /// Construct the ND_TriangleElement of order @a p
   ND_TriangleElement(const int p);
   virtual void CalcVShape(const IntegrationPoint &ip,
                           DenseMatrix &shape) const;
   virtual void CalcVShape(ElementTransformation &Trans,
                           DenseMatrix &shape) const
   { CalcVShape_ND(Trans, shape); }
   virtual void CalcCurlShape(const IntegrationPoint &ip,
                              DenseMatrix &curl_shape) const;
   virtual void GetLocalInterpolation(ElementTransformation &Trans,
                                      DenseMatrix &I) const
   { LocalInterpolation_ND(*this, tk, dof2tk, Trans, I); }
   virtual void GetLocalRestriction(ElementTransformation &Trans,
                                    DenseMatrix &R) const
   { LocalRestriction_ND(tk, dof2tk, Trans, R); }
   virtual void GetTransferMatrix(const FiniteElement &fe,
                                  ElementTransformation &Trans,
                                  DenseMatrix &I) const
   { LocalInterpolation_ND(CheckVectorFE(fe), tk, dof2tk, Trans, I); }
   using FiniteElement::Project;
   virtual void Project(VectorCoefficient &vc,
                        ElementTransformation &Trans, Vector &dofs) const
   { Project_ND(tk, dof2tk, vc, Trans, dofs); }
   virtual void ProjectFromNodes(Vector &vc, ElementTransformation &Trans,
                                 Vector &dofs) const
   { Project_ND(tk, dof2tk, vc, Trans, dofs); }
   virtual void ProjectMatrixCoefficient(
      MatrixCoefficient &mc, ElementTransformation &T, Vector &dofs) const
   { ProjectMatrixCoefficient_ND(tk, dof2tk, mc, T, dofs); }
   virtual void Project(const FiniteElement &fe,
                        ElementTransformation &Trans,
                        DenseMatrix &I) const
   { Project_ND(tk, dof2tk, fe, Trans, I); }
   virtual void ProjectGrad(const FiniteElement &fe,
                            ElementTransformation &Trans,
                            DenseMatrix &grad) const
   { ProjectGrad_ND(tk, dof2tk, fe, Trans, grad); }
};


/// Arbitrary order Nedelec elements in 1D on a segment
class ND_SegmentElement : public VectorFiniteElement
{
   static const double tk[1];

   Poly_1D::Basis &obasis1d;
   Array<int> dof2tk;

public:
   /** @brief Construct the ND_SegmentElement of order @a p and open
       BasisType @a ob_type */
   ND_SegmentElement(const int p, const int ob_type = BasisType::GaussLegendre);
   virtual void CalcShape(const IntegrationPoint &ip, Vector &shape) const
   { obasis1d.Eval(ip.x, shape); }
   virtual void CalcVShape(const IntegrationPoint &ip,
                           DenseMatrix &shape) const;
   virtual void CalcVShape(ElementTransformation &Trans,
                           DenseMatrix &shape) const
   { CalcVShape_ND(Trans, shape); }
   // virtual void CalcCurlShape(const IntegrationPoint &ip,
   //                            DenseMatrix &curl_shape) const;
   virtual void GetLocalInterpolation(ElementTransformation &Trans,
                                      DenseMatrix &I) const
   { LocalInterpolation_ND(*this, tk, dof2tk, Trans, I); }
   virtual void GetLocalRestriction(ElementTransformation &Trans,
                                    DenseMatrix &R) const
   { LocalRestriction_ND(tk, dof2tk, Trans, R); }
   virtual void GetTransferMatrix(const FiniteElement &fe,
                                  ElementTransformation &Trans,
                                  DenseMatrix &I) const
   { LocalInterpolation_ND(CheckVectorFE(fe), tk, dof2tk, Trans, I); }
   using FiniteElement::Project;
   virtual void Project(VectorCoefficient &vc,
                        ElementTransformation &Trans, Vector &dofs) const
   { Project_ND(tk, dof2tk, vc, Trans, dofs); }
   virtual void ProjectMatrixCoefficient(
      MatrixCoefficient &mc, ElementTransformation &T, Vector &dofs) const
   { ProjectMatrixCoefficient_ND(tk, dof2tk, mc, T, dofs); }
   virtual void Project(const FiniteElement &fe,
                        ElementTransformation &Trans,
                        DenseMatrix &I) const
   { Project_ND(tk, dof2tk, fe, Trans, I); }
   virtual void ProjectGrad(const FiniteElement &fe,
                            ElementTransformation &Trans,
                            DenseMatrix &grad) const
   { ProjectGrad_ND(tk, dof2tk, fe, Trans, grad); }
};


/// An arbitrary order and dimension NURBS element
class NURBSFiniteElement : public ScalarFiniteElement
{
protected:
   mutable Array <const KnotVector*> kv;
   mutable const int *ijk;
   mutable int patch, elem;
   mutable Vector weights;

public:
   /** @brief Construct NURBSFiniteElement with given
       @param D    Reference space dimension
       @param G    Geometry type (of type Geometry::Type)
       @param Do   Number of degrees of freedom in the FiniteElement
       @param O    Order/degree of the FiniteElement
       @param F    FunctionSpace type of the FiniteElement
    */
   NURBSFiniteElement(int D, Geometry::Type G, int Do, int O, int F)
      : ScalarFiniteElement(D, G, Do, O, F)
   {
      ijk = NULL;
      patch = elem = -1;
      kv.SetSize(dim);
      weights.SetSize(dof);
      weights = 1.0;
   }

   void                 Reset      ()         const { patch = elem = -1; }
   void                 SetIJK     (const int *IJK) const { ijk = IJK; }
   int                  GetPatch   ()         const { return patch; }
   void                 SetPatch   (int p)    const { patch = p; }
   int                  GetElement ()         const { return elem; }
   void                 SetElement (int e)    const { elem = e; }
   Array <const KnotVector*> &KnotVectors()   const { return kv; }
   Vector              &Weights    ()         const { return weights; }
   /// Update the NURBSFiniteElement according to the currently set knot vectors
   virtual void         SetOrder   ()         const { }
};


/// An arbitrary order 1D NURBS element on a segment
class NURBS1DFiniteElement : public NURBSFiniteElement
{
protected:
   mutable Vector shape_x;

public:
   /// Construct the NURBS1DFiniteElement of order @a p
   NURBS1DFiniteElement(int p)
      : NURBSFiniteElement(1, Geometry::SEGMENT, p + 1, p, FunctionSpace::Qk),
        shape_x(p + 1) { }

   virtual void SetOrder() const;
   virtual void CalcShape(const IntegrationPoint &ip, Vector &shape) const;
   virtual void CalcDShape(const IntegrationPoint &ip,
                           DenseMatrix &dshape) const;
   virtual void CalcHessian (const IntegrationPoint &ip,
                             DenseMatrix &hessian) const;
};

/// An arbitrary order 2D NURBS element on a square
class NURBS2DFiniteElement : public NURBSFiniteElement
{
protected:
   mutable Vector u, shape_x, shape_y, dshape_x, dshape_y, d2shape_x, d2shape_y;
   mutable DenseMatrix du;

public:
   /// Construct the NURBS2DFiniteElement of order @a p
   NURBS2DFiniteElement(int p)
      : NURBSFiniteElement(2, Geometry::SQUARE, (p + 1)*(p + 1), p,
                           FunctionSpace::Qk),
        u(dof), shape_x(p + 1), shape_y(p + 1), dshape_x(p + 1),
        dshape_y(p + 1), d2shape_x(p + 1), d2shape_y(p + 1), du(dof,2)
   { orders[0] = orders[1] = p; }

   /// Construct the NURBS2DFiniteElement with x-order @a px and y-order @a py
   NURBS2DFiniteElement(int px, int py)
      : NURBSFiniteElement(2, Geometry::SQUARE, (px + 1)*(py + 1),
                           std::max(px, py), FunctionSpace::Qk),
        u(dof), shape_x(px + 1), shape_y(py + 1), dshape_x(px + 1),
        dshape_y(py + 1), d2shape_x(px + 1), d2shape_y(py + 1), du(dof,2)
   { orders[0] = px; orders[1] = py; }

   virtual void SetOrder() const;
   virtual void CalcShape(const IntegrationPoint &ip, Vector &shape) const;
   virtual void CalcDShape(const IntegrationPoint &ip,
                           DenseMatrix &dshape) const;
   virtual void CalcHessian (const IntegrationPoint &ip,
                             DenseMatrix &hessian) const;
};

/// An arbitrary order 3D NURBS element on a cube
class NURBS3DFiniteElement : public NURBSFiniteElement
{
protected:
   mutable Vector u, shape_x, shape_y, shape_z;
   mutable Vector dshape_x, dshape_y, dshape_z;
   mutable Vector d2shape_x, d2shape_y, d2shape_z;
   mutable DenseMatrix du;

public:
   /// Construct the NURBS3DFiniteElement of order @a p
   NURBS3DFiniteElement(int p)
      : NURBSFiniteElement(3, Geometry::CUBE, (p + 1)*(p + 1)*(p + 1), p,
                           FunctionSpace::Qk),
        u(dof), shape_x(p + 1), shape_y(p + 1), shape_z(p + 1),
        dshape_x(p + 1), dshape_y(p + 1), dshape_z(p + 1),
        d2shape_x(p + 1), d2shape_y(p + 1), d2shape_z(p + 1), du(dof,3)
   { orders[0] = orders[1] = orders[2] = p; }

   /// Construct the NURBS3DFiniteElement with x-order @a px and y-order @a py
   /// and z-order @a pz
   NURBS3DFiniteElement(int px, int py, int pz)
      : NURBSFiniteElement(3, Geometry::CUBE, (px + 1)*(py + 1)*(pz + 1),
                           std::max(std::max(px,py),pz), FunctionSpace::Qk),
        u(dof), shape_x(px + 1), shape_y(py + 1), shape_z(pz + 1),
        dshape_x(px + 1), dshape_y(py + 1), dshape_z(pz + 1),
        d2shape_x(px + 1), d2shape_y(py + 1), d2shape_z(pz + 1), du(dof,3)
   { orders[0] = px; orders[1] = py; orders[2] = pz; }

   virtual void SetOrder() const;
   virtual void CalcShape(const IntegrationPoint &ip, Vector &shape) const;
   virtual void CalcDShape(const IntegrationPoint &ip,
                           DenseMatrix &dshape) const;
   virtual void CalcHessian (const IntegrationPoint &ip,
                             DenseMatrix &hessian) const;
};

} // namespace mfem

#endif<|MERGE_RESOLUTION|>--- conflicted
+++ resolved
@@ -749,12 +749,6 @@
                            DenseMatrix &div) const;
 
    /** @brief Get an Array<int> that maps lexicographically ordered indices to
-<<<<<<< HEAD
-       the indices of the respective nodes/dofs/basis functions. The returned
-       array may be empty if the DOFs are already ordered lexicographically, or
-       if the finite element does not support creating this permutation. The
-       array returned is the same as the array given by
-=======
        the indices of the respective nodes/dofs/basis functions. Lexicographic
        ordering of nodes is defined in terms of reference-space coordinates
        (x,y,z). Lexicographically ordered nodes are listed first in order of
@@ -773,7 +767,6 @@
        The resulting array may be empty if the DOFs are already ordered
        lexicographically, or if the finite element does not support creating
        this permutation. The array returned is the same as the array given by
->>>>>>> db2d489e
        TensorBasisElement::GetDofMap, but it is also available for non-tensor
        elements. */
    const Array<int> &GetLexicographicOrdering() const { return lex_ordering; }
