--- conflicted
+++ resolved
@@ -65,22 +65,14 @@
          (EvalJacobians   * kernel_t::uses_Jacobians);
    };
 
-<<<<<<< HEAD
    /** @brief Templated struct Result, used to specify the type result that is
        computed by the TElementTransformation::Eval() method and stored in this
        structure.
        @tparam EvalOps is a sum (bitwise or) of constants from the enum EvalOperations
        @tparam NE is the number of elements to be processed in the Eval() method.
+       @tparam impl_traits_t specifies additional parameters and types to be used by the Eval() method
    */
-   template<int EvalOps, int NE> struct Result;
-=======
-   // Templated struct Result, used to specify the type result that is computed
-   // by the TElementTransformation::Eval() method and stored in this structure.
-   // The template parameter EvalOps is a sum (bitwise or) of constants from
-   // the enum EvalOperations. The type impl_traits_t specifies additional
-   // parameters and types to be used by the Eval() method.
    template<int EvalOps, typename impl_traits_t> struct Result;
->>>>>>> 874d6171
 
    static const int dim  = Mesh_t::dim;
    static const int sdim = Mesh_t::space_dim;
@@ -123,13 +115,8 @@
         elements(mesh.m_mesh.GetElementsArray())
    { }
 
-<<<<<<< HEAD
    /// Evaluate coordinates and/or Jacobian matrices at quadrature points.
-   template<int EvalOps, int NE>
-=======
-   // Evaluate coordinates and/or Jacobian matrices at quadrature points.
    template<int EvalOps, typename impl_traits_t>
->>>>>>> 874d6171
    inline MFEM_ALWAYS_INLINE
    void Eval(int el, Result<EvalOps,impl_traits_t> &F)
    {
