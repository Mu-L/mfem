// Copyright (c) 2010-2023, Lawrence Livermore National Security, LLC. Produced
// at the Lawrence Livermore National Laboratory. All Rights reserved. See files
// LICENSE and NOTICE for details. LLNL-CODE-806117.
//
// This file is part of the MFEM library. For more information and source code
// availability visit https://mfem.org.
//
// MFEM is free software; you can redistribute it and/or modify it under the
// terms of the BSD-3 license. We welcome feedback and contributions, see file
// CONTRIBUTING.md for details.

#include "tmop_tools.hpp"
#include "nonlinearform.hpp"
#include "pnonlinearform.hpp"
#include "../general/osockstream.hpp"

namespace mfem
{

using namespace mfem;

void AdvectorCG::SetInitialField(const Vector &init_nodes,
                                 const Vector &init_field)
{
   nodes0 = init_nodes;
   field0 = init_field;
}

void AdvectorCG::ComputeAtNewPosition(const Vector &new_nodes,
                                      Vector &new_field,
                                      int new_nodes_ordering)
{
   FiniteElementSpace *space = fes;
#ifdef MFEM_USE_MPI
   if (pfes) { space = pfes; }
#endif
   int fes_ordering = space->GetOrdering(),
       ncomp = space->GetVDim();

   // TODO: Implement for AMR meshes.
   const int pnt_cnt = field0.Size() / ncomp;

   new_field = field0;
   Vector new_field_temp;
   for (int i = 0; i < ncomp; i++)
   {
      if (fes_ordering == Ordering::byNODES)
      {
         new_field_temp.MakeRef(new_field, i*pnt_cnt, pnt_cnt);
      }
      else
      {
         new_field_temp.SetSize(pnt_cnt);
         for (int j = 0; j < pnt_cnt; j++)
         {
            new_field_temp(j) = new_field(i + j*ncomp);
         }
      }
      ComputeAtNewPositionScalar(new_nodes, new_field_temp);
      if (fes_ordering == Ordering::byVDIM)
      {
         for (int j = 0; j < pnt_cnt; j++)
         {
            new_field(i + j*ncomp) = new_field_temp(j);
         }
      }
   }

   field0 = new_field;
   nodes0 = new_nodes;
}

void AdvectorCG::ComputeAtNewPositionScalar(const Vector &new_nodes,
                                            Vector &new_field)
{
   Mesh *m = mesh;
#ifdef MFEM_USE_MPI
   if (pmesh) { m = pmesh; }
#endif

   MFEM_VERIFY(m != NULL, "No mesh has been given to the AdaptivityEvaluator.");

   // This will be used to move the positions.
   GridFunction *mesh_nodes = m->GetNodes();
   *mesh_nodes = nodes0;
   double minv = new_field.Min(), maxv = new_field.Max();

   // Velocity of the positions.
   GridFunction u(mesh_nodes->FESpace());
   subtract(new_nodes, nodes0, u);

   // Define a scalar FE space for the solution, and the advection operator.
   TimeDependentOperator *oper = NULL;
   FiniteElementSpace *fess = NULL;
#ifdef MFEM_USE_MPI
   ParFiniteElementSpace *pfess = NULL;
#endif
   if (fes)
   {
      fess = new FiniteElementSpace(fes->GetMesh(), fes->FEColl(), 1);
      oper = new SerialAdvectorCGOper(nodes0, u, *fess, al);
   }
#ifdef MFEM_USE_MPI
   else if (pfes)
   {
      pfess = new ParFiniteElementSpace(pfes->GetParMesh(), pfes->FEColl(), 1);
      oper  = new ParAdvectorCGOper(nodes0, u, *pfess, al, opt_mt);
   }
#endif
   MFEM_VERIFY(oper != NULL,
               "No FE space has been given to the AdaptivityEvaluator.");
   ode_solver.Init(*oper);

   // Compute some time step [mesh_size / speed].
   double h_min = std::numeric_limits<double>::infinity();
   for (int i = 0; i < m->GetNE(); i++)
   {
      h_min = std::min(h_min, m->GetElementSize(i));
   }
   double v_max = 0.0;
   const int s = new_field.Size();

   u.HostReadWrite();
   for (int i = 0; i < s; i++)
   {
      double vel = 0.;
      for (int j = 0; j < m->Dimension(); j++)
      {
         vel += u(i+j*s)*u(i+j*s);
      }
      v_max = std::max(v_max, vel);
   }

#ifdef MFEM_USE_MPI
   if (pfes)
   {
      double v_loc = v_max, h_loc = h_min;
      MPI_Allreduce(&v_loc, &v_max, 1, MPI_DOUBLE, MPI_MAX, pfes->GetComm());
      MPI_Allreduce(&h_loc, &h_min, 1, MPI_DOUBLE, MPI_MIN, pfes->GetComm());
   }
#endif

   if (v_max == 0.0) // No need to change the field.
   {
      delete oper;
      delete fess;
#ifdef MFEM_USE_MPI
      delete pfess;
#endif
      return;
   }

   v_max = std::sqrt(v_max);
   double dt = dt_scale * h_min / v_max;

   double t = 0.0;
   bool last_step = false;
   while (!last_step)
   {
      if (t + dt >= 1.0)
      {
         dt = 1.0 - t;
         last_step = true;
      }
      ode_solver.Step(new_field, t, dt);
   }

   double glob_minv = minv,
          glob_maxv = maxv;
#ifdef MFEM_USE_MPI
   if (pfes)
   {
      MPI_Allreduce(&minv, &glob_minv, 1, MPI_DOUBLE, MPI_MIN, pfes->GetComm());
      MPI_Allreduce(&maxv, &glob_maxv, 1, MPI_DOUBLE, MPI_MAX, pfes->GetComm());
   }
#endif

   // Trim the overshoots and undershoots.
   new_field.HostReadWrite();
   for (int i = 0; i < s; i++)
   {
      if (new_field(i) < glob_minv) { new_field(i) = glob_minv; }
      if (new_field(i) > glob_maxv) { new_field(i) = glob_maxv; }
   }

   delete oper;
   delete fess;
#ifdef MFEM_USE_MPI
   delete pfess;
#endif
}

SerialAdvectorCGOper::SerialAdvectorCGOper(const Vector &x_start,
                                           GridFunction &vel,
                                           FiniteElementSpace &fes,
                                           AssemblyLevel al)
   : TimeDependentOperator(fes.GetVSize()),
     x0(x_start), x_now(*fes.GetMesh()->GetNodes()),
     u(vel), u_coeff(&u), M(&fes), K(&fes), al(al)
{
   ConvectionIntegrator *Kinteg = new ConvectionIntegrator(u_coeff);
   K.AddDomainIntegrator(Kinteg);
   K.SetAssemblyLevel(al);
   K.Assemble(0);
   K.Finalize(0);

   MassIntegrator *Minteg = new MassIntegrator;
   M.AddDomainIntegrator(Minteg);
   M.SetAssemblyLevel(al);
   M.Assemble(0);
   M.Finalize(0);
}

void SerialAdvectorCGOper::Mult(const Vector &ind, Vector &di_dt) const
{
   // Move the mesh.
   const double t = GetTime();
   add(x0, t, u, x_now);
   K.FESpace()->GetMesh()->NodesUpdated();

   // Assemble on the new mesh.
   K.BilinearForm::operator=(0.0);
   K.Assemble();
   Vector rhs(K.Size());
   K.Mult(ind, rhs);
   M.BilinearForm::operator=(0.0);
   M.Assemble();

   di_dt = 0.0;
   CGSolver lin_solver;
   Solver *prec = nullptr;
   Array<int> ess_tdof_list;
   if (al == AssemblyLevel::PARTIAL)
   {
      prec = new OperatorJacobiSmoother(M, ess_tdof_list);
      lin_solver.SetOperator(M);
   }
   else
   {
      prec = new DSmoother(M.SpMat());
      lin_solver.SetOperator(M.SpMat());
   }
   lin_solver.SetPreconditioner(*prec);
   lin_solver.SetRelTol(1e-12); lin_solver.SetAbsTol(0.0);
   lin_solver.SetMaxIter(100);
   lin_solver.SetPrintLevel(0);
   lin_solver.Mult(rhs, di_dt);

   delete prec;
}

#ifdef MFEM_USE_MPI
ParAdvectorCGOper::ParAdvectorCGOper(const Vector &x_start,
                                     GridFunction &vel,
                                     ParFiniteElementSpace &pfes,
                                     AssemblyLevel al,
                                     MemoryType mt)
   : TimeDependentOperator(pfes.GetVSize()),
     x0(x_start), x_now(*pfes.GetMesh()->GetNodes()),
     u(vel), u_coeff(&u), M(&pfes), K(&pfes), al(al)
{
   ConvectionIntegrator *Kinteg = new ConvectionIntegrator(u_coeff);
   if (al == AssemblyLevel::PARTIAL)
   {
      Kinteg->SetPAMemoryType(mt);
   }
   K.AddDomainIntegrator(Kinteg);
   K.SetAssemblyLevel(al);
   K.Assemble(0);
   K.Finalize(0);

   MassIntegrator *Minteg = new MassIntegrator;
   if (al == AssemblyLevel::PARTIAL)
   {
      Minteg->SetPAMemoryType(mt);
   }
   M.AddDomainIntegrator(Minteg);
   M.SetAssemblyLevel(al);
   M.Assemble(0);
   M.Finalize(0);
}

void ParAdvectorCGOper::Mult(const Vector &ind, Vector &di_dt) const
{
   // Move the mesh.
   const double t = GetTime();
   add(x0, t, u, x_now);
   K.ParFESpace()->GetParMesh()->NodesUpdated();

   // Assemble on the new mesh.
   K.BilinearForm::operator=(0.0);
   K.Assemble();
   ParGridFunction rhs(K.ParFESpace());
   K.Mult(ind, rhs);
   M.BilinearForm::operator=(0.0);
   M.Assemble();

   HypreParVector *RHS = rhs.ParallelAssemble();
   HypreParVector X(K.ParFESpace());
   X = 0.0;

   OperatorHandle Mop;
   Solver *prec = nullptr;
   Array<int> ess_tdof_list;
   if (al == AssemblyLevel::PARTIAL)
   {
      M.FormSystemMatrix(ess_tdof_list, Mop);
      prec = new OperatorJacobiSmoother(M, ess_tdof_list);
   }
   else
   {
      Mop.Reset(M.ParallelAssemble());
      prec = new HypreSmoother;
      static_cast<HypreSmoother*>(prec)->SetType(HypreSmoother::Jacobi, 1);
   }

   CGSolver lin_solver(M.ParFESpace()->GetParMesh()->GetComm());
   lin_solver.SetPreconditioner(*prec);
   lin_solver.SetOperator(*Mop);
   lin_solver.SetRelTol(1e-8);
   lin_solver.SetAbsTol(0.0);
   lin_solver.SetMaxIter(100);
   lin_solver.SetPrintLevel(0);
   lin_solver.Mult(*RHS, X);
   K.ParFESpace()->GetProlongationMatrix()->Mult(X, di_dt);

   delete RHS;
   delete prec;
}
#endif

#ifdef MFEM_USE_GSLIB
void InterpolatorFP::SetInitialField(const Vector &init_nodes,
                                     const Vector &init_field)
{
   nodes0 = init_nodes;
   Mesh *m = mesh;
#ifdef MFEM_USE_MPI
   if (pmesh) { m = pmesh; }
#endif
   m->SetNodes(nodes0);

   const double rel_bbox_el = 0.1;
   const double newton_tol  = 1.0e-12;
   const int npts_at_once   = 256;

   if (finder)
   {
      finder->FreeData();
      delete finder;
   }

   FiniteElementSpace *f = fes;
#ifdef MFEM_USE_MPI
   if (pfes)
   {
      f = pfes;
      finder = new FindPointsGSLIB(pfes->GetComm());
   }
   else { finder = new FindPointsGSLIB(); }
#else
   finder = new FindPointsGSLIB();
#endif
   finder->Setup(*m, rel_bbox_el, newton_tol, npts_at_once);

   field0_gf.SetSpace(f);
   field0_gf = init_field;
}

void InterpolatorFP::ComputeAtNewPosition(const Vector &new_nodes,
                                          Vector &new_field,
                                          int new_nodes_ordering)
{
   finder->Interpolate(new_nodes, field0_gf, new_field, new_nodes_ordering);
}

#endif

double TMOPNewtonSolver::ComputeScalingFactor(const Vector &x,
                                              const Vector &b) const
{
   const FiniteElementSpace *fes = NULL;
   double energy_in = 0.0;
#ifdef MFEM_USE_MPI
   const ParNonlinearForm *p_nlf = dynamic_cast<const ParNonlinearForm *>(oper);
   MFEM_VERIFY(!(parallel && p_nlf == NULL), "Invalid Operator subclass.");
   if (parallel)
   {
      fes = p_nlf->ParFESpace();
      energy_in = p_nlf->GetEnergy(x);
   }
#endif
   const bool serial = !parallel;
   const NonlinearForm *nlf = dynamic_cast<const NonlinearForm *>(oper);
   MFEM_VERIFY(!(serial && nlf == NULL), "Invalid Operator subclass.");
   if (serial)
   {
      fes = nlf->FESpace();
      energy_in = nlf->GetEnergy(x);
   }

   // Get the local prolongation of the solution vector.
   Vector x_out_loc(fes->GetVSize(),
                    (temp_mt == MemoryType::DEFAULT) ? Device::GetDeviceMemoryType() : temp_mt);
   if (serial)
   {
      const SparseMatrix *cP = fes->GetConformingProlongation();
      if (!cP) { x_out_loc = x; }
      else     { cP->Mult(x, x_out_loc); }
   }
#ifdef MFEM_USE_MPI
   else
   {
      fes->GetProlongationMatrix()->Mult(x, x_out_loc);
   }
#endif

   double scale = 1.0;
   double avg_surf_fit_err, max_surf_fit_err = 0.0;
   if (surf_fit_max_threshold > 0.0)
   {
<<<<<<< HEAD
      GetSurfaceFittingError(avg_surf_fit_err, max_surf_fit_err);
=======
      GetSurfaceFittingError(x_out_loc, avg_surf_fit_err, max_surf_fit_err);
>>>>>>> a75beafe
      if (max_surf_fit_err < surf_fit_max_threshold)
      {
         if (print_options.iterations)
         {
            mfem::out << "TMOPNewtonSolver converged "
                      "based on the surface fitting error.\n";
         }
         scale = 0.0;
         return scale;
      }
   }
   if (adapt_inc_count >= max_adapt_inc_count)
   {
      if (print_options.iterations)
      {
         mfem::out << "TMOPNewtonSolver converged "
                   "based on max number of times surface fitting weight can"
                   "be increased. \n";
      }
      scale = 0.0;
      return scale;
   }

   // Check if the starting mesh (given by x) is inverted. Note that x hasn't
   // been modified by the Newton update yet.
   const double min_detT_in = ComputeMinDet(x_out_loc, *fes);
   const bool untangling = (min_detT_in <= 0.0) ? true : false;
   const double untangle_factor = 1.5;
   if (untangling)
   {
      // Needed for the line search below. The untangling metrics see this
      // reference to detect deteriorations.
      MFEM_VERIFY(min_det_ptr != NULL, " Initial mesh was valid, but"
                  " intermediate mesh is invalid. Contact TMOP Developers.");
      MFEM_VERIFY(min_detJ_threshold == 0.0,
                  "This setup is not supported. Contact TMOP Developers.");
      *min_det_ptr = untangle_factor * min_detT_in;
   }

   // Initial worst-quality. Note that x hasn't been modified by the Newton
   // update yet.
   double max_muT_in = -1.0;
   TMOP_Integrator *tmop_integ = nullptr;
   if (worst_case_optimize)
   {
      MFEM_VERIFY(nlf->GetDNFI()->Size() == 1, "Works with exactly 1 metric.");
      tmop_integ = dynamic_cast<TMOP_Integrator *>(*nlf->GetDNFI()[0]);
      MFEM_VERIFY(tmop_integ, "Works only for TMOP_Integrator.");
      max_muT_in = ComputeMetricMax(x_out_loc, *fes,
                                    *tmop_integ->metric, *tmop_integ->targetC,
                                    *IntegRules, integ_order);
      // TODO:
      // - What is the Newton exit criterion for worst-quality optimization?
   }

   const bool have_b = (b.Size() == Height());

   Vector x_out(x.Size());
   bool x_out_ok = false;
   double energy_out = 0.0, min_detT_out, max_muT_out;
   const double norm_in = Norm(r);

   const double detJ_factor = (solver_type == 1) ? 0.25 : 0.5;
   compute_metric_quantile_flag = false;

   // Perform the line search.
   for (int i = 0; i < 12; i++)
   {
      // Update the mesh and get the L-vector in x_out_loc.
      add(x, -scale, c, x_out);
      if (serial)
      {
         const SparseMatrix *cP = fes->GetConformingProlongation();
         if (!cP) { x_out_loc = x_out; }
         else     { cP->Mult(x_out, x_out_loc); }
      }
#ifdef MFEM_USE_MPI
      else { fes->GetProlongationMatrix()->Mult(x_out, x_out_loc); }
#endif

      // Check the changes in detJ.
      min_detT_out = ComputeMinDet(x_out_loc, *fes);
      if (untangling == false && min_detT_out <= min_detJ_threshold)
      {
         // No untangling, and detJ got negative (or small) -- no good.
         if (print_options.iterations)
         {
            mfem::out << "Scale = " << scale << " Neg det(J) found.\n";
         }
         scale *= detJ_factor; continue;
      }
      if (untangling == true && min_detT_out < *min_det_ptr)
      {
         // Untangling, and detJ got even more negative -- no good.
         if (print_options.iterations)
         {
            mfem::out << "Scale = " << scale << " Neg det(J) decreased.\n";
         }
         scale *= detJ_factor; continue;
      }

      // Check the worst quality.
      if (worst_case_optimize)
      {
         max_muT_out = ComputeMetricMax(x_out_loc, *fes,
                                        *tmop_integ->metric, *tmop_integ->targetC,
                                        *IntegRules, integ_order);
         if (max_muT_out > 1.2 * max_muT_in)
         {
            // Worst-quality got even worse -- no good.
            if (print_options.iterations)
            {
               mfem::out << "Scale = " << scale << " Worst-quality decreased.\n";
            }
            scale *= 0.5; continue;
         }
      }

      // Skip the energy and residual checks when we're untangling. The
      // untangling metrics change their denominators, which can affect the
      // energy and residual, so their increase/decrease is not relevant.
      if (untangling) { x_out_ok = true; break; }
      // Skip for worst-case optimization -- same considerations as above.
      if (worst_case_optimize) { x_out_ok = true; break; }

      // Check the changes in total energy.
      ProcessNewState(x_out);

      double avg_fit_err, max_fit_err = 0.0;
      if (surf_fit_max_threshold > 0.0)
      {
<<<<<<< HEAD
         GetSurfaceFittingError(avg_fit_err, max_fit_err);
      }
      if (surf_fit_max_threshold > 0.0 && max_fit_err >= 1.01*max_surf_fit_err)
=======
         GetSurfaceFittingError(x_out_loc, avg_fit_err, max_fit_err);
      }
      if (surf_fit_max_threshold > 0.0 && max_fit_err >= 1.2*max_surf_fit_err)
>>>>>>> a75beafe
      {
         if (print_options.iterations)
         {
            mfem::out << "Scale = " << scale << " Surf fit err increased.\n";
         }
         scale *= 0.5; continue;
      }

      if (serial)
      {
         energy_out = nlf->GetGridFunctionEnergy(x_out_loc);
      }
#ifdef MFEM_USE_MPI
      else
      {
         energy_out = p_nlf->GetParGridFunctionEnergy(x_out_loc);
      }
#endif
      if (energy_out > energy_in + 0.2*fabs(energy_in) ||
          std::isnan(energy_out) != 0)
      {
         if (print_options.iterations)
         {
            mfem::out << "Scale = " << scale << " Increasing energy: "
                      << energy_in << " --> " << energy_out << '\n';
         }
         scale *= 0.5; continue;
      }

      // Check the changes in the Newton residual.
      oper->Mult(x_out, r);
      if (have_b) { r -= b; }
      double norm_out = Norm(r);

      if (norm_out > 1.2*norm_in)
      {
         if (print_options.iterations)
         {
            mfem::out << "Scale = " << scale << " Norm increased: "
                      << norm_in << " --> " << norm_out << '\n';
         }
         scale *= 0.5; continue;
      }
      else { x_out_ok = true; break; }
   } // end line search

   if (untangling)
   {
      // Update the global min detJ. Untangling metrics see this min_det_ptr.
      if (min_detT_out > 0.0)
      {
         *min_det_ptr = 0.0;
         if (print_options.summary || print_options.iterations ||
             print_options.first_and_last)
         { mfem::out << "The mesh has been untangled at the used points!\n"; }
      }
      else { *min_det_ptr = untangle_factor * min_detT_out; }
   }

   if (print_options.summary || print_options.iterations ||
       print_options.first_and_last)
   {
      if (untangling)
      {
         mfem::out << "Min det(T) change: "
                   << min_detT_in << " -> " << min_detT_out
                   << " with " << scale << " scaling.\n";
      }
      if (worst_case_optimize)
      {
         mfem::out << "Max mu(T) change:  "
                   << max_muT_in << " -> " << max_muT_out
                   << " with " << scale << " scaling.\n";
      }

      if (!untangling && !worst_case_optimize)
      {
         mfem::out << "Energy decrease:   "
                   << energy_in << " --> " << energy_out << " or "
                   << (energy_in - energy_out) / energy_in * 100.0
                   << "% with " << scale << " scaling.\n";
      }
   }

   if (x_out_ok == false) { scale = 0.0; }

   if (surf_fit_scale_factor > 0.0) { update_surf_fit_coeff = true; }
   compute_metric_quantile_flag = true;

   return scale;
}

void TMOPNewtonSolver::UpdateSurfaceFittingWeight(double factor) const
{
   const NonlinearForm *nlf = dynamic_cast<const NonlinearForm *>(oper);
   const Array<NonlinearFormIntegrator*> &integs = *nlf->GetDNFI();
   TMOP_Integrator *ti  = NULL;
   TMOPComboIntegrator *co = NULL;
   for (int i = 0; i < integs.Size(); i++)
   {
      ti = dynamic_cast<TMOP_Integrator *>(integs[i]);
      if (ti)
      {
         ti->UpdateSurfaceFittingWeight(factor);
      }
      co = dynamic_cast<TMOPComboIntegrator *>(integs[i]);
      if (co)
      {
         Array<TMOP_Integrator *> ati = co->GetTMOPIntegrators();
         for (int j = 0; j < ati.Size(); j++)
         {
            ati[j]->UpdateSurfaceFittingWeight(factor);
         }
      }
   }
}

void TMOPNewtonSolver::GetSurfaceFittingWeight(Array<double> &weights) const
{
   const NonlinearForm *nlf = dynamic_cast<const NonlinearForm *>(oper);
   const Array<NonlinearFormIntegrator*> &integs = *nlf->GetDNFI();
   TMOP_Integrator *ti  = NULL;
   TMOPComboIntegrator *co = NULL;
   weights.SetSize(0);
   double weight;

   for (int i = 0; i < integs.Size(); i++)
   {
      ti = dynamic_cast<TMOP_Integrator *>(integs[i]);
      if (ti)
      {
         weight = ti->GetSurfaceFittingWeight();
         weights.Append(weight);
      }
      co = dynamic_cast<TMOPComboIntegrator *>(integs[i]);
      if (co)
      {
         Array<TMOP_Integrator *> ati = co->GetTMOPIntegrators();
         for (int j = 0; j < ati.Size(); j++)
         {
            weight = ati[j]->GetSurfaceFittingWeight();
            weights.Append(weight);
         }
      }
   }
}

void TMOPNewtonSolver::GetSurfaceFittingError(const Vector &x_loc,
                                              double &err_avg,
                                              double &err_max) const
{
   const NonlinearForm *nlf = dynamic_cast<const NonlinearForm *>(oper);
   const Array<NonlinearFormIntegrator*> &integs = *nlf->GetDNFI();
   TMOP_Integrator *ti  = NULL;
   TMOPComboIntegrator *co = NULL;

   err_avg = 0.0;
   err_max = 0.0;
   double err_avg_loc, err_max_loc;
   for (int i = 0; i < integs.Size(); i++)
   {
      ti = dynamic_cast<TMOP_Integrator *>(integs[i]);
      if (ti)
      {
         if (ti->IsSurfaceFittingEnabled())
         {
            ti->GetSurfaceFittingErrors(x_loc, err_avg_loc, err_max_loc);
            err_avg = std::fmax(err_avg_loc, err_avg);
            err_max = std::fmax(err_max_loc, err_max);
         }
      }
      co = dynamic_cast<TMOPComboIntegrator *>(integs[i]);
      if (co)
      {
         Array<TMOP_Integrator *> ati = co->GetTMOPIntegrators();
         for (int j = 0; j < ati.Size(); j++)
         {
            if (ati[j]->IsSurfaceFittingEnabled())
            {
               ati[j]->GetSurfaceFittingErrors(x_loc, err_avg_loc, err_max_loc);
               err_avg = std::fmax(err_avg_loc, err_avg);
               err_max = std::fmax(err_max_loc, err_max);
            }
         }
      }
   }
}

void TMOPNewtonSolver::ProcessNewState(const Vector &x) const
{
   const NonlinearForm *nlf = dynamic_cast<const NonlinearForm *>(oper);
   const Array<NonlinearFormIntegrator*> &integs = *nlf->GetDNFI();

   // Reset the update flags of all TargetConstructors. This is done to avoid
   // repeated updates of shared TargetConstructors.
   TMOP_Integrator *ti  = NULL;
   TMOPComboIntegrator *co = NULL;
   DiscreteAdaptTC *dtc = NULL;
   for (int i = 0; i < integs.Size(); i++)
   {
      ti = dynamic_cast<TMOP_Integrator *>(integs[i]);
      if (ti)
      {
         dtc = ti->GetDiscreteAdaptTC();
         if (dtc) { dtc->ResetUpdateFlags(); }
      }
      co = dynamic_cast<TMOPComboIntegrator *>(integs[i]);
      if (co)
      {
         Array<TMOP_Integrator *> ati = co->GetTMOPIntegrators();
         for (int j = 0; j < ati.Size(); j++)
         {
            dtc = ati[j]->GetDiscreteAdaptTC();
            if (dtc) { dtc->ResetUpdateFlags(); }
         }
      }
   }

   Vector x_loc;
   const FiniteElementSpace *x_fes = nullptr;
   if (parallel)
   {
#ifdef MFEM_USE_MPI
      const ParNonlinearForm *pnlf =
         dynamic_cast<const ParNonlinearForm *>(oper);

      x_fes = pnlf->ParFESpace();
      x_loc.SetSize(x_fes->GetVSize());
      x_fes->GetProlongationMatrix()->Mult(x, x_loc);
#endif
   }
   else
   {
      x_fes = nlf->FESpace();
      const Operator *P = nlf->GetProlongation();
      if (P)
      {
         x_loc.SetSize(P->Height());
         P->Mult(x,x_loc);
      }
      else { x_loc = x; }
   }

   for (int i = 0; i < integs.Size(); i++)
   {
      ti = dynamic_cast<TMOP_Integrator *>(integs[i]);
      if (ti)
      {
         ti->UpdateAfterMeshPositionChange(x_loc, *x_fes);
         if (compute_metric_quantile_flag)
         {
            ti->ComputeUntangleMetricQuantiles(x_loc, *x_fes);
         }
      }
      co = dynamic_cast<TMOPComboIntegrator *>(integs[i]);
      if (co)
      {
         Array<TMOP_Integrator *> ati = co->GetTMOPIntegrators();
         for (int j = 0; j < ati.Size(); j++)
         {
            ati[j]->UpdateAfterMeshPositionChange(x_loc, *x_fes);
            if (compute_metric_quantile_flag)
            {
               ati[j]->ComputeUntangleMetricQuantiles(x_loc, *x_fes);
            }
         }
      }
   }

   // Constant coefficient associated with the surface fitting terms if
   // adaptive surface fitting is enabled. The idea is to increase the
   // coefficient if the surface fitting error does not sufficiently
   // decrease between subsequent TMOPNewtonSolver iterations.
   if (update_surf_fit_coeff)
   {
      // Get surface fitting errors.
      GetSurfaceFittingError(x_loc, surf_fit_err_avg, surf_fit_err_max);
      // Get array with surface fitting weights.
      Array<double> weights;
      GetSurfaceFittingWeight(weights);

      if (print_options.iterations)
      {
         mfem::out << "Avg/Max surface fitting error: " <<
                   surf_fit_err_avg << " " <<
                   surf_fit_err_max << "\n";
         mfem::out << "Min/Max surface fitting weight: " <<
                   weights.Min() << " " << weights.Max() << "\n";
      }

      double change_surf_fit_err = surf_fit_err_avg_prvs-surf_fit_err_avg;
      double rel_change_surf_fit_err = change_surf_fit_err/surf_fit_err_avg_prvs;
      // Increase the surface fitting coefficient if the surface fitting error
      // does not decrease sufficiently.
      if (rel_change_surf_fit_err < surf_fit_rel_change_threshold)
<<<<<<< HEAD
      {
         UpdateSurfaceFittingWeight(surf_fit_scale_factor);
         adapt_inc_count++;
      }
      else
      {
         adapt_inc_count = 0;
=======
      {
         UpdateSurfaceFittingWeight(surf_fit_scale_factor);
         adapt_inc_count += 1;
>>>>>>> a75beafe
      }
      else
      {
         adapt_inc_count = 0;
      }
      surf_fit_err_avg_prvs = surf_fit_err_avg;
      update_surf_fit_coeff = false;
   }
}

double TMOPNewtonSolver::ComputeMinDet(const Vector &x_loc,
                                       const FiniteElementSpace &fes) const
{
   double min_detJ = infinity();
   const int NE = fes.GetNE(), dim = fes.GetMesh()->Dimension();
   Array<int> xdofs;
   DenseMatrix Jpr(dim);
   const bool mixed_mesh = fes.GetMesh()->GetNumGeometries(dim) > 1;
   if (dim == 1 || mixed_mesh || UsesTensorBasis(fes) == false)
   {
      for (int i = 0; i < NE; i++)
      {
         const int dof = fes.GetFE(i)->GetDof();
         DenseMatrix dshape(dof, dim), pos(dof, dim);
         Vector posV(pos.Data(), dof * dim);

         fes.GetElementVDofs(i, xdofs);
         x_loc.GetSubVector(xdofs, posV);

         const IntegrationRule &irule = GetIntegrationRule(*fes.GetFE(i));
         const int nsp = irule.GetNPoints();
         for (int j = 0; j < nsp; j++)
         {
            fes.GetFE(i)->CalcDShape(irule.IntPoint(j), dshape);
            MultAtB(pos, dshape, Jpr);
            min_detJ = std::min(min_detJ, Jpr.Det());
         }
      }
   }
   else
   {
      min_detJ = dim == 2 ? MinDetJpr_2D(&fes, x_loc) :
                 dim == 3 ? MinDetJpr_3D(&fes, x_loc) : 0.0;
   }
   double min_detT_all = min_detJ;
#ifdef MFEM_USE_MPI
   if (parallel)
   {
      auto p_nlf = dynamic_cast<const ParNonlinearForm *>(oper);
      MPI_Allreduce(&min_detJ, &min_detT_all, 1, MPI_DOUBLE, MPI_MIN,
                    p_nlf->ParFESpace()->GetComm());
   }
#endif
   const DenseMatrix &Wideal =
      Geometries.GetGeomToPerfGeomJac(fes.GetFE(0)->GetGeomType());
   min_detT_all /= Wideal.Det();

   return min_detT_all;
}

double ComputeMetricMax(const Vector &x, const FiniteElementSpace &fes,
                        TMOP_QualityMetric &metric,
                        const TargetConstructor &target,
                        IntegrationRules &irules, int irule_order)
{
   const int NE = fes.GetMesh()->GetNE();
   const int dim = fes.GetMesh()->Dimension();
   Array<int> xdofs;
   DenseMatrix Jpr(dim), Jpt(dim), Jrt(dim);

   TMOP_WorstCaseUntangleOptimizer_Metric *wc_metric =
      dynamic_cast<TMOP_WorstCaseUntangleOptimizer_Metric *>(&metric);

   double max_mu_T = -std::numeric_limits<double>::infinity();
   for (int e = 0; e < NE; e++)
   {
      const FiniteElement *fe = fes.GetFE(e);
      const IntegrationRule &irule = irules.Get(fe->GetGeomType(), irule_order);
      const int dof = fe->GetDof(), nsp = irule.GetNPoints();

      DenseMatrix DSh(dof, dim);
      Vector posV(dof * dim);
      DenseMatrix PMatI(posV.GetData(), dof, dim);

      fes.GetElementVDofs(e, xdofs);
      x.GetSubVector(xdofs, posV);

      DenseTensor Jtr(dim, dim, irule.GetNPoints());
      target.ComputeElementTargets(e, *fe, irule, posV, Jtr);

      for (int q = 0; q < nsp; q++)
      {
         const IntegrationPoint &ip = irule.IntPoint(q);
         const DenseMatrix &Jtr_q = Jtr(q);
         CalcInverse(Jtr_q, Jrt);

         fe->CalcDShape(ip, DSh);
         MultAtB(PMatI, DSh, Jpr);
         Mult(Jpr, Jrt, Jpt);

         metric.SetTargetJacobian(Jtr_q);
         double metric_val =
            (wc_metric) ? wc_metric->EvalWBarrier(Jpt) : metric.EvalW(Jpt);

         max_mu_T = fmax(max_mu_T, metric_val);
      }
   }

#ifdef MFEM_USE_MPI
   auto pfes = dynamic_cast<const ParFiniteElementSpace *>(&fes);
   if (pfes)
   {
      MPI_Allreduce(MPI_IN_PLACE, &max_mu_T, 1, MPI_DOUBLE, MPI_MAX,
                    pfes->GetComm());
   }
#endif

   return max_mu_T;
}

#ifdef MFEM_USE_MPI
// Metric values are visualized by creating an L2 finite element functions and
// computing the metric values at the nodes.
void vis_tmop_metric_p(int order, TMOP_QualityMetric &qm,
                       const TargetConstructor &tc, ParMesh &pmesh,
                       char *title, int position)
{
   L2_FECollection fec(order, pmesh.Dimension(), BasisType::GaussLobatto);
   ParFiniteElementSpace fes(&pmesh, &fec, 1);
   ParGridFunction metric(&fes);
   InterpolateTMOP_QualityMetric(qm, tc, pmesh, metric);
   socketstream sock;
   if (pmesh.GetMyRank() == 0)
   {
      sock.open("localhost", 19916);
      sock << "solution\n";
   }
   pmesh.PrintAsOne(sock);
   metric.SaveAsOne(sock);
   if (pmesh.GetMyRank() == 0)
   {
      sock << "window_title '"<< title << "'\n"
           << "window_geometry "
           << position << " " << 0 << " " << 600 << " " << 600 << "\n"
           << "keys jRmclA\n";
   }
}
#endif

// Metric values are visualized by creating an L2 finite element functions and
// computing the metric values at the nodes.
void vis_tmop_metric_s(int order, TMOP_QualityMetric &qm,
                       const TargetConstructor &tc, Mesh &mesh,
                       char *title, int position)
{
   L2_FECollection fec(order, mesh.Dimension(), BasisType::GaussLobatto);
   FiniteElementSpace fes(&mesh, &fec, 1);
   GridFunction metric(&fes);
   InterpolateTMOP_QualityMetric(qm, tc, mesh, metric);
   osockstream sock(19916, "localhost");
   sock << "solution\n";
   mesh.Print(sock);
   metric.Save(sock);
   sock.send();
   sock << "window_title '"<< title << "'\n"
        << "window_geometry "
        << position << " " << 0 << " " << 600 << " " << 600 << "\n"
        << "keys jRmclA\n";
}

}<|MERGE_RESOLUTION|>--- conflicted
+++ resolved
@@ -419,11 +419,7 @@
    double avg_surf_fit_err, max_surf_fit_err = 0.0;
    if (surf_fit_max_threshold > 0.0)
    {
-<<<<<<< HEAD
-      GetSurfaceFittingError(avg_surf_fit_err, max_surf_fit_err);
-=======
       GetSurfaceFittingError(x_out_loc, avg_surf_fit_err, max_surf_fit_err);
->>>>>>> a75beafe
       if (max_surf_fit_err < surf_fit_max_threshold)
       {
          if (print_options.iterations)
@@ -555,15 +551,9 @@
       double avg_fit_err, max_fit_err = 0.0;
       if (surf_fit_max_threshold > 0.0)
       {
-<<<<<<< HEAD
-         GetSurfaceFittingError(avg_fit_err, max_fit_err);
+         GetSurfaceFittingError(x_out_loc, avg_fit_err, max_fit_err);
       }
       if (surf_fit_max_threshold > 0.0 && max_fit_err >= 1.01*max_surf_fit_err)
-=======
-         GetSurfaceFittingError(x_out_loc, avg_fit_err, max_fit_err);
-      }
-      if (surf_fit_max_threshold > 0.0 && max_fit_err >= 1.2*max_surf_fit_err)
->>>>>>> a75beafe
       {
          if (print_options.iterations)
          {
@@ -859,19 +849,9 @@
       // Increase the surface fitting coefficient if the surface fitting error
       // does not decrease sufficiently.
       if (rel_change_surf_fit_err < surf_fit_rel_change_threshold)
-<<<<<<< HEAD
       {
          UpdateSurfaceFittingWeight(surf_fit_scale_factor);
          adapt_inc_count++;
-      }
-      else
-      {
-         adapt_inc_count = 0;
-=======
-      {
-         UpdateSurfaceFittingWeight(surf_fit_scale_factor);
-         adapt_inc_count += 1;
->>>>>>> a75beafe
       }
       else
       {
