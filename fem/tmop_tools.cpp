--- conflicted
+++ resolved
@@ -977,13 +977,8 @@
    Array<int> xdofs;
    DenseMatrix Jpr(dim);
    const bool mixed_mesh = fes.GetMesh()->GetNumGeometries(dim) > 1;
-<<<<<<< HEAD
-   if (dim == 1 || mixed_mesh || UsesTensorBasis(fes) == false ||
-       fes.IsVariableOrder())
-=======
    if (dim == 1 || mixed_mesh ||
        UsesTensorBasis(fes) == false || fes.IsVariableOrder())
->>>>>>> af8fd2bd
    {
       for (int i = 0; i < NE; i++)
       {
