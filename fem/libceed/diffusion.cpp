// Copyright (c) 2010, Lawrence Livermore National Security, LLC. Produced at
// the Lawrence Livermore National Laboratory. LLNL-CODE-443211. All Rights
// reserved. See file COPYRIGHT for details.
//
// This file is part of the MFEM library. For more information and source code
// availability see http://mfem.org.
//
// MFEM is free software; you can redistribute it and/or modify it under the
// terms of the GNU Lesser General Public License (as published by the Free
// Software Foundation) version 2.1 dated February 1999.

#include "diffusion.hpp"

#ifdef MFEM_USE_CEED
#include "../../general/device.hpp"
#include "../../mesh/mesh.hpp"
#include "../../fem/gridfunc.hpp"
#include "ceed.hpp"
#include "diffusion.h"

namespace mfem
{

void CeedPADiffusionAssemble(const FiniteElementSpace &fes,
                             const mfem::IntegrationRule &irm, CeedData& ceedData)
{
   Ceed ceed(internal::ceed);
   mfem::Mesh *mesh = fes.GetMesh();
   const int ir_order = irm.GetOrder();
   CeedInt nqpts, nelem = mesh->GetNE(), dim = mesh->SpaceDimension();

   mesh->EnsureNodes();
<<<<<<< HEAD
   const bool tensor = dynamic_cast<const mfem::TensorBasisElement *>(fes.GetFE(
                                                                         0)) ? true : false;
   const mfem::IntegrationRule &ir = tensor ?
                                     mfem::IntRules.Get(mfem::Geometry::SEGMENT, ir_order):
                                     irm;
   if (tensor)
   {
      initCeedBasisAndRestrictionTensor(fes, ir, ceed, &ceedData.basis,
                                        &ceedData.restr);
   }
   else
   {
      initCeedBasisAndRestriction(fes, ir, ceed, &ceedData.basis, &ceedData.restr);
   }

   const mfem::FiniteElementSpace *mesh_fes = mesh->GetNodalFESpace();
   MFEM_VERIFY(mesh_fes, "the Mesh has no nodal FE space");
   const bool mesh_tensor = dynamic_cast<const mfem::TensorBasisElement *>
                            (mesh_fes->GetFE(0)) ? true : false;
   const mfem::IntegrationRule &mesh_ir = mesh_tensor ?
                                          mfem::IntRules.Get(mfem::Geometry::SEGMENT, ir_order):
                                          irm;
   if (mesh_tensor)
   {
      initCeedBasisAndRestrictionTensor(*mesh_fes, mesh_ir, ceed,
                                        &ceedData.mesh_basis, &ceedData.mesh_restr);
   }
   else
   {
      initCeedBasisAndRestriction(*mesh_fes, mesh_ir, ceed, &ceedData.mesh_basis,
                                  &ceedData.mesh_restr);
   }

=======
   InitCeedTensorBasisAndRestriction(fes, ir, ceed, &ceedData.basis,
                                     &ceedData.restr);

   const mfem::FiniteElementSpace *mesh_fes = mesh->GetNodalFESpace();
   MFEM_VERIFY(mesh_fes, "the Mesh has no nodal FE space");
   InitCeedTensorBasisAndRestriction(*mesh_fes, ir, ceed, &ceedData.mesh_basis,
                                     &ceedData.mesh_restr);
>>>>>>> f19587f2
   CeedBasisGetNumQuadraturePoints(ceedData.basis, &nqpts);

   CeedElemRestrictionCreateIdentity(ceed, nelem, nqpts,
                                     nqpts * nelem, dim * (dim + 1) / 2, &ceedData.restr_i);
   CeedElemRestrictionCreateIdentity(ceed, nelem, nqpts,
                                     nqpts * nelem, 1, &ceedData.mesh_restr_i);

   CeedVectorCreate(ceed, mesh->GetNodes()->Size(), &ceedData.node_coords);
   CeedVectorSetArray(ceedData.node_coords, CEED_MEM_HOST, CEED_USE_POINTER,
                      mesh->GetNodes()->GetData());

   CeedVectorCreate(ceed, nelem * nqpts * dim * (dim + 1) / 2, &ceedData.rho);

   // Context data to be passed to the 'f_build_diff' Q-function.
   ceedData.build_ctx.dim = mesh->Dimension();
   ceedData.build_ctx.space_dim = mesh->SpaceDimension();

   std::string diff_qf_file = GetCeedPath() + "/diffusion.h";
   std::string diff_qf;

   // Create the Q-function that builds the diff operator (i.e. computes its
   // quadrature data) and set its context data.
   switch (ceedData.coeff_type)
   {
      case CeedCoeff::Const:
         diff_qf = diff_qf_file + ":f_build_diff_const";
         CeedQFunctionCreateInterior(ceed, 1, f_build_diff_const,
                                     diff_qf.c_str(),
                                     &ceedData.build_qfunc);
         ceedData.build_ctx.coeff = ((CeedConstCoeff*)ceedData.coeff)->val;
         break;
      case CeedCoeff::Grid:
         diff_qf = diff_qf_file + ":f_build_diff_grid";
         CeedQFunctionCreateInterior(ceed, 1, f_build_diff_grid,
                                     diff_qf.c_str(),
                                     &ceedData.build_qfunc);
         CeedQFunctionAddInput(ceedData.build_qfunc, "coeff", 1, CEED_EVAL_INTERP);
         break;
      default:
         MFEM_ABORT("This coeff_type is not handled");
   }
   CeedQFunctionAddInput(ceedData.build_qfunc, "dx", dim * dim, CEED_EVAL_GRAD);
   CeedQFunctionAddInput(ceedData.build_qfunc, "weights", 1, CEED_EVAL_WEIGHT);
   CeedQFunctionAddOutput(ceedData.build_qfunc, "rho", dim * (dim + 1) / 2,
                          CEED_EVAL_NONE);
   CeedQFunctionSetContext(ceedData.build_qfunc, &ceedData.build_ctx,
                           sizeof(ceedData.build_ctx));

   // Create the operator that builds the quadrature data for the diff operator.
   CeedOperatorCreate(ceed, ceedData.build_qfunc, NULL, NULL,
                      &ceedData.build_oper);
   CeedTransposeMode lmode = CEED_NOTRANSPOSE;
   if (mesh_fes->GetOrdering()==Ordering::byVDIM)
   {
      lmode = CEED_TRANSPOSE;
   }
   if (ceedData.coeff_type==CeedCoeff::Grid)
   {
      CeedGridCoeff* ceedCoeff = (CeedGridCoeff*)ceedData.coeff;
<<<<<<< HEAD
      initCeedBasisAndRestriction(*ceedCoeff->coeff->FESpace(), ir, ceed,
                                  &ceedCoeff->basis,
                                  &ceedCoeff->restr);
=======
      InitCeedTensorBasisAndRestriction(*ceedCoeff->coeff->FESpace(), ir, ceed,
                                        &ceedCoeff->basis,
                                        &ceedCoeff->restr);
>>>>>>> f19587f2
      CeedVectorCreate(ceed, ceedCoeff->coeff->FESpace()->GetNDofs(),
                       &ceedCoeff->coeffVector);
      CeedVectorSetArray(ceedCoeff->coeffVector, CEED_MEM_HOST, CEED_USE_POINTER,
                         ceedCoeff->coeff->GetData());
      CeedOperatorSetField(ceedData.build_oper, "coeff", ceedCoeff->restr,
                           CEED_NOTRANSPOSE, ceedCoeff->basis, ceedCoeff->coeffVector);
   }
   CeedOperatorSetField(ceedData.build_oper, "dx", ceedData.mesh_restr, lmode,
                        ceedData.mesh_basis, CEED_VECTOR_ACTIVE);
   CeedOperatorSetField(ceedData.build_oper, "weights", ceedData.mesh_restr_i,
                        CEED_NOTRANSPOSE,
                        ceedData.mesh_basis, CEED_VECTOR_NONE);
   CeedOperatorSetField(ceedData.build_oper, "rho", ceedData.restr_i,
                        CEED_NOTRANSPOSE,
                        CEED_BASIS_COLLOCATED, CEED_VECTOR_ACTIVE);

   // Compute the quadrature data for the diff operator.
   CeedOperatorApply(ceedData.build_oper, ceedData.node_coords, ceedData.rho,
                     CEED_REQUEST_IMMEDIATE);

   // Create the Q-function that defines the action of the diff operator.
   diff_qf = diff_qf_file + ":f_apply_diff";
   CeedQFunctionCreateInterior(ceed, 1, f_apply_diff,
                               diff_qf.c_str(),
                               &ceedData.apply_qfunc);
   CeedQFunctionAddInput(ceedData.apply_qfunc, "u", dim, CEED_EVAL_GRAD);
   CeedQFunctionAddInput(ceedData.apply_qfunc, "rho", dim * (dim + 1) / 2,
                         CEED_EVAL_NONE);
   CeedQFunctionAddOutput(ceedData.apply_qfunc, "v", dim, CEED_EVAL_GRAD);
   CeedQFunctionSetContext(ceedData.apply_qfunc, &ceedData.build_ctx,
                           sizeof(ceedData.build_ctx));

   // Create the diff operator.
   CeedOperatorCreate(ceed, ceedData.apply_qfunc, NULL, NULL, &ceedData.oper);
   CeedOperatorSetField(ceedData.oper, "u", ceedData.restr, CEED_NOTRANSPOSE,
                        ceedData.basis, CEED_VECTOR_ACTIVE);
   CeedOperatorSetField(ceedData.oper, "rho", ceedData.restr_i, CEED_NOTRANSPOSE,
                        CEED_BASIS_COLLOCATED, ceedData.rho);
   CeedOperatorSetField(ceedData.oper, "v", ceedData.restr, CEED_NOTRANSPOSE,
                        ceedData.basis, CEED_VECTOR_ACTIVE);

   CeedVectorCreate(ceed, fes.GetNDofs(), &ceedData.u);
   CeedVectorCreate(ceed, fes.GetNDofs(), &ceedData.v);
}

} // namespace mfem

#endif // MFEM_USE_CEED<|MERGE_RESOLUTION|>--- conflicted
+++ resolved
@@ -30,7 +30,6 @@
    CeedInt nqpts, nelem = mesh->GetNE(), dim = mesh->SpaceDimension();
 
    mesh->EnsureNodes();
-<<<<<<< HEAD
    const bool tensor = dynamic_cast<const mfem::TensorBasisElement *>(fes.GetFE(
                                                                          0)) ? true : false;
    const mfem::IntegrationRule &ir = tensor ?
@@ -38,12 +37,12 @@
                                      irm;
    if (tensor)
    {
-      initCeedBasisAndRestrictionTensor(fes, ir, ceed, &ceedData.basis,
+      InitCeedTensorBasisAndRestriction(fes, ir, ceed, &ceedData.basis,
                                         &ceedData.restr);
    }
    else
    {
-      initCeedBasisAndRestriction(fes, ir, ceed, &ceedData.basis, &ceedData.restr);
+      InitCeedBasisAndRestriction(fes, ir, ceed, &ceedData.basis, &ceedData.restr);
    }
 
    const mfem::FiniteElementSpace *mesh_fes = mesh->GetNodalFESpace();
@@ -55,24 +54,15 @@
                                           irm;
    if (mesh_tensor)
    {
-      initCeedBasisAndRestrictionTensor(*mesh_fes, mesh_ir, ceed,
+      InitCeedTensorBasisAndRestriction(*mesh_fes, mesh_ir, ceed,
                                         &ceedData.mesh_basis, &ceedData.mesh_restr);
    }
    else
    {
-      initCeedBasisAndRestriction(*mesh_fes, mesh_ir, ceed, &ceedData.mesh_basis,
+      InitCeedBasisAndRestriction(*mesh_fes, mesh_ir, ceed, &ceedData.mesh_basis,
                                   &ceedData.mesh_restr);
    }
 
-=======
-   InitCeedTensorBasisAndRestriction(fes, ir, ceed, &ceedData.basis,
-                                     &ceedData.restr);
-
-   const mfem::FiniteElementSpace *mesh_fes = mesh->GetNodalFESpace();
-   MFEM_VERIFY(mesh_fes, "the Mesh has no nodal FE space");
-   InitCeedTensorBasisAndRestriction(*mesh_fes, ir, ceed, &ceedData.mesh_basis,
-                                     &ceedData.mesh_restr);
->>>>>>> f19587f2
    CeedBasisGetNumQuadraturePoints(ceedData.basis, &nqpts);
 
    CeedElemRestrictionCreateIdentity(ceed, nelem, nqpts,
@@ -132,15 +122,9 @@
    if (ceedData.coeff_type==CeedCoeff::Grid)
    {
       CeedGridCoeff* ceedCoeff = (CeedGridCoeff*)ceedData.coeff;
-<<<<<<< HEAD
-      initCeedBasisAndRestriction(*ceedCoeff->coeff->FESpace(), ir, ceed,
-                                  &ceedCoeff->basis,
-                                  &ceedCoeff->restr);
-=======
       InitCeedTensorBasisAndRestriction(*ceedCoeff->coeff->FESpace(), ir, ceed,
                                         &ceedCoeff->basis,
                                         &ceedCoeff->restr);
->>>>>>> f19587f2
       CeedVectorCreate(ceed, ceedCoeff->coeff->FESpace()->GetNDofs(),
                        &ceedCoeff->coeffVector);
       CeedVectorSetArray(ceedCoeff->coeffVector, CEED_MEM_HOST, CEED_USE_POINTER,
