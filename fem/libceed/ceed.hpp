// Copyright (c) 2010-2020, Lawrence Livermore National Security, LLC. Produced
// at the Lawrence Livermore National Laboratory. All Rights reserved. See files
// LICENSE and NOTICE for details. LLNL-CODE-806117.
//
// This file is part of the MFEM library. For more information and source code
// availability visit https://mfem.org.
//
// MFEM is free software; you can redistribute it and/or modify it under the
// terms of the BSD-3 license. We welcome feedback and contributions, see file
// CONTRIBUTING.md for details.

#ifndef MFEM_LIBCEED_HPP
#define MFEM_LIBCEED_HPP

#include "../../config/config.hpp"

#ifdef MFEM_USE_CEED
#include "../../general/device.hpp"
#include "../../linalg/vector.hpp"
#include <ceed.h>
#include <ceed-hash.h>
#include <tuple>
#include <unordered_map>

namespace mfem
{

class Mesh;
class FiniteElementSpace;
class GridFunction;
class IntegrationRule;
class Coefficient;

// Hash table for CeedBasis
using CeedBasisKey =
   std::tuple<const FiniteElementSpace*, const IntegrationRule*, int, int, int>;
struct CeedBasisHash
{
   std::size_t operator()(const CeedBasisKey& k) const
   {
      return CeedHashCombine(CeedHashCombine(CeedHashInt(
                                                reinterpret_cast<CeedHash64_t>(std::get<0>(k))),
                                             CeedHashInt(
                                                reinterpret_cast<CeedHash64_t>(std::get<1>(k)))),
                             CeedHashCombine(CeedHashCombine(CeedHashInt(std::get<2>(k)),
                                                             CeedHashInt(std::get<3>(k))),
                                             CeedHashInt(std::get<4>(k))));
   }
};
using CeedBasisMap =
   std::unordered_map<const CeedBasisKey, CeedBasis, CeedBasisHash>;

// Hash table for CeedElemRestriction
using CeedRestrKey = std::tuple<const FiniteElementSpace*, int, int, int>;
struct CeedRestrHash
{
   std::size_t operator()(const CeedRestrKey& k) const
   {
      return CeedHashCombine(CeedHashCombine(CeedHashInt(
                                                reinterpret_cast<CeedHash64_t>(std::get<0>(k))),
                                             CeedHashInt(std::get<1>(k))),
                             CeedHashCombine(CeedHashInt(std::get<2>(k)),
                                             CeedHashInt(std::get<3>(k))));
   }
};
using CeedRestrMap =
   std::unordered_map<const CeedRestrKey, CeedElemRestriction, CeedRestrHash>;

namespace internal
{
extern Ceed ceed; // defined in device.cpp
extern CeedBasisMap basis_map;
extern CeedRestrMap restr_map;
}

/// A structure used to pass additional data to f_build_diff and f_apply_diff
struct BuildContext { CeedInt dim, space_dim; CeedScalar coeff; };

enum class CeedCoeff { Const, Grid, Quad };

struct CeedConstCoeff
{
   double val;
};

struct CeedGridCoeff
{
   const GridFunction* coeff;
   CeedBasis basis;
   CeedElemRestriction restr;
   CeedVector coeffVector;
};

struct CeedQuadCoeff
{
   Vector coeff;
   CeedElemRestriction restr;
   CeedVector coeffVector;
};

struct CeedData
{
   CeedOperator build_oper, oper;
   CeedBasis basis, mesh_basis;
   CeedElemRestriction restr, mesh_restr, restr_i, mesh_restr_i;
   CeedQFunction apply_qfunc, build_qfunc;
   CeedVector node_coords, rho;
   CeedCoeff coeff_type;
   void* coeff;
   CeedQFunctionContext build_ctx;
   BuildContext build_ctx_data;

   CeedVector u, v;

   ~CeedData()
   {
      CeedOperatorDestroy(&build_oper);
      CeedOperatorDestroy(&oper);
      CeedElemRestrictionDestroy(&restr_i);
      CeedElemRestrictionDestroy(&mesh_restr_i);
      CeedQFunctionDestroy(&apply_qfunc);
      CeedQFunctionDestroy(&build_qfunc);
      CeedVectorDestroy(&node_coords);
      CeedVectorDestroy(&rho);
      if (coeff_type==CeedCoeff::Const)
      {
<<<<<<< HEAD
         delete static_cast<CeedConstCoeff*>(coeff);
      }
      else if (coeff_type==CeedCoeff::Grid)
      {
         CeedGridCoeff* c = static_cast<CeedGridCoeff*>(coeff);
         CeedBasisDestroy(&c->basis);
         CeedElemRestrictionDestroy(&c->restr);
=======
         CeedGridCoeff* c = (CeedGridCoeff*)coeff;
>>>>>>> 233f2b5c
         CeedVectorDestroy(&c->coeffVector);
         delete c;
      }
      else if (coeff_type==CeedCoeff::Quad)
      {
         CeedQuadCoeff* c = static_cast<CeedQuadCoeff*>(coeff);
         CeedVectorDestroy(&c->coeffVector);
         delete c;
      }
      CeedVectorDestroy(&u);
      CeedVectorDestroy(&v);
   }

};

/** This structure contains the data to assemble a PA operator with libCEED.
    See libceed/mass.cpp or libceed/diffusion.cpp for examples. */
struct CeedPAOperator
{
   /** The finite element space for the trial and test functions. */
   const FiniteElementSpace &fes;
   /** The Integration Rule to use to compote the operator. */
   const IntegrationRule &ir;
   /** The number of quadrature data at each quadrature point. */
   int qdatasize;
   /** The path to the header containing the functions for libCEED. */
   std::string header;
   /** The name of the Qfunction to build the quadrature data with a constant
       coefficient.*/
   std::string const_func;
   /** The Qfunction to build the quadrature data with constant coefficient. */
   CeedQFunctionUser const_qf;
   /** The name of the Qfunction to build the quadrature data with a coefficient
       evaluated at quadrature points. */
   std::string quad_func;
   /** The Qfunction to build the quad. data with a coefficient. */
   CeedQFunctionUser quad_qf;
   /** The name of the Qfunction to apply the operator. */
   std::string apply_func;
   /** The Qfunction to apply the operator. */
   CeedQFunctionUser apply_qf;
   /** The evaluation mode to apply to the trial function (CEED_EVAL_INTERP,
       CEED_EVAL_GRAD, etc.) */
   CeedEvalMode trial_op;
   /** The evaluation mode to apply to the test function ( CEED_EVAL_INTERP,
       CEED_EVAL_GRAD, etc.)*/
   CeedEvalMode test_op;
};

/** @brief Identifies the type of coefficient of the Integrator to initialize
    accordingly the CeedData. */
void InitCeedCoeff(Coefficient* Q, Mesh &mesh, const IntegrationRule &ir,
                   CeedData* ptr);

/// Initialize a CeedBasis and a CeedElemRestriction
void InitCeedBasisAndRestriction(const FiniteElementSpace &fes,
                                 const IntegrationRule &ir,
                                 Ceed ceed, CeedBasis *basis,
                                 CeedElemRestriction *restr);

/// Return the path to the libCEED q-function headers.
const std::string &GetCeedPath();

/** This function initializes an arbitrary linear operator using the partial
    assembly decomposition in libCEED. The operator details are described by the
    struct CEEDPAOperator input. */
void CeedPAAssemble(const CeedPAOperator& op,
                    CeedData& ceedData);

/** @brief Function that applies a libCEED PA operator. */
void CeedAddMultPA(const CeedData *ceedDataPtr,
                   const Vector &x,
                   Vector &y);

/** @brief Function that assembles a libCEED PA operator diagonal. */
void CeedAssembleDiagonalPA(const CeedData *ceedDataPtr,
                            Vector &diag);

/** @brief Function that determines if a CEED kernel should be used, based on
    the current mfem::Device configuration. */
inline bool DeviceCanUseCeed()
{
   return Device::Allows(Backend::CEED_CUDA) ||
          (Device::Allows(Backend::CEED_CPU) &&
           !Device::Allows(Backend::DEVICE_MASK|Backend::OMP_MASK));
}

} // namespace mfem

#else // MFEM_USE_CEED

namespace mfem
{
inline bool DeviceCanUseCeed()
{
   return false;
}

} // namespace mfem

#endif // MFEM_USE_CEED

#endif // MFEM_LIBCEED_HPP<|MERGE_RESOLUTION|>--- conflicted
+++ resolved
@@ -124,17 +124,11 @@
       CeedVectorDestroy(&rho);
       if (coeff_type==CeedCoeff::Const)
       {
-<<<<<<< HEAD
          delete static_cast<CeedConstCoeff*>(coeff);
       }
       else if (coeff_type==CeedCoeff::Grid)
       {
          CeedGridCoeff* c = static_cast<CeedGridCoeff*>(coeff);
-         CeedBasisDestroy(&c->basis);
-         CeedElemRestrictionDestroy(&c->restr);
-=======
-         CeedGridCoeff* c = (CeedGridCoeff*)coeff;
->>>>>>> 233f2b5c
          CeedVectorDestroy(&c->coeffVector);
          delete c;
       }
