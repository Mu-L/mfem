--- conflicted
+++ resolved
@@ -40,64 +40,16 @@
    mfem::forall_2D(NE, Q1D, Q1D, [=] MFEM_HOST_DEVICE(int e)
    {
       constexpr int MD1 = T_D1D ? T_D1D : DofQuadLimits::MAX_D1D;
-<<<<<<< HEAD
-      constexpr int MDQ = (MQ1 > MD1) ? MQ1 : MD1;
-
-      MFEM_SHARED real_t B[MQ1 * MD1];
-      MFEM_SHARED real_t Bld[MQ1 * MD1];
-      kernels::internal::LoadB<MD1, MQ1>(D1D, Q1D, bld, Bld);
-      // ConstDeviceMatrix BLD(sBLD, D1D, Q1D);
-
-      MFEM_SHARED real_t sm0[MDQ * MDQ * MDQ];
-      MFEM_SHARED real_t sm1[MDQ * MDQ * MDQ];
-      DeviceCube QQQ(sm1, MD1,MD1,MD1);
-      // DeviceCube DDD(sm0, MD1, MD1, MD1);
-      // DeviceCube DDQ(sm1, MD1, MD1, MQ1);
-      // DeviceCube DQQ(sm0, MD1, MQ1, MQ1);
-      // DeviceCube QQQ(sm1, MQ1, MQ1, MQ1);
-
-      MFEM_SHARED real_t s00[3][MDQ * MDQ * MDQ];
-      MFEM_SHARED real_t s01[3][MDQ * MDQ * MDQ];
-      // MFEM_SHARED real_t DDD0[3][MD1 * MD1 * MD1];
-      // MFEM_SHARED real_t DDQ0[3][MD1 * MD1 * MQ1];
-      // MFEM_SHARED real_t DQQ0[3][MD1 * MQ1 * MQ1];
-      // MFEM_SHARED real_t QQQ0[3][MQ1 * MQ1 * MQ1];
-
-      MFEM_SHARED real_t s10[3][MDQ * MDQ * MDQ];
-      MFEM_SHARED real_t s11[3][MDQ * MDQ * MDQ];
-      // MFEM_SHARED real_t DDD1[3][MD1 * MD1 * MD1];
-      // MFEM_SHARED real_t DDQ1[3][MD1 * MD1 * MQ1];
-      // MFEM_SHARED real_t DQQ1[3][MD1 * MQ1 * MQ1];
-      // MFEM_SHARED real_t QQQ1[3][MQ1 * MQ1 * MQ1];
-
-      kernels::internal::LoadX<MDQ>(e, D1D, LD, sm0);
-      kernels::internal::LoadX_v<MDQ>(e, D1D, X0, s00);
-      kernels::internal::LoadX_v<MDQ>(e, D1D, X1, s10);
-=======
       constexpr int MQ1 = T_Q1D ? T_Q1D : DofQuadLimits::MAX_Q1D;
 
       MFEM_SHARED real_t smem[MQ1][MQ1];
       MFEM_SHARED real_t sB[MD1][MQ1];
       LoadMatrix(D1D, Q1D, bld, sB);
->>>>>>> 887c53a0
 
       regs5d_t<1,1,MQ1> rm0, rm1; // scalar LD
       LoadDofs3d(e, D1D, LD, rm0);
       Eval3d(D1D, Q1D, smem, sB, rm0, rm1);
 
-<<<<<<< HEAD
-      kernels::internal::EvalX<MD1, MQ1>(D1D, Q1D, Bld, sm0, sm1);
-      kernels::internal::EvalY<MD1, MQ1>(D1D, Q1D, Bld, sm1, sm0);
-      kernels::internal::EvalZ<MD1, MQ1>(D1D, Q1D, Bld, sm0, sm1);
-
-      kernels::internal::EvalX<MD1, MQ1>(D1D, Q1D, B, s00, s01);
-      kernels::internal::EvalY<MD1, MQ1>(D1D, Q1D, B, s01, s00);
-      kernels::internal::EvalZ<MD1, MQ1>(D1D, Q1D, B, s00, s01);
-
-      kernels::internal::EvalX<MD1, MQ1>(D1D, Q1D, B, s10, s11);
-      kernels::internal::EvalY<MD1, MQ1>(D1D, Q1D, B, s11, s10);
-      kernels::internal::EvalZ<MD1, MQ1>(D1D, Q1D, B, s10, s11);
-=======
       LoadMatrix(D1D, Q1D, b, sB);
 
       regs5d_t<3,1,MQ1> r00, r01; // vector X0
@@ -107,7 +59,6 @@
       regs5d_t<3,1,MQ1> r10, r11; // vector X1
       LoadDofs3d(e, D1D, X1, r10);
       Eval3d(D1D, Q1D, smem, sB, r10, r11);
->>>>>>> 887c53a0
 
       for (int qz = 0; qz < Q1D; ++qz)
       {
@@ -122,11 +73,6 @@
                                      ? C0(0, 0, 0, 0)
                                      : C0(qx, qy, qz, e);
 
-<<<<<<< HEAD
-               kernels::internal::PullEval(qx, qy, qz, QQQ, D);
-               kernels::internal::PullEval<MQ1>(Q1D, qx, qy, qz, s01, p0);
-               kernels::internal::PullEval<MQ1>(Q1D, qx, qy, qz, s11, p1);
-=======
                const real_t D = rm1(0, 0, qz, qy, qx);
                const real_t p0[3] =
                {
@@ -140,7 +86,6 @@
                   r11(1, 0, qz, qy, qx),
                   r11(2, 0, qz, qy, qx)
                };
->>>>>>> 887c53a0
 
                const real_t dist = D; // GetValues, default comp set to 0
                real_t id2 = 0.0;
