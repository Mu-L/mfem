--- conflicted
+++ resolved
@@ -44,13 +44,9 @@
    MFEM_VERIFY(sizeidx == 0,"");
    MFEM_VERIFY(MFEM_CUDA_BLOCKS==256,"");
 
-<<<<<<< HEAD
    const double *nc_red = nc_reduce.Read();
 
-   MFEM_FORALL_3D(e, NE, Q1D, Q1D, Q1D,
-=======
    mfem::forall_3D(NE, Q1D, Q1D, Q1D, [=] MFEM_HOST_DEVICE (int e)
->>>>>>> c1abbcaf
    {
       const int D1D = T_D1D ? T_D1D : d1d;
       const int Q1D = T_Q1D ? T_Q1D : q1d;
