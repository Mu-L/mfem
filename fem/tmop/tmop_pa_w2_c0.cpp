--- conflicted
+++ resolved
@@ -18,7 +18,6 @@
 namespace mfem
 {
 
-<<<<<<< HEAD
 MFEM_JIT
 template<int T_D1D = 0, int T_Q1D = 0, int T_MAX = 4>
 void TMOP_EnergyPA_C0_2D(const double lim_normal,
@@ -33,27 +32,10 @@
                          const DeviceTensor<4, const double> &X0,
                          const DeviceTensor<4, const double> &X1,
                          DeviceTensor<3> &E,
+                         const bool exp_lim,
                          const int d1d,
                          const int q1d,
                          const int max)
-=======
-MFEM_REGISTER_TMOP_KERNELS(double, EnergyPA_C0_2D,
-                           const double lim_normal,
-                           const Vector &lim_dist,
-                           const Vector &c0_,
-                           const int NE,
-                           const DenseTensor &j_,
-                           const Array<double> &w_,
-                           const Array<double> &b_,
-                           const Array<double> &bld_,
-                           const Vector &x0_,
-                           const Vector &x1_,
-                           const Vector &ones,
-                           Vector &energy,
-                           const bool exp_lim,
-                           const int d1d,
-                           const int q1d)
->>>>>>> 881534e2
 {
    constexpr int NBZ = 1;
    const int Q1D = T_Q1D ? T_Q1D : q1d;
@@ -106,9 +88,11 @@
             const double detJtr = kernels::Det<2>(Jtr);
             const double weight = W(qx,qy) * detJtr;
             const double coeff0 = const_c0 ? C0(0,0,0) : C0(qx,qy,e);
+
             kernels::internal::PullEval<MQ1,NBZ>(Q1D,qx,qy,QQ,ld);
             kernels::internal::PullEval<MQ1,NBZ>(Q1D,qx,qy,QQ0,p0);
             kernels::internal::PullEval<MQ1,NBZ>(Q1D,qx,qy,QQ1,p1);
+
             const double dist = ld; // GetValues, default comp set to 0
             double id2 = 0.0;
             double dsq = 0.0;
@@ -140,7 +124,6 @@
    MFEM_VERIFY(PA.maps_lim->ndof == D1D, "");
    MFEM_VERIFY(PA.maps_lim->nqpt == Q1D, "");
 
-<<<<<<< HEAD
    const bool const_c0 = PA.C0.Size() == 1;
    const auto C0 = const_c0 ?
                    Reshape(PA.C0.Read(), 1, 1, 1) :
@@ -151,8 +134,11 @@
    const auto BLD = Reshape(PA.maps_lim->B.Read(), Q1D, D1D);
    const auto W = Reshape(PA.ir->GetWeights().Read(), Q1D, Q1D);
    const auto X0 = Reshape(PA.X0.Read(), D1D, D1D, DIM, NE);
-   const auto X1 = Reshape(x.Read(), D1D, D1D, DIM, NE);
+   const auto X = Reshape(x.Read(), D1D, D1D, DIM, NE);
    auto E = Reshape(PA.E.Write(), Q1D, Q1D, NE);
+
+   auto el = dynamic_cast<TMOP_ExponentialLimiter *>(lim_func);
+   const bool exp_lim = (el) ? true : false;
 
    decltype(&TMOP_EnergyPA_C0_2D<>) ker = TMOP_EnergyPA_C0_2D;
 #ifndef MFEM_USE_JIT
@@ -175,15 +161,8 @@
    if (d==5 && q==5) { ker = TMOP_EnergyPA_C0_2D<5,5>; }
    if (d==5 && q==6) { ker = TMOP_EnergyPA_C0_2D<5,6>; }
 #endif
-   ker(ln,LD,const_c0,C0,NE,J,W,B,BLD,X0,X1,E,D1D,Q1D,4);
+   ker(ln,LD,const_c0,C0,NE,J,W,B,BLD,X0,X,E,exp_lim,D1D,Q1D,4);
    return PA.E * PA.O;
-=======
-   auto el = dynamic_cast<TMOP_ExponentialLimiter *>(lim_func);
-   const bool exp_lim = (el) ? true : false;
-
-   MFEM_LAUNCH_TMOP_KERNEL(EnergyPA_C0_2D,id,ln,LD,C0,N,J,W,B,BLD,X0,X,O,E,
-                           exp_lim);
->>>>>>> 881534e2
 }
 
 } // namespace mfem