// Copyright (c) 2010, Lawrence Livermore National Security, LLC. Produced at
// the Lawrence Livermore National Laboratory. LLNL-CODE-443211. All Rights
// reserved. See file COPYRIGHT for details.
//
// This file is part of the MFEM library. For more information and source code
// availability see http://mfem.org.
//
// MFEM is free software; you can redistribute it and/or modify it under the
// terms of the GNU Lesser General Public License (as published by the Free
// Software Foundation) version 2.1 dated February 1999.

// Implementation of FiniteElementSpace

#include "../general/text.hpp"
#include "../mesh/mesh_headers.hpp"
#include "fem.hpp"

#include <cmath>
#include <cstdarg>
#include <limits>

using namespace std;

namespace mfem
{

template <> void Ordering::
DofsToVDofs<Ordering::byNODES>(int ndofs, int vdim, Array<int> &dofs)
{
   // static method
   int size = dofs.Size();
   dofs.SetSize(size*vdim);
   for (int vd = 1; vd < vdim; vd++)
   {
      for (int i = 0; i < size; i++)
      {
         dofs[i+size*vd] = Map<byNODES>(ndofs, vdim, dofs[i], vd);
      }
   }
}

template <> void Ordering::
DofsToVDofs<Ordering::byVDIM>(int ndofs, int vdim, Array<int> &dofs)
{
   // static method
   int size = dofs.Size();
   dofs.SetSize(size*vdim);
   for (int vd = vdim-1; vd >= 0; vd--)
   {
      for (int i = 0; i < size; i++)
      {
         dofs[i+size*vd] = Map<byVDIM>(ndofs, vdim, dofs[i], vd);
      }
   }
}


FiniteElementSpace::FiniteElementSpace()
   : mesh(NULL), fec(NULL), vdim(0), ordering(Ordering::byNODES),
     ndofs(0), nvdofs(0), nedofs(0), nfdofs(0), nbdofs(0),
     fdofs(NULL), bdofs(NULL),
     elem_dof(NULL), bdrElem_dof(NULL),
     NURBSext(NULL), own_ext(false),
     cP(NULL), cR(NULL), cP_is_set(false),
     Th(Operator::ANY_TYPE),
     sequence(0)
{ }

FiniteElementSpace::FiniteElementSpace(const FiniteElementSpace &orig,
                                       Mesh *mesh,
                                       const FiniteElementCollection *fec)
{
   mesh = mesh ? mesh : orig.mesh;
   fec = fec ? fec : orig.fec;
   NURBSExtension *NURBSext = NULL;
   if (orig.NURBSext && orig.NURBSext != orig.mesh->NURBSext)
   {
#ifdef MFEM_USE_MPI
      ParNURBSExtension *pNURBSext =
         dynamic_cast<ParNURBSExtension *>(orig.NURBSext);
      if (pNURBSext)
      {
         NURBSext = new ParNURBSExtension(*pNURBSext);
      }
      else
#endif
      {
         NURBSext = new NURBSExtension(*orig.NURBSext);
      }
   }
   Constructor(mesh, NURBSext, fec, orig.vdim, orig.ordering);
}

int FiniteElementSpace::GetOrder(int i) const
{
   Geometry::Type GeomType = mesh->GetElementBaseGeometry(i);
   return fec->FiniteElementForGeometry(GeomType)->GetOrder();
}

int FiniteElementSpace::GetFaceOrder(int i) const
{
   Geometry::Type GeomType = mesh->GetFaceBaseGeometry(i);
   return fec->FiniteElementForGeometry(GeomType)->GetOrder();
}

void FiniteElementSpace::DofsToVDofs (Array<int> &dofs, int ndofs) const
{
   if (vdim == 1) { return; }
   if (ndofs < 0) { ndofs = this->ndofs; }

   if (ordering == Ordering::byNODES)
   {
      Ordering::DofsToVDofs<Ordering::byNODES>(ndofs, vdim, dofs);
   }
   else
   {
      Ordering::DofsToVDofs<Ordering::byVDIM>(ndofs, vdim, dofs);
   }
}

void FiniteElementSpace::DofsToVDofs(int vd, Array<int> &dofs, int ndofs) const
{
   if (vdim == 1) { return; }
   if (ndofs < 0) { ndofs = this->ndofs; }

   if (ordering == Ordering::byNODES)
   {
      for (int i = 0; i < dofs.Size(); i++)
      {
         dofs[i] = Ordering::Map<Ordering::byNODES>(ndofs, vdim, dofs[i], vd);
      }
   }
   else
   {
      for (int i = 0; i < dofs.Size(); i++)
      {
         dofs[i] = Ordering::Map<Ordering::byVDIM>(ndofs, vdim, dofs[i], vd);
      }
   }
}

int FiniteElementSpace::DofToVDof(int dof, int vd, int ndofs) const
{
   if (vdim == 1) { return dof; }
   if (ndofs < 0) { ndofs = this->ndofs; }

   if (ordering == Ordering::byNODES)
   {
      return Ordering::Map<Ordering::byNODES>(ndofs, vdim, dof, vd);
   }
   else
   {
      return Ordering::Map<Ordering::byVDIM>(ndofs, vdim, dof, vd);
   }
}

// static function
void FiniteElementSpace::AdjustVDofs (Array<int> &vdofs)
{
   int n = vdofs.Size(), *vdof = vdofs;
   for (int i = 0; i < n; i++)
   {
      int j;
      if ((j = vdof[i]) < 0)
      {
         vdof[i] = -1-j;
      }
   }
}

void FiniteElementSpace::GetElementVDofs(int i, Array<int> &vdofs) const
{
   GetElementDofs(i, vdofs);
   DofsToVDofs(vdofs);
}

void FiniteElementSpace::GetBdrElementVDofs(int i, Array<int> &vdofs) const
{
   GetBdrElementDofs(i, vdofs);
   DofsToVDofs(vdofs);
}

void FiniteElementSpace::GetFaceVDofs(int i, Array<int> &vdofs) const
{
   GetFaceDofs(i, vdofs);
   DofsToVDofs(vdofs);
}

void FiniteElementSpace::GetEdgeVDofs(int i, Array<int> &vdofs) const
{
   GetEdgeDofs(i, vdofs);
   DofsToVDofs(vdofs);
}

void FiniteElementSpace::GetVertexVDofs(int i, Array<int> &vdofs) const
{
   GetVertexDofs(i, vdofs);
   DofsToVDofs(vdofs);
}

void FiniteElementSpace::GetElementInteriorVDofs(int i, Array<int> &vdofs) const
{
   GetElementInteriorDofs(i, vdofs);
   DofsToVDofs(vdofs);
}

void FiniteElementSpace::GetEdgeInteriorVDofs(int i, Array<int> &vdofs) const
{
   GetEdgeInteriorDofs(i, vdofs);
   DofsToVDofs(vdofs);
}

void FiniteElementSpace::BuildElementToDofTable() const
{
   if (elem_dof) { return; }

   Table *el_dof = new Table;
   Array<int> dofs;
   el_dof -> MakeI (mesh -> GetNE());
   for (int i = 0; i < mesh -> GetNE(); i++)
   {
      GetElementDofs (i, dofs);
      el_dof -> AddColumnsInRow (i, dofs.Size());
   }
   el_dof -> MakeJ();
   for (int i = 0; i < mesh -> GetNE(); i++)
   {
      GetElementDofs (i, dofs);
      el_dof -> AddConnections (i, (int *)dofs, dofs.Size());
   }
   el_dof -> ShiftUpI();
   elem_dof = el_dof;
}

void FiniteElementSpace::RebuildElementToDofTable()
{
   delete elem_dof;
   elem_dof = NULL;
   BuildElementToDofTable();
}

void FiniteElementSpace::ReorderElementToDofTable()
{
   Array<int> dof_marker(ndofs);

   dof_marker = -1;

   int *J = elem_dof->GetJ(), nnz = elem_dof->Size_of_connections();
   for (int k = 0, dof_counter = 0; k < nnz; k++)
   {
      const int sdof = J[k]; // signed dof
      const int dof = (sdof < 0) ? -1-sdof : sdof;
      int new_dof = dof_marker[dof];
      if (new_dof < 0)
      {
         dof_marker[dof] = new_dof = dof_counter++;
      }
      J[k] = (sdof < 0) ? -1-new_dof : new_dof; // preserve the sign of sdof
   }
}

void FiniteElementSpace::BuildDofToArrays()
{
   if (dof_elem_array.Size()) { return; }

   BuildElementToDofTable();

   dof_elem_array.SetSize (ndofs);
   dof_ldof_array.SetSize (ndofs);
   dof_elem_array = -1;
   for (int i = 0; i < mesh -> GetNE(); i++)
   {
      const int *dofs = elem_dof -> GetRow(i);
      const int n = elem_dof -> RowSize(i);
      for (int j = 0; j < n; j++)
      {
         if (dof_elem_array[dofs[j]] < 0)
         {
            dof_elem_array[dofs[j]] = i;
            dof_ldof_array[dofs[j]] = j;
         }
      }
   }
}

static void mark_dofs(const Array<int> &dofs, Array<int> &mark_array)
{
   for (int i = 0; i < dofs.Size(); i++)
   {
      int k = dofs[i];
      if (k < 0) { k = -1 - k; }
      mark_array[k] = -1;
   }
}

void FiniteElementSpace::GetEssentialVDofs(const Array<int> &bdr_attr_is_ess,
                                           Array<int> &ess_vdofs,
                                           int component) const
{
   Array<int> vdofs, dofs;

   ess_vdofs.SetSize(GetVSize());
   ess_vdofs = 0;

   for (int i = 0; i < GetNBE(); i++)
   {
      if (bdr_attr_is_ess[GetBdrAttribute(i)-1])
      {
         if (component < 0)
         {
            // Mark all components.
            GetBdrElementVDofs(i, vdofs);
            mark_dofs(vdofs, ess_vdofs);
         }
         else
         {
            GetBdrElementDofs(i, dofs);
            for (int d = 0; d < dofs.Size(); d++)
            { dofs[d] = DofToVDof(dofs[d], component); }
            mark_dofs(dofs, ess_vdofs);
         }
      }
   }

   // mark possible hidden boundary edges in a non-conforming mesh, also
   // local DOFs affected by boundary elements on other processors
   if (mesh->ncmesh)
   {
      Array<int> bdr_verts, bdr_edges;
      mesh->ncmesh->GetBoundaryClosure(bdr_attr_is_ess, bdr_verts, bdr_edges);

      for (int i = 0; i < bdr_verts.Size(); i++)
      {
         if (component < 0)
         {
            GetVertexVDofs(bdr_verts[i], vdofs);
            mark_dofs(vdofs, ess_vdofs);
         }
         else
         {
            GetVertexDofs(bdr_verts[i], dofs);
            for (int d = 0; d < dofs.Size(); d++)
            { dofs[d] = DofToVDof(dofs[d], component); }
            mark_dofs(dofs, ess_vdofs);
         }
      }
      for (int i = 0; i < bdr_edges.Size(); i++)
      {
         if (component < 0)
         {
            GetEdgeVDofs(bdr_edges[i], vdofs);
            mark_dofs(vdofs, ess_vdofs);
         }
         else
         {
            GetEdgeDofs(bdr_edges[i], dofs);
            for (int d = 0; d < dofs.Size(); d++)
            { dofs[d] = DofToVDof(dofs[d], component); }
            mark_dofs(dofs, ess_vdofs);
         }
      }
   }
}

void FiniteElementSpace::GetEssentialTrueDofs(const Array<int> &bdr_attr_is_ess,
                                              Array<int> &ess_tdof_list,
                                              int component)
{
   Array<int> ess_vdofs, ess_tdofs;
   GetEssentialVDofs(bdr_attr_is_ess, ess_vdofs, component);
   const SparseMatrix *R = GetConformingRestriction();
   if (!R)
   {
      ess_tdofs.MakeRef(ess_vdofs);
   }
   else
   {
      R->BooleanMult(ess_vdofs, ess_tdofs);
   }
   MarkerToList(ess_tdofs, ess_tdof_list);
}

// static method
void FiniteElementSpace::MarkerToList(const Array<int> &marker,
                                      Array<int> &list)
{
   int num_marked = 0;
   for (int i = 0; i < marker.Size(); i++)
   {
      if (marker[i]) { num_marked++; }
   }
   list.SetSize(0);
   list.Reserve(num_marked);
   for (int i = 0; i < marker.Size(); i++)
   {
      if (marker[i]) { list.Append(i); }
   }
}

// static method
void FiniteElementSpace::ListToMarker(const Array<int> &list, int marker_size,
                                      Array<int> &marker, int mark_val)
{
   marker.SetSize(marker_size);
   marker = 0;
   for (int i = 0; i < list.Size(); i++)
   {
      marker[list[i]] = mark_val;
   }
}

void FiniteElementSpace::ConvertToConformingVDofs(const Array<int> &dofs,
                                                  Array<int> &cdofs)
{
   GetConformingProlongation();
   if (cP) { cP->BooleanMultTranspose(dofs, cdofs); }
   else { dofs.Copy(cdofs); }
}

void FiniteElementSpace::ConvertFromConformingVDofs(const Array<int> &cdofs,
                                                    Array<int> &dofs)
{
   GetConformingRestriction();
   if (cR) { cR->BooleanMultTranspose(cdofs, dofs); }
   else { cdofs.Copy(dofs); }
}

SparseMatrix *
FiniteElementSpace::D2C_GlobalRestrictionMatrix (FiniteElementSpace *cfes)
{
   int i, j;
   Array<int> d_vdofs, c_vdofs;
   SparseMatrix *R;

   R = new SparseMatrix (cfes -> GetVSize(), GetVSize());

   for (i = 0; i < mesh -> GetNE(); i++)
   {
      this -> GetElementVDofs (i, d_vdofs);
      cfes -> GetElementVDofs (i, c_vdofs);

#ifdef MFEM_DEBUG
      if (d_vdofs.Size() != c_vdofs.Size())
      {
         mfem_error ("FiniteElementSpace::D2C_GlobalRestrictionMatrix (...)");
      }
#endif

      for (j = 0; j < d_vdofs.Size(); j++)
      {
         R -> Set (c_vdofs[j], d_vdofs[j], 1.0);
      }
   }

   R -> Finalize();

   return R;
}

SparseMatrix *
FiniteElementSpace::D2Const_GlobalRestrictionMatrix(FiniteElementSpace *cfes)
{
   int i, j;
   Array<int> d_dofs, c_dofs;
   SparseMatrix *R;

   R = new SparseMatrix (cfes -> GetNDofs(), ndofs);

   for (i = 0; i < mesh -> GetNE(); i++)
   {
      this -> GetElementDofs (i, d_dofs);
      cfes -> GetElementDofs (i, c_dofs);

#ifdef MFEM_DEBUG
      if (c_dofs.Size() != 1)
         mfem_error ("FiniteElementSpace::"
                     "D2Const_GlobalRestrictionMatrix (...)");
#endif

      for (j = 0; j < d_dofs.Size(); j++)
      {
         R -> Set (c_dofs[0], d_dofs[j], 1.0);
      }
   }

   R -> Finalize();

   return R;
}

SparseMatrix *
FiniteElementSpace::H2L_GlobalRestrictionMatrix (FiniteElementSpace *lfes)
{
   SparseMatrix *R;
   DenseMatrix loc_restr;
   Array<int> l_dofs, h_dofs;

   R = new SparseMatrix (lfes -> GetNDofs(), ndofs);

   if (!lfes->GetNE())
   {
      R->Finalize();
      return R;
   }

   bool mixedMesh = this->GetMesh()->GetElementBaseGeometry();

   const FiniteElement *h_fe = NULL;
   const FiniteElement *l_fe = NULL;
   IsoparametricTransformation T;
   if ( !mixedMesh )
   {
      h_fe = this -> GetFE (0);
      l_fe = lfes -> GetFE (0);
      T.SetIdentityTransformation(h_fe->GetGeomType());
      h_fe->Project(*l_fe, T, loc_restr);
   }

   for (int i = 0; i < mesh -> GetNE(); i++)
   {
      this -> GetElementDofs (i, h_dofs);
      lfes -> GetElementDofs (i, l_dofs);

      if ( mixedMesh )
      {
         h_fe = this -> GetFE (i);
         l_fe = lfes -> GetFE (i);
         T.SetIdentityTransformation(h_fe->GetGeomType());
         h_fe->Project(*l_fe, T, loc_restr);
      }

      R -> SetSubMatrix (l_dofs, h_dofs, loc_restr, 1);
   }

   R -> Finalize();

   return R;
}

void
FiniteElementSpace::AddDependencies(SparseMatrix& deps, Array<int>& master_dofs,
                                    Array<int>& slave_dofs, DenseMatrix& I)
{
   for (int i = 0; i < slave_dofs.Size(); i++)
   {
      int sdof = slave_dofs[i];
      if (!deps.RowSize(sdof)) // not processed yet?
      {
         for (int j = 0; j < master_dofs.Size(); j++)
         {
            double coef = I(i, j);
            if (std::abs(coef) > 1e-12)
            {
               int mdof = master_dofs[j];
               if (mdof != sdof && mdof != (-1-sdof))
               {
                  deps.Add(sdof, mdof, coef);
               }
            }
         }
      }
   }
}

bool FiniteElementSpace::DofFinalizable(int dof, const Array<bool>& finalized,
                                        const SparseMatrix& deps)
{
   const int* dep = deps.GetRowColumns(dof);
   int ndep = deps.RowSize(dof);

   // are all constraining DOFs finalized?
   for (int i = 0; i < ndep; i++)
   {
      if (!finalized[dep[i]]) { return false; }
   }
   return true;
}

void
FiniteElementSpace::GetEntityDofs(int entity, int index, Array<int> &dofs) const
{
   switch (entity)
   {
      case 0: GetVertexDofs(index, dofs); break;
      case 1: GetEdgeDofs(index, dofs); break;
      case 2: GetFaceDofs(index, dofs); break;
   }
}


void FiniteElementSpace::BuildConformingInterpolation() const
{
#ifdef MFEM_USE_MPI
   MFEM_VERIFY(dynamic_cast<const ParFiniteElementSpace*>(this) == NULL,
               "This method should not be used with a ParFiniteElementSpace!");
#endif

   if (cP_is_set) { return; }
   cP_is_set = true;

   // For each slave DOF, the dependency matrix will contain a row that
   // expresses the slave DOF as a linear combination of its immediate master
   // DOFs. Rows of independent DOFs will remain empty.
   SparseMatrix deps(ndofs);

   // collect local edge/face dependencies
   for (int entity = 1; entity <= 2; entity++)
   {
      const NCMesh::NCList &list = (entity > 1) ? mesh->ncmesh->GetFaceList()
                                   /*        */ : mesh->ncmesh->GetEdgeList();
      if (!list.masters.size()) { continue; }

      IsoparametricTransformation T;
      if (entity > 1) { T.SetFE(&QuadrilateralFE); }
      else { T.SetFE(&SegmentFE); }

      Geometry::Type geom = (entity > 1) ? Geometry::SQUARE : Geometry::SEGMENT;
      const FiniteElement* fe = fec->FiniteElementForGeometry(geom);
      if (!fe) { continue; }

      Array<int> master_dofs, slave_dofs;
      DenseMatrix I(fe->GetDof());

      // loop through all master edges/faces, constrain their slave edges/faces
      for (unsigned mi = 0; mi < list.masters.size(); mi++)
      {
         const NCMesh::Master &master = list.masters[mi];
         GetEntityDofs(entity, master.index, master_dofs);
         if (!master_dofs.Size()) { continue; }

         for (int si = master.slaves_begin; si < master.slaves_end; si++)
         {
            const NCMesh::Slave &slave = list.slaves[si];
            GetEntityDofs(entity, slave.index, slave_dofs);
            if (!slave_dofs.Size()) { continue; }

            slave.OrientedPointMatrix(T.GetPointMat());
            T.FinalizeTransformation();
            fe->GetLocalInterpolation(T, I);

            // make each slave DOF dependent on all master DOFs
            AddDependencies(deps, master_dofs, slave_dofs, I);
         }
      }
   }

   deps.Finalize();

   // DOFs that stayed independent are true DOFs
   int n_true_dofs = 0;
   for (int i = 0; i < ndofs; i++)
   {
      if (!deps.RowSize(i)) { n_true_dofs++; }
   }

   // if all dofs are true dofs leave cP and cR NULL
   if (n_true_dofs == ndofs)
   {
      cP = cR = NULL; // will be treated as identities
      return;
   }

   // create the conforming restriction matrix cR
   int *cR_J;
   {
      int *cR_I = new int[n_true_dofs+1];
      double *cR_A = new double[n_true_dofs];
      cR_J = new int[n_true_dofs];
      for (int i = 0; i < n_true_dofs; i++)
      {
         cR_I[i] = i;
         cR_A[i] = 1.0;
      }
      cR_I[n_true_dofs] = n_true_dofs;
      cR = new SparseMatrix(cR_I, cR_J, cR_A, n_true_dofs, ndofs);
   }

   // create the conforming prolongation matrix cP
   cP = new SparseMatrix(ndofs, n_true_dofs);

   Array<bool> finalized(ndofs);
   finalized = false;

   // put identity in the restriction and prolongation matrices for true DOFs
   for (int i = 0, true_dof = 0; i < ndofs; i++)
   {
      if (!deps.RowSize(i))
      {
         cR_J[true_dof] = i;
         cP->Add(i, true_dof++, 1.0);
         finalized[i] = true;
      }
   }

   // Now calculate cP rows of slave DOFs as combinations of cP rows of their
   // master DOFs. It is possible that some slave DOFs depend on DOFs that are
   // themselves slaves. Here we resolve such indirect constraints by first
   // calculating rows of the cP matrix for DOFs whose master DOF cP rows are
   // already known (in the first iteration these are the true DOFs). In the
   // second iteration, slaves of slaves can be 'finalized' (given a row in the
   // cP matrix), in the third iteration slaves of slaves of slaves, etc.
   bool finished;
   int n_finalized = n_true_dofs;
   Array<int> cols;
   Vector srow;
   do
   {
      finished = true;
      for (int dof = 0; dof < ndofs; dof++)
      {
         if (!finalized[dof] && DofFinalizable(dof, finalized, deps))
         {
            const int* dep_col = deps.GetRowColumns(dof);
            const double* dep_coef = deps.GetRowEntries(dof);
            int n_dep = deps.RowSize(dof);

            for (int j = 0; j < n_dep; j++)
            {
               cP->GetRow(dep_col[j], cols, srow);
               srow *= dep_coef[j];
               cP->AddRow(dof, cols, srow);
            }

            finalized[dof] = true;
            n_finalized++;
            finished = false;
         }
      }
   }
   while (!finished);

   // if everything is consistent (mesh, face orientations, etc.), we should
   // be able to finalize all slave DOFs, otherwise it's a serious error
   if (n_finalized != ndofs)
   {
      MFEM_ABORT("Error creating cP matrix.");
   }

   cP->Finalize();

   if (vdim > 1)
   {
      MakeVDimMatrix(*cP);
      MakeVDimMatrix(*cR);
   }
}

void FiniteElementSpace::MakeVDimMatrix(SparseMatrix &mat) const
{
   if (vdim == 1) { return; }

   int height = mat.Height();
   int width = mat.Width();

   SparseMatrix *vmat = new SparseMatrix(vdim*height, vdim*width);

   Array<int> dofs, vdofs;
   Vector srow;
   for (int i = 0; i < height; i++)
   {
      mat.GetRow(i, dofs, srow);
      for (int vd = 0; vd < vdim; vd++)
      {
         dofs.Copy(vdofs);
         DofsToVDofs(vd, vdofs, width);
         vmat->SetRow(DofToVDof(i, vd, height), vdofs, srow);
      }
   }
   vmat->Finalize();

   mat.Swap(*vmat);
   delete vmat;
}


const SparseMatrix* FiniteElementSpace::GetConformingProlongation() const
{
   if (Conforming()) { return NULL; }
   if (!cP_is_set) { BuildConformingInterpolation(); }
   return cP;
}

const SparseMatrix* FiniteElementSpace::GetConformingRestriction() const
{
   if (Conforming()) { return NULL; }
   if (!cP_is_set) { BuildConformingInterpolation(); }
   return cR;
}

int FiniteElementSpace::GetNConformingDofs() const
{
   const SparseMatrix* P = GetConformingProlongation();
   return P ? (P->Width() / vdim) : ndofs;
}

<<<<<<< HEAD
void FiniteElementSpace::GetLocalRefinementMatrices(DenseTensor &localP) const
{
   Geometry::Type geom =
      mesh->GetElementBaseGeometry(); // assuming the same geom
   const FiniteElement *fe = fec->FiniteElementForGeometry(geom);

   const CoarseFineTransformations &rtrans = mesh->GetRefinementTransforms();

   int nmat = rtrans.point_matrices.SizeK();
   int ldof = fe->GetDof(); // assuming the same FE everywhere

   IsoparametricTransformation isotr;
   isotr.SetIdentityTransformation(geom);

   // calculate local interpolation matrices for all refinement types
   localP.SetSize(ldof, ldof, nmat);
   for (int i = 0; i < nmat; i++)
   {
      isotr.GetPointMat() = rtrans.point_matrices(i);
      isotr.FinalizeTransformation();
      fe->GetLocalInterpolation(isotr, localP(i));
   }
}

SparseMatrix* FiniteElementSpace::RefinementMatrix(int old_ndofs,
                                                   const Table* old_elem_dof)
=======
SparseMatrix *FiniteElementSpace::RefinementMatrix_main(
   const int coarse_ndofs, const Table &coarse_elem_dof,
   const DenseTensor &localP) const
>>>>>>> 94c82ba0
{
   MFEM_VERIFY(mesh->GetLastOperation() == Mesh::REFINE, "");

   Array<int> dofs, coarse_dofs, coarse_vdofs;
   Vector row;

   const int coarse_ldof = localP.SizeJ();
   const int fine_ldof = localP.SizeI();
   SparseMatrix *P = new SparseMatrix(GetVSize(), coarse_ndofs*vdim,
                                      coarse_ldof);

   Array<int> mark(P->Height());
   mark = 0;

   const CoarseFineTransformations &rtrans = mesh->GetRefinementTransforms();

   for (int k = 0; k < mesh->GetNE(); k++)
   {
      const Embedding &emb = rtrans.embeddings[k];
      const DenseMatrix &lP = localP(emb.matrix);

      elem_dof->GetRow(k, dofs);
      coarse_elem_dof.GetRow(emb.parent, coarse_dofs);

      for (int vd = 0; vd < vdim; vd++)
      {
         coarse_dofs.Copy(coarse_vdofs);
         DofsToVDofs(vd, coarse_vdofs, coarse_ndofs);

         for (int i = 0; i < fine_ldof; i++)
         {
            int r = DofToVDof(dofs[i], vd);
            int m = (r >= 0) ? r : (-1 - r);

            if (!mark[m])
            {
               lP.GetRow(i, row);
               P->SetRow(r, coarse_vdofs, row);
               mark[m] = 1;
            }
         }
      }
   }

   MFEM_ASSERT(mark.Sum() == P->Height(), "Not all rows of P set.");
   return P;
}

void FiniteElementSpace::GetLocalRefinementMatrices(DenseTensor &localP) const
{
   int geom = mesh->GetElementBaseGeometry(); // assuming the same geom
   const FiniteElement *fe = fec->FiniteElementForGeometry(geom);

   const CoarseFineTransformations &rtrans = mesh->GetRefinementTransforms();

   int nmat = rtrans.point_matrices.SizeK();
   int ldof = fe->GetDof(); // assuming the same FE everywhere

   IsoparametricTransformation isotr;
   isotr.SetIdentityTransformation(geom);

   // calculate local interpolation matrices for all refinement types
   localP.SetSize(ldof, ldof, nmat);
   for (int i = 0; i < nmat; i++)
   {
      isotr.GetPointMat() = rtrans.point_matrices(i);
      isotr.FinalizeTransformation();
      fe->GetLocalInterpolation(isotr, localP(i));
   }
}

SparseMatrix* FiniteElementSpace::RefinementMatrix(int old_ndofs,
                                                   const Table* old_elem_dof)
{
   MFEM_VERIFY(ndofs >= old_ndofs, "Previous space is not coarser.");

   DenseTensor localP;
   GetLocalRefinementMatrices(localP);

   return RefinementMatrix_main(old_ndofs, *old_elem_dof, localP);
}

FiniteElementSpace::RefinementOperator::RefinementOperator
(const FiniteElementSpace* fespace, Table* old_elem_dof, int old_ndofs)
   : fespace(fespace)
   , old_elem_dof(old_elem_dof)
{
   MFEM_VERIFY(fespace->GetNDofs() >= old_ndofs,
               "Previous space is not coarser.");

   width = old_ndofs * fespace->GetVDim();
   height = fespace->GetVSize();

   fespace->GetLocalRefinementMatrices(localP);
}

FiniteElementSpace::RefinementOperator::RefinementOperator(
   const FiniteElementSpace *fespace, const FiniteElementSpace *coarse_fes)
   : Operator(fespace->GetVSize(), coarse_fes->GetVSize()),
     fespace(fespace), old_elem_dof(NULL)
{
   fespace->GetLocalRefinementMatrices(*coarse_fes, localP);
   // Make a copy of the coarse elem_dof Table.
   old_elem_dof = new Table(coarse_fes->GetElementToDofTable());
}

FiniteElementSpace::RefinementOperator::~RefinementOperator()
{
   delete old_elem_dof;
}

void FiniteElementSpace::RefinementOperator
::Mult(const Vector &x, Vector &y) const
{
   Mesh* mesh = fespace->GetMesh();
   const CoarseFineTransformations &rtrans = mesh->GetRefinementTransforms();

   Array<int> dofs, old_dofs, old_vdofs;

   Array<char> processed(fespace->GetVSize());
   processed = 0;

   int vdim = fespace->GetVDim();
   int old_ndofs = width / vdim;

   for (int k = 0; k < mesh->GetNE(); k++)
   {
      const Embedding &emb = rtrans.embeddings[k];
      const DenseMatrix &lP = localP(emb.matrix);

      fespace->GetElementDofs(k, dofs);
      old_elem_dof->GetRow(emb.parent, old_dofs);

      for (int vd = 0; vd < vdim; vd++)
      {
         old_dofs.Copy(old_vdofs);
         fespace->DofsToVDofs(vd, old_vdofs, old_ndofs);

         for (int i = 0; i < dofs.Size(); i++)
         {
            double rsign, osign;
            int r = fespace->DofToVDof(dofs[i], vd);
            r = DecodeDof(r, rsign);

            if (!processed[r])
            {
               double value = 0.0;
               for (int j = 0; j < old_vdofs.Size(); j++)
               {
                  int o = DecodeDof(old_vdofs[j], osign);
                  value += x[o] * lP(i, j) * osign;
               }
               y[r] = value * rsign;
               processed[r] = 1;
            }
         }
      }
   }
}

void InvertLinearTrans(IsoparametricTransformation &trans,
                       const DenseMatrix &invdfdx,
                       const IntegrationPoint &pt, Vector &x)
{
   // invert a linear transform with one Newton step
   IntegrationPoint p0;
   p0.Set3(0, 0, 0);
   trans.Transform(p0, x);

   double store[3];
   Vector v(store, x.Size());
   pt.Get(v, x.Size());
   v -= x;

   invdfdx.Mult(v, x);
}

void FiniteElementSpace::GetLocalDerefinementMatrices(DenseTensor &localR) const
{
   Geometry::Type geom =
      mesh->GetElementBaseGeometry(); // assuming the same geom
   const FiniteElement *fe = fec->FiniteElementForGeometry(geom);
   const IntegrationRule &nodes = fe->GetNodes();

   const CoarseFineTransformations &dtrans =
      mesh->ncmesh->GetDerefinementTransforms();

   int nmat = dtrans.point_matrices.SizeK();
   int ldof = fe->GetDof();
   int dim = mesh->Dimension();

   LinearFECollection linfec;
   IsoparametricTransformation isotr;
   isotr.SetFE(linfec.FiniteElementForGeometry(geom));

   DenseMatrix invdfdx(dim);
   IntegrationPoint ipt;
   Vector pt(&ipt.x, dim), shape(ldof);

   // calculate local restriction matrices for all refinement types
   localR.SetSize(ldof, ldof, nmat);
   for (int i = 0; i < nmat; i++)
   {
      DenseMatrix &lR = localR(i);
      lR = infinity(); // marks invalid rows

      isotr.GetPointMat() = dtrans.point_matrices(i);
      isotr.FinalizeTransformation();
      isotr.SetIntPoint(&nodes[0]);
      CalcInverse(isotr.Jacobian(), invdfdx);

      for (int j = 0; j < nodes.Size(); j++)
      {
         InvertLinearTrans(isotr, invdfdx, nodes[j], pt);
         if (Geometries.CheckPoint(geom, ipt)) // do we need an epsilon here?
         {
            IntegrationPoint ip;
            ip.Set(pt, dim);
            MFEM_ASSERT(dynamic_cast<const NodalFiniteElement*>(fe),
                        "only nodal FEs are implemented");
            fe->CalcShape(ip, shape); // TODO: H(curl), etc.?
            lR.SetRow(j, shape);
         }
      }
      lR.Threshold(1e-12);
   }
}

SparseMatrix* FiniteElementSpace::DerefinementMatrix(int old_ndofs,
                                                     const Table* old_elem_dof)
{
   MFEM_VERIFY(Nonconforming(), "Not implemented for conforming meshes.");
   MFEM_VERIFY(old_ndofs, "Missing previous (finer) space.");
   MFEM_VERIFY(ndofs <= old_ndofs, "Previous space is not finer.");

   Array<int> dofs, old_dofs, old_vdofs;
   Vector row;

   DenseTensor localR;
   GetLocalDerefinementMatrices(localR);

   SparseMatrix *R = new SparseMatrix(ndofs*vdim, old_ndofs*vdim,
                                      localR.SizeI());
   Array<int> mark(R->Height());
   mark = 0;

   const CoarseFineTransformations &dtrans =
      mesh->ncmesh->GetDerefinementTransforms();

   for (int k = 0; k < dtrans.embeddings.Size(); k++)
   {
      const Embedding &emb = dtrans.embeddings[k];
      DenseMatrix &lR = localR(emb.matrix);

      elem_dof->GetRow(emb.parent, dofs);
      old_elem_dof->GetRow(k, old_dofs);

      for (int vd = 0; vd < vdim; vd++)
      {
         old_dofs.Copy(old_vdofs);
         DofsToVDofs(vd, old_vdofs, old_ndofs);

         for (int i = 0; i < lR.Height(); i++)
         {
            if (lR(i, 0) == infinity()) { continue; }

            int r = DofToVDof(dofs[i], vd);
            int m = (r >= 0) ? r : (-1 - r);

            if (!mark[m])
            {
               lR.GetRow(i, row);
               R->SetRow(r, old_vdofs, row);
               mark[m] = 1;
            }
         }
      }
   }

   MFEM_ASSERT(mark.Sum() == R->Height(), "Not all rows of R set.");
   return R;
}

void FiniteElementSpace::GetLocalRefinementMatrices(
   const FiniteElementSpace &coarse_fes, DenseTensor &localP) const
{
   // Assumptions: see the declaration of the method.

   int fine_geom = mesh->GetElementBaseGeometry(0);
   const FiniteElement *fine_fe = fec->FiniteElementForGeometry(fine_geom);
   const FiniteElement *coarse_fe = coarse_fes.GetFE(0);

   const CoarseFineTransformations &rtrans = mesh->GetRefinementTransforms();

   int nmat = rtrans.point_matrices.SizeK();

   IsoparametricTransformation isotr;
   isotr.SetIdentityTransformation(fine_geom);

   // Calculate the local interpolation matrices for all refinement types
   localP.SetSize(fine_fe->GetDof(), coarse_fe->GetDof(), nmat);
   for (int i = 0; i < nmat; i++)
   {
      isotr.GetPointMat() = rtrans.point_matrices(i);
      isotr.FinalizeTransformation();
      fine_fe->GetTransferMatrix(*coarse_fe, isotr, localP(i));
   }
}

void FiniteElementSpace::Constructor(Mesh *mesh, NURBSExtension *NURBSext,
                                     const FiniteElementCollection *fec,
                                     int vdim, int ordering)
{
   this->mesh = mesh;
   this->fec = fec;
   this->vdim = vdim;
   this->ordering = (Ordering::Type) ordering;

   elem_dof = NULL;
   sequence = mesh->GetSequence();
   Th.SetType(Operator::ANY_TYPE);

   const NURBSFECollection *nurbs_fec =
      dynamic_cast<const NURBSFECollection *>(fec);
   if (nurbs_fec)
   {
      if (!mesh->NURBSext)
      {
         mfem_error("FiniteElementSpace::FiniteElementSpace :\n"
                    "   NURBS FE space requires NURBS mesh.");
      }

      if (NURBSext == NULL)
      {
         this->NURBSext = mesh->NURBSext;
         own_ext = 0;
      }
      else
      {
         this->NURBSext = NURBSext;
         own_ext = 1;
      }
      UpdateNURBS();
      cP = cR = NULL;
      cP_is_set = false;
   }
   else
   {
      this->NURBSext = NULL;
      own_ext = 0;
      Construct();
   }
   BuildElementToDofTable();
}

NURBSExtension *FiniteElementSpace::StealNURBSext()
{
   if (NURBSext && !own_ext)
   {
      mfem_error("FiniteElementSpace::StealNURBSext");
   }
   own_ext = 0;

   return NURBSext;
}

void FiniteElementSpace::UpdateNURBS()
{
   nvdofs = 0;
   nedofs = 0;
   nfdofs = 0;
   nbdofs = 0;
   fdofs = NULL;
   bdofs = NULL;

   dynamic_cast<const NURBSFECollection *>(fec)->Reset();

   ndofs = NURBSext->GetNDof();
   elem_dof = NURBSext->GetElementDofTable();
   bdrElem_dof = NURBSext->GetBdrElementDofTable();
}

void FiniteElementSpace::Construct()
{
   // This method should be used only for non-NURBS spaces.
   MFEM_ASSERT(!NURBSext, "internal error");

   elem_dof = NULL;
   bdrElem_dof = NULL;

   nvdofs = mesh->GetNV() * fec->DofForGeometry(Geometry::POINT);

   if ( mesh->Dimension() > 1 )
   {
      nedofs = mesh->GetNEdges() * fec->DofForGeometry(Geometry::SEGMENT);
   }
   else
   {
      nedofs = 0;
   }

   ndofs = 0;
   nfdofs = 0;
   nbdofs = 0;
   bdofs = NULL;
   fdofs = NULL;
   cP = NULL;
   cR = NULL;
   cP_is_set = false;
   // Th is initialized/destroyed before this method is called.

   if (mesh->Dimension() == 3 && mesh->GetNE())
   {
      Geometry::Type face_geom = mesh->GetFaceBaseGeometry(-1);
      MFEM_VERIFY(face_geom != Geometry::INVALID,
                  "Invalid face geometry!");

      if ( face_geom != Geometry::MIXED )
      {
         // All faces are the same type thus we do not need to generate
         // all the faces in the mesh since we do not need them.
         int fdof = fec->DofForGeometry(mesh->GetFaceBaseGeometry(0));
         if (fdof > 0)
         {
            fdofs = new int[mesh->GetNFaces()+1];
            fdofs[0] = 0;
            for (int i = 0; i < mesh->GetNFaces(); i++)
            {
               nfdofs += fdof;
               // nfdofs += fec->DofForGeometry(mesh->GetFaceBaseGeometry(i));
               fdofs[i+1] = nfdofs;
            }
         }
      }
      else
      {
         // All faces are not the same type so we must query each face
         // to determine its number of degrees of freedom
         fdofs = new int[mesh->GetNFaces()+1];
         fdofs[0] = 0;
         for (int i = 0; i < mesh->GetNFaces(); i++)
         {
            nfdofs += fec->DofForGeometry(mesh->GetFaceBaseGeometry(i));
            fdofs[i+1] = nfdofs;
         }
         if (nfdofs == 0)
         {
            delete [] fdofs; fdofs = NULL;
         }
      }
   }

   if (mesh->Dimension() > 0)
   {
      bdofs = new int[mesh->GetNE()+1];
      bdofs[0] = 0;
      for (int i = 0; i < mesh->GetNE(); i++)
      {
         Geometry::Type geom = mesh->GetElementBaseGeometry(i);
         nbdofs += fec->DofForGeometry(geom);
         bdofs[i+1] = nbdofs;
      }
   }

   ndofs = nvdofs + nedofs + nfdofs + nbdofs;

   // Do not build elem_dof Table here: in parallel it has to be constructed
   // later.
}

void FiniteElementSpace::GetElementDofs (int i, Array<int> &dofs) const
{
   if (elem_dof)
   {
      elem_dof -> GetRow (i, dofs);
   }
   else
   {
      Array<int> V, E, Eo, F, Fo;
      int k, j, nv, ne, nf, nb, nfd, nd;
      int *ind, dim;

      dim = mesh->Dimension();
      nv = fec->DofForGeometry(Geometry::POINT);
      ne = (dim > 1) ? ( fec->DofForGeometry(Geometry::SEGMENT) ) : ( 0 );
      nb = (dim > 0) ? fec->DofForGeometry(mesh->GetElementBaseGeometry(i)) : 0;
      if (nv > 0)
      {
         mesh->GetElementVertices(i, V);
      }
      if (ne > 0)
      {
         mesh->GetElementEdges(i, E, Eo);
      }
      nfd = 0;
      if (dim == 3)
      {
         if (fec->HasFaceDofs(mesh->GetElementBaseGeometry(i)))
         {
            mesh->GetElementFaces(i, F, Fo);
            for (k = 0; k < F.Size(); k++)
            {
               nfd += fec->DofForGeometry(mesh->GetFaceBaseGeometry(F[k]));
            }
         }
      }
      nd = V.Size() * nv + E.Size() * ne + nfd + nb;
      dofs.SetSize(nd);
      if (nv > 0)
      {
         for (k = 0; k < V.Size(); k++)
         {
            for (j = 0; j < nv; j++)
            {
               dofs[k*nv+j] = V[k]*nv+j;
            }
         }
         nv *= V.Size();
      }
      if (ne > 0)
      {
         // if (dim > 1)
         for (k = 0; k < E.Size(); k++)
         {
            ind = fec->DofOrderForOrientation(Geometry::SEGMENT, Eo[k]);
            for (j = 0; j < ne; j++)
            {
               if (ind[j] < 0)
               {
                  dofs[nv+k*ne+j] = -1 - ( nvdofs+E[k]*ne+(-1-ind[j]) );
               }
               else
               {
                  dofs[nv+k*ne+j] = nvdofs+E[k]*ne+ind[j];
               }
            }
         }
      }
      ne = nv + ne * E.Size();
      if (nfd > 0)
         // if (dim == 3)
      {
         for (k = 0; k < F.Size(); k++)
         {
            ind = fec->DofOrderForOrientation(mesh->GetFaceBaseGeometry(F[k]),
                                              Fo[k]);
            nf = fec->DofForGeometry(mesh->GetFaceBaseGeometry(F[k]));
            for (j = 0; j < nf; j++)
            {
               if (ind[j] < 0)
               {
                  dofs[ne+j] = -1 - ( nvdofs+nedofs+fdofs[F[k]]+(-1-ind[j]) );
               }
               else
               {
                  dofs[ne+j] = nvdofs+nedofs+fdofs[F[k]]+ind[j];
               }
            }
            ne += nf;
         }
      }
      if (nb > 0)
      {
         k = nvdofs + nedofs + nfdofs + bdofs[i];
         for (j = 0; j < nb; j++)
         {
            dofs[ne+j] = k + j;
         }
      }
   }
}

const FiniteElement *FiniteElementSpace::GetFE(int i) const
{
   const FiniteElement *FE =
      fec->FiniteElementForGeometry(mesh->GetElementBaseGeometry(i));

   if (NURBSext)
   {
      NURBSext->LoadFE(i, FE);
   }

   return FE;
}

void FiniteElementSpace::GetBdrElementDofs(int i, Array<int> &dofs) const
{
   if (bdrElem_dof)
   {
      bdrElem_dof->GetRow(i, dofs);
   }
   else
   {
      Array<int> V, E, Eo;
      int k, j, nv, ne, nf, nd, iF, oF;
      int *ind, dim;

      dim = mesh->Dimension();
      nv = fec->DofForGeometry(Geometry::POINT);
      if (nv > 0)
      {
         mesh->GetBdrElementVertices(i, V);
      }
      ne = (dim > 1) ? ( fec->DofForGeometry(Geometry::SEGMENT) ) : ( 0 );
      if (ne > 0)
      {
         mesh->GetBdrElementEdges(i, E, Eo);
      }
      nd = V.Size() * nv + E.Size() * ne;
      nf = (dim == 3) ? (fec->DofForGeometry(
                            mesh->GetBdrElementBaseGeometry(i))) : (0);
      if (nf > 0)
      {
         nd += nf;
         mesh->GetBdrElementFace(i, &iF, &oF);
      }
      dofs.SetSize(nd);
      if (nv > 0)
      {
         for (k = 0; k < V.Size(); k++)
         {
            for (j = 0; j < nv; j++)
            {
               dofs[k*nv+j] = V[k]*nv+j;
            }
         }
         nv *= V.Size();
      }
      if (ne > 0)
      {
         // if (dim > 1)
         for (k = 0; k < E.Size(); k++)
         {
            ind = fec->DofOrderForOrientation(Geometry::SEGMENT, Eo[k]);
            for (j = 0; j < ne; j++)
            {
               if (ind[j] < 0)
               {
                  dofs[nv+k*ne+j] = -1 - ( nvdofs+E[k]*ne+(-1-ind[j]) );
               }
               else
               {
                  dofs[nv+k*ne+j] = nvdofs+E[k]*ne+ind[j];
               }
            }
         }
      }
      if (nf > 0)
         // if (dim == 3)
      {
         ne = nv + ne * E.Size();
         ind = (fec->DofOrderForOrientation(
                   mesh->GetBdrElementBaseGeometry(i), oF));
         for (j = 0; j < nf; j++)
         {
            if (ind[j] < 0)
            {
               dofs[ne+j] = -1 - ( nvdofs+nedofs+fdofs[iF]+(-1-ind[j]) );
            }
            else
            {
               dofs[ne+j] = nvdofs+nedofs+fdofs[iF]+ind[j];
            }
         }
      }
   }
}

void FiniteElementSpace::GetFaceDofs(int i, Array<int> &dofs) const
{
   int j, k, nv, ne, nf, nd, dim = mesh->Dimension();
   Array<int> V, E, Eo;
   const int *ind;

   // for 1D, 2D and 3D faces
   nv = fec->DofForGeometry(Geometry::POINT);
   ne = (dim > 1) ? fec->DofForGeometry(Geometry::SEGMENT) : 0;
   if (nv > 0)
   {
      mesh->GetFaceVertices(i, V);
   }
   if (ne > 0)
   {
      mesh->GetFaceEdges(i, E, Eo);
   }
   nf = (fdofs) ? (fdofs[i+1]-fdofs[i]) : (0);
   nd = V.Size() * nv + E.Size() * ne + nf;
   dofs.SetSize(nd);
   if (nv > 0)
   {
      for (k = 0; k < V.Size(); k++)
      {
         for (j = 0; j < nv; j++)
         {
            dofs[k*nv+j] = V[k]*nv+j;
         }
      }
   }
   nv *= V.Size();
   if (ne > 0)
   {
      for (k = 0; k < E.Size(); k++)
      {
         ind = fec->DofOrderForOrientation(Geometry::SEGMENT, Eo[k]);
         for (j = 0; j < ne; j++)
         {
            if (ind[j] < 0)
            {
               dofs[nv+k*ne+j] = -1 - ( nvdofs+E[k]*ne+(-1-ind[j]) );
            }
            else
            {
               dofs[nv+k*ne+j] = nvdofs+E[k]*ne+ind[j];
            }
         }
      }
   }
   ne = nv + ne * E.Size();
   if (nf > 0)
   {
      for (j = nvdofs+nedofs+fdofs[i], k = 0; k < nf; j++, k++)
      {
         dofs[ne+k] = j;
      }
   }
}

void FiniteElementSpace::GetEdgeDofs(int i, Array<int> &dofs) const
{
   int j, k, nv, ne;
   Array<int> V;

   nv = fec->DofForGeometry(Geometry::POINT);
   if (nv > 0)
   {
      mesh->GetEdgeVertices(i, V);
   }
   ne = fec->DofForGeometry(Geometry::SEGMENT);
   dofs.SetSize(2*nv+ne);
   if (nv > 0)
   {
      for (k = 0; k < 2; k++)
      {
         for (j = 0; j < nv; j++)
         {
            dofs[k*nv+j] = V[k]*nv+j;
         }
      }
   }
   nv *= 2;
   for (j = 0, k = nvdofs+i*ne; j < ne; j++, k++)
   {
      dofs[nv+j] = k;
   }
}

void FiniteElementSpace::GetVertexDofs(int i, Array<int> &dofs) const
{
   int j, nv;

   nv = fec->DofForGeometry(Geometry::POINT);
   dofs.SetSize(nv);
   for (j = 0; j < nv; j++)
   {
      dofs[j] = i*nv+j;
   }
}

void FiniteElementSpace::GetElementInteriorDofs (int i, Array<int> &dofs) const
{
   int j, k, nb;
   if (mesh->Dimension() == 0) { dofs.SetSize(0); return; }
   nb = fec -> DofForGeometry (mesh -> GetElementBaseGeometry (i));
   dofs.SetSize (nb);
   k = nvdofs + nedofs + nfdofs + bdofs[i];
   for (j = 0; j < nb; j++)
   {
      dofs[j] = k + j;
   }
}

void FiniteElementSpace::GetEdgeInteriorDofs (int i, Array<int> &dofs) const
{
   int j, k, ne;

   ne = fec -> DofForGeometry (Geometry::SEGMENT);
   dofs.SetSize (ne);
   for (j = 0, k = nvdofs+i*ne; j < ne; j++, k++)
   {
      dofs[j] = k;
   }
}

void FiniteElementSpace::GetFaceInteriorDofs (int i, Array<int> &dofs) const
{
   int j, k, nf;

   nf = (fdofs) ? (fdofs[i+1]-fdofs[i]) : (0);
   dofs.SetSize (nf);
   if (nf > 0)
   {
      for (j = 0, k = nvdofs+nedofs+fdofs[i]; j < nf; j++, k++)
      {
         dofs[j] = k;
      }
   }
}

const FiniteElement *FiniteElementSpace::GetBE (int i) const
{
   const FiniteElement *BE;

   switch ( mesh->Dimension() )
   {
      case 1:
         BE = fec->FiniteElementForGeometry(Geometry::POINT);
         break;
      case 2:
         BE = fec->FiniteElementForGeometry(Geometry::SEGMENT);
         break;
      case 3:
      default:
         BE = fec->FiniteElementForGeometry(
                 mesh->GetBdrElementBaseGeometry(i));
   }

   if (NURBSext)
   {
      NURBSext->LoadBE(i, BE);
   }

   return BE;
}

const FiniteElement *FiniteElementSpace::GetFaceElement(int i) const
{
   const FiniteElement *fe;

   switch (mesh->Dimension())
   {
      case 1:
         fe = fec->FiniteElementForGeometry(Geometry::POINT);
         break;
      case 2:
         fe = fec->FiniteElementForGeometry(Geometry::SEGMENT);
         break;
      case 3:
      default:
         fe = fec->FiniteElementForGeometry(mesh->GetFaceBaseGeometry(i));
   }

   // if (NURBSext)
   //    NURBSext->LoadFaceElement(i, fe);

   return fe;
}

const FiniteElement *FiniteElementSpace::GetEdgeElement(int i) const
{
   return fec->FiniteElementForGeometry(Geometry::SEGMENT);
}

const FiniteElement *FiniteElementSpace::GetTraceElement(
   int i, Geometry::Type geom_type) const
{
   return fec->TraceFiniteElementForGeometry(geom_type);
}

FiniteElementSpace::~FiniteElementSpace()
{
   Destroy();
}

void FiniteElementSpace::Destroy()
{
   delete cR;
   delete cP;
   Th.Clear();

   dof_elem_array.DeleteAll();
   dof_ldof_array.DeleteAll();

   if (NURBSext)
   {
      if (own_ext) { delete NURBSext; }
   }
   else
   {
      delete elem_dof;
      delete bdrElem_dof;

      delete [] bdofs;
      delete [] fdofs;
   }
}

void FiniteElementSpace::GetTransferOperator(
   const FiniteElementSpace &coarse_fes, OperatorHandle &T) const
{
   // Assumptions: see the declaration of the method.

   if (T.Type() == Operator::MFEM_SPARSEMAT)
   {
      DenseTensor localP;
      GetLocalRefinementMatrices(coarse_fes, localP);
      T.Reset(RefinementMatrix_main(coarse_fes.GetNDofs(),
                                    coarse_fes.GetElementToDofTable(),
                                    localP));
   }
   else
   {
      T.Reset(new RefinementOperator(this, &coarse_fes));
   }
}

void FiniteElementSpace::GetTrueTransferOperator(
   const FiniteElementSpace &coarse_fes, OperatorHandle &T) const
{
   const SparseMatrix *coarse_P = coarse_fes.GetConformingProlongation();

   Operator::Type req_type = T.Type();
   GetTransferOperator(coarse_fes, T);

   if (req_type == Operator::MFEM_SPARSEMAT)
   {
      if (GetConformingRestriction())
      {
         T.Reset(mfem::Mult(*cR, *T.As<SparseMatrix>()));
      }
      if (coarse_P)
      {
         T.Reset(mfem::Mult(*T.As<SparseMatrix>(), *coarse_P));
      }
   }
   else
   {
      const int RP_case = bool(GetConformingRestriction()) + 2*bool(coarse_P);
      if (RP_case == 0) { return; }
      const bool owner = T.OwnsOperator();
      T.SetOperatorOwner(false);
      switch (RP_case)
      {
         case 1:
            T.Reset(new ProductOperator(cR, T.Ptr(), false, owner));
            break;
         case 2:
            T.Reset(new ProductOperator(T.Ptr(), coarse_P, owner, false));
            break;
         case 3:
            T.Reset(new TripleProductOperator(
                       cR, T.Ptr(), coarse_P, false, owner, false));
            break;
      }
   }
}

void FiniteElementSpace::Update(bool want_transform)
{
   if (mesh->GetSequence() == sequence)
   {
      return; // mesh and space are in sync, no-op
   }
   if (want_transform && mesh->GetSequence() != sequence + 1)
   {
      MFEM_ABORT("Error in update sequence. Space needs to be updated after "
                 "each mesh modification.");
   }
   sequence = mesh->GetSequence();

   if (NURBSext)
   {
      UpdateNURBS();
      return;
   }

   Table* old_elem_dof = NULL;
   int old_ndofs;

   // save old DOF table
   if (want_transform)
   {
      old_elem_dof = elem_dof;
      elem_dof = NULL;
      old_ndofs = ndofs;
   }

   Destroy(); // calls Th.Clear()
   Construct();
   BuildElementToDofTable();

   if (want_transform)
   {
      // calculate appropriate GridFunction transformation
      switch (mesh->GetLastOperation())
      {
         case Mesh::REFINE:
         {
            if (Th.Type() != Operator::MFEM_SPARSEMAT)
            {
               Th.Reset(new RefinementOperator(this, old_elem_dof, old_ndofs));
               // The RefinementOperator takes ownership of 'old_elem_dof', so
               // we no longer own it:
               old_elem_dof = NULL;
            }
            else
            {
               // calculate fully assembled matrix
               Th.Reset(RefinementMatrix(old_ndofs, old_elem_dof));
            }
            break;
         }

         case Mesh::DEREFINE:
         {
            BuildConformingInterpolation();
            Th.Reset(DerefinementMatrix(old_ndofs, old_elem_dof));
            if (cP && cR)
            {
               Th.SetOperatorOwner(false);
               Th.Reset(new TripleProductOperator(cP, cR, Th.Ptr(),
                                                  false, false, true));
            }
            break;
         }

         default:
            break;
      }

      delete old_elem_dof;
   }
}

void FiniteElementSpace::Save(std::ostream &out) const
{
   int fes_format = 90; // the original format, v0.9
   bool nurbs_unit_weights = false;

   // Determine the format that should be used.
   if (!NURBSext)
   {
      // TODO: if this is a variable-order FE space, use fes_format = 100.
   }
   else
   {
      const NURBSFECollection *nurbs_fec =
         dynamic_cast<const NURBSFECollection *>(fec);
      MFEM_VERIFY(nurbs_fec, "invalid FE collection");
      nurbs_fec->SetOrder(NURBSext->GetOrder());
      const double eps = 5e-14;
      nurbs_unit_weights = (NURBSext->GetWeights().Min() >= 1.0-eps &&
                            NURBSext->GetWeights().Max() <= 1.0+eps);
      if (NURBSext->GetOrder() == NURBSFECollection::VariableOrder ||
          (NURBSext != mesh->NURBSext && !nurbs_unit_weights))
      {
         fes_format = 100; // v1.0 format
      }
   }

   out << (fes_format == 90 ?
           "FiniteElementSpace\n" : "MFEM FiniteElementSpace v1.0\n")
       << "FiniteElementCollection: " << fec->Name() << '\n'
       << "VDim: " << vdim << '\n'
       << "Ordering: " << ordering << '\n';

   if (fes_format == 100) // v1.0
   {
      if (!NURBSext)
      {
         // TODO: this is a variable-order FE space --> write 'element_orders'.
      }
      else if (NURBSext != mesh->NURBSext)
      {
         if (NURBSext->GetOrder() != NURBSFECollection::VariableOrder)
         {
            out << "NURBS_order\n" << NURBSext->GetOrder() << '\n';
         }
         else
         {
            out << "NURBS_orders\n";
            // 1 = do not write the size, just the entries:
            NURBSext->GetOrders().Save(out, 1);
         }
         // If the weights are not unit, write them to the output:
         if (!nurbs_unit_weights)
         {
            out << "NURBS_weights\n";
            NURBSext->GetWeights().Print(out, 1);
         }
      }
      out << "End: MFEM FiniteElementSpace v1.0\n";
   }
}

FiniteElementCollection *FiniteElementSpace::Load(Mesh *m, std::istream &input)
{
   string buff;
   int fes_format = 0, ord;
   FiniteElementCollection *r_fec;

   Destroy();

   input >> std::ws;
   getline(input, buff);  // 'FiniteElementSpace'
   filter_dos(buff);
   if (buff == "FiniteElementSpace") { fes_format = 90; /* v0.9 */ }
   else if (buff == "MFEM FiniteElementSpace v1.0") { fes_format = 100; }
   else { MFEM_ABORT("input stream is not a FiniteElementSpace!"); }
   getline(input, buff, ' '); // 'FiniteElementCollection:'
   input >> std::ws;
   getline(input, buff);
   filter_dos(buff);
   r_fec = FiniteElementCollection::New(buff.c_str());
   getline(input, buff, ' '); // 'VDim:'
   input >> vdim;
   getline(input, buff, ' '); // 'Ordering:'
   input >> ord;

   NURBSFECollection *nurbs_fec = dynamic_cast<NURBSFECollection*>(r_fec);
   NURBSExtension *NURBSext = NULL;
   if (fes_format == 90) // original format, v0.9
   {
      if (nurbs_fec)
      {
         MFEM_VERIFY(m->NURBSext, "NURBS FE collection requires a NURBS mesh!");
         const int order = nurbs_fec->GetOrder();
         if (order != m->NURBSext->GetOrder() &&
             order != NURBSFECollection::VariableOrder)
         {
            NURBSext = new NURBSExtension(m->NURBSext, order);
         }
      }
   }
   else if (fes_format == 100) // v1.0
   {
      while (1)
      {
         skip_comment_lines(input, '#');
         MFEM_VERIFY(input.good(), "error reading FiniteElementSpace v1.0");
         getline(input, buff);
         filter_dos(buff);
         if (buff == "NURBS_order" || buff == "NURBS_orders")
         {
            MFEM_VERIFY(nurbs_fec,
                        buff << ": NURBS FE collection is required!");
            MFEM_VERIFY(m->NURBSext, buff << ": NURBS mesh is required!");
            MFEM_VERIFY(!NURBSext, buff << ": order redefinition!");
            if (buff == "NURBS_order")
            {
               int order;
               input >> order;
               NURBSext = new NURBSExtension(m->NURBSext, order);
            }
            else
            {
               Array<int> orders;
               orders.Load(m->NURBSext->GetNKV(), input);
               NURBSext = new NURBSExtension(m->NURBSext, orders);
            }
         }
         else if (buff == "NURBS_weights")
         {
            MFEM_VERIFY(NURBSext, "NURBS_weights: NURBS_orders have to be "
                        "specified before NURBS_weights!");
            NURBSext->GetWeights().Load(input, NURBSext->GetNDof());
         }
         else if (buff == "element_orders")
         {
            MFEM_VERIFY(!nurbs_fec, "section element_orders cannot be used "
                        "with a NURBS FE collection");
            MFEM_ABORT("element_orders: not implemented yet!");
         }
         else if (buff == "End: MFEM FiniteElementSpace v1.0")
         {
            break;
         }
         else
         {
            MFEM_ABORT("unknown section: " << buff);
         }
      }
   }

   Constructor(m, NURBSext, r_fec, vdim, ord);

   return r_fec;
}


void QuadratureSpace::Construct()
{
   // protected method
   int offset = 0;
   const int num_elem = mesh->GetNE();
   element_offsets = new int[num_elem + 1];
   for (int g = 0; g < Geometry::NumGeom; g++)
   {
      int_rule[g] = NULL;
   }
   for (int i = 0; i < num_elem; i++)
   {
      element_offsets[i] = offset;
      int geom = mesh->GetElementBaseGeometry(i);
      if (int_rule[geom] == NULL)
      {
         int_rule[geom] = &IntRules.Get(geom, order);
      }
      offset += int_rule[geom]->GetNPoints();
   }
   element_offsets[num_elem] = size = offset;
}

QuadratureSpace::QuadratureSpace(Mesh *mesh_, std::istream &in)
   : mesh(mesh_)
{
   const char *msg = "invalid input stream";
   string ident;

   in >> ident; MFEM_VERIFY(ident == "QuadratureSpace", msg);
   in >> ident; MFEM_VERIFY(ident == "Type:", msg);
   in >> ident;
   if (ident == "default_quadrature")
   {
      in >> ident; MFEM_VERIFY(ident == "Order:", msg);
      in >> order;
   }
   else
   {
      MFEM_ABORT("unknown QuadratureSpace type: " << ident);
      return;
   }

   Construct();
}

void QuadratureSpace::Save(std::ostream &out) const
{
   out << "QuadratureSpace\n"
       << "Type: default_quadrature\n"
       << "Order: " << order << '\n';
}


} // namespace mfem<|MERGE_RESOLUTION|>--- conflicted
+++ resolved
@@ -793,38 +793,9 @@
    return P ? (P->Width() / vdim) : ndofs;
 }
 
-<<<<<<< HEAD
-void FiniteElementSpace::GetLocalRefinementMatrices(DenseTensor &localP) const
-{
-   Geometry::Type geom =
-      mesh->GetElementBaseGeometry(); // assuming the same geom
-   const FiniteElement *fe = fec->FiniteElementForGeometry(geom);
-
-   const CoarseFineTransformations &rtrans = mesh->GetRefinementTransforms();
-
-   int nmat = rtrans.point_matrices.SizeK();
-   int ldof = fe->GetDof(); // assuming the same FE everywhere
-
-   IsoparametricTransformation isotr;
-   isotr.SetIdentityTransformation(geom);
-
-   // calculate local interpolation matrices for all refinement types
-   localP.SetSize(ldof, ldof, nmat);
-   for (int i = 0; i < nmat; i++)
-   {
-      isotr.GetPointMat() = rtrans.point_matrices(i);
-      isotr.FinalizeTransformation();
-      fe->GetLocalInterpolation(isotr, localP(i));
-   }
-}
-
-SparseMatrix* FiniteElementSpace::RefinementMatrix(int old_ndofs,
-                                                   const Table* old_elem_dof)
-=======
 SparseMatrix *FiniteElementSpace::RefinementMatrix_main(
    const int coarse_ndofs, const Table &coarse_elem_dof,
    const DenseTensor &localP) const
->>>>>>> 94c82ba0
 {
    MFEM_VERIFY(mesh->GetLastOperation() == Mesh::REFINE, "");
 
@@ -875,7 +846,8 @@
 
 void FiniteElementSpace::GetLocalRefinementMatrices(DenseTensor &localP) const
 {
-   int geom = mesh->GetElementBaseGeometry(); // assuming the same geom
+   Geometry::Type geom =
+     mesh->GetElementBaseGeometry(); // assuming the same geom
    const FiniteElement *fe = fec->FiniteElementForGeometry(geom);
 
    const CoarseFineTransformations &rtrans = mesh->GetRefinementTransforms();
@@ -1113,7 +1085,7 @@
 {
    // Assumptions: see the declaration of the method.
 
-   int fine_geom = mesh->GetElementBaseGeometry(0);
+   Geometry::Type fine_geom = mesh->GetElementBaseGeometry(0);
    const FiniteElement *fine_fe = fec->FiniteElementForGeometry(fine_geom);
    const FiniteElement *coarse_fe = coarse_fes.GetFE(0);
 
