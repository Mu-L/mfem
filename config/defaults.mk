# Copyright (c) 2010-2020, Lawrence Livermore National Security, LLC. Produced
# at the Lawrence Livermore National Laboratory. All Rights reserved. See files
# LICENSE and NOTICE for details. LLNL-CODE-806117.
#
# This file is part of the MFEM library. For more information and source code
# availability visit https://mfem.org.
#
# MFEM is free software; you can redistribute it and/or modify it under the
# terms of the BSD-3 license. We welcome feedback and contributions, see file
# CONTRIBUTING.md for details.

# This file describes the default MFEM build options.
#
# See the file INSTALL for description of these options.  You can
# customize them below, or copy this file to user.mk and modify it.


# Some choices below are based on the OS type:
NOTMAC := $(subst Darwin,,$(shell uname -s))

CXX = g++
MPICXX = mpicxx

BASE_FLAGS  = -std=c++11
OPTIM_FLAGS = -O3 $(BASE_FLAGS)
DEBUG_FLAGS = -g $(XCOMPILER)-Wall $(BASE_FLAGS)

# Prefixes for passing flags to the compiler and linker when using CXX or MPICXX
CXX_XCOMPILER =
CXX_XLINKER   = -Wl,

# Destination location of make install
# PREFIX = $(HOME)/mfem
PREFIX = ./mfem
# Install program
INSTALL = /usr/bin/install

STATIC = YES
SHARED = NO

# CUDA configuration options
CUDA_CXX = nvcc
CUDA_ARCH = sm_60
CUDA_FLAGS = -x=cu --expt-extended-lambda -arch=$(CUDA_ARCH)
# Prefixes for passing flags to the host compiler and linker when using CUDA_CXX
CUDA_XCOMPILER = -Xcompiler=
CUDA_XLINKER   = -Xlinker=

# HIP configuration options
HIP_CXX = hipcc
# The HIP_ARCH option specifies the AMD GPU processor, similar to CUDA_ARCH. For
# example: gfx600 (tahiti), gfx700 (kaveri), gfx701 (hawaii), gfx801 (carrizo),
# gfx900, gfx1010, etc.
HIP_ARCH = gfx900
HIP_FLAGS = --amdgpu-target=$(HIP_ARCH)
HIP_XCOMPILER =
HIP_XLINKER   = -Wl,

ifneq ($(NOTMAC),)
   AR      = ar
   ARFLAGS = cruv
   RANLIB  = ranlib
   PICFLAG = $(XCOMPILER)-fPIC
   SO_EXT  = so
   SO_VER  = so.$(MFEM_VERSION_STRING)
   BUILD_SOFLAGS = -shared $(XLINKER)-soname,libmfem.$(SO_VER)
   BUILD_RPATH = $(XLINKER)-rpath,$(BUILD_REAL_DIR)
   INSTALL_SOFLAGS = $(BUILD_SOFLAGS)
   INSTALL_RPATH = $(XLINKER)-rpath,@MFEM_LIB_DIR@
else
   # Silence "has no symbols" warnings on Mac OS X
   AR      = ar
   ARFLAGS = Scruv
   RANLIB  = ranlib -no_warning_for_no_symbols
   PICFLAG = $(XCOMPILER)-fPIC
   SO_EXT  = dylib
   SO_VER  = $(MFEM_VERSION_STRING).dylib
   MAKE_SOFLAGS = $(XLINKER)-dylib,-install_name,$(1)/libmfem.$(SO_VER),\
      -compatibility_version,$(MFEM_VERSION_STRING),\
      -current_version,$(MFEM_VERSION_STRING),\
      -undefined,dynamic_lookup
   BUILD_SOFLAGS = $(subst $1 ,,$(call MAKE_SOFLAGS,$(BUILD_REAL_DIR)))
   BUILD_RPATH = $(XLINKER)-undefined,dynamic_lookup
   INSTALL_SOFLAGS = $(subst $1 ,,$(call MAKE_SOFLAGS,$(MFEM_LIB_DIR)))
   INSTALL_RPATH = $(XLINKER)-undefined,dynamic_lookup
endif

# Set CXXFLAGS to overwrite the default selection of DEBUG_FLAGS/OPTIM_FLAGS
# CXXFLAGS = -O3 -march=native

# Optional extra compile flags, in addition to CXXFLAGS:
# CPPFLAGS =

# Library configurations:
# Note: symbols of the form @VAR@ will be replaced by $(VAR) in derived
#       variables, like MFEM_FLAGS, defined in config.mk.

# Command used to launch MPI jobs
MFEM_MPIEXEC    = mpirun
MFEM_MPIEXEC_NP = -np
# Number of mpi tasks for parallel jobs
MFEM_MPI_NP = 4

# MFEM configuration options: YES/NO values, which are exported to config.mk and
# config.hpp. The values below are the defaults for generating the actual values
# in config.mk and config.hpp.

MFEM_USE_MPI           = NO
MFEM_USE_METIS         = $(MFEM_USE_MPI)
MFEM_USE_METIS_5       = NO
MFEM_DEBUG             = NO
MFEM_USE_EXCEPTIONS    = NO
MFEM_USE_ZLIB          = NO
MFEM_USE_LIBUNWIND     = NO
MFEM_USE_LAPACK        = NO
MFEM_THREAD_SAFE       = NO
MFEM_USE_OPENMP        = NO
MFEM_USE_LEGACY_OPENMP = NO
MFEM_USE_MEMALLOC      = YES
MFEM_TIMER_TYPE        = $(if $(NOTMAC),2,4)
MFEM_USE_SUNDIALS      = NO
MFEM_USE_MESQUITE      = NO
MFEM_USE_SUITESPARSE   = NO
MFEM_USE_SUPERLU       = NO
MFEM_USE_SUPERLU5      = NO
MFEM_USE_MUMPS         = NO
MFEM_USE_STRUMPACK     = NO
MFEM_USE_GINKGO        = NO
MFEM_USE_AMGX          = NO
MFEM_USE_GNUTLS        = NO
MFEM_USE_NETCDF        = NO
MFEM_USE_PETSC         = NO
MFEM_USE_SLEPC         = NO
MFEM_USE_MPFR          = NO
MFEM_USE_SIDRE         = NO
MFEM_USE_CONDUIT       = NO
MFEM_USE_PUMI          = NO
MFEM_USE_HIOP          = NO
MFEM_USE_GSLIB         = NO
MFEM_USE_CUDA          = NO
MFEM_USE_HIP           = NO
MFEM_USE_RAJA          = NO
MFEM_USE_OCCA          = NO
MFEM_USE_CEED          = NO
MFEM_USE_UMPIRE        = NO
MFEM_USE_SIMD          = NO
MFEM_USE_ADIOS2        = NO
MFEM_USE_ADEPT         = NO
MFEM_USE_FADBADPP      = NO
MFEM_USE_ADFORWARD     = NO
MFEM_USE_MKL_CPARDISO  = NO

<<<<<<< HEAD
=======
# MPI library compile and link flags
# These settings are used only when building MFEM with MPI + HIP
ifeq ($(MFEM_USE_MPI)$(MFEM_USE_HIP),YESYES)
   # We determine MPI_DIR assuming $(MPICXX) is in $(MPI_DIR)/bin
   MPI_DIR := $(patsubst %/,%,$(dir $(shell which $(MPICXX))))
   MPI_DIR := $(patsubst %/,%,$(dir $(MPI_DIR)))
   MPI_OPT = -I$(MPI_DIR)/include
   MPI_LIB = -L$(MPI_DIR)/lib $(XLINKER)-rpath,$(MPI_DIR)/lib -lmpi
endif
>>>>>>> a828dbb5

# Compile and link options for zlib.
ZLIB_DIR =
ZLIB_OPT = $(if $(ZLIB_DIR),-I$(ZLIB_DIR)/include)
ZLIB_LIB = $(if $(ZLIB_DIR),$(ZLIB_RPATH) -L$(ZLIB_DIR)/lib ,)-lz
ZLIB_RPATH = -Wl,-rpath,$(ZLIB_DIR)/lib

LIBUNWIND_OPT = -g
LIBUNWIND_LIB = $(if $(NOTMAC),-lunwind -ldl,)

# HYPRE library configuration (needed to build the parallel version)
HYPRE_DIR = @MFEM_DIR@/../hypre/src/hypre
HYPRE_OPT = -I$(HYPRE_DIR)/include
HYPRE_LIB = -L$(HYPRE_DIR)/lib -lHYPRE

# METIS library configuration
ifeq ($(MFEM_USE_SUPERLU)$(MFEM_USE_STRUMPACK)$(MFEM_USE_MUMPS),NONONO)
   ifeq ($(MFEM_USE_METIS_5),NO)
     METIS_DIR = @MFEM_DIR@/../metis-4.0
     METIS_OPT =
     METIS_LIB = -L$(METIS_DIR) -lmetis
   else
     METIS_DIR = @MFEM_DIR@/../metis-5.0
     METIS_OPT = -I$(METIS_DIR)/include
     METIS_LIB = -L$(METIS_DIR)/lib -lmetis
   endif
else
   # ParMETIS: currently needed by SuperLU or STRUMPACK. We assume that METIS 5
   # (included with ParMETIS) is installed in the same location.
   # Starting with STRUMPACK v2.2.0, ParMETIS is an optional dependency while
   # METIS is still required.
   METIS_DIR = @MFEM_DIR@/../parmetis-4.0.3
   METIS_OPT = -I$(METIS_DIR)/include
   METIS_LIB = -L$(METIS_DIR)/lib -lparmetis -lmetis
   MFEM_USE_METIS_5 = YES
endif

# LAPACK library configuration
LAPACK_OPT =
LAPACK_LIB = $(if $(NOTMAC),-llapack -lblas,-framework Accelerate)

# OpenMP configuration
OPENMP_OPT = $(XCOMPILER)-fopenmp
OPENMP_LIB =

# Used when MFEM_TIMER_TYPE = 2
POSIX_CLOCKS_LIB = -lrt

# SUNDIALS library configuration
# For sundials_nvecmpiplusx and nvecparallel remember to build with MPI_ENABLE=ON
# and modify cmake variables for hypre for sundials
SUNDIALS_DIR    = @MFEM_DIR@/../sundials-5.0.0/instdir
SUNDIALS_OPT    = -I$(SUNDIALS_DIR)/include
SUNDIALS_LIBDIR = $(wildcard $(SUNDIALS_DIR)/lib*)
SUNDIALS_LIB    = $(XLINKER)-rpath,$(SUNDIALS_LIBDIR) -L$(SUNDIALS_LIBDIR)\
 -lsundials_arkode -lsundials_cvodes -lsundials_nvecserial -lsundials_kinsol

ifeq ($(MFEM_USE_MPI),YES)
   SUNDIALS_LIB += -lsundials_nvecparallel -lsundials_nvecmpiplusx
endif
ifeq ($(MFEM_USE_CUDA),YES)
   SUNDIALS_LIB += -lsundials_nveccuda
endif
# If SUNDIALS was built with KLU:
# MFEM_USE_SUITESPARSE = YES

# MESQUITE library configuration
MESQUITE_DIR = @MFEM_DIR@/../mesquite-2.99
MESQUITE_OPT = -I$(MESQUITE_DIR)/include
MESQUITE_LIB = -L$(MESQUITE_DIR)/lib -lmesquite

# SuiteSparse library configuration
LIB_RT = $(if $(NOTMAC),-lrt,)
SUITESPARSE_DIR = @MFEM_DIR@/../SuiteSparse
SUITESPARSE_OPT = -I$(SUITESPARSE_DIR)/include
SUITESPARSE_LIB = -Wl,-rpath,$(SUITESPARSE_DIR)/lib -L$(SUITESPARSE_DIR)/lib\
 -lklu -lbtf -lumfpack -lcholmod -lcolamd -lamd -lcamd -lccolamd\
 -lsuitesparseconfig $(LIB_RT) $(METIS_LIB) $(LAPACK_LIB)

# SuperLU library configuration
ifeq ($(MFEM_USE_SUPERLU5),YES)
   SUPERLU_DIR = @MFEM_DIR@/../SuperLU_DIST_5.1.0
   SUPERLU_OPT = -I$(SUPERLU_DIR)/include
   SUPERLU_LIB = -Wl,-rpath,$(SUPERLU_DIR)/lib -L$(SUPERLU_DIR)/lib -lsuperlu_dist_5.1.0
else
   SUPERLU_DIR = @MFEM_DIR@/../SuperLU_DIST_6.3.1
   SUPERLU_OPT = -I$(SUPERLU_DIR)/include
   SUPERLU_LIB = -Wl,-rpath,$(SUPERLU_DIR)/lib64 -L$(SUPERLU_DIR)/lib64 -lsuperlu_dist -lblas
endif

# SCOTCH library configuration (required by STRUMPACK <= v2.1.0, optional in
# STRUMPACK >= v2.2.0)
SCOTCH_DIR = @MFEM_DIR@/../scotch_6.0.4
SCOTCH_OPT = -I$(SCOTCH_DIR)/include
SCOTCH_LIB = -L$(SCOTCH_DIR)/lib -lptscotch -lptscotcherr -lscotch -lscotcherr\
 -lpthread

# SCALAPACK library configuration (required by STRUMPACK and MUMPS)
SCALAPACK_DIR = @MFEM_DIR@/../scalapack-2.0.2
SCALAPACK_OPT = -I$(SCALAPACK_DIR)/SRC
SCALAPACK_LIB = -L$(SCALAPACK_DIR)/lib -lscalapack $(LAPACK_LIB)

# MPI Fortran library, needed e.g. by STRUMPACK or MUMPS
# MPICH:
MPI_FORTRAN_LIB = -lmpifort
# OpenMPI:
# MPI_FORTRAN_LIB = -lmpi_mpifh
# Additional Fortan library:
# MPI_FORTRAN_LIB += -lgfortran

# MUMPS library configuration
MUMPS_DIR = @MFEM_DIR@/../MUMPS_5.2.0
MUMPS_OPT = -I$(MUMPS_DIR)/include
MUMPS_LIB = -Wl,-rpath,$(MUMPS_DIR)/lib -L$(MUMPS_DIR)/lib -ldmumps\
 -lmumps_common -lpord $(SCALAPACK_LIB) $(LAPACK_LIB) $(MPI_FORTRAN_LIB)

# STRUMPACK library configuration
STRUMPACK_DIR = @MFEM_DIR@/../STRUMPACK-build
STRUMPACK_OPT = -I$(STRUMPACK_DIR)/include $(SCOTCH_OPT)
# If STRUMPACK was build with OpenMP support, the following may be need:
# STRUMPACK_OPT += $(OPENMP_OPT)
STRUMPACK_LIB = -L$(STRUMPACK_DIR)/lib -lstrumpack $(MPI_FORTRAN_LIB)\
 $(SCOTCH_LIB) $(SCALAPACK_LIB)

# Ginkgo library configuration (currently not needed)
GINKGO_DIR = @MFEM_DIR@/../ginkgo/install
GINKGO_OPT = -isystem $(GINKGO_DIR)/include
GINKGO_LIB = $(XLINKER)-rpath,$(GINKGO_DIR)/lib -L$(GINKGO_DIR)/lib -lginkgo\
 -lginkgo_omp -lginkgo_cuda -lginkgo_reference

# AmgX library configuration
AMGX_DIR = @MFEM_DIR@/../amgx
AMGX_OPT = -I$(AMGX_DIR)/include
AMGX_LIB = -lcusparse -lcusolver -lcublas -lnvToolsExt -L$(AMGX_DIR)/lib -lamgx

# GnuTLS library configuration
GNUTLS_OPT =
GNUTLS_LIB = -lgnutls

# NetCDF library configuration
NETCDF_DIR = $(HOME)/local
HDF5_DIR   = $(HOME)/local
NETCDF_OPT = -I$(NETCDF_DIR)/include -I$(HDF5_DIR)/include $(ZLIB_OPT)
NETCDF_LIB = -Wl,-rpath,$(NETCDF_DIR)/lib -L$(NETCDF_DIR)/lib\
 -Wl,-rpath,$(HDF5_DIR)/lib -L$(HDF5_DIR)/lib\
 -lnetcdf -lhdf5_hl -lhdf5 $(ZLIB_LIB)

# PETSc library configuration (version greater or equal to 3.8 or the dev branch)
PETSC_ARCH := arch-linux2-c-debug
PETSC_DIR  := $(MFEM_DIR)/../petsc/$(PETSC_ARCH)
PETSC_VARS := $(PETSC_DIR)/lib/petsc/conf/petscvariables
PETSC_FOUND := $(if $(wildcard $(PETSC_VARS)),YES,)
PETSC_INC_VAR = PETSC_CC_INCLUDES
PETSC_LIB_VAR = PETSC_EXTERNAL_LIB_BASIC
ifeq ($(PETSC_FOUND),YES)
   PETSC_OPT := $(shell sed -n "s/$(PETSC_INC_VAR) = *//p" $(PETSC_VARS))
   PETSC_LIB := $(shell sed -n "s/$(PETSC_LIB_VAR) = *//p" $(PETSC_VARS))
   PETSC_LIB := -Wl,-rpath,$(abspath $(PETSC_DIR))/lib\
      -L$(abspath $(PETSC_DIR))/lib -lpetsc $(PETSC_LIB)
endif

SLEPC_DIR := $(MFEM_DIR)/../slepc
SLEPC_VARS := $(SLEPC_DIR)/lib/slepc/conf/slepc_variables
SLEPC_FOUND := $(if $(wildcard $(SLEPC_VARS)),YES,)
SLEPC_INC_VAR = SLEPC_INCLUDE
SLEPC_LIB_VAR = SLEPC_EXTERNAL_LIB
ifeq ($(SLEPC_FOUND),YES)
   SLEPC_OPT := $(shell sed -n "s/$(SLEPC_INC_VAR) *= *//p" $(SLEPC_VARS))
   # Some additional external libraries might be defined in this file
   -include ${SLEPC_DIR}/${PETSC_ARCH}/lib/slepc/conf/slepcvariables
   SLEPC_LIB := $(shell sed -n "s/$(SLEPC_LIB_VAR) *= *//p" $(SLEPC_VARS))
   SLEPC_LIB := -Wl,-rpath,$(abspath $(SLEPC_DIR))/$(PETSC_ARCH)/lib\
      -L$(abspath $(SLEPC_DIR))/$(PETSC_ARCH)/lib -lslepc $(SLEPC_LIB)
endif

# MPFR library configuration
MPFR_OPT =
MPFR_LIB = -lmpfr

# Conduit and required libraries configuration
CONDUIT_DIR = @MFEM_DIR@/../conduit
CONDUIT_OPT = -I$(CONDUIT_DIR)/include/conduit
CONDUIT_LIB = \
   -Wl,-rpath,$(CONDUIT_DIR)/lib -L$(CONDUIT_DIR)/lib \
   -lconduit -lconduit_relay -lconduit_blueprint  -ldl

# Check if Conduit was built with hdf5 support, by looking
# for the relay hdf5 header
CONDUIT_HDF5_HEADER=$(CONDUIT_DIR)/include/conduit/conduit_relay_hdf5.hpp
ifneq (,$(wildcard $(CONDUIT_HDF5_HEADER)))
   CONDUIT_OPT += -I$(HDF5_DIR)/include
   CONDUIT_LIB += -Wl,-rpath,$(HDF5_DIR)/lib -L$(HDF5_DIR)/lib \
                  -lhdf5 $(ZLIB_LIB)
endif

# Sidre and required libraries configuration
# Be sure to check the HDF5_DIR (set above) is correct
SIDRE_DIR = @MFEM_DIR@/../axom
SIDRE_OPT = -I$(SIDRE_DIR)/include -I$(CONDUIT_DIR)/include/conduit\
 -I$(HDF5_DIR)/include
SIDRE_LIB = \
   -Wl,-rpath,$(SIDRE_DIR)/lib -L$(SIDRE_DIR)/lib \
   -Wl,-rpath,$(CONDUIT_DIR)/lib -L$(CONDUIT_DIR)/lib \
   -Wl,-rpath,$(HDF5_DIR)/lib -L$(HDF5_DIR)/lib \
   -laxom -lconduit -lconduit_relay -lconduit_blueprint -lhdf5 $(ZLIB_LIB) -ldl

# PUMI
# Note that PUMI_DIR is needed -- it is used to check for gmi_sim.h
PUMI_DIR = @MFEM_DIR@/../pumi-2.1.0
PUMI_OPT = -I$(PUMI_DIR)/include
PUMI_LIB = -L$(PUMI_DIR)/lib -lpumi -lcrv -lma -lmds -lapf -lpcu -lgmi -lparma\
   -llion -lmth -lapf_zoltan -lspr

# HIOP
HIOP_DIR = @MFEM_DIR@/../hiop/install
HIOP_OPT = -I$(HIOP_DIR)/include
HIOP_LIB = -L$(HIOP_DIR)/lib -lhiop $(LAPACK_LIB)

# ADEPT
ADEPT_DIR = @MFEM_DIR@/../adept-1.1
ADEPT_OPT = -I$(ADEPT_DIR)/include
ADEPT_LIB = -L$(ADEPT_DIR)/lib -ladept 

# FADBAD++
FADBADPP_DIR = @MFEM_DIR@/../FADBAD++
FADBADPP_OPT = -I$(FADBADPP_DIR)
FADBADPP_LIB = -L.

# GSLIB library
GSLIB_DIR = @MFEM_DIR@/../gslib/build
GSLIB_OPT = -I$(GSLIB_DIR)/include
GSLIB_LIB = -L$(GSLIB_DIR)/lib -lgs

# CUDA library configuration
CUDA_OPT =
CUDA_LIB = -lcusparse

# HIP library configuration (currently not needed)
HIP_OPT =
HIP_LIB =

# OCCA library configuration
OCCA_DIR = @MFEM_DIR@/../occa
OCCA_OPT = -I$(OCCA_DIR)/include
OCCA_LIB = $(XLINKER)-rpath,$(OCCA_DIR)/lib -L$(OCCA_DIR)/lib -locca

# libCEED library configuration
CEED_DIR ?= @MFEM_DIR@/../libCEED
CEED_OPT = -I$(CEED_DIR)/include
CEED_LIB = $(XLINKER)-rpath,$(CEED_DIR)/lib -L$(CEED_DIR)/lib -lceed

# RAJA library configuration
RAJA_DIR = @MFEM_DIR@/../raja
RAJA_OPT = -I$(RAJA_DIR)/include
ifdef CUB_DIR
   RAJA_OPT += -I$(CUB_DIR)
endif
RAJA_LIB = $(XLINKER)-rpath,$(RAJA_DIR)/lib -L$(RAJA_DIR)/lib -lRAJA

# UMPIRE library configuration
UMPIRE_DIR = @MFEM_DIR@/../umpire
UMPIRE_OPT = -I$(UMPIRE_DIR)/include
UMPIRE_LIB = -L$(UMPIRE_DIR)/lib -lumpire

# MKL CPardiso library configuration
MKL_CPARDISO_DIR ?=
MKL_MPI_WRAPPER ?= mkl_blacs_mpich_lp64
MKL_LIBRARY_SUBDIR ?= lib
MKL_CPARDISO_OPT = -I$(MKL_CPARDISO_DIR)/include
MKL_CPARDISO_LIB = -Wl,-rpath,$(MKL_CPARDISO_DIR)/$(MKL_LIBRARY_SUBDIR)\
                   -L$(MKL_CPARDISO_DIR)/$(MKL_LIBRARY_SUBDIR) -l$(MKL_MPI_WRAPPER)\
                   -lmkl_intel_lp64 -lmkl_sequential -lmkl_core

# If YES, enable some informational messages
VERBOSE = NO

# Optional build tag
MFEM_BUILD_TAG = $(shell uname -snm)<|MERGE_RESOLUTION|>--- conflicted
+++ resolved
@@ -150,8 +150,6 @@
 MFEM_USE_ADFORWARD     = NO
 MFEM_USE_MKL_CPARDISO  = NO
 
-<<<<<<< HEAD
-=======
 # MPI library compile and link flags
 # These settings are used only when building MFEM with MPI + HIP
 ifeq ($(MFEM_USE_MPI)$(MFEM_USE_HIP),YESYES)
@@ -161,7 +159,6 @@
    MPI_OPT = -I$(MPI_DIR)/include
    MPI_LIB = -L$(MPI_DIR)/lib $(XLINKER)-rpath,$(MPI_DIR)/lib -lmpi
 endif
->>>>>>> a828dbb5
 
 # Compile and link options for zlib.
 ZLIB_DIR =
