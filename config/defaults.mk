--- conflicted
+++ resolved
@@ -507,11 +507,7 @@
 
 # CUDA library configuration
 CUDA_OPT =
-<<<<<<< HEAD
-CUDA_LIB = -lcusparse -lcusolver -lcublas
-=======
 CUDA_LIB = -lcusparse -lcublas
->>>>>>> 78778bc9
 
 # HIP library configuration
 HIP_OPT =
