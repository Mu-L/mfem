FROM ghcr.io/rse-ops/cuda-ubuntu-20.04:cuda-11.0.3

# docker build -f Dockerfile.base -t ghcr.io/mfem/mfem-ubuntu-base .

RUN apt-get update && \
    apt-get install -y unzip gfortran && \
    spack compiler find && \
    apt-get install -y libcurl4-openssl-dev libssl-dev

# /code is the working directory for code
WORKDIR /code
COPY . /code

# This is for a spack environment/view to install from there
RUN mkdir -p /opt/mfem-env \
&&  (echo "spack:" \
&&   echo "  view:" \
&&   echo "    mfem:" \
&&   echo "      root: /opt/mfem-view" \
&&   echo "      link_type: copy" \
&&   echo "  packages:" \
&&   echo "    all:" \
&&   echo "      target:" \
&&   echo "      - x86_64_v3" \
&&   echo "  config:" \
&&   echo "    concretizer: clingo" \
&&   echo "    compiler:" \
&&   echo "      target:" \
&&   echo "      - x86_64_v3" \
&&   echo "    install_missing_compilers: true" \
&&   echo "  concretization: together") > /opt/mfem-env/spack.yaml

RUN cd /opt/mfem-env && \
    . /opt/spack/share/spack/setup-env.sh && \
    spack env activate . && \
<<<<<<< HEAD
    spack develop --path /code mfem@main+examples+miniapps && \
    spack add mfem@main+examples+miniapps # && \
#    spack install
=======
    spack develop --path /code mfem@master+examples+miniapps && \
    spack add mfem@master+examples+miniapps && \
    spack install
>>>>>>> f9be12c5

# ensure mfem always on various paths
RUN cd /opt/mfem-env && \
    spack env activate --sh -d . >> /etc/profile.d/z10_spack_environment.sh

# Present the software install when we shell in
# The view is at /opt/mfem-env/.spack-env/view
WORKDIR /opt/software
ENTRYPOINT ["/bin/bash", "--rcfile", "/etc/profile", "-l", "-c"]<|MERGE_RESOLUTION|>--- conflicted
+++ resolved
@@ -33,15 +33,9 @@
 RUN cd /opt/mfem-env && \
     . /opt/spack/share/spack/setup-env.sh && \
     spack env activate . && \
-<<<<<<< HEAD
     spack develop --path /code mfem@main+examples+miniapps && \
     spack add mfem@main+examples+miniapps # && \
-#    spack install
-=======
-    spack develop --path /code mfem@master+examples+miniapps && \
-    spack add mfem@master+examples+miniapps && \
     spack install
->>>>>>> f9be12c5
 
 # ensure mfem always on various paths
 RUN cd /opt/mfem-env && \
