--- conflicted
+++ resolved
@@ -18,17 +18,15 @@
 CMakeCache.txt
 CMakeFiles/
 
-<<<<<<< HEAD
+# Clangd server cache
+*.cache*
+
 # JIT library files
 libmjit*
 
 # Clangd files
 .qtc_clangd
 .clangd
-=======
-# Clangd server cache
-*.cache*
->>>>>>> 7c1a0eb5
 
 # Backup files
 *~
